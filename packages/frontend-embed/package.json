{
	"name": "frontend-embed",
	"private": true,
	"type": "module",
	"scripts": {
		"watch": "vite",
		"build": "vite build",
		"typecheck": "vue-tsc --noEmit",
		"eslint": "eslint --quiet \"{src,test,js,@types}/**/*.{js,jsx,ts,tsx,vue}\" --cache",
		"lint": "pnpm typecheck && pnpm eslint"
	},
	"dependencies": {
		"@discordapp/twemoji": "15.1.0",
		"@phosphor-icons/web": "^2.0.3",
		"@rollup/plugin-json": "6.1.0",
		"@rollup/plugin-replace": "6.0.2",
		"@rollup/pluginutils": "5.1.4",
		"@transfem-org/sfm-js": "0.24.5",
		"@twemoji/parser": "15.1.1",
		"@vitejs/plugin-vue": "5.2.3",
		"@vue/compiler-sfc": "3.5.13",
		"astring": "1.9.0",
		"buraha": "0.0.1",
		"estree-walker": "3.0.3",
		"frontend-shared": "workspace:*",
		"json5": "2.2.3",
		"misskey-js": "workspace:*",
		"punycode.js": "2.3.1",
		"rollup": "4.39.0",
		"sass": "1.86.3",
		"shiki": "3.2.2",
		"tinycolor2": "1.6.0",
		"tsc-alias": "1.8.15",
		"tsconfig-paths": "4.2.0",
		"typescript": "5.8.3",
		"uuid": "11.1.0",
		"vite": "6.3.1",
		"vue": "3.5.13"
	},
	"devDependencies": {
<<<<<<< HEAD
		"@misskey-dev/summaly": "5.2.0",
=======
		"@transfem-org/summaly": "5.2.1",
>>>>>>> baa75768
		"@testing-library/vue": "8.1.0",
		"@types/estree": "1.0.7",
		"@types/micromatch": "4.0.9",
		"@types/node": "22.14.0",
		"@types/punycode.js": "npm:@types/punycode@2.1.4",
		"@types/tinycolor2": "1.4.6",
		"@types/ws": "8.18.1",
		"@typescript-eslint/eslint-plugin": "8.29.1",
		"@typescript-eslint/parser": "8.29.1",
		"@vitest/coverage-v8": "3.1.1",
		"@vue/runtime-core": "3.5.13",
		"acorn": "8.14.1",
		"cross-env": "7.0.3",
		"eslint-plugin-import": "2.31.0",
		"eslint-plugin-vue": "10.0.0",
		"fast-glob": "3.3.3",
		"happy-dom": "17.4.4",
		"intersection-observer": "0.12.2",
		"micromatch": "4.0.8",
		"msw": "2.7.3",
		"nodemon": "3.1.9",
		"prettier": "3.5.3",
		"start-server-and-test": "2.0.11",
		"vite-plugin-turbosnap": "1.0.3",
		"vue-component-type-helpers": "2.2.8",
		"vue-eslint-parser": "10.1.3",
		"vue-tsc": "2.2.8"
	}
}<|MERGE_RESOLUTION|>--- conflicted
+++ resolved
@@ -38,11 +38,7 @@
 		"vue": "3.5.13"
 	},
 	"devDependencies": {
-<<<<<<< HEAD
-		"@misskey-dev/summaly": "5.2.0",
-=======
-		"@transfem-org/summaly": "5.2.1",
->>>>>>> baa75768
+		"@misskey-dev/summaly": "5.2.1",
 		"@testing-library/vue": "8.1.0",
 		"@types/estree": "1.0.7",
 		"@types/micromatch": "4.0.9",

--- conflicted
+++ resolved
@@ -21,11 +21,8 @@
 		"allowSyntheticDefaultImports": true,
 		"isolatedModules": true,
 		"useDefineForClassFields": true,
-<<<<<<< HEAD
+		"verbatimModuleSyntax": true,
 		"skipLibCheck": true,
-=======
-		"verbatimModuleSyntax": true,
->>>>>>> 8d6573fb
 		"baseUrl": ".",
 		"paths": {
 			"@/*": ["./src/*"],

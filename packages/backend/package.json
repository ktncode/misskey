--- conflicted
+++ resolved
@@ -98,12 +98,8 @@
 		"content-disposition": "0.5.4",
 		"date-fns": "2.30.0",
 		"deep-email-validator": "0.1.21",
-<<<<<<< HEAD
-		"fastify": "4.23.2",
+		"fastify": "4.24.2",
 		"fastify-multer": "^2.0.3",
-=======
-		"fastify": "4.24.2",
->>>>>>> 9338ab46
 		"feed": "4.2.2",
 		"file-type": "18.5.0",
 		"fluent-ffmpeg": "2.1.2",

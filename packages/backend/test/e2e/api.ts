/*
 * SPDX-FileCopyrightText: syuilo and other misskey contributors
 * SPDX-License-Identifier: AGPL-3.0-only
 */

process.env.NODE_ENV = 'test';

import * as assert from 'assert';
import { IncomingMessage } from 'http';
<<<<<<< HEAD
import { signup, api, startServer, successfulApiCall, failedApiCall, uploadFile, waitFire, connectStream, relativeFetch, createAppToken } from '../utils.js';
import type { INestApplicationContext } from '@nestjs/common';
=======
import {
	api,
	connectStream,
	createAppToken,
	failedApiCall,
	relativeFetch,
	signup,
	successfulApiCall,
	uploadFile,
	waitFire,
} from '../utils.js';
>>>>>>> 34088ecd
import type * as misskey from 'misskey-js';

describe('API', () => {
	let alice: misskey.entities.SignupResponse;
	let bob: misskey.entities.SignupResponse;
	let carol: misskey.entities.SignupResponse;

	beforeAll(async () => {
		alice = await signup({ username: 'alice' });
		bob = await signup({ username: 'bob' });
		carol = await signup({ username: 'carol' });
	}, 1000 * 60 * 2);

	describe('General validation', () => {
		test('wrong type', async () => {
			const res = await api('/test', {
				required: true,
				string: 42,
			});
			assert.strictEqual(res.status, 400);
		});

		test('missing require param', async () => {
			const res = await api('/test', {
				string: 'a',
			});
			assert.strictEqual(res.status, 400);
		});

		test('invalid misskey:id (empty string)', async () => {
			const res = await api('/test', {
				required: true,
				id: '',
			});
			assert.strictEqual(res.status, 400);
		});

		test('valid misskey:id', async () => {
			const res = await api('/test', {
				required: true,
				id: '8wvhjghbxu',
			});
			assert.strictEqual(res.status, 200);
		});

		test('default value', async () => {
			const res = await api('/test', {
				required: true,
				string: 'a',
			});
			assert.strictEqual(res.status, 200);
			assert.strictEqual(res.body.default, 'hello');
		});

		test('can set null even if it has default value', async () => {
			const res = await api('/test', {
				required: true,
				nullableDefault: null,
			});
			assert.strictEqual(res.status, 200);
			assert.strictEqual(res.body.nullableDefault, null);
		});

		test('cannot set undefined if it has default value', async () => {
			const res = await api('/test', {
				required: true,
				nullableDefault: undefined,
			});
			assert.strictEqual(res.status, 200);
			assert.strictEqual(res.body.nullableDefault, 'hello');
		});
	});

	test('管理者専用のAPIのアクセス制限', async () => {
		const application = await createAppToken(alice, ['read:account']);
		const application2 = await createAppToken(alice, ['read:admin:index-stats']);
		const application3 = await createAppToken(bob, []);
		const application4 = await createAppToken(bob, ['read:admin:index-stats']);

		// aliceは管理者、APIを使える
		await successfulApiCall({
			endpoint: '/admin/get-index-stats',
			parameters: {},
			user: alice,
		});

		// bobは一般ユーザーだからダメ
		await failedApiCall({
			endpoint: '/admin/get-index-stats',
			parameters: {},
			user: bob,
		}, {
			status: 403,
			code: 'ROLE_PERMISSION_DENIED',
			id: 'c3d38592-54c0-429d-be96-5636b0431a61',
		});

		// publicアクセスももちろんダメ
		await failedApiCall({
			endpoint: '/admin/get-index-stats',
			parameters: {},
			user: undefined,
		}, {
			status: 401,
			code: 'CREDENTIAL_REQUIRED',
			id: '1384574d-a912-4b81-8601-c7b1c4085df1',
		});

		// ごまがしもダメ
		await failedApiCall({
			endpoint: '/admin/get-index-stats',
			parameters: {},
			user: { token: 'tsukawasete' },
		}, {
			status: 401,
			code: 'AUTHENTICATION_FAILED',
			id: 'b0a7f5f8-dc2f-4171-b91f-de88ad238e14',
		});

		await successfulApiCall({
			endpoint: '/admin/get-index-stats',
			parameters: {},
			user: { token: application2 },
		});

		await failedApiCall({
			endpoint: '/admin/get-index-stats',
			parameters: {},
			user: { token: application },
		}, {
			status: 403,
			code: 'PERMISSION_DENIED',
			id: '1370e5b7-d4eb-4566-bb1d-7748ee6a1838',
		});

		await failedApiCall({
			endpoint: '/admin/get-index-stats',
			parameters: {},
			user: { token: application3 },
		}, {
			status: 403,
			code: 'ROLE_PERMISSION_DENIED',
			id: 'c3d38592-54c0-429d-be96-5636b0431a61',
		});

		await failedApiCall({
			endpoint: '/admin/get-index-stats',
			parameters: {},
			user: { token: application4 },
		}, {
			status: 403,
			code: 'ROLE_PERMISSION_DENIED',
			id: 'c3d38592-54c0-429d-be96-5636b0431a61',
		});
	});

	describe('Authentication header', () => {
		test('一般リクエスト', async () => {
			await successfulApiCall({
				endpoint: '/admin/get-index-stats',
				parameters: {},
				user: {
					token: alice.token,
					bearer: true,
				},
			});
		});

		test('multipartリクエスト', async () => {
			const result = await uploadFile({
				token: alice.token,
				bearer: true,
			});
			assert.strictEqual(result.status, 200);
		});

		test('streaming', async () => {
			const fired = await waitFire(
				{
					token: alice.token,
					bearer: true,
				},
				'homeTimeline',
				() => api('notes/create', { text: 'foo' }, alice),
				msg => msg.type === 'note' && msg.body.text === 'foo',
			);
			assert.strictEqual(fired, true);
		});
	});

	describe('tokenエラー応答でWWW-Authenticate headerを送る', () => {
		describe('invalid_token', () => {
			test('一般リクエスト', async () => {
				const result = await api('/admin/get-index-stats', {}, {
					token: 'syuilo',
					bearer: true,
				});
				assert.strictEqual(result.status, 401);
				assert.ok(result.headers.get('WWW-Authenticate')?.startsWith('Bearer realm="Misskey", error="invalid_token", error_description'));
			});

			test('multipartリクエスト', async () => {
				const result = await uploadFile({
					token: 'syuilo',
					bearer: true,
				});
				assert.strictEqual(result.status, 401);
				assert.ok(result.headers.get('WWW-Authenticate')?.startsWith('Bearer realm="Misskey", error="invalid_token", error_description'));
			});

			test('streaming', async () => {
				await assert.rejects(connectStream(
					{
						token: 'syuilo',
						bearer: true,
					},
					'homeTimeline',
					() => { },
				), (err: IncomingMessage) => {
					assert.strictEqual(err.statusCode, 401);
					assert.ok(err.headers['www-authenticate']?.startsWith('Bearer realm="Misskey", error="invalid_token", error_description'));
					return true;
				});
			});
		});

		describe('tokenがないとrealmだけおくる', () => {
			test('一般リクエスト', async () => {
				const result = await api('/admin/get-index-stats', {});
				assert.strictEqual(result.status, 401);
				assert.strictEqual(result.headers.get('WWW-Authenticate'), 'Bearer realm="Misskey"');
			});

			test('multipartリクエスト', async () => {
				const result = await uploadFile();
				assert.strictEqual(result.status, 401);
				assert.strictEqual(result.headers.get('WWW-Authenticate'), 'Bearer realm="Misskey"');
			});
		});

		test('invalid_request', async () => {
			const result = await api('/notes/create', { text: true }, {
				token: alice.token,
				bearer: true,
			});
			assert.strictEqual(result.status, 400);
			assert.ok(result.headers.get('WWW-Authenticate')?.startsWith('Bearer realm="Misskey", error="invalid_request", error_description'));
		});

		describe('invalid bearer format', () => {
			test('No preceding bearer', async () => {
				const result = await relativeFetch('api/notes/create', {
					method: 'POST',
					headers: {
						Authorization: alice.token,
						'Content-Type': 'application/json',
					},
					body: JSON.stringify({ text: 'test' }),
				});
				assert.strictEqual(result.status, 401);
			});

			test('Lowercase bearer', async () => {
				const result = await relativeFetch('api/notes/create', {
					method: 'POST',
					headers: {
						Authorization: `bearer ${alice.token}`,
						'Content-Type': 'application/json',
					},
					body: JSON.stringify({ text: 'test' }),
				});
				assert.strictEqual(result.status, 401);
			});

			test('No space after bearer', async () => {
				const result = await relativeFetch('api/notes/create', {
					method: 'POST',
					headers: {
						Authorization: `Bearer${alice.token}`,
						'Content-Type': 'application/json',
					},
					body: JSON.stringify({ text: 'test' }),
				});
				assert.strictEqual(result.status, 401);
			});
		});
	});
});<|MERGE_RESOLUTION|>--- conflicted
+++ resolved
@@ -7,10 +7,6 @@
 
 import * as assert from 'assert';
 import { IncomingMessage } from 'http';
-<<<<<<< HEAD
-import { signup, api, startServer, successfulApiCall, failedApiCall, uploadFile, waitFire, connectStream, relativeFetch, createAppToken } from '../utils.js';
-import type { INestApplicationContext } from '@nestjs/common';
-=======
 import {
 	api,
 	connectStream,
@@ -22,7 +18,6 @@
 	uploadFile,
 	waitFire,
 } from '../utils.js';
->>>>>>> 34088ecd
 import type * as misskey from 'misskey-js';
 
 describe('API', () => {

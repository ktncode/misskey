/*
 * SPDX-FileCopyrightText: syuilo and misskey-project
 * SPDX-License-Identifier: AGPL-3.0-only
 */

process.env.NODE_ENV = 'test';

import * as assert from 'assert';
import { channel, clip, galleryPost, page, play, post, signup, simpleGet, uploadFile } from '../utils.js';
import type { SimpleGetResponse } from '../utils.js';
import type * as misskey from 'misskey-js';

// Request Accept in lowercase
const ONLY_AP = 'application/activity+json';
const PREFER_AP = 'application/activity+json, */*';
const PREFER_HTML = 'text/html, */*';
const UNSPECIFIED = '*/*';

// Response Content-Type in lowercase
const AP = 'application/activity+json; charset=utf-8';
const HTML = 'text/html; charset=utf-8';
const JSON_UTF8 = 'application/json; charset=utf-8';

describe('Webリソース', () => {
	let alice: misskey.entities.SignupResponse;
	let aliceUploadedFile: misskey.entities.DriveFile | null;
	let alicesPost: misskey.entities.Note;
	let alicePage: misskey.entities.Page;
	let alicePlay: misskey.entities.Flash;
	let aliceClip: misskey.entities.Clip;
	let aliceGalleryPost: misskey.entities.GalleryPost;
	let aliceChannel: misskey.entities.Channel;

	let bob: misskey.entities.SignupResponse;

	type Request = {
		path: string,
		accept?: string,
		cookie?: string,
	};
	const ok = async (param: Request & {
		type?: string,
	}):Promise<SimpleGetResponse> => {
		const { path, accept, cookie, type } = param;
		const res = await simpleGet(path, accept, cookie);
		assert.strictEqual(res.status, 200);
		// Header values are case-insensitive
		assert.strictEqual(res.type?.toLowerCase(), (type ?? HTML).toLowerCase());
		return res;
	};

	const notOk = async (param: Request & {
		status?: number,
		code?: string,
	}): Promise<SimpleGetResponse> => {
		const { path, accept, cookie, status, code } = param;
		const res = await simpleGet(path, accept, cookie);
		assert.notStrictEqual(res.status, 200);
		if (status != null) {
			assert.strictEqual(res.status, status);
		}
		if (code != null) {
			assert.strictEqual(res.body.error.code, code);
		}
		return res;
	};

	const notFound = async (param: Request): Promise<SimpleGetResponse> => {
		return await notOk({
			...param,
			status: 404,
		});
	};

	const metaTag = (res: SimpleGetResponse, key: string, superkey = 'name'): string => {
		return res.body.window.document.querySelector('meta[' + superkey + '="' + key + '"]')?.content;
	};

	beforeAll(async () => {
		alice = await signup({ username: 'alice' });
		aliceUploadedFile = (await uploadFile(alice)).body;
		alicesPost = await post(alice, {
			text: 'test',
		});
		alicePage = await page(alice, {});
		alicePlay = await play(alice, {});
		aliceClip = await clip(alice, {});
		aliceGalleryPost = await galleryPost(alice, {
			fileIds: [aliceUploadedFile!.id],
		});
		aliceChannel = await channel(alice, {});

		bob = await signup({ username: 'bob' });
	}, 1000 * 60 * 2);

	describe.each([
		{ path: '/', type: HTML },
		{ path: '/docs/ja-JP/about', type: HTML }, // "指定されたURLに該当するページはありませんでした。"
		{ path: '/api-doc', type: HTML },
		{ path: '/api.json', type: JSON_UTF8 },
		{ path: '/api-console', type: HTML },
		{ path: '/_info_card_', type: HTML },
		{ path: '/bios', type: HTML },
		{ path: '/cli', type: HTML },
		{ path: '/flush', type: HTML },
		{ path: '/robots.txt', type: 'text/plain; charset=UTF-8' },
		{ path: '/favicon.ico', type: 'image/vnd.microsoft.icon' },
		{ path: '/opensearch.xml', type: 'application/opensearchdescription+xml' },
		{ path: '/apple-touch-icon.png', type: 'image/png' },
		{ path: '/twemoji/2764.svg', type: 'image/svg+xml' },
		{ path: '/twemoji/2764-fe0f-200d-1f525.svg', type: 'image/svg+xml' },
		{ path: '/twemoji-badge/2764.png', type: 'image/png' },
		{ path: '/twemoji-badge/2764-fe0f-200d-1f525.png', type: 'image/png' },
		{ path: '/fluent-emoji/2764.png', type: 'image/png' },
		{ path: '/fluent-emoji/2764-fe0f-200d-1f525.png', type: 'image/png' },
	])('$path', (p) => {
		test('がGETできる。', async () => await ok({ ...p }));

		// 注意: Webページが200で取得できても、実際のHTMLが正しく表示できるとは限らない
		//      例えば、 /@xxx/pages/yyy に存在しないIDを渡した場合、HTTPレスポンスではエラーを区別できない
		//      こういったアサーションはフロントエンドE2EやAPI Endpointのテストで担保する。
	});

	describe.each([
		{ path: '/twemoji/2764.png' },
		{ path: '/twemoji/2764-fe0f-200d-1f525.png' },
		{ path: '/twemoji-badge/2764.svg' },
		{ path: '/twemoji-badge/2764-fe0f-200d-1f525.svg' },
		{ path: '/fluent-emoji/2764.svg' },
		{ path: '/fluent-emoji/2764-fe0f-200d-1f525.svg' },
	])('$path', ({ path }) => {
		test('はGETできない。', async () => await notFound({ path }));
	});

	describe.each([
		{ ext: 'rss', type: 'application/rss+xml; charset=utf-8' },
		{ ext: 'atom', type: 'application/atom+xml; charset=utf-8' },
		{ ext: 'json', type: 'application/json; charset=utf-8' },
	])('/@:username.$ext', ({ ext, type }) => {
		const path = (username: string): string => `/@${username}.${ext}`;

		test('がGETできる。', async () => await ok({
			path: path(alice.username),
			type,
		}));

		test('がGETできる。(ノートが存在しない場合でも。)', async () => await ok({
			path: path(bob.username),
			type,
		}));

		test('は存在しないユーザーはGETできない。', async () => await notOk({
			path: path('nonexisting'),
			status: 404,
		}));

		describe(' has entry such ', () => {
			beforeEach(() => {
<<<<<<< HEAD
				post(alice, { text: "**a**" });
=======
				post(alice, { text: '**a**' });
>>>>>>> 8d6573fb
			});

			test('MFMを含まない。', async () => {
				const content = await simpleGet(path(alice.username), '*/*', undefined, res => res.text());
				const _body: unknown = content.body;
				// JSONフィードのときは改めて文字列化する
				const body: string = typeof (_body) === 'object' ? JSON.stringify(_body) : _body as string;

				if (body.includes('**a**')) {
					throw new Error('MFM shouldn\'t be included');
				}
			});
		});
	});

	describe.each([{ path: '/api/foo' }])('$path', ({ path }) => {
		test('はGETできない。', async () => await notOk({
			path,
			status: 404,
			code: 'UNKNOWN_API_ENDPOINT',
		}));
	});

	describe.each([{ path: '/streaming' }])('$path', ({ path }) => {
		test('はGETできない。', async () => await notOk({
			path,
			status: 503,
		}));
	});

	describe('/@:username', () => {
		const path = (username: string): string => `/@${username}`;

		describe.each([
			{ accept: PREFER_HTML },
			{ accept: UNSPECIFIED },
		])('(Acceptヘッダ: $accept)', ({ accept }) => {
			test('はHTMLとしてGETできる。', async () => {
				const res = await ok({
					path: path(alice.username),
					accept,
					type: HTML,
				});
				assert.strictEqual(metaTag(res, 'misskey:user-username'), alice.username);
				assert.strictEqual(metaTag(res, 'misskey:user-id'), alice.id);

				// TODO ogタグの検証
				// TODO profile.noCrawleの検証
				// TODO twitter:creatorの検証
				// TODO <link rel="me" ...>の検証
			});
			test('はHTMLとしてGETできる。(存在しないIDでも。)', async () => await ok({
				path: path('xxxxxxxxxx'),
				type: HTML,
			}));
			test.todo('HTMLとしてGETできる。(リモートユーザーでもリダイレクトせず)');
		});

		describe.each([
			{ accept: ONLY_AP },
			{ accept: PREFER_AP },
		])('(Acceptヘッダ: $accept)', ({ accept }) => {
			test('はActivityPubとしてGETできる。', async () => {
				const res = await ok({
					path: path(alice.username),
					accept,
					type: AP,
				});
				assert.strictEqual(res.body.type, 'Person');
			});

			test('は存在しないIDのときActivityPubとしてGETできない。', async () => await notFound({
				path: path('xxxxxxxxxx'),
				accept,
			}));
			test.todo('はオリジナルにリダイレクトされる。(リモートユーザー)');
		});
	});

	describe.each([
		// 実際のハンドルはフロントエンド(index.vue)で行われる
		{ sub: 'home' },
		{ sub: 'notes' },
		{ sub: 'activity' },
		{ sub: 'achievements' },
		{ sub: 'reactions' },
		{ sub: 'clips' },
		{ sub: 'pages' },
		{ sub: 'gallery' },
	])('/@:username/$sub', ({ sub }) => {
		const path = (username: string): string => `/@${username}/${sub}`;

		test('はHTMLとしてGETできる。', async () => {
			const res = await ok({
				path: path(alice.username),
			});
			assert.strictEqual(metaTag(res, 'misskey:user-username'), alice.username);
			assert.strictEqual(metaTag(res, 'misskey:user-id'), alice.id);
		});
	});

	describe('/@:user/pages/:page', () => {
		const path = (username: string, pagename: string): string => `/@${username}/pages/${pagename}`;

		test('はHTMLとしてGETできる。', async () => {
			const res = await ok({
				path: path(alice.username, alicePage.name),
			});
			assert.strictEqual(metaTag(res, 'misskey:user-username'), alice.username);
			assert.strictEqual(metaTag(res, 'misskey:user-id'), alice.id);
			assert.strictEqual(metaTag(res, 'misskey:page-id'), alicePage.id);

			// TODO ogタグの検証
			// TODO profile.noCrawleの検証
			// TODO twitter:creatorの検証
		});

		test('はGETできる。(存在しないIDでも。)', async () => await ok({
			path: path(alice.username, 'xxxxxxxxxx'),
		}));
	});

	describe('/users/:id', () => {
		const path = (id: string): string => `/users/${id}`;

		describe.each([
			{ accept: PREFER_HTML },
			{ accept: UNSPECIFIED },
		])('(Acceptヘッダ: $accept)', ({ accept }) => {
			test('は/@:usernameにリダイレクトする', async () => {
				const res = await simpleGet(path(alice.id), accept);
				assert.strictEqual(res.status, 302);
				assert.strictEqual(res.location, `/@${alice.username}`);
			});

			test('は存在しないユーザーはGETできない。', async () => await notFound({
				path: path('xxxxxxxx'),
			}));
		});

		describe.each([
			{ accept: ONLY_AP },
			{ accept: PREFER_AP },
		])('(Acceptヘッダ: $accept)', ({ accept }) => {
			test('はActivityPubとしてGETできる。', async () => {
				const res = await ok({
					path: path(alice.id),
					accept,
					type: AP,
				});
				assert.strictEqual(res.body.type, 'Person');
			});

			test('は存在しないIDのときActivityPubとしてGETできない。', async () => await notOk({
				path: path('xxxxxxxx'),
				accept,
				status: 404,
			}));
		});
	});

	describe('/users/inbox', () => {
		test('がGETできる。(POST専用だけど4xx/5xxにならずHTMLが返ってくる)', async () => await ok({
			path: '/inbox',
		}));

		// test.todo('POSTできる？');
	});

	describe('/users/:id/inbox', () => {
		const path = (id: string): string => `/users/${id}/inbox`;

		test('がGETできる。(POST専用だけど4xx/5xxにならずHTMLが返ってくる)', async () => await ok({
			path: path(alice.id),
		}));

		// test.todo('POSTできる？');
	});

	describe('/users/:id/outbox', () => {
		const path = (id: string): string => `/users/${id}/outbox`;

		test('がGETできる。', async () => {
			const res = await ok({
				path: path(alice.id),
				type: AP,
			});
			assert.strictEqual(res.body.type, 'OrderedCollection');
		});
	});

	describe('/notes/:id', () => {
		const path = (noteId: string): string => `/notes/${noteId}`;

		describe.each([
			{ accept: PREFER_HTML },
			{ accept: UNSPECIFIED },
		])('(Acceptヘッダ: $accept)', ({ accept }) => {
			test('はHTMLとしてGETできる。', async () => {
				const res = await ok({
					path: path(alicesPost.id),
					accept,
					type: HTML,
				});
				assert.strictEqual(metaTag(res, 'misskey:user-username'), alice.username);
				assert.strictEqual(metaTag(res, 'misskey:user-id'), alice.id);
				assert.strictEqual(metaTag(res, 'misskey:note-id'), alicesPost.id);

				// TODO ogタグの検証
				// TODO profile.noCrawleの検証
				// TODO twitter:creatorの検証
			});

			test('はHTMLとしてGETできる。(存在しないIDでも。)', async () => await ok({
				path: path('xxxxxxxxxx'),
			}));
		});

		describe.each([
			{ accept: ONLY_AP },
			{ accept: PREFER_AP },
		])('(Acceptヘッダ: $accept)', ({ accept }) => {
			test('はActivityPubとしてGETできる。', async () => {
				const res = await ok({
					path: path(alicesPost.id),
					accept,
					type: AP,
				});
				assert.strictEqual(res.body.type, 'Note');
			});

			test('は存在しないIDのときActivityPubとしてGETできない。', async () => await notFound({
				path: path('xxxxxxxxxx'),
				accept,
			}));
		});
	});

	describe('/play/:id', () => {
		const path = (playid: string): string => `/play/${playid}`;

		test('がGETできる。', async () => {
			const res = await ok({
				path: path(alicePlay.id),
			});
			assert.strictEqual(metaTag(res, 'misskey:user-username'), alice.username);
			assert.strictEqual(metaTag(res, 'misskey:user-id'), alice.id);
			assert.strictEqual(metaTag(res, 'misskey:flash-id'), alicePlay.id);

			// TODO ogタグの検証
			// TODO profile.noCrawleの検証
			// TODO twitter:creatorの検証
		});

		test('がGETできる。(存在しないIDでも。)', async () => await ok({
			path: path('xxxxxxxxxx'),
		}));
	});

	describe('/clips/:clip', () => {
		const path = (clip: string): string => `/clips/${clip}`;

		test('がGETできる。', async () => {
			const res = await ok({
				path: path(aliceClip.id),
			});
			assert.strictEqual(metaTag(res, 'misskey:user-username'), alice.username);
			assert.strictEqual(metaTag(res, 'misskey:user-id'), alice.id);
			assert.strictEqual(metaTag(res, 'misskey:clip-id'), aliceClip.id);

			// TODO ogタグの検証
			// TODO profile.noCrawleの検証
		});

		test('がGETできる。(存在しないIDでも。)', async () => await ok({
			path: path('xxxxxxxxxx'),
		}));
	});

	describe('/gallery/:post', () => {
		const path = (post: string): string => `/gallery/${post}`;

		test('がGETできる。', async () => {
			const res = await ok({
				path: path(aliceGalleryPost.id),
			});
			assert.strictEqual(metaTag(res, 'misskey:user-username'), alice.username);
			assert.strictEqual(metaTag(res, 'misskey:user-id'), alice.id);

			// FIXME: misskey:gallery-post-idみたいなmetaタグの設定がない
			// TODO profile.noCrawleの検証
			// TODO twitter:creatorの検証
		});

		test('がGETできる。(存在しないIDでも。)', async () => await ok({
			path: path('xxxxxxxxxx'),
		}));
	});

	describe('/channels/:channel', () => {
		const path = (channel: string): string => `/channels/${channel}`;

		test('はGETできる。', async () => {
			const res = await ok({
				path: path(aliceChannel.id),
			});

			// FIXME: misskey関連のmetaタグの設定がない
			// TODO ogタグの検証
		});

		test('がGETできる。(存在しないIDでも。)', async () => await ok({
			path: path('xxxxxxxxxx'),
		}));
	});
});<|MERGE_RESOLUTION|>--- conflicted
+++ resolved
@@ -156,11 +156,7 @@
 
 		describe(' has entry such ', () => {
 			beforeEach(() => {
-<<<<<<< HEAD
-				post(alice, { text: "**a**" });
-=======
 				post(alice, { text: '**a**' });
->>>>>>> 8d6573fb
 			});
 
 			test('MFMを含まない。', async () => {

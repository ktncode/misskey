--- conflicted
+++ resolved
@@ -5,11 +5,7 @@
 
 import * as assert from 'node:assert';
 import { readFile } from 'node:fs/promises';
-<<<<<<< HEAD
-import { isAbsolute, basename } from 'node:path';
-=======
 import { basename, isAbsolute } from 'node:path';
->>>>>>> 34088ecd
 import { randomUUID } from 'node:crypto';
 import { inspect } from 'node:util';
 import WebSocket, { ClientOptions } from 'ws';

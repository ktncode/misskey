--- conflicted
+++ resolved
@@ -31,17 +31,10 @@
 	return await request(`api/${normalized}`, params, me);
 };
 
-<<<<<<< HEAD
 export type ApiRequest<X extends keyof misskey.Endpoints = keyof misskey.Endpoints, D extends misskey.Endpoints[X]['defines'][number] = misskey.Endpoints[X]['defines'][number], P extends D['req'] = D['req']> = {
 	endpoint: X,
 	parameters: SchemaOrUndefined<P>,
 	user: object | undefined,
-=======
-export type ApiRequest = {
-	endpoint: string,
-	parameters: object,
-	user: UserToken | undefined,
->>>>>>> 1b1f82a2
 };
 
 export const successfulApiCall = async <X extends keyof misskey.Endpoints, D extends misskey.Endpoints[X]['defines'][number] = misskey.Endpoints[X]['defines'][number]>(

--- conflicted
+++ resolved
@@ -98,11 +98,7 @@
 			imports: [GlobalModule, CoreModule],
 			providers: [
 				SigninWithPasskeyApiService,
-<<<<<<< HEAD
 				{ provide: SkRateLimiterService, useClass: FakeLimiter },
-=======
-				{ provide: RateLimiterService, useClass: FakeLimiter },
->>>>>>> 7a41cfe2
 				{ provide: SigninService, useClass: FakeSigninService },
 			],
 		}).useMocker((token) => {
@@ -127,13 +123,8 @@
 		jest.spyOn(webAuthnService, 'verifySignInWithPasskeyAuthentication').mockImplementation(FakeWebauthnVerify);
 
 		const dummyUser = {
-<<<<<<< HEAD
-			id: uid, username: uid, usernameLower: uid.toLocaleLowerCase(), uri: null, host: null,
-		};
-=======
 			id: uid, username: uid, usernameLower: uid.toLowerCase(), uri: null, host: null,
 		 };
->>>>>>> 7a41cfe2
 		const dummyProfile = {
 			userId: uid,
 			password: 'qwerty',

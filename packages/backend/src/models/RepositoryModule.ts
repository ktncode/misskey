/*
 * SPDX-FileCopyrightText: syuilo and misskey-project
 * SPDX-License-Identifier: AGPL-3.0-only
 */

import { Module } from '@nestjs/common';
import { DI } from '@/di-symbols.js';
import {
	SkLatestNote,
	MiAbuseReportNotificationRecipient,
	MiAbuseUserReport,
	MiAccessToken,
	MiAd,
	MiAnnouncement,
	MiAnnouncementRead,
	MiAntenna,
	MiApp,
	MiAuthSession,
	MiAvatarDecoration,
	MiBlocking,
	MiBubbleGameRecord,
	MiChannel,
	MiChannelFavorite,
	MiChannelFollowing,
	MiClip,
	MiClipFavorite,
	MiClipNote,
	MiDriveFile,
	MiDriveFolder,
	MiEmoji,
	MiFlash,
	MiFlashLike,
	MiFollowing,
	MiFollowRequest,
	MiGalleryLike,
	MiGalleryPost,
	MiHashtag,
	MiInstance,
	MiMeta,
	MiModerationLog,
	MiMuting,
	MiNote,
	MiNoteFavorite,
	MiNoteReaction,
	MiNoteSchedule,
	MiNoteThreadMuting,
	MiPage,
	MiPageLike,
	MiPasswordResetRequest,
	MiPoll,
	MiPollVote,
	MiPromoNote,
	MiPromoRead,
	MiRegistrationTicket,
	MiRegistryItem,
	MiRelay,
	MiRenoteMuting,
	MiRepository,
	miRepository,
	MiRetentionAggregation,
	MiReversiGame,
	MiRole,
	MiRoleAssignment,
	MiSignin,
	MiSwSubscription,
	MiSystemAccount,
	MiSystemWebhook,
	MiUsedUsername,
	MiUser,
	MiUserIp,
	MiUserKeypair,
	MiUserList,
	MiUserListFavorite,
	MiUserListMembership,
	MiUserMemo,
	MiUserNotePining,
	MiUserPending,
	MiUserProfile,
	MiUserPublickey,
	MiUserSecurityKey,
	MiWebhook,
<<<<<<< HEAD
	NoteEdit,
	SkApContext,
	SkApFetchLog,
	SkApInboxLog,
=======
	MiChatMessage,
	MiChatRoom,
	MiChatRoomMembership,
	MiChatRoomInvitation,
	MiChatApproval,
>>>>>>> 8d6573fb
} from './_.js';
import type { Provider } from '@nestjs/common';
import type { DataSource } from 'typeorm';

const $usersRepository: Provider = {
	provide: DI.usersRepository,
	useFactory: (db: DataSource) => db.getRepository(MiUser).extend(miRepository as MiRepository<MiUser>),
	inject: [DI.db],
};

const $notesRepository: Provider = {
	provide: DI.notesRepository,
	useFactory: (db: DataSource) => db.getRepository(MiNote).extend(miRepository as MiRepository<MiNote>),
	inject: [DI.db],
};

const $announcementsRepository: Provider = {
	provide: DI.announcementsRepository,
	useFactory: (db: DataSource) => db.getRepository(MiAnnouncement).extend(miRepository as MiRepository<MiAnnouncement>),
	inject: [DI.db],
};

const $announcementReadsRepository: Provider = {
	provide: DI.announcementReadsRepository,
	useFactory: (db: DataSource) => db.getRepository(MiAnnouncementRead).extend(miRepository as MiRepository<MiAnnouncementRead>),
	inject: [DI.db],
};

const $appsRepository: Provider = {
	provide: DI.appsRepository,
	useFactory: (db: DataSource) => db.getRepository(MiApp).extend(miRepository as MiRepository<MiApp>),
	inject: [DI.db],
};

const $avatarDecorationsRepository: Provider = {
	provide: DI.avatarDecorationsRepository,
	useFactory: (db: DataSource) => db.getRepository(MiAvatarDecoration).extend(miRepository as MiRepository<MiAvatarDecoration>),
	inject: [DI.db],
};

const $latestNotesRepository: Provider = {
	provide: DI.latestNotesRepository,
	useFactory: (db: DataSource) => db.getRepository(SkLatestNote).extend(miRepository as MiRepository<SkLatestNote>),
	inject: [DI.db],
};

const $apContextRepository: Provider = {
	provide: DI.apContextsRepository,
	useFactory: (db: DataSource) => db.getRepository(SkApContext).extend(miRepository as MiRepository<SkApContext>),
	inject: [DI.db],
};

const $apFetchLogsRepository: Provider = {
	provide: DI.apFetchLogsRepository,
	useFactory: (db: DataSource) => db.getRepository(SkApFetchLog).extend(miRepository as MiRepository<SkApFetchLog>),
	inject: [DI.db],
};

const $apInboxLogsRepository: Provider = {
	provide: DI.apInboxLogsRepository,
	useFactory: (db: DataSource) => db.getRepository(SkApInboxLog).extend(miRepository as MiRepository<SkApInboxLog>),
	inject: [DI.db],
};

const $noteFavoritesRepository: Provider = {
	provide: DI.noteFavoritesRepository,
	useFactory: (db: DataSource) => db.getRepository(MiNoteFavorite).extend(miRepository as MiRepository<MiNoteFavorite>),
	inject: [DI.db],
};

const $noteThreadMutingsRepository: Provider = {
	provide: DI.noteThreadMutingsRepository,
	useFactory: (db: DataSource) => db.getRepository(MiNoteThreadMuting).extend(miRepository as MiRepository<MiNoteThreadMuting>),
	inject: [DI.db],
};

const $noteReactionsRepository: Provider = {
	provide: DI.noteReactionsRepository,
	useFactory: (db: DataSource) => db.getRepository(MiNoteReaction).extend(miRepository as MiRepository<MiNoteReaction>),
	inject: [DI.db],
};

const $pollsRepository: Provider = {
	provide: DI.pollsRepository,
	useFactory: (db: DataSource) => db.getRepository(MiPoll).extend(miRepository as MiRepository<MiPoll>),
	inject: [DI.db],
};

const $pollVotesRepository: Provider = {
	provide: DI.pollVotesRepository,
	useFactory: (db: DataSource) => db.getRepository(MiPollVote).extend(miRepository as MiRepository<MiPollVote>),
	inject: [DI.db],
};

const $userProfilesRepository: Provider = {
	provide: DI.userProfilesRepository,
	useFactory: (db: DataSource) => db.getRepository(MiUserProfile).extend(miRepository as MiRepository<MiUserProfile>),
	inject: [DI.db],
};

const $userKeypairsRepository: Provider = {
	provide: DI.userKeypairsRepository,
	useFactory: (db: DataSource) => db.getRepository(MiUserKeypair).extend(miRepository as MiRepository<MiUserKeypair>),
	inject: [DI.db],
};

const $userPendingsRepository: Provider = {
	provide: DI.userPendingsRepository,
	useFactory: (db: DataSource) => db.getRepository(MiUserPending).extend(miRepository as MiRepository<MiUserPending>),
	inject: [DI.db],
};

const $userSecurityKeysRepository: Provider = {
	provide: DI.userSecurityKeysRepository,
	useFactory: (db: DataSource) => db.getRepository(MiUserSecurityKey).extend(miRepository as MiRepository<MiUserSecurityKey>),
	inject: [DI.db],
};

const $userPublickeysRepository: Provider = {
	provide: DI.userPublickeysRepository,
	useFactory: (db: DataSource) => db.getRepository(MiUserPublickey).extend(miRepository as MiRepository<MiUserPublickey>),
	inject: [DI.db],
};

const $userListsRepository: Provider = {
	provide: DI.userListsRepository,
	useFactory: (db: DataSource) => db.getRepository(MiUserList).extend(miRepository as MiRepository<MiUserList>),
	inject: [DI.db],
};

const $userListFavoritesRepository: Provider = {
	provide: DI.userListFavoritesRepository,
	useFactory: (db: DataSource) => db.getRepository(MiUserListFavorite).extend(miRepository as MiRepository<MiUserListFavorite>),
	inject: [DI.db],
};

const $userListMembershipsRepository: Provider = {
	provide: DI.userListMembershipsRepository,
	useFactory: (db: DataSource) => db.getRepository(MiUserListMembership).extend(miRepository as MiRepository<MiUserListMembership>),
	inject: [DI.db],
};

const $userNotePiningsRepository: Provider = {
	provide: DI.userNotePiningsRepository,
	useFactory: (db: DataSource) => db.getRepository(MiUserNotePining).extend(miRepository as MiRepository<MiUserNotePining>),
	inject: [DI.db],
};

const $userIpsRepository: Provider = {
	provide: DI.userIpsRepository,
	useFactory: (db: DataSource) => db.getRepository(MiUserIp).extend(miRepository as MiRepository<MiUserIp>),
	inject: [DI.db],
};

const $usedUsernamesRepository: Provider = {
	provide: DI.usedUsernamesRepository,
	useFactory: (db: DataSource) => db.getRepository(MiUsedUsername).extend(miRepository as MiRepository<MiUsedUsername>),
	inject: [DI.db],
};

const $followingsRepository: Provider = {
	provide: DI.followingsRepository,
	useFactory: (db: DataSource) => db.getRepository(MiFollowing).extend(miRepository as MiRepository<MiFollowing>),
	inject: [DI.db],
};

const $followRequestsRepository: Provider = {
	provide: DI.followRequestsRepository,
	useFactory: (db: DataSource) => db.getRepository(MiFollowRequest).extend(miRepository as MiRepository<MiFollowRequest>),
	inject: [DI.db],
};

const $instancesRepository: Provider = {
	provide: DI.instancesRepository,
	useFactory: (db: DataSource) => db.getRepository(MiInstance).extend(miRepository as MiRepository<MiInstance>),
	inject: [DI.db],
};

const $emojisRepository: Provider = {
	provide: DI.emojisRepository,
	useFactory: (db: DataSource) => db.getRepository(MiEmoji).extend(miRepository as MiRepository<MiEmoji>),
	inject: [DI.db],
};

const $driveFilesRepository: Provider = {
	provide: DI.driveFilesRepository,
	useFactory: (db: DataSource) => db.getRepository(MiDriveFile).extend(miRepository as MiRepository<MiDriveFile>),
	inject: [DI.db],
};

const $driveFoldersRepository: Provider = {
	provide: DI.driveFoldersRepository,
	useFactory: (db: DataSource) => db.getRepository(MiDriveFolder).extend(miRepository as MiRepository<MiDriveFolder>),
	inject: [DI.db],
};

const $metasRepository: Provider = {
	provide: DI.metasRepository,
	useFactory: (db: DataSource) => db.getRepository(MiMeta).extend(miRepository as MiRepository<MiMeta>),
	inject: [DI.db],
};

const $mutingsRepository: Provider = {
	provide: DI.mutingsRepository,
	useFactory: (db: DataSource) => db.getRepository(MiMuting).extend(miRepository as MiRepository<MiMuting>),
	inject: [DI.db],
};

const $renoteMutingsRepository: Provider = {
	provide: DI.renoteMutingsRepository,
	useFactory: (db: DataSource) => db.getRepository(MiRenoteMuting).extend(miRepository as MiRepository<MiRenoteMuting>),
	inject: [DI.db],
};

const $blockingsRepository: Provider = {
	provide: DI.blockingsRepository,
	useFactory: (db: DataSource) => db.getRepository(MiBlocking).extend(miRepository as MiRepository<MiBlocking>),
	inject: [DI.db],
};

const $swSubscriptionsRepository: Provider = {
	provide: DI.swSubscriptionsRepository,
	useFactory: (db: DataSource) => db.getRepository(MiSwSubscription).extend(miRepository as MiRepository<MiSwSubscription>),
	inject: [DI.db],
};

const $systemAccountsRepository: Provider = {
	provide: DI.systemAccountsRepository,
	useFactory: (db: DataSource) => db.getRepository(MiSystemAccount).extend(miRepository as MiRepository<MiSystemAccount>),
	inject: [DI.db],
};

const $hashtagsRepository: Provider = {
	provide: DI.hashtagsRepository,
	useFactory: (db: DataSource) => db.getRepository(MiHashtag).extend(miRepository as MiRepository<MiHashtag>),
	inject: [DI.db],
};

const $abuseUserReportsRepository: Provider = {
	provide: DI.abuseUserReportsRepository,
	useFactory: (db: DataSource) => db.getRepository(MiAbuseUserReport).extend(miRepository as MiRepository<MiAbuseUserReport>),
	inject: [DI.db],
};

const $abuseReportNotificationRecipientRepository: Provider = {
	provide: DI.abuseReportNotificationRecipientRepository,
	useFactory: (db: DataSource) => db.getRepository(MiAbuseReportNotificationRecipient).extend(miRepository as MiRepository<MiAbuseReportNotificationRecipient>),
	inject: [DI.db],
};

const $registrationTicketsRepository: Provider = {
	provide: DI.registrationTicketsRepository,
	useFactory: (db: DataSource) => db.getRepository(MiRegistrationTicket).extend(miRepository as MiRepository<MiRegistrationTicket>),
	inject: [DI.db],
};

const $authSessionsRepository: Provider = {
	provide: DI.authSessionsRepository,
	useFactory: (db: DataSource) => db.getRepository(MiAuthSession).extend(miRepository as MiRepository<MiAuthSession>),
	inject: [DI.db],
};

const $accessTokensRepository: Provider = {
	provide: DI.accessTokensRepository,
	useFactory: (db: DataSource) => db.getRepository(MiAccessToken).extend(miRepository as MiRepository<MiAccessToken>),
	inject: [DI.db],
};

const $signinsRepository: Provider = {
	provide: DI.signinsRepository,
	useFactory: (db: DataSource) => db.getRepository(MiSignin).extend(miRepository as MiRepository<MiSignin>),
	inject: [DI.db],
};

const $pagesRepository: Provider = {
	provide: DI.pagesRepository,
	useFactory: (db: DataSource) => db.getRepository(MiPage).extend(miRepository as MiRepository<MiPage>),
	inject: [DI.db],
};

const $pageLikesRepository: Provider = {
	provide: DI.pageLikesRepository,
	useFactory: (db: DataSource) => db.getRepository(MiPageLike).extend(miRepository as MiRepository<MiPageLike>),
	inject: [DI.db],
};

const $galleryPostsRepository: Provider = {
	provide: DI.galleryPostsRepository,
	useFactory: (db: DataSource) => db.getRepository(MiGalleryPost).extend(miRepository as MiRepository<MiGalleryPost>),
	inject: [DI.db],
};

const $galleryLikesRepository: Provider = {
	provide: DI.galleryLikesRepository,
	useFactory: (db: DataSource) => db.getRepository(MiGalleryLike).extend(miRepository as MiRepository<MiGalleryLike>),
	inject: [DI.db],
};

const $moderationLogsRepository: Provider = {
	provide: DI.moderationLogsRepository,
	useFactory: (db: DataSource) => db.getRepository(MiModerationLog).extend(miRepository as MiRepository<MiModerationLog>),
	inject: [DI.db],
};

const $clipsRepository: Provider = {
	provide: DI.clipsRepository,
	useFactory: (db: DataSource) => db.getRepository(MiClip).extend(miRepository as MiRepository<MiClip>),
	inject: [DI.db],
};

const $clipNotesRepository: Provider = {
	provide: DI.clipNotesRepository,
	useFactory: (db: DataSource) => db.getRepository(MiClipNote).extend(miRepository as MiRepository<MiClipNote>),
	inject: [DI.db],
};

const $clipFavoritesRepository: Provider = {
	provide: DI.clipFavoritesRepository,
	useFactory: (db: DataSource) => db.getRepository(MiClipFavorite).extend(miRepository as MiRepository<MiClipFavorite>),
	inject: [DI.db],
};

const $antennasRepository: Provider = {
	provide: DI.antennasRepository,
	useFactory: (db: DataSource) => db.getRepository(MiAntenna).extend(miRepository as MiRepository<MiAntenna>),
	inject: [DI.db],
};

const $promoNotesRepository: Provider = {
	provide: DI.promoNotesRepository,
	useFactory: (db: DataSource) => db.getRepository(MiPromoNote).extend(miRepository as MiRepository<MiPromoNote>),
	inject: [DI.db],
};

const $promoReadsRepository: Provider = {
	provide: DI.promoReadsRepository,
	useFactory: (db: DataSource) => db.getRepository(MiPromoRead).extend(miRepository as MiRepository<MiPromoRead>),
	inject: [DI.db],
};

const $relaysRepository: Provider = {
	provide: DI.relaysRepository,
	useFactory: (db: DataSource) => db.getRepository(MiRelay).extend(miRepository as MiRepository<MiRelay>),
	inject: [DI.db],
};

const $channelsRepository: Provider = {
	provide: DI.channelsRepository,
	useFactory: (db: DataSource) => db.getRepository(MiChannel).extend(miRepository as MiRepository<MiChannel>),
	inject: [DI.db],
};

const $channelFollowingsRepository: Provider = {
	provide: DI.channelFollowingsRepository,
	useFactory: (db: DataSource) => db.getRepository(MiChannelFollowing).extend(miRepository as MiRepository<MiChannelFollowing>),
	inject: [DI.db],
};

const $channelFavoritesRepository: Provider = {
	provide: DI.channelFavoritesRepository,
	useFactory: (db: DataSource) => db.getRepository(MiChannelFavorite).extend(miRepository as MiRepository<MiChannelFavorite>),
	inject: [DI.db],
};

const $registryItemsRepository: Provider = {
	provide: DI.registryItemsRepository,
	useFactory: (db: DataSource) => db.getRepository(MiRegistryItem).extend(miRepository as MiRepository<MiRegistryItem>),
	inject: [DI.db],
};

const $webhooksRepository: Provider = {
	provide: DI.webhooksRepository,
	useFactory: (db: DataSource) => db.getRepository(MiWebhook).extend(miRepository as MiRepository<MiWebhook>),
	inject: [DI.db],
};

const $systemWebhooksRepository: Provider = {
	provide: DI.systemWebhooksRepository,
	useFactory: (db: DataSource) => db.getRepository(MiSystemWebhook).extend(miRepository as MiRepository<MiSystemWebhook>),
	inject: [DI.db],
};

const $adsRepository: Provider = {
	provide: DI.adsRepository,
	useFactory: (db: DataSource) => db.getRepository(MiAd).extend(miRepository as MiRepository<MiAd>),
	inject: [DI.db],
};

const $passwordResetRequestsRepository: Provider = {
	provide: DI.passwordResetRequestsRepository,
	useFactory: (db: DataSource) => db.getRepository(MiPasswordResetRequest).extend(miRepository as MiRepository<MiPasswordResetRequest>),
	inject: [DI.db],
};

const $retentionAggregationsRepository: Provider = {
	provide: DI.retentionAggregationsRepository,
	useFactory: (db: DataSource) => db.getRepository(MiRetentionAggregation).extend(miRepository as MiRepository<MiRetentionAggregation>),
	inject: [DI.db],
};

const $flashsRepository: Provider = {
	provide: DI.flashsRepository,
	useFactory: (db: DataSource) => db.getRepository(MiFlash).extend(miRepository as MiRepository<MiFlash>),
	inject: [DI.db],
};

const $flashLikesRepository: Provider = {
	provide: DI.flashLikesRepository,
	useFactory: (db: DataSource) => db.getRepository(MiFlashLike).extend(miRepository as MiRepository<MiFlashLike>),
	inject: [DI.db],
};

const $rolesRepository: Provider = {
	provide: DI.rolesRepository,
	useFactory: (db: DataSource) => db.getRepository(MiRole).extend(miRepository as MiRepository<MiRole>),
	inject: [DI.db],
};

const $roleAssignmentsRepository: Provider = {
	provide: DI.roleAssignmentsRepository,
	useFactory: (db: DataSource) => db.getRepository(MiRoleAssignment).extend(miRepository as MiRepository<MiRoleAssignment>),
	inject: [DI.db],
};

const $userMemosRepository: Provider = {
	provide: DI.userMemosRepository,
	useFactory: (db: DataSource) => db.getRepository(MiUserMemo).extend(miRepository as MiRepository<MiUserMemo>),
	inject: [DI.db],
};

<<<<<<< HEAD
const $noteEditRepository: Provider = {
	provide: DI.noteEditRepository,
	useFactory: (db: DataSource) => db.getRepository(NoteEdit),
=======
const $chatMessagesRepository: Provider = {
	provide: DI.chatMessagesRepository,
	useFactory: (db: DataSource) => db.getRepository(MiChatMessage).extend(miRepository as MiRepository<MiChatMessage>),
	inject: [DI.db],
};

const $chatRoomsRepository: Provider = {
	provide: DI.chatRoomsRepository,
	useFactory: (db: DataSource) => db.getRepository(MiChatRoom).extend(miRepository as MiRepository<MiChatRoom>),
	inject: [DI.db],
};

const $chatRoomMembershipsRepository: Provider = {
	provide: DI.chatRoomMembershipsRepository,
	useFactory: (db: DataSource) => db.getRepository(MiChatRoomMembership).extend(miRepository as MiRepository<MiChatRoomMembership>),
	inject: [DI.db],
};

const $chatRoomInvitationsRepository: Provider = {
	provide: DI.chatRoomInvitationsRepository,
	useFactory: (db: DataSource) => db.getRepository(MiChatRoomInvitation).extend(miRepository as MiRepository<MiChatRoomInvitation>),
	inject: [DI.db],
};

const $chatApprovalsRepository: Provider = {
	provide: DI.chatApprovalsRepository,
	useFactory: (db: DataSource) => db.getRepository(MiChatApproval).extend(miRepository as MiRepository<MiChatApproval>),
>>>>>>> 8d6573fb
	inject: [DI.db],
};

const $bubbleGameRecordsRepository: Provider = {
	provide: DI.bubbleGameRecordsRepository,
	useFactory: (db: DataSource) => db.getRepository(MiBubbleGameRecord).extend(miRepository as MiRepository<MiBubbleGameRecord>),
	inject: [DI.db],
};

const $reversiGamesRepository: Provider = {
	provide: DI.reversiGamesRepository,
	useFactory: (db: DataSource) => db.getRepository(MiReversiGame).extend(miRepository as MiRepository<MiReversiGame>),
	inject: [DI.db],
};

const $noteScheduleRepository: Provider = {
	provide: DI.noteScheduleRepository,
	useFactory: (db: DataSource) => db.getRepository(MiNoteSchedule).extend(miRepository as MiRepository<MiNoteSchedule>),
	inject: [DI.db],
};

@Module({
	imports: [],
	providers: [
		$usersRepository,
		$notesRepository,
		$announcementsRepository,
		$announcementReadsRepository,
		$appsRepository,
		$avatarDecorationsRepository,
		$latestNotesRepository,
		$apContextRepository,
		$apFetchLogsRepository,
		$apInboxLogsRepository,
		$noteFavoritesRepository,
		$noteThreadMutingsRepository,
		$noteReactionsRepository,
		$pollsRepository,
		$pollVotesRepository,
		$userProfilesRepository,
		$userKeypairsRepository,
		$userPendingsRepository,
		$userSecurityKeysRepository,
		$userPublickeysRepository,
		$userListsRepository,
		$userListFavoritesRepository,
		$userListMembershipsRepository,
		$userNotePiningsRepository,
		$userIpsRepository,
		$usedUsernamesRepository,
		$followingsRepository,
		$followRequestsRepository,
		$instancesRepository,
		$emojisRepository,
		$driveFilesRepository,
		$driveFoldersRepository,
		$metasRepository,
		$mutingsRepository,
		$renoteMutingsRepository,
		$blockingsRepository,
		$swSubscriptionsRepository,
		$systemAccountsRepository,
		$hashtagsRepository,
		$abuseUserReportsRepository,
		$abuseReportNotificationRecipientRepository,
		$registrationTicketsRepository,
		$authSessionsRepository,
		$accessTokensRepository,
		$signinsRepository,
		$pagesRepository,
		$pageLikesRepository,
		$galleryPostsRepository,
		$galleryLikesRepository,
		$moderationLogsRepository,
		$clipsRepository,
		$clipNotesRepository,
		$clipFavoritesRepository,
		$antennasRepository,
		$promoNotesRepository,
		$promoReadsRepository,
		$relaysRepository,
		$channelsRepository,
		$channelFollowingsRepository,
		$channelFavoritesRepository,
		$registryItemsRepository,
		$webhooksRepository,
		$systemWebhooksRepository,
		$adsRepository,
		$passwordResetRequestsRepository,
		$retentionAggregationsRepository,
		$rolesRepository,
		$roleAssignmentsRepository,
		$flashsRepository,
		$flashLikesRepository,
		$userMemosRepository,
<<<<<<< HEAD
		$noteEditRepository,
=======
		$chatMessagesRepository,
		$chatRoomsRepository,
		$chatRoomMembershipsRepository,
		$chatRoomInvitationsRepository,
		$chatApprovalsRepository,
>>>>>>> 8d6573fb
		$bubbleGameRecordsRepository,
		$reversiGamesRepository,
		$noteScheduleRepository,
	],
	exports: [
		$usersRepository,
		$notesRepository,
		$announcementsRepository,
		$announcementReadsRepository,
		$appsRepository,
		$avatarDecorationsRepository,
		$latestNotesRepository,
		$apContextRepository,
		$apFetchLogsRepository,
		$apInboxLogsRepository,
		$noteFavoritesRepository,
		$noteThreadMutingsRepository,
		$noteReactionsRepository,
		$pollsRepository,
		$pollVotesRepository,
		$userProfilesRepository,
		$userKeypairsRepository,
		$userPendingsRepository,
		$userSecurityKeysRepository,
		$userPublickeysRepository,
		$userListsRepository,
		$userListFavoritesRepository,
		$userListMembershipsRepository,
		$userNotePiningsRepository,
		$userIpsRepository,
		$usedUsernamesRepository,
		$followingsRepository,
		$followRequestsRepository,
		$instancesRepository,
		$emojisRepository,
		$driveFilesRepository,
		$driveFoldersRepository,
		$metasRepository,
		$mutingsRepository,
		$renoteMutingsRepository,
		$blockingsRepository,
		$swSubscriptionsRepository,
		$systemAccountsRepository,
		$hashtagsRepository,
		$abuseUserReportsRepository,
		$abuseReportNotificationRecipientRepository,
		$registrationTicketsRepository,
		$authSessionsRepository,
		$accessTokensRepository,
		$signinsRepository,
		$pagesRepository,
		$pageLikesRepository,
		$galleryPostsRepository,
		$galleryLikesRepository,
		$moderationLogsRepository,
		$clipsRepository,
		$clipNotesRepository,
		$clipFavoritesRepository,
		$antennasRepository,
		$promoNotesRepository,
		$promoReadsRepository,
		$relaysRepository,
		$channelsRepository,
		$channelFollowingsRepository,
		$channelFavoritesRepository,
		$registryItemsRepository,
		$webhooksRepository,
		$systemWebhooksRepository,
		$adsRepository,
		$passwordResetRequestsRepository,
		$retentionAggregationsRepository,
		$rolesRepository,
		$roleAssignmentsRepository,
		$flashsRepository,
		$flashLikesRepository,
		$userMemosRepository,
<<<<<<< HEAD
		$noteEditRepository,
=======
		$chatMessagesRepository,
		$chatRoomsRepository,
		$chatRoomMembershipsRepository,
		$chatRoomInvitationsRepository,
		$chatApprovalsRepository,
>>>>>>> 8d6573fb
		$bubbleGameRecordsRepository,
		$reversiGamesRepository,
		$noteScheduleRepository,
	],
})
export class RepositoryModule {
}<|MERGE_RESOLUTION|>--- conflicted
+++ resolved
@@ -79,18 +79,15 @@
 	MiUserPublickey,
 	MiUserSecurityKey,
 	MiWebhook,
-<<<<<<< HEAD
-	NoteEdit,
-	SkApContext,
-	SkApFetchLog,
-	SkApInboxLog,
-=======
 	MiChatMessage,
 	MiChatRoom,
 	MiChatRoomMembership,
 	MiChatRoomInvitation,
 	MiChatApproval,
->>>>>>> 8d6573fb
+	NoteEdit,
+	SkApContext,
+	SkApFetchLog,
+	SkApInboxLog,
 } from './_.js';
 import type { Provider } from '@nestjs/common';
 import type { DataSource } from 'typeorm';
@@ -521,11 +518,12 @@
 	inject: [DI.db],
 };
 
-<<<<<<< HEAD
 const $noteEditRepository: Provider = {
 	provide: DI.noteEditRepository,
 	useFactory: (db: DataSource) => db.getRepository(NoteEdit),
-=======
+	inject: [DI.db],
+};
+
 const $chatMessagesRepository: Provider = {
 	provide: DI.chatMessagesRepository,
 	useFactory: (db: DataSource) => db.getRepository(MiChatMessage).extend(miRepository as MiRepository<MiChatMessage>),
@@ -553,7 +551,6 @@
 const $chatApprovalsRepository: Provider = {
 	provide: DI.chatApprovalsRepository,
 	useFactory: (db: DataSource) => db.getRepository(MiChatApproval).extend(miRepository as MiRepository<MiChatApproval>),
->>>>>>> 8d6573fb
 	inject: [DI.db],
 };
 
@@ -649,15 +646,12 @@
 		$flashsRepository,
 		$flashLikesRepository,
 		$userMemosRepository,
-<<<<<<< HEAD
-		$noteEditRepository,
-=======
 		$chatMessagesRepository,
 		$chatRoomsRepository,
 		$chatRoomMembershipsRepository,
 		$chatRoomInvitationsRepository,
 		$chatApprovalsRepository,
->>>>>>> 8d6573fb
+		$noteEditRepository,
 		$bubbleGameRecordsRepository,
 		$reversiGamesRepository,
 		$noteScheduleRepository,
@@ -734,15 +728,12 @@
 		$flashsRepository,
 		$flashLikesRepository,
 		$userMemosRepository,
-<<<<<<< HEAD
-		$noteEditRepository,
-=======
 		$chatMessagesRepository,
 		$chatRoomsRepository,
 		$chatRoomMembershipsRepository,
 		$chatRoomInvitationsRepository,
 		$chatApprovalsRepository,
->>>>>>> 8d6573fb
+		$noteEditRepository,
 		$bubbleGameRecordsRepository,
 		$reversiGamesRepository,
 		$noteScheduleRepository,

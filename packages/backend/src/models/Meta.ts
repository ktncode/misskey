--- conflicted
+++ resolved
@@ -277,7 +277,6 @@
 	@Column('boolean', {
 		default: false,
 	})
-<<<<<<< HEAD
 	public enableFC: boolean;
 
 	@Column('varchar', {
@@ -291,9 +290,11 @@
 		nullable: true,
 	})
 	public fcSecretKey: string | null;
-=======
+
+	@Column('boolean', {
+		default: false,
+	})
 	public enableTestcaptcha: boolean;
->>>>>>> d2e8dc4f
 
 	// chaptcha系を追加した際にはnodeinfoのレスポンスに追加するのを忘れないようにすること
 

--- conflicted
+++ resolved
@@ -145,15 +145,13 @@
 	})
 	public infoUpdatedAt: Date | null;
 
-<<<<<<< HEAD
 	@Column('boolean', {
 		default: false,
 	})
 	public isNSFW: boolean;
-=======
+	
 	@Column('varchar', {
 		length: 16384, default: '',
 	})
 	public moderationNote: string;
->>>>>>> c0156b74
 }
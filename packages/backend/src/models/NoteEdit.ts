<<<<<<< HEAD
import { Entity, JoinColumn, Column, ManyToOne, PrimaryColumn, Index } from 'typeorm';
=======
/*
 * SPDX-FileCopyrightText: marie and other Sharkey contributors
 * SPDX-License-Identifier: AGPL-3.0-only
 */

import { Entity, JoinColumn, Column, ManyToOne, PrimaryColumn, Index } from "typeorm";
>>>>>>> 84e3eae7
import { id } from './util/id.js';
import { MiNote } from './Note.js';
import type { MiDriveFile } from './DriveFile.js';

@Entity()
export class NoteEdit {
	@PrimaryColumn(id())
	public id: string;

	@Index()
	@Column({
		...id(),
		comment: 'The ID of note.',
	})
	public noteId: MiNote['id'];

	@ManyToOne((type) => MiNote, {
		onDelete: 'CASCADE',
	})
	@JoinColumn()
	public note: MiNote | null;

	@Column('text', {
		nullable: true,
	})
	public oldText: string | null;

	@Column('text', {
		nullable: true,
	})
	public newText: string | null;

	@Column('varchar', {
		length: 512,
		nullable: true,
	})
	public cw: string | null;

	@Column('varchar', {
		length: 10,
		nullable: true,
	})
	public lang: string | null;

	@Column({
		...id(),
		array: true,
		default: '{}',
	})
	public fileIds: MiDriveFile['id'][];

	@Column('timestamp with time zone', {
		comment: 'The updated date of the Note.',
	})
	public updatedAt: Date;

	@Column('timestamp with time zone', {
		comment: 'The old date from before the edit',
	})
	public oldDate: Date;
}<|MERGE_RESOLUTION|>--- conflicted
+++ resolved
@@ -1,13 +1,9 @@
-<<<<<<< HEAD
-import { Entity, JoinColumn, Column, ManyToOne, PrimaryColumn, Index } from 'typeorm';
-=======
 /*
  * SPDX-FileCopyrightText: marie and other Sharkey contributors
  * SPDX-License-Identifier: AGPL-3.0-only
  */
 
-import { Entity, JoinColumn, Column, ManyToOne, PrimaryColumn, Index } from "typeorm";
->>>>>>> 84e3eae7
+import { Entity, JoinColumn, Column, ManyToOne, PrimaryColumn, Index } from 'typeorm';
 import { id } from './util/id.js';
 import { MiNote } from './Note.js';
 import type { MiDriveFile } from './DriveFile.js';

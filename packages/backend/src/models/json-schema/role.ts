--- conflicted
+++ resolved
@@ -296,17 +296,12 @@
 			type: 'boolean',
 			optional: false, nullable: false,
 		},
-<<<<<<< HEAD
 		scheduleNoteMax: {
 			type: 'integer',
 			optional: false, nullable: false,
 		},
-		canChat: {
-			type: 'boolean',
-=======
 		chatAvailability: {
 			type: 'string',
->>>>>>> fb277501
 			optional: false, nullable: false,
 			enum: ['available', 'readonly', 'unavailable'],
 		},

/*
 * SPDX-FileCopyrightText: syuilo and misskey-project
 * SPDX-License-Identifier: AGPL-3.0-only
 */

export const packedRoleCondFormulaLogicsSchema = {
	type: 'object',
	properties: {
		id: {
			type: 'string', optional: false,
		},
		type: {
			type: 'string',
			nullable: false, optional: false,
			enum: ['and', 'or'],
		},
		values: {
			type: 'array',
			nullable: false, optional: false,
			items: {
				ref: 'RoleCondFormulaValue',
			},
		},
	},
} as const;

export const packedRoleCondFormulaValueNot = {
	type: 'object',
	properties: {
		id: {
			type: 'string', optional: false,
		},
		type: {
			type: 'string',
			nullable: false, optional: false,
			enum: ['not'],
		},
		value: {
			type: 'object',
			optional: false,
			ref: 'RoleCondFormulaValue',
		},
	},
} as const;

export const packedRoleCondFormulaValueIsLocalOrRemoteSchema = {
	type: 'object',
	properties: {
		id: {
			type: 'string', optional: false,
		},
		type: {
			type: 'string',
			nullable: false, optional: false,
			enum: ['isLocal', 'isRemote'],
		},
	},
} as const;

export const packedRoleCondFormulaValueUserSettingBooleanSchema = {
	type: 'object',
	properties: {
		id: {
			type: 'string', optional: false,
		},
		type: {
			type: 'string',
			nullable: false, optional: false,
			enum: ['isSuspended', 'isLocked', 'isBot', 'isCat', 'isExplorable'],
		},
	},
} as const;

export const packedRoleCondFormulaValueAssignedRoleSchema = {
	type: 'object',
	properties: {
		id: {
			type: 'string', optional: false,
		},
		type: {
			type: 'string',
			nullable: false, optional: false,
			enum: ['roleAssignedTo'],
		},
		roleId: {
			type: 'string',
			nullable: false, optional: false,
			format: 'id',
			example: 'xxxxxxxxxx',
		},
	},
} as const;

export const packedRoleCondFormulaValueCreatedSchema = {
	type: 'object',
	properties: {
		id: {
			type: 'string', optional: false,
		},
		type: {
			type: 'string',
			nullable: false, optional: false,
			enum: [
				'createdLessThan',
				'createdMoreThan',
			],
		},
		sec: {
			type: 'number',
			nullable: false, optional: false,
		},
	},
} as const;

export const packedRoleCondFormulaFollowersOrFollowingOrNotesSchema = {
	type: 'object',
	properties: {
		id: {
			type: 'string', optional: false,
		},
		type: {
			type: 'string',
			nullable: false, optional: false,
			enum: [
				'followersLessThanOrEq',
				'followersMoreThanOrEq',
				'followingLessThanOrEq',
				'followingMoreThanOrEq',
				'notesLessThanOrEq',
				'notesMoreThanOrEq',
			],
		},
		value: {
			type: 'number',
			nullable: false, optional: false,
		},
	},
} as const;

export const packedRoleCondFormulaValueSchema = {
	type: 'object',
	oneOf: [
		{
			ref: 'RoleCondFormulaLogics',
		},
		{
			ref: 'RoleCondFormulaValueNot',
		},
		{
			ref: 'RoleCondFormulaValueIsLocalOrRemote',
		},
		{
			ref: 'RoleCondFormulaValueUserSettingBooleanSchema',
		},
		{
			ref: 'RoleCondFormulaValueAssignedRole',
		},
		{
			ref: 'RoleCondFormulaValueCreated',
		},
		{
			ref: 'RoleCondFormulaFollowersOrFollowingOrNotes',
		},
	],
} as const;

export const packedRolePoliciesSchema = {
	type: 'object',
	optional: false, nullable: false,
	properties: {
		gtlAvailable: {
			type: 'boolean',
			optional: false, nullable: false,
		},
		ltlAvailable: {
			type: 'boolean',
			optional: false, nullable: false,
		},
		btlAvailable: {
			type: 'boolean',
			optional: false, nullable: false,
		},
		canPublicNote: {
			type: 'boolean',
			optional: false, nullable: false,
		},
		mentionLimit: {
			type: 'integer',
			optional: false, nullable: false,
		},
		canInvite: {
			type: 'boolean',
			optional: false, nullable: false,
		},
		inviteLimit: {
			type: 'integer',
			optional: false, nullable: false,
		},
		inviteLimitCycle: {
			type: 'integer',
			optional: false, nullable: false,
		},
		inviteExpirationTime: {
			type: 'integer',
			optional: false, nullable: false,
		},
		canManageCustomEmojis: {
			type: 'boolean',
			optional: false, nullable: false,
		},
		canManageAvatarDecorations: {
			type: 'boolean',
			optional: false, nullable: false,
		},
		canSearchNotes: {
			type: 'boolean',
			optional: false, nullable: false,
		},
		canUseTranslator: {
			type: 'boolean',
			optional: false, nullable: false,
		},
		canHideAds: {
			type: 'boolean',
			optional: false, nullable: false,
		},
		driveCapacityMb: {
			type: 'integer',
			optional: false, nullable: false,
		},
		alwaysMarkNsfw: {
			type: 'boolean',
			optional: false, nullable: false,
		},
		canUpdateBioMedia: {
			type: 'boolean',
			optional: false, nullable: false,
		},
		pinLimit: {
			type: 'integer',
			optional: false, nullable: false,
		},
		antennaLimit: {
			type: 'integer',
			optional: false, nullable: false,
		},
		wordMuteLimit: {
			type: 'integer',
			optional: false, nullable: false,
		},
		webhookLimit: {
			type: 'integer',
			optional: false, nullable: false,
		},
		clipLimit: {
			type: 'integer',
			optional: false, nullable: false,
		},
		noteEachClipsLimit: {
			type: 'integer',
			optional: false, nullable: false,
		},
		userListLimit: {
			type: 'integer',
			optional: false, nullable: false,
		},
		userEachUserListsLimit: {
			type: 'integer',
			optional: false, nullable: false,
		},
		rateLimitFactor: {
			type: 'integer',
			optional: false, nullable: false,
		},
		avatarDecorationLimit: {
			type: 'integer',
			optional: false, nullable: false,
		},
		canImportAntennas: {
			type: 'boolean',
			optional: false, nullable: false,
		},
		canImportBlocking: {
			type: 'boolean',
			optional: false, nullable: false,
		},
		canImportFollowing: {
			type: 'boolean',
			optional: false, nullable: false,
		},
		canImportMuting: {
			type: 'boolean',
			optional: false, nullable: false,
		},
		canImportUserLists: {
			type: 'boolean',
			optional: false, nullable: false,
		},
<<<<<<< HEAD
		scheduleNoteMax: {
			type: 'integer',
=======
		canChat: {
			type: 'boolean',
>>>>>>> 8d6573fb
			optional: false, nullable: false,
		},
	},
} as const;

export const packedRoleLiteSchema = {
	type: 'object',
	properties: {
		id: {
			type: 'string',
			optional: false, nullable: false,
			format: 'id',
			example: 'xxxxxxxxxx',
		},
		name: {
			type: 'string',
			optional: false, nullable: false,
			example: 'New Role',
		},
		color: {
			type: 'string',
			optional: false, nullable: true,
			example: '#000000',
		},
		iconUrl: {
			type: 'string',
			optional: false, nullable: true,
		},
		description: {
			type: 'string',
			optional: false, nullable: false,
		},
		isModerator: {
			type: 'boolean',
			optional: false, nullable: false,
			example: false,
		},
		isAdministrator: {
			type: 'boolean',
			optional: false, nullable: false,
			example: false,
		},
		displayOrder: {
			type: 'integer',
			optional: false, nullable: false,
			example: 0,
		},
	},
} as const;

export const packedRoleSchema = {
	type: 'object',
	allOf: [
		{
			type: 'object',
			ref: 'RoleLite',
		},
		{
			type: 'object',
			properties: {
				createdAt: {
					type: 'string',
					optional: false, nullable: false,
					format: 'date-time',
				},
				updatedAt: {
					type: 'string',
					optional: false, nullable: false,
					format: 'date-time',
				},
				target: {
					type: 'string',
					optional: false, nullable: false,
					enum: ['manual', 'conditional'],
				},
				condFormula: {
					type: 'object',
					optional: false, nullable: false,
					ref: 'RoleCondFormulaValue',
				},
				isPublic: {
					type: 'boolean',
					optional: false, nullable: false,
					example: false,
				},
				isExplorable: {
					type: 'boolean',
					optional: false, nullable: false,
					example: false,
				},
				asBadge: {
					type: 'boolean',
					optional: false, nullable: false,
					example: false,
				},
				canEditMembersByModerator: {
					type: 'boolean',
					optional: false, nullable: false,
					example: false,
				},
				policies: {
					type: 'object',
					optional: false, nullable: false,
					additionalProperties: {
						anyOf: [{
							type: 'object',
							properties: {
								value: {
									oneOf: [
										{
											type: 'integer',
										},
										{
											type: 'boolean',
										},
									],
								},
								priority: {
									type: 'integer',
								},
								useDefault: {
									type: 'boolean',
								},
							},
						}],
					},
				},
				usersCount: {
					type: 'integer',
					optional: false, nullable: false,
				},
			},
		},
	],
} as const;<|MERGE_RESOLUTION|>--- conflicted
+++ resolved
@@ -296,13 +296,12 @@
 			type: 'boolean',
 			optional: false, nullable: false,
 		},
-<<<<<<< HEAD
 		scheduleNoteMax: {
 			type: 'integer',
-=======
+			optional: false, nullable: false,
+		},
 		canChat: {
 			type: 'boolean',
->>>>>>> 8d6573fb
 			optional: false, nullable: false,
 		},
 	},

/*
 * SPDX-FileCopyrightText: syuilo and misskey-project
 * SPDX-License-Identifier: AGPL-3.0-only
 */

import { Entity, Column, Index, OneToOne, JoinColumn, PrimaryColumn } from 'typeorm';
import { type UserUnsignedFetchOption, userUnsignedFetchOptions } from '@/const.js';
import { id } from './util/id.js';
import { MiDriveFile } from './DriveFile.js';

@Entity('user')
@Index(['usernameLower', 'host'], { unique: true })
export class MiUser {
	@PrimaryColumn(id())
	public id: string;

	@Index()
	@Column('timestamp with time zone', {
		nullable: true,
		comment: 'The updated date of the User.',
	})
	public updatedAt: Date | null;

	@Column('timestamp with time zone', {
		nullable: true,
	})
	public lastFetchedAt: Date | null;

	@Index()
	@Column('timestamp with time zone', {
		nullable: true,
	})
	public lastActiveDate: Date | null;

	@Column('boolean', {
		default: true,
	})
	public hideOnlineStatus: boolean;

	@Column('varchar', {
		length: 128,
		comment: 'The username of the User.',
	})
	public username: string;

	@Index()
	@Column('varchar', {
		length: 128, select: false,
		comment: 'The username (lowercased) of the User.',
	})
	public usernameLower: string;

	@Column('varchar', {
		length: 128, nullable: true,
		comment: 'The name of the User.',
	})
	public name: string | null;

	@Column('integer', {
		default: 0,
		comment: 'The count of followers.',
	})
	public followersCount: number;

	@Column('integer', {
		default: 0,
		comment: 'The count of following.',
	})
	public followingCount: number;

	@Column('varchar', {
		length: 512,
		nullable: true,
		comment: 'The URI of the new account of the User',
	})
	public movedToUri: string | null;

	@Column('timestamp with time zone', {
		nullable: true,
		comment: 'When the user moved to another account',
	})
	public movedAt: Date | null;

	@Column('simple-array', {
		nullable: true,
		comment: 'URIs the user is known as too',
	})
	public alsoKnownAs: string[] | null;

	@Column('integer', {
		default: 0,
		comment: 'The count of notes.',
	})
	public notesCount: number;

	@Column({
		...id(),
		nullable: true,
		comment: 'The ID of avatar DriveFile.',
	})
	public avatarId: MiDriveFile['id'] | null;

	@OneToOne(type => MiDriveFile, {
		onDelete: 'SET NULL',
	})
	@JoinColumn()
	public avatar: MiDriveFile | null;

	@Column({
		...id(),
		nullable: true,
		comment: 'The ID of banner DriveFile.',
	})
	public bannerId: MiDriveFile['id'] | null;

	@OneToOne(type => MiDriveFile, {
		onDelete: 'SET NULL',
	})
	@JoinColumn()
	public banner: MiDriveFile | null;

	@Column({
		...id(),
		nullable: true,
		comment: 'The ID of background DriveFile.',
	})
	public backgroundId: MiDriveFile['id'] | null;

	@OneToOne(() => MiDriveFile, {
		onDelete: 'SET NULL',
	})
	@JoinColumn()
	public background: MiDriveFile | null;

	@Column('varchar', {
		length: 512, nullable: true,
	})
	public avatarUrl: string | null;

	@Column('varchar', {
		length: 512, nullable: true,
	})
	public bannerUrl: string | null;

	@Column('varchar', {
		length: 512, nullable: true,
	})
	public backgroundUrl: string | null;

	@Column('varchar', {
		length: 128, nullable: true,
	})
	public avatarBlurhash: string | null;

	@Column('varchar', {
		length: 128, nullable: true,
	})
	public bannerBlurhash: string | null;

	@Column('varchar', {
		length: 128, nullable: true,
	})
	public backgroundBlurhash: string | null;

	@Column('jsonb', {
		default: [],
	})
	public avatarDecorations: {
		id: string;
		angle?: number;
		flipH?: boolean;
		offsetX?: number;
		offsetY?: number;
		showBelow?: boolean;
	}[];

	@Index()
	@Column('varchar', {
		length: 128, array: true, default: '{}',
	})
	public tags: string[];

	@Column('integer', {
		default: 0,
	})
	public score: number;

	@Column('boolean', {
		default: false,
		comment: 'Whether the User is suspended.',
	})
	public isSuspended: boolean;

	@Column('boolean', {
		default: false,
		comment: 'Whether the User is silenced.',
	})
	public isSilenced: boolean;

	@Column('boolean', {
		default: false,
		comment: 'Whether the User\'s notes dont get indexed.',
	})
	public noindex: boolean;

	@Column('boolean', {
		default: false,
		comment: 'Whether the User is locked.',
	})
	public isLocked: boolean;

	@Column('boolean', {
		default: false,
		comment: 'Whether the User is a bot.',
	})
	public isBot: boolean;

	@Column('boolean', {
		default: false,
		comment: 'Whether the User is a cat.',
	})
	public isCat: boolean;

<<<<<<< HEAD
	@Column('boolean', {
		default: true,
		comment: 'Whether the User speaks in nya.',
	})
	public speakAsCat: boolean;

	@Column('boolean', {
		default: false,
		comment: 'Whether the User is the root.',
	})
	public isRoot: boolean;

=======
>>>>>>> 8d6573fb
	@Index()
	@Column('boolean', {
		default: true,
		comment: 'Whether the User is explorable.',
	})
	public isExplorable: boolean;

	@Column('boolean', {
		default: false,
	})
	public isHibernated: boolean;

	@Column('boolean', {
		default: false,
	})
	public requireSigninToViewContents: boolean;

	// in sec, マイナスで相対時間
	@Column('integer', {
		nullable: true,
	})
	public makeNotesFollowersOnlyBefore: number | null;

	// in sec, マイナスで相対時間
	@Column('integer', {
		nullable: true,
	})
	public makeNotesHiddenBefore: number | null;

	// アカウントが削除されたかどうかのフラグだが、完全に削除される際は物理削除なので実質削除されるまでの「削除が進行しているかどうか」のフラグ
	@Column('boolean', {
		default: false,
		comment: 'Whether the User is deleted.',
	})
	public isDeleted: boolean;

	@Column('varchar', {
		length: 128, array: true, default: '{}',
	})
	public emojis: string[];

	// チャットを許可する相手
	// everyone: 誰からでも
	// followers: フォロワーのみ
	// following: フォローしているユーザーのみ
	// mutual: 相互フォローのみ
	// none: 誰からも受け付けない
	@Column('varchar', {
		length: 128, default: 'mutual',
	})
	public chatScope: 'everyone' | 'followers' | 'following' | 'mutual' | 'none';

	@Index()
	@Column('varchar', {
		length: 128, nullable: true,
		comment: 'The host of the User. It will be null if the origin of the user is local.',
	})
	public host: string | null;

	@Column('varchar', {
		length: 512, nullable: true,
		comment: 'The inbox URL of the User. It will be null if the origin of the user is local.',
	})
	public inbox: string | null;

	@Column('varchar', {
		length: 512, nullable: true,
		comment: 'The sharedInbox URL of the User. It will be null if the origin of the user is local.',
	})
	public sharedInbox: string | null;

	@Column('varchar', {
		length: 512, nullable: true,
		comment: 'The featured URL of the User. It will be null if the origin of the user is local.',
	})
	public featured: string | null;

	@Index()
	@Column('varchar', {
		length: 512, nullable: true,
		comment: 'The URI of the User. It will be null if the origin of the user is local.',
	})
	public uri: string | null;

	@Column('varchar', {
		length: 512, nullable: true,
		comment: 'The URI of the user Follower Collection. It will be null if the origin of the user is local.',
	})
	public followersUri: string | null;

	@Index({ unique: true })
	@Column('char', {
		length: 16, nullable: true, unique: true,
		comment: 'The native access token of the User. It will be null if the origin of the user is local.',
	})
	public token: string | null;

	@Column('boolean', {
		default: false,
	})
	public approved: boolean;

	@Column('varchar', {
		length: 1000, nullable: true,
	})
	public signupReason: string | null;

	/**
	 * True if profile RSS feeds are enabled for this user.
	 * Enabled by default (opt-out) for existing users, to avoid breaking any existing feeds.
	 * Disabled by default (opt-in) for newly created users, for privacy.
	 */
	@Column('boolean', {
		name: 'enable_rss',
		default: true,
	})
	public enableRss: boolean;

	/**
	 * Specifies a Content Warning that should be forcibly applied to all notes by this user.
	 * If null (default), then no Content Warning is applied.
	 */
	@Column('text', {
		nullable: true,
	})
	public mandatoryCW: string | null;

	/**
	 * If true, quote posts from this user will be downgraded to normal posts.
	 * The quote will be stripped and a process error will be generated.
	 */
	@Column('boolean', {
		default: false,
	})
	public rejectQuotes: boolean;

	/**
	 * In combination with meta.allowUnsignedFetch, controls enforcement of HTTP signatures for inbound ActivityPub fetches (GET requests).
	 */
	@Column('enum', {
		enum: userUnsignedFetchOptions,
		default: 'staff',
	})
	public allowUnsignedFetch: UserUnsignedFetchOption;

	constructor(data: Partial<MiUser>) {
		if (data == null) return;

		for (const [k, v] of Object.entries(data)) {
			(this as any)[k] = v;
		}
	}
}

export type MiLocalUser = MiUser & {
	host: null;
	uri: null;
};

export type MiPartialLocalUser = Partial<MiUser> & {
	id: MiUser['id'];
	host: null;
	uri: null;
};

export type MiRemoteUser = MiUser & {
	host: string;
	uri: string;
};

export type MiPartialRemoteUser = Partial<MiUser> & {
	id: MiUser['id'];
	host: string;
	uri: string;
};

export const localUsernameSchema = { type: 'string', pattern: /^\w{1,20}$/.toString().slice(1, -1) } as const;
export const passwordSchema = { type: 'string', minLength: 1 } as const;
export const nameSchema = { type: 'string', minLength: 1, maxLength: 50 } as const;
export const descriptionSchema = { type: 'string', minLength: 1, maxLength: 1500 } as const;
export const followedMessageSchema = { type: 'string', minLength: 1, maxLength: 256 } as const;
export const locationSchema = { type: 'string', minLength: 1, maxLength: 50 } as const;
export const listenbrainzSchema = { type: 'string', minLength: 1, maxLength: 128 } as const;
export const birthdaySchema = { type: 'string', pattern: /^([0-9]{4})-([0-9]{2})-([0-9]{2})$/.toString().slice(1, -1) } as const;<|MERGE_RESOLUTION|>--- conflicted
+++ resolved
@@ -221,21 +221,12 @@
 	})
 	public isCat: boolean;
 
-<<<<<<< HEAD
 	@Column('boolean', {
 		default: true,
 		comment: 'Whether the User speaks in nya.',
 	})
 	public speakAsCat: boolean;
 
-	@Column('boolean', {
-		default: false,
-		comment: 'Whether the User is the root.',
-	})
-	public isRoot: boolean;
-
-=======
->>>>>>> 8d6573fb
 	@Index()
 	@Column('boolean', {
 		default: true,

/*
 * SPDX-FileCopyrightText: syuilo and misskey-project
 * SPDX-License-Identifier: AGPL-3.0-only
 */

import { Entity, Column, Index, OneToOne, JoinColumn, PrimaryColumn } from 'typeorm';
import { type UserUnsignedFetchOption, userUnsignedFetchOptions } from '@/const.js';
import { id } from './util/id.js';
import { MiDriveFile } from './DriveFile.js';

@Entity('user')
@Index(['usernameLower', 'host'], { unique: true })
export class MiUser {
	@PrimaryColumn(id())
	public id: string;

	@Index()
	@Column('timestamp with time zone', {
		nullable: true,
		comment: 'The updated date of the User.',
	})
	public updatedAt: Date | null;

	@Column('timestamp with time zone', {
		nullable: true,
	})
	public lastFetchedAt: Date | null;

	@Index()
	@Column('timestamp with time zone', {
		nullable: true,
	})
	public lastActiveDate: Date | null;

	@Column('boolean', {
		default: true,
	})
	public hideOnlineStatus: boolean;

	@Column('varchar', {
		length: 128,
		comment: 'The username of the User.',
	})
	public username: string;

	@Index()
	@Column('varchar', {
		length: 128, select: false,
		comment: 'The username (lowercased) of the User.',
	})
	public usernameLower: string;

	@Column('varchar', {
		length: 128, nullable: true,
		comment: 'The name of the User.',
	})
	public name: string | null;

	@Column('integer', {
		default: 0,
		comment: 'The count of followers.',
	})
	public followersCount: number;

	@Column('integer', {
		default: 0,
		comment: 'The count of following.',
	})
	public followingCount: number;

	@Column('varchar', {
		length: 512,
		nullable: true,
		comment: 'The URI of the new account of the User',
	})
	public movedToUri: string | null;

	@Column('timestamp with time zone', {
		nullable: true,
		comment: 'When the user moved to another account',
	})
	public movedAt: Date | null;

	@Column('simple-array', {
		nullable: true,
		comment: 'URIs the user is known as too',
	})
	public alsoKnownAs: string[] | null;

	@Column('integer', {
		default: 0,
		comment: 'The count of notes.',
	})
	public notesCount: number;

	@Column({
		...id(),
		nullable: true,
		comment: 'The ID of avatar DriveFile.',
	})
	public avatarId: MiDriveFile['id'] | null;

	@OneToOne(type => MiDriveFile, {
		onDelete: 'SET NULL',
	})
	@JoinColumn()
	public avatar: MiDriveFile | null;

	@Column({
		...id(),
		nullable: true,
		comment: 'The ID of banner DriveFile.',
	})
	public bannerId: MiDriveFile['id'] | null;

	@OneToOne(type => MiDriveFile, {
		onDelete: 'SET NULL',
	})
	@JoinColumn()
	public banner: MiDriveFile | null;

<<<<<<< HEAD
	@Column({
		...id(),
		nullable: true,
		comment: 'The ID of background DriveFile.',
	})
	public backgroundId: MiDriveFile['id'] | null;

	@OneToOne(() => MiDriveFile, {
		onDelete: 'SET NULL',
	})
	@JoinColumn()
	public background: MiDriveFile | null;

=======
	// avatarId が null になったとしてもこれが null でない可能性があるため、このフィールドを使うときは avatarId の non-null チェックをすること
>>>>>>> 7a41cfe2
	@Column('varchar', {
		length: 512, nullable: true,
	})
	public avatarUrl: string | null;

	// bannerId が null になったとしてもこれが null でない可能性があるため、このフィールドを使うときは bannerId の non-null チェックをすること
	@Column('varchar', {
		length: 512, nullable: true,
	})
	public bannerUrl: string | null;

	// avatarId が null になったとしてもこれが null でない可能性があるため、このフィールドを使うときは avatarId の non-null チェックをすること
	@Column('varchar', {
		length: 512, nullable: true,
	})
	public backgroundUrl: string | null;

	@Column('varchar', {
		length: 128, nullable: true,
	})
	public avatarBlurhash: string | null;

	// bannerId が null になったとしてもこれが null でない可能性があるため、このフィールドを使うときは bannerId の non-null チェックをすること
	@Column('varchar', {
		length: 128, nullable: true,
	})
	public bannerBlurhash: string | null;

	@Column('varchar', {
		length: 128, nullable: true,
	})
	public backgroundBlurhash: string | null;

	@Column('jsonb', {
		default: [],
	})
	public avatarDecorations: {
		id: string;
		angle?: number;
		flipH?: boolean;
		offsetX?: number;
		offsetY?: number;
		showBelow?: boolean;
	}[];

	@Index()
	@Column('varchar', {
		length: 128, array: true, default: '{}',
	})
	public tags: string[];

	@Column('integer', {
		default: 0,
	})
	public score: number;

	@Column('boolean', {
		default: false,
		comment: 'Whether the User is suspended.',
	})
	public isSuspended: boolean;

	@Column('boolean', {
		default: false,
		comment: 'Whether the User is silenced.',
	})
	public isSilenced: boolean;

	@Column('boolean', {
		default: false,
		comment: 'Whether the User\'s notes dont get indexed.',
	})
	public noindex: boolean;

	@Column('boolean', {
		default: false,
		comment: 'Whether the User is locked.',
	})
	public isLocked: boolean;

	@Column('boolean', {
		default: false,
		comment: 'Whether the User is a bot.',
	})
	public isBot: boolean;

	@Column('boolean', {
		default: false,
		comment: 'Whether the User is a cat.',
	})
	public isCat: boolean;

	@Column('boolean', {
		default: true,
		comment: 'Whether the User speaks in nya.',
	})
	public speakAsCat: boolean;

	@Index()
	@Column('boolean', {
		default: true,
		comment: 'Whether the User is explorable.',
	})
	public isExplorable: boolean;

	@Column('boolean', {
		default: false,
	})
	public isHibernated: boolean;

	@Column('boolean', {
		default: false,
	})
	public requireSigninToViewContents: boolean;

	// in sec, マイナスで相対時間
	@Column('integer', {
		nullable: true,
	})
	public makeNotesFollowersOnlyBefore: number | null;

	// in sec, マイナスで相対時間
	@Column('integer', {
		nullable: true,
	})
	public makeNotesHiddenBefore: number | null;

	// アカウントが削除されたかどうかのフラグだが、完全に削除される際は物理削除なので実質削除されるまでの「削除が進行しているかどうか」のフラグ
	@Column('boolean', {
		default: false,
		comment: 'Whether the User is deleted.',
	})
	public isDeleted: boolean;

	@Column('varchar', {
		length: 128, array: true, default: '{}',
	})
	public emojis: string[];

	// チャットを許可する相手
	// everyone: 誰からでも
	// followers: フォロワーのみ
	// following: フォローしているユーザーのみ
	// mutual: 相互フォローのみ
	// none: 誰からも受け付けない
	@Column('varchar', {
		length: 128, default: 'mutual',
	})
	public chatScope: 'everyone' | 'followers' | 'following' | 'mutual' | 'none';

	@Index()
	@Column('varchar', {
		length: 128, nullable: true,
		comment: 'The host of the User. It will be null if the origin of the user is local.',
	})
	public host: string | null;

	@Column('varchar', {
		length: 512, nullable: true,
		comment: 'The inbox URL of the User. It will be null if the origin of the user is local.',
	})
	public inbox: string | null;

	@Column('varchar', {
		length: 512, nullable: true,
		comment: 'The sharedInbox URL of the User. It will be null if the origin of the user is local.',
	})
	public sharedInbox: string | null;

	@Column('varchar', {
		length: 512, nullable: true,
		comment: 'The featured URL of the User. It will be null if the origin of the user is local.',
	})
	public featured: string | null;

	@Index()
	@Column('varchar', {
		length: 512, nullable: true,
		comment: 'The URI of the User. It will be null if the origin of the user is local.',
	})
	public uri: string | null;

	@Column('varchar', {
		length: 512, nullable: true,
		comment: 'The URI of the user Follower Collection. It will be null if the origin of the user is local.',
	})
	public followersUri: string | null;

	@Index({ unique: true })
	@Column('char', {
		length: 16, nullable: true, unique: true,
		comment: 'The native access token of the User. It will be null if the origin of the user is local.',
	})
	public token: string | null;

	@Column('boolean', {
		default: false,
	})
	public approved: boolean;

	@Column('varchar', {
		length: 1000, nullable: true,
	})
	public signupReason: string | null;

	/**
	 * True if profile RSS feeds are enabled for this user.
	 * Enabled by default (opt-out) for existing users, to avoid breaking any existing feeds.
	 * Disabled by default (opt-in) for newly created users, for privacy.
	 */
	@Column('boolean', {
		name: 'enable_rss',
		default: true,
	})
	public enableRss: boolean;

	/**
	 * Specifies a Content Warning that should be forcibly applied to all notes by this user.
	 * If null (default), then no Content Warning is applied.
	 */
	@Column('text', {
		nullable: true,
	})
	public mandatoryCW: string | null;

	/**
	 * If true, quote posts from this user will be downgraded to normal posts.
	 * The quote will be stripped and a process error will be generated.
	 */
	@Column('boolean', {
		default: false,
	})
	public rejectQuotes: boolean;

	/**
	 * In combination with meta.allowUnsignedFetch, controls enforcement of HTTP signatures for inbound ActivityPub fetches (GET requests).
	 */
	@Column('enum', {
		enum: userUnsignedFetchOptions,
		default: 'staff',
	})
	public allowUnsignedFetch: UserUnsignedFetchOption;

	constructor(data: Partial<MiUser>) {
		if (data == null) return;

		for (const [k, v] of Object.entries(data)) {
			(this as any)[k] = v;
		}
	}
}

export type MiLocalUser = MiUser & {
	host: null;
	uri: null;
};

export type MiPartialLocalUser = Partial<MiUser> & {
	id: MiUser['id'];
	host: null;
	uri: null;
};

export type MiRemoteUser = MiUser & {
	host: string;
	uri: string;
};

export type MiPartialRemoteUser = Partial<MiUser> & {
	id: MiUser['id'];
	host: string;
	uri: string;
};

export const localUsernameSchema = { type: 'string', pattern: /^\w{1,20}$/.toString().slice(1, -1) } as const;
export const passwordSchema = { type: 'string', minLength: 1 } as const;
export const nameSchema = { type: 'string', minLength: 1, maxLength: 50 } as const;
export const descriptionSchema = { type: 'string', minLength: 1, maxLength: 1500 } as const;
export const followedMessageSchema = { type: 'string', minLength: 1, maxLength: 256 } as const;
export const locationSchema = { type: 'string', minLength: 1, maxLength: 50 } as const;
export const listenbrainzSchema = { type: 'string', minLength: 1, maxLength: 128 } as const;
export const birthdaySchema = { type: 'string', pattern: /^([0-9]{4})-([0-9]{2})-([0-9]{2})$/.toString().slice(1, -1) } as const;<|MERGE_RESOLUTION|>--- conflicted
+++ resolved
@@ -119,7 +119,6 @@
 	@JoinColumn()
 	public banner: MiDriveFile | null;
 
-<<<<<<< HEAD
 	@Column({
 		...id(),
 		nullable: true,
@@ -133,9 +132,7 @@
 	@JoinColumn()
 	public background: MiDriveFile | null;
 
-=======
 	// avatarId が null になったとしてもこれが null でない可能性があるため、このフィールドを使うときは avatarId の non-null チェックをすること
->>>>>>> 7a41cfe2
 	@Column('varchar', {
 		length: 512, nullable: true,
 	})
@@ -147,12 +144,12 @@
 	})
 	public bannerUrl: string | null;
 
+	@Column('varchar', {
+		length: 512, nullable: true,
+	})
+	public backgroundUrl: string | null;
+
 	// avatarId が null になったとしてもこれが null でない可能性があるため、このフィールドを使うときは avatarId の non-null チェックをすること
-	@Column('varchar', {
-		length: 512, nullable: true,
-	})
-	public backgroundUrl: string | null;
-
 	@Column('varchar', {
 		length: 128, nullable: true,
 	})

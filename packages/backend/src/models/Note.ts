/*
 * SPDX-FileCopyrightText: syuilo and misskey-project
 * SPDX-License-Identifier: AGPL-3.0-only
 */

import { Entity, Index, JoinColumn, Column, PrimaryColumn, ManyToOne } from 'typeorm';
import { noteVisibilities } from '@/types.js';
import { MiInstance } from '@/models/Instance.js';
import { id } from './util/id.js';
import { MiUser } from './User.js';
import { MiChannel } from './Channel.js';
import type { MiDriveFile } from './DriveFile.js';

// Note: When you create a new index for existing column of this table,
// it might be better to index concurrently under isConcurrentIndexMigrationEnabled flag
// by editing generated migration file since this table is very large,
// and it will make a long lock to create index in most cases.
// Please note that `CREATE INDEX CONCURRENTLY` is not supported in transaction,
// so you need to set `transaction = false` in migration if isConcurrentIndexMigrationEnabled() is true.
// Please refer 1745378064470-composite-note-index.js for example.
// You should not use `@Index({ concurrent: true })` decorator because database initialization for test will fail
// because it will always run CREATE INDEX in transaction based on decorators.
// Not appending `{ concurrent: true }` to `@Index` will not cause any problem in production,
@Index('IDX_724b311e6f883751f261ebe378', ['userId', 'id'])
@Index('IDX_note_userHost_id', { synchronize: false }) // (userHost, id desc)
@Index('IDX_note_for_timelines', { synchronize: false }) // (id desc, channelId, visibility, userHost)
@Entity('note')
export class MiNote {
	@PrimaryColumn(id())
	public id: string;

	@Column('timestamp with time zone', {
		comment: 'The update time of the Note.',
		default: null,
	})
	public updatedAt: Date | null;

	@Index()
	@Column({
		...id(),
		nullable: true,
		comment: 'The ID of reply target.',
	})
	public replyId: MiNote['id'] | null;

	@ManyToOne(type => MiNote, {
		onDelete: 'CASCADE',
	})
	@JoinColumn()
	public reply: MiNote | null;

	@Index()
	@Column({
		...id(),
		nullable: true,
		comment: 'The ID of renote target.',
	})
	public renoteId: MiNote['id'] | null;

	@ManyToOne(type => MiNote, {
		onDelete: 'CASCADE',
	})
	@JoinColumn()
	public renote: MiNote | null;

	@Index()
	@Column('varchar', {
		length: 256, nullable: true,
	})
	public threadId: string | null;

	// TODO: varcharにしたい
	@Column('text', {
		nullable: true,
	})
	public text: string | null;

	@Column('varchar', {
		length: 256, nullable: true,
	})
	public name: string | null;

	@Column('text', {
		nullable: true,
	})
	public cw: string | null;

	@Column({
		...id(),
		comment: 'The ID of author.',
	})
	public userId: MiUser['id'];

	@ManyToOne(type => MiUser, {
		onDelete: 'CASCADE',
	})
	@JoinColumn()
	public user: MiUser | null;

	@Column('boolean', {
		default: false,
	})
	public localOnly: boolean;

	@Column('varchar', {
		length: 64, nullable: true,
	})
	public reactionAcceptance: 'likeOnly' | 'likeOnlyForRemote' | 'nonSensitiveOnly' | 'nonSensitiveOnlyForLocalLikeOnlyForRemote' | null;

	@Column('smallint', {
		default: 0,
	})
	public renoteCount: number;

	@Column('smallint', {
		default: 0,
	})
	public repliesCount: number;

	@Column('smallint', {
		default: 0,
	})
	public clippedCount: number;

	@Column('jsonb', {
		default: {},
	})
	public reactions: Record<string, number>;

	/**
	 * public ... 公開
	 * home ... ホームタイムライン(ユーザーページのタイムライン含む)のみに流す
	 * followers ... フォロワーのみ
	 * specified ... visibleUserIds で指定したユーザーのみ
	 */
	@Column('enum', { enum: noteVisibilities })
	public visibility: typeof noteVisibilities[number];

	@Index({ unique: true })
	@Column('varchar', {
		length: 512, nullable: true,
		comment: 'The URI of a note. it will be null when the note is local.',
	})
	public uri: string | null;

	@Index('IDX_note_url')
	@Column('varchar', {
		length: 512, nullable: true,
		comment: 'The human readable url of a note. it will be null when the note is local.',
	})
	public url: string | null;

	@Index('IDX_NOTE_FILE_IDS', { synchronize: false })
	@Column({
		...id(),
		array: true, default: '{}',
	})
	public fileIds: MiDriveFile['id'][];

	@Index('IDX_NOTE_ATTACHED_FILE_TYPES', { synchronize: false })
	@Column('varchar', {
		length: 256, array: true, default: '{}',
	})
	public attachedFileTypes: string[];

	@Index('IDX_NOTE_VISIBLE_USER_IDS', { synchronize: false })
	@Column({
		...id(),
		array: true, default: '{}',
	})
	public visibleUserIds: MiUser['id'][];

	@Index('IDX_NOTE_MENTIONS', { synchronize: false })
	@Column({
		...id(),
		array: true, default: '{}',
	})
	public mentions: MiUser['id'][];

	@Column('text', {
		default: '[]',
	})
	public mentionedRemoteUsers: string;

	@Column('varchar', {
		length: 1024, array: true, default: '{}',
	})
	public reactionAndUserPairCache: string[];

	@Column('varchar', {
		length: 128, array: true, default: '{}',
	})
	public emojis: string[];

	@Index('IDX_NOTE_TAGS', { synchronize: false })
	@Column('varchar', {
		length: 128, array: true, default: '{}',
	})
	public tags: string[];

	@Column('boolean', {
		default: false,
	})
	public hasPoll: boolean;

	@Index()
	@Column({
		...id(),
		nullable: true,
		comment: 'The ID of source channel.',
	})
	public channelId: MiChannel['id'] | null;

	@ManyToOne(type => MiChannel, {
		onDelete: 'CASCADE',
	})
	@JoinColumn()
	public channel: MiChannel | null;

	/**
	 * List of non-fatal errors encountered while processing (creating or updating) this note.
	 * Entries can be a translation key (which will be queried from the "_processErrors" section) or a raw string.
	 * Errors will be displayed to the user when viewing the note.
	 */
	@Column('text', {
		array: true,
		nullable: true,
	})
	public processErrors: string[] | null;

	//#region Denormalized fields
	@Column('varchar', {
		length: 128, nullable: true,
		comment: '[Denormalized]',
	})
	public userHost: string | null;

	@ManyToOne(() => MiInstance, {
		onDelete: 'CASCADE',
	})
	@JoinColumn({
		name: 'userHost',
		foreignKeyConstraintName: 'FK_note_userHost',
		referencedColumnName: 'host',
	})
	public userInstance: MiInstance | null;

	@Column({
		...id(),
		nullable: true,
		comment: '[Denormalized]',
	})
	public replyUserId: MiUser['id'] | null;

	@Column('varchar', {
		length: 128, nullable: true,
		comment: '[Denormalized]',
	})
	public replyUserHost: string | null;

	@ManyToOne(() => MiInstance, {
		onDelete: 'CASCADE',
	})
	@JoinColumn({
		name: 'replyUserHost',
		foreignKeyConstraintName: 'FK_note_replyUserHost',
		referencedColumnName: 'host',
	})
	public replyUserInstance: MiInstance | null;

	@Column({
		...id(),
		nullable: true,
		comment: '[Denormalized]',
	})
	public renoteUserId: MiUser['id'] | null;

	@Column('varchar', {
		length: 128, nullable: true,
		comment: '[Denormalized]',
	})
	public renoteUserHost: string | null;
<<<<<<< HEAD
=======

	@ManyToOne(() => MiInstance, {
		onDelete: 'CASCADE',
	})
	@JoinColumn({
		name: 'renoteUserHost',
		foreignKeyConstraintName: 'FK_note_renoteUserHost',
		referencedColumnName: 'host',
	})
	public renoteUserInstance: MiInstance | null;
	//#endregion
>>>>>>> 8cf6f328

	constructor(data: Partial<MiNote>) {
		if (data == null) return;

		for (const [k, v] of Object.entries(data)) {
			(this as any)[k] = v;
		}
	}
}

export type IMentionedRemoteUsers = {
	uri: string;
	url?: string;
	username: string;
	host: string;
}[];

export function hasText(note: MiNote): note is MiNote & { text: string } {
	return note.text != null;
}<|MERGE_RESOLUTION|>--- conflicted
+++ resolved
@@ -280,8 +280,6 @@
 		comment: '[Denormalized]',
 	})
 	public renoteUserHost: string | null;
-<<<<<<< HEAD
-=======
 
 	@ManyToOne(() => MiInstance, {
 		onDelete: 'CASCADE',
@@ -293,7 +291,6 @@
 	})
 	public renoteUserInstance: MiInstance | null;
 	//#endregion
->>>>>>> 8cf6f328
 
 	constructor(data: Partial<MiNote>) {
 		if (data == null) return;

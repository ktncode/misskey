--- conflicted
+++ resolved
@@ -18,20 +18,12 @@
 	@PrimaryColumn(id())
 	public id: string;
 
-<<<<<<< HEAD
-	@Column('timestamp with time zone', {
-		comment: 'The created date of the Note.',
-	})
-	public createdAt: Date;
-
 	@Column('timestamp with time zone', {
 		comment: 'The update time of the Note.',
 		default: null,
 	})
 	public updatedAt: Date | null;
 
-=======
->>>>>>> 9338ab46
 	@Index()
 	@Column({
 		...id(),

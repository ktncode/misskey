/*
 * SPDX-FileCopyrightText: syuilo and misskey-project
 * SPDX-License-Identifier: AGPL-3.0-only
 */

import { Injectable } from '@nestjs/common';
import type { Packed } from '@/misc/json-schema.js';
import type { MiInstance } from '@/models/Instance.js';
import { MetaService } from '@/core/MetaService.js';
import { bindThis } from '@/decorators.js';
import { UtilityService } from '@/core/UtilityService.js';
import { RoleService } from '@/core/RoleService.js';
import { MiUser } from '@/models/User.js';

@Injectable()
export class InstanceEntityService {
	constructor(
		private metaService: MetaService,
		private roleService: RoleService,

		private utilityService: UtilityService,
	) {
	}

	@bindThis
	public async pack(
		instance: MiInstance,
		me?: { id: MiUser['id']; } | null | undefined,
	): Promise<Packed<'FederationInstance'>> {
		const meta = await this.metaService.fetch();
		const iAmModerator = me ? await this.roleService.isModerator(me as MiUser) : false;

		return {
			id: instance.id,
			firstRetrievedAt: instance.firstRetrievedAt.toISOString(),
			host: instance.host,
			usersCount: instance.usersCount,
			notesCount: instance.notesCount,
			followingCount: instance.followingCount,
			followersCount: instance.followersCount,
			isNotResponding: instance.isNotResponding,
			isSuspended: instance.isSuspended,
			isBlocked: this.utilityService.isBlockedHost(meta.blockedHosts, instance.host),
			softwareName: instance.softwareName,
			softwareVersion: instance.softwareVersion,
			openRegistrations: instance.openRegistrations,
			name: instance.name,
			description: instance.description,
			maintainerName: instance.maintainerName,
			maintainerEmail: instance.maintainerEmail,
			isSilenced: this.utilityService.isSilencedHost(meta.silencedHosts, instance.host),
			iconUrl: instance.iconUrl,
			faviconUrl: instance.faviconUrl,
			themeColor: instance.themeColor,
			infoUpdatedAt: instance.infoUpdatedAt ? instance.infoUpdatedAt.toISOString() : null,
			latestRequestReceivedAt: instance.latestRequestReceivedAt ? instance.latestRequestReceivedAt.toISOString() : null,
<<<<<<< HEAD
			isNSFW: instance.isNSFW,
=======
			moderationNote: iAmModerator ? instance.moderationNote : null,
>>>>>>> c0156b74
		};
	}

	@bindThis
	public packMany(
		instances: MiInstance[],
	) {
		return Promise.all(instances.map(x => this.pack(x)));
	}
}
<|MERGE_RESOLUTION|>--- conflicted
+++ resolved
@@ -54,11 +54,8 @@
 			themeColor: instance.themeColor,
 			infoUpdatedAt: instance.infoUpdatedAt ? instance.infoUpdatedAt.toISOString() : null,
 			latestRequestReceivedAt: instance.latestRequestReceivedAt ? instance.latestRequestReceivedAt.toISOString() : null,
-<<<<<<< HEAD
 			isNSFW: instance.isNSFW,
-=======
 			moderationNote: iAmModerator ? instance.moderationNote : null,
->>>>>>> c0156b74
 		};
 	}
 

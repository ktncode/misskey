--- conflicted
+++ resolved
@@ -14,12 +14,8 @@
 import { awaitAll } from '@/misc/prelude/await-all.js';
 import { USER_ACTIVE_THRESHOLD, USER_ONLINE_THRESHOLD } from '@/const.js';
 import type { MiLocalUser, MiPartialLocalUser, MiPartialRemoteUser, MiRemoteUser, MiUser } from '@/models/User.js';
-<<<<<<< HEAD
 import { birthdaySchema, listenbrainzSchema, descriptionSchema, localUsernameSchema, locationSchema, nameSchema, passwordSchema } from '@/models/User.js';
-=======
-import { birthdaySchema, descriptionSchema, localUsernameSchema, locationSchema, nameSchema, passwordSchema } from '@/models/User.js';
 import { MiNotification } from '@/models/Notification.js';
->>>>>>> c54baf87
 import type { UsersRepository, UserSecurityKeysRepository, FollowingsRepository, FollowRequestsRepository, BlockingsRepository, MutingsRepository, DriveFilesRepository, NoteUnreadsRepository, UserNotePiningsRepository, UserProfilesRepository, AnnouncementReadsRepository, AnnouncementsRepository, MiUserProfile, RenoteMutingsRepository, UserMemoRepository } from '@/models/_.js';
 import { bindThis } from '@/decorators.js';
 import { RoleService } from '@/core/RoleService.js';
@@ -382,11 +378,9 @@
 				...announcement,
 			})) : null;
 
-<<<<<<< HEAD
 		const checkHost = user.host == null ? this.config.host : user.host;
-=======
+		
 		const notificationsInfo = isMe && opts.detail ? await this.getNotificationsInfo(user.id) : null;
->>>>>>> c54baf87
 
 		const packed = {
 			id: user.id,

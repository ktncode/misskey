--- conflicted
+++ resolved
@@ -54,11 +54,8 @@
 import type { NoteEntityService } from './NoteEntityService.js';
 import type { DriveFileEntityService } from './DriveFileEntityService.js';
 import type { PageEntityService } from './PageEntityService.js';
-<<<<<<< HEAD
-=======
 
 /* eslint-disable @typescript-eslint/no-non-null-assertion */
->>>>>>> d6c4b728
 
 const Ajv = _Ajv.default;
 const ajv = new Ajv();

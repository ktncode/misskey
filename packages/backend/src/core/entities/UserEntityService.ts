--- conflicted
+++ resolved
@@ -369,21 +369,18 @@
 			host: user.host,
 			avatarUrl: user.avatarUrl ?? this.getIdenticonUrl(user),
 			avatarBlurhash: user.avatarBlurhash,
-<<<<<<< HEAD
 			description: mastoapi ? mastoapi.description : profile ? profile.description : '',
 			createdAt: this.idService.parse(user.id).date.toISOString(),
-=======
 			avatarDecorations: user.avatarDecorations.length > 0 ? this.avatarDecorationService.getAll().then(decorations => user.avatarDecorations.filter(ud => decorations.some(d => d.id === ud.id)).map(ud => ({
 				id: ud.id,
 				angle: ud.angle || undefined,
 				flipH: ud.flipH || undefined,
 				url: decorations.find(d => d.id === ud.id)!.url,
 			}))) : [],
->>>>>>> bf01c1ee
 			isBot: user.isBot,
 			isCat: user.isCat,
 			isSilenced: user.isSilenced || this.roleService.getUserPolicies(user.id).then(r => !r.canPublicNote),
-			speakAsCat: user.speakAsCat ?? falsy,
+			speakAsCat: user.speakAsCat ?? false,
 			approved: user.approved,
 			instance: user.host ? this.federatedInstanceService.federatedInstanceCache.fetch(user.host).then(instance => instance ? {
 				name: instance.name,

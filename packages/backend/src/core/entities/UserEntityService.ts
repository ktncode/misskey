--- conflicted
+++ resolved
@@ -312,7 +312,6 @@
 
 		const user = typeof src === 'object' ? src : await this.usersRepository.findOneByOrFail({ id: src });
 
-<<<<<<< HEAD
 		// migration
 		if (user.avatarId != null && user.avatarUrl === null) {
 			const avatar = await this.driveFilesRepository.findOneByOrFail({ id: user.avatarId });
@@ -339,9 +338,7 @@
 			});
 		}
 
-=======
 		const isDetailed = opts.schema !== 'UserLite';
->>>>>>> 66714d94
 		const meId = me ? me.id : null;
 		const isMe = meId === user.id;
 		const iAmModerator = me ? await this.roleService.isModerator(me as MiUser) : false;
@@ -354,7 +351,7 @@
 			.getMany() : [];
 		const profile = isDetailed ? (opts.userProfile ?? await this.userProfilesRepository.findOneByOrFail({ userId: user.id })) : null;
 
-		const mastoapi = !opts.detail ? opts.userProfile ?? await this.userProfilesRepository.findOneByOrFail({ userId: user.id }) : null;
+		const mastoapi = !isDetailed ? opts.userProfile ?? await this.userProfilesRepository.findOneByOrFail({ userId: user.id }) : null;
 
 		const followingCount = profile == null ? null :
 			(profile.followingVisibility === 'public') || isMe ? user.followingCount :
@@ -374,13 +371,8 @@
 				...announcement,
 			})) : null;
 
-<<<<<<< HEAD
 		const checkHost = user.host == null ? this.config.host : user.host;
-		
-		const notificationsInfo = isMe && opts.detail ? await this.getNotificationsInfo(user.id) : null;
-=======
 		const notificationsInfo = isMe && isDetailed ? await this.getNotificationsInfo(user.id) : null;
->>>>>>> 66714d94
 
 		const packed = {
 			id: user.id,

/*
 * SPDX-FileCopyrightText: syuilo and misskey-project
 * SPDX-License-Identifier: AGPL-3.0-only
 */

import { Inject, Injectable } from '@nestjs/common';
import * as Redis from 'ioredis';
import _Ajv from 'ajv';
import { ModuleRef } from '@nestjs/core';
import { In } from 'typeorm';
import { DI } from '@/di-symbols.js';
import type { Config } from '@/config.js';
import type { Packed } from '@/misc/json-schema.js';
import type { Promiseable } from '@/misc/prelude/await-all.js';
import { awaitAll } from '@/misc/prelude/await-all.js';
import { USER_ACTIVE_THRESHOLD, USER_ONLINE_THRESHOLD } from '@/const.js';
import type { MiLocalUser, MiPartialLocalUser, MiPartialRemoteUser, MiRemoteUser, MiUser } from '@/models/User.js';
import {
	birthdaySchema,
	descriptionSchema,
	listenbrainzSchema,
	localUsernameSchema,
	locationSchema,
	nameSchema,
	passwordSchema,
} from '@/models/User.js';
import type {
	BlockingsRepository,
	DriveFilesRepository,
	FollowingsRepository,
	FollowRequestsRepository,
	MiFollowing,
	MiMeta,
	MiUserNotePining,
	MiUserProfile,
	MutingsRepository,
	RenoteMutingsRepository,
	UserMemoRepository,
	UserNotePiningsRepository,
	UserProfilesRepository,
	UserSecurityKeysRepository,
	UsersRepository,
} from '@/models/_.js';
import { bindThis } from '@/decorators.js';
import { RoleService } from '@/core/RoleService.js';
import { ApPersonService } from '@/core/activitypub/models/ApPersonService.js';
import { FederatedInstanceService } from '@/core/FederatedInstanceService.js';
import { IdService } from '@/core/IdService.js';
import type { AnnouncementService } from '@/core/AnnouncementService.js';
import type { CustomEmojiService } from '@/core/CustomEmojiService.js';
import { AvatarDecorationService } from '@/core/AvatarDecorationService.js';
<<<<<<< HEAD
import { isSystemAccount } from '@/misc/is-system-account.js';
=======
import { ChatService } from '@/core/ChatService.js';
>>>>>>> 8d6573fb
import type { OnModuleInit } from '@nestjs/common';
import type { NoteEntityService } from './NoteEntityService.js';
import type { PageEntityService } from './PageEntityService.js';

/* eslint-disable @typescript-eslint/no-non-null-assertion */

const Ajv = _Ajv.default;
const ajv = new Ajv();

function isLocalUser(user: MiUser): user is MiLocalUser;
function isLocalUser<T extends { host: MiUser['host'] }>(user: T): user is (T & { host: null; });

function isLocalUser(user: MiUser | { host: MiUser['host'] }): boolean {
	return user.host == null;
}

function isRemoteUser(user: MiUser): user is MiRemoteUser;
function isRemoteUser<T extends { host: MiUser['host'] }>(user: T): user is (T & { host: string; });

function isRemoteUser(user: MiUser | { host: MiUser['host'] }): boolean {
	return !isLocalUser(user);
}

export type UserRelation = {
	id: MiUser['id']
	following: MiFollowing | null,
	isFollowing: boolean
	isFollowed: boolean
	hasPendingFollowRequestFromYou: boolean
	hasPendingFollowRequestToYou: boolean
	isBlocking: boolean
	isBlocked: boolean
	isMuted: boolean
	isRenoteMuted: boolean
<<<<<<< HEAD
	isInstanceMuted?: boolean
	memo?: string | null
}
=======
};
>>>>>>> 8d6573fb

@Injectable()
export class UserEntityService implements OnModuleInit {
	private apPersonService: ApPersonService;
	private noteEntityService: NoteEntityService;
	private driveFileEntityService: DriveFileEntityService;
	private pageEntityService: PageEntityService;
	private customEmojiService: CustomEmojiService;
	private announcementService: AnnouncementService;
	private roleService: RoleService;
	private federatedInstanceService: FederatedInstanceService;
	private idService: IdService;
	private avatarDecorationService: AvatarDecorationService;
	private chatService: ChatService;

	constructor(
		private moduleRef: ModuleRef,

		@Inject(DI.config)
		private config: Config,

		@Inject(DI.meta)
		private meta: MiMeta,

		@Inject(DI.redis)
		private redisClient: Redis.Redis,

		@Inject(DI.usersRepository)
		private usersRepository: UsersRepository,

		@Inject(DI.userSecurityKeysRepository)
		private userSecurityKeysRepository: UserSecurityKeysRepository,

		@Inject(DI.followingsRepository)
		private followingsRepository: FollowingsRepository,

		@Inject(DI.followRequestsRepository)
		private followRequestsRepository: FollowRequestsRepository,

		@Inject(DI.blockingsRepository)
		private blockingsRepository: BlockingsRepository,

		@Inject(DI.mutingsRepository)
		private mutingsRepository: MutingsRepository,

		@Inject(DI.renoteMutingsRepository)
		private renoteMutingsRepository: RenoteMutingsRepository,

<<<<<<< HEAD
		@Inject(DI.driveFilesRepository)
		private driveFilesRepository: DriveFilesRepository,

		@Inject(DI.noteUnreadsRepository)
		private noteUnreadsRepository: NoteUnreadsRepository,

=======
>>>>>>> 8d6573fb
		@Inject(DI.userNotePiningsRepository)
		private userNotePiningsRepository: UserNotePiningsRepository,

		@Inject(DI.userProfilesRepository)
		private userProfilesRepository: UserProfilesRepository,

		@Inject(DI.userMemosRepository)
		private userMemosRepository: UserMemoRepository,
	) {
	}

	onModuleInit() {
		this.apPersonService = this.moduleRef.get('ApPersonService');
		this.noteEntityService = this.moduleRef.get('NoteEntityService');
		this.driveFileEntityService = this.moduleRef.get('DriveFileEntityService');
		this.pageEntityService = this.moduleRef.get('PageEntityService');
		this.customEmojiService = this.moduleRef.get('CustomEmojiService');
		this.announcementService = this.moduleRef.get('AnnouncementService');
		this.roleService = this.moduleRef.get('RoleService');
		this.federatedInstanceService = this.moduleRef.get('FederatedInstanceService');
		this.idService = this.moduleRef.get('IdService');
		this.avatarDecorationService = this.moduleRef.get('AvatarDecorationService');
		this.chatService = this.moduleRef.get('ChatService');
	}

	//#region Validators
	public validateLocalUsername = ajv.compile(localUsernameSchema);
	public validatePassword = ajv.compile(passwordSchema);
	public validateName = ajv.compile(nameSchema);
	public validateDescription = ajv.compile(descriptionSchema);
	public validateLocation = ajv.compile(locationSchema);
	public validateBirthday = ajv.compile(birthdaySchema);
	public validateListenBrainz = ajv.compile(listenbrainzSchema);
	//#endregion

	public isLocalUser = isLocalUser;
	public isRemoteUser = isRemoteUser;

	@bindThis
	public async getRelation(me: MiUser['id'], target: MiUser['id']): Promise<UserRelation> {
		const [
			following,
			isFollowed,
			hasPendingFollowRequestFromYou,
			hasPendingFollowRequestToYou,
			isBlocking,
			isBlocked,
			isMuted,
			isRenoteMuted,
			host,
			memo,
			mutedInstances,
		] = await Promise.all([
			this.followingsRepository.findOneBy({
				followerId: me,
				followeeId: target,
			}),
			this.followingsRepository.exists({
				where: {
					followerId: target,
					followeeId: me,
				},
			}),
			this.followRequestsRepository.exists({
				where: {
					followerId: me,
					followeeId: target,
				},
			}),
			this.followRequestsRepository.exists({
				where: {
					followerId: target,
					followeeId: me,
				},
			}),
			this.blockingsRepository.exists({
				where: {
					blockerId: me,
					blockeeId: target,
				},
			}),
			this.blockingsRepository.exists({
				where: {
					blockerId: target,
					blockeeId: me,
				},
			}),
			this.mutingsRepository.exists({
				where: {
					muterId: me,
					muteeId: target,
				},
			}),
			this.renoteMutingsRepository.exists({
				where: {
					muterId: me,
					muteeId: target,
				},
			}),
			this.usersRepository.createQueryBuilder('u')
				.select('u.host')
				.where({ id: target })
				.getRawOne<{ u_host: string }>()
				.then(it => it?.u_host ?? null),
			this.userMemosRepository.createQueryBuilder('m')
				.select('m.memo')
				.where({ userId: me, targetUserId: target })
				.getRawOne<{ m_memo: string | null }>()
				.then(it => it?.m_memo ?? null),
			this.userProfilesRepository.createQueryBuilder('p')
				.select('p.mutedInstances')
				.where({ userId: me })
				.getRawOne<{ p_mutedInstances: string[] }>()
				.then(it => it?.p_mutedInstances ?? []),
		]);

		const isInstanceMuted = !!host && mutedInstances.includes(host);

		return {
			id: target,
			following,
			isFollowing: following != null,
			isFollowed,
			hasPendingFollowRequestFromYou,
			hasPendingFollowRequestToYou,
			isBlocking,
			isBlocked,
			isMuted,
			isRenoteMuted,
			isInstanceMuted,
			memo,
		};
	}

	@bindThis
	public async getRelations(me: MiUser['id'], targets: MiUser['id'][]): Promise<Map<MiUser['id'], UserRelation>> {
		const [
			followers,
			followees,
			followersRequests,
			followeesRequests,
			blockers,
			blockees,
			muters,
			renoteMuters,
			hosts,
			memos,
			mutedInstances,
		] = await Promise.all([
			this.followingsRepository.findBy({ followerId: me })
				.then(f => new Map(f.map(it => [it.followeeId, it]))),
			this.followingsRepository.createQueryBuilder('f')
				.select('f.followerId')
				.where('f.followeeId = :me', { me })
				.getRawMany<{ f_followerId: string }>()
				.then(it => it.map(it => it.f_followerId)),
			this.followRequestsRepository.createQueryBuilder('f')
				.select('f.followeeId')
				.where('f.followerId = :me', { me })
				.getRawMany<{ f_followeeId: string }>()
				.then(it => it.map(it => it.f_followeeId)),
			this.followRequestsRepository.createQueryBuilder('f')
				.select('f.followerId')
				.where('f.followeeId = :me', { me })
				.getRawMany<{ f_followerId: string }>()
				.then(it => it.map(it => it.f_followerId)),
			this.blockingsRepository.createQueryBuilder('b')
				.select('b.blockeeId')
				.where('b.blockerId = :me', { me })
				.getRawMany<{ b_blockeeId: string }>()
				.then(it => it.map(it => it.b_blockeeId)),
			this.blockingsRepository.createQueryBuilder('b')
				.select('b.blockerId')
				.where('b.blockeeId = :me', { me })
				.getRawMany<{ b_blockerId: string }>()
				.then(it => it.map(it => it.b_blockerId)),
			this.mutingsRepository.createQueryBuilder('m')
				.select('m.muteeId')
				.where('m.muterId = :me', { me })
				.getRawMany<{ m_muteeId: string }>()
				.then(it => it.map(it => it.m_muteeId)),
			this.renoteMutingsRepository.createQueryBuilder('m')
				.select('m.muteeId')
				.where('m.muterId = :me', { me })
				.getRawMany<{ m_muteeId: string }>()
				.then(it => it.map(it => it.m_muteeId)),
			this.usersRepository.createQueryBuilder('u')
				.select(['u.id', 'u.host'])
				.where({ id: In(targets) } )
				.getRawMany<{ m_id: string, m_host: string }>()
				.then(it => it.reduce((map, it) => {
					map[it.m_id] = it.m_host;
					return map;
				}, {} as Record<string, string>)),
			this.userMemosRepository.createQueryBuilder('m')
				.select(['m.targetUserId', 'm.memo'])
				.where({ userId: me, targetUserId: In(targets) })
				.getRawMany<{ m_targetUserId: string, m_memo: string | null }>()
				.then(it => it.reduce((map, it) => {
					map[it.m_targetUserId] = it.m_memo;
					return map;
				}, {} as Record<string, string | null>)),
			this.userProfilesRepository.createQueryBuilder('p')
				.select('p.mutedInstances')
				.where({ userId: me })
				.getRawOne<{ p_mutedInstances: string[] }>()
				.then(it => it?.p_mutedInstances ?? []),
		]);

		return new Map(
			targets.map(target => {
				const following = followers.get(target) ?? null;

				return [
					target,
					{
						id: target,
						following: following,
						isFollowing: following != null,
						isFollowed: followees.includes(target),
						hasPendingFollowRequestFromYou: followersRequests.includes(target),
						hasPendingFollowRequestToYou: followeesRequests.includes(target),
						isBlocking: blockers.includes(target),
						isBlocked: blockees.includes(target),
						isMuted: muters.includes(target),
						isRenoteMuted: renoteMuters.includes(target),
						isInstanceMuted: mutedInstances.includes(hosts[target]),
						memo: memos[target] ?? null,
					},
				];
			}),
		);
	}

	@bindThis
	public async getHasUnreadAntenna(userId: MiUser['id']): Promise<boolean> {
		/*
		const myAntennas = (await this.antennaService.getAntennas()).filter(a => a.userId === userId);

		const isUnread = (myAntennas.length > 0 ? await this.antennaNotesRepository.exists({
			where: {
				antennaId: In(myAntennas.map(x => x.id)),
				read: false,
			},
		}) : false);

		return isUnread;
		*/
		return false; // TODO
	}

	@bindThis
	public async getNotificationsInfo(userId: MiUser['id']): Promise<{
		hasUnread: boolean;
		unreadCount: number;
	}> {
		const response = {
			hasUnread: false,
			unreadCount: 0,
		};

		const latestReadNotificationId = await this.redisClient.get(`latestReadNotification:${userId}`);

		if (!latestReadNotificationId) {
			response.unreadCount = await this.redisClient.xlen(`notificationTimeline:${userId}`);
		} else {
			const latestNotificationIdsRes = await this.redisClient.xrevrange(
				`notificationTimeline:${userId}`,
				'+',
				latestReadNotificationId,
			);

			response.unreadCount = (latestNotificationIdsRes.length - 1 >= 0) ? latestNotificationIdsRes.length - 1 : 0;
		}

		if (response.unreadCount > 0) {
			response.hasUnread = true;
		}

		return response;
	}

	@bindThis
	public async getHasPendingReceivedFollowRequest(userId: MiUser['id']): Promise<boolean> {
		const count = await this.followRequestsRepository.countBy({
			followeeId: userId,
		});

		return count > 0;
	}

	@bindThis
	public async getHasPendingSentFollowRequest(userId: MiUser['id']): Promise<boolean> {
		return this.followRequestsRepository.existsBy({
			followerId: userId,
		});
	}

	@bindThis
	public getOnlineStatus(user: MiUser): 'unknown' | 'online' | 'active' | 'offline' {
		if (user.hideOnlineStatus) return 'unknown';
		if (user.lastActiveDate == null) return 'unknown';
		const elapsed = Date.now() - user.lastActiveDate.getTime();
		return (
			elapsed < USER_ONLINE_THRESHOLD ? 'online' :
			elapsed < USER_ACTIVE_THRESHOLD ? 'active' :
			'offline'
		);
	}

	@bindThis
	public getIdenticonUrl(user: MiUser): string {
		if ((user.host == null || user.host === this.config.host) && user.username.includes('.') && this.meta.iconUrl) { // ローカルのシステムアカウントの場合
			return this.meta.iconUrl;
		} else {
			return `${this.config.url}/identicon/${user.username.toLowerCase()}@${user.host ?? this.config.host}`;
		}
	}

	@bindThis
	public getUserUri(user: MiLocalUser | MiPartialLocalUser | MiRemoteUser | MiPartialRemoteUser): string {
		return this.isRemoteUser(user)
			? user.uri : this.genLocalUserUri(user.id);
	}

	@bindThis
	public genLocalUserUri(userId: string): string {
		return `${this.config.url}/users/${userId}`;
	}

	public async pack<S extends 'MeDetailed' | 'UserDetailedNotMe' | 'UserDetailed' | 'UserLite' = 'UserLite'>(
		src: MiUser['id'] | MiUser,
		me?: { id: MiUser['id']; } | null | undefined,
		options?: {
			schema?: S,
			includeSecrets?: boolean,
			userProfile?: MiUserProfile,
			userRelations?: Map<MiUser['id'], UserRelation>,
			userMemos?: Map<MiUser['id'], string | null>,
			pinNotes?: Map<MiUser['id'], MiUserNotePining[]>,
		},
	): Promise<Packed<S>> {
		const opts = Object.assign({
			schema: 'UserLite',
			includeSecrets: false,
		}, options);

		const user = typeof src === 'object' ? src : await this.usersRepository.findOneByOrFail({ id: src });

		// migration
		if (user.avatarId != null && user.avatarUrl === null) {
			const avatar = await this.driveFilesRepository.findOneByOrFail({ id: user.avatarId });
			user.avatarUrl = this.driveFileEntityService.getPublicUrl(avatar, 'avatar');
			this.usersRepository.update(user.id, {
				avatarUrl: user.avatarUrl,
				avatarBlurhash: avatar.blurhash,
			});
		}
		if (user.bannerId != null && user.bannerUrl === null) {
			const banner = await this.driveFilesRepository.findOneByOrFail({ id: user.bannerId });
			user.bannerUrl = this.driveFileEntityService.getPublicUrl(banner);
			this.usersRepository.update(user.id, {
				bannerUrl: user.bannerUrl,
				bannerBlurhash: banner.blurhash,
			});
		}
		if (user.backgroundId != null && user.backgroundUrl === null) {
			const background = await this.driveFilesRepository.findOneByOrFail({ id: user.backgroundId });
			user.backgroundUrl = this.driveFileEntityService.getPublicUrl(background);
			this.usersRepository.update(user.id, {
				backgroundUrl: user.backgroundUrl,
				backgroundBlurhash: background.blurhash,
			});
		}

		const isDetailed = opts.schema !== 'UserLite';
		const meId = me ? me.id : null;
		const isMe = meId === user.id;
		const iAmModerator = me ? await this.roleService.isModerator(me as MiUser) : false;

		const profile = isDetailed
			? (opts.userProfile ?? await this.userProfilesRepository.findOneByOrFail({ userId: user.id }))
			: null;

		let relation: UserRelation | null = null;
		if (meId && !isMe && isDetailed) {
			if (opts.userRelations) {
				relation = opts.userRelations.get(user.id) ?? null;
			} else {
				relation = await this.getRelation(meId, user.id);
			}
		}

		let memo: string | null = null;
		if (isDetailed && meId) {
			if (opts.userMemos) {
				memo = opts.userMemos.get(user.id) ?? null;
			} else {
				memo = await this.userMemosRepository.findOneBy({ userId: meId, targetUserId: user.id })
					.then(row => row?.memo ?? null);
			}
		}

		let pins: MiUserNotePining[] = [];
		if (isDetailed) {
			if (opts.pinNotes) {
				pins = opts.pinNotes.get(user.id) ?? [];
			} else {
				pins = await this.userNotePiningsRepository.createQueryBuilder('pin')
					.where('pin.userId = :userId', { userId: user.id })
					.innerJoinAndSelect('pin.note', 'note')
					.orderBy('pin.id', 'DESC')
					.getMany();
			}
		}

		const mastoapi = !isDetailed ? opts.userProfile ?? await this.userProfilesRepository.findOneByOrFail({ userId: user.id }) : null;

		const followingCount = profile == null ? null :
			(profile.followingVisibility === 'public') || isMe || iAmModerator ? user.followingCount :
			(profile.followingVisibility === 'followers') && (relation && relation.isFollowing) ? user.followingCount :
			null;

		const followersCount = profile == null ? null :
			(profile.followersVisibility === 'public') || isMe || iAmModerator ? user.followersCount :
			(profile.followersVisibility === 'followers') && (relation && relation.isFollowing) ? user.followersCount :
			null;

		const isModerator = isMe && isDetailed ? this.roleService.isModerator(user) : null;
		const isAdmin = isMe && isDetailed ? this.roleService.isAdministrator(user) : null;
		const unreadAnnouncements = isMe && isDetailed ?
			(await this.announcementService.getUnreadAnnouncements(user)).map((announcement) => ({
				createdAt: this.idService.parse(announcement.id).date.toISOString(),
				...announcement,
			})) : null;

		const checkHost = user.host == null ? this.config.host : user.host;
		const notificationsInfo = isMe && isDetailed ? await this.getNotificationsInfo(user.id) : null;

		const packed = {
			id: user.id,
			name: user.name,
			username: user.username,
			host: user.host,
			avatarUrl: user.avatarUrl ?? this.getIdenticonUrl(user),
			avatarBlurhash: user.avatarBlurhash,
			description: mastoapi ? mastoapi.description : profile ? profile.description : '',
			createdAt: this.idService.parse(user.id).date.toISOString(),
			avatarDecorations: user.avatarDecorations.length > 0 ? this.avatarDecorationService.getAll().then(decorations => user.avatarDecorations.filter(ud => decorations.some(d => d.id === ud.id)).map(ud => ({
				id: ud.id,
				angle: ud.angle || undefined,
				flipH: ud.flipH || undefined,
				offsetX: ud.offsetX || undefined,
				offsetY: ud.offsetY || undefined,
				showBelow: ud.showBelow || undefined,
				url: decorations.find(d => d.id === ud.id)!.url,
			}))) : [],
			isBot: user.isBot,
			isCat: user.isCat,
			noindex: user.noindex,
			enableRss: user.enableRss,
			mandatoryCW: user.mandatoryCW,
			rejectQuotes: user.rejectQuotes,
			isSilenced: user.isSilenced || this.roleService.getUserPolicies(user.id).then(r => !r.canPublicNote),
			speakAsCat: user.speakAsCat ?? false,
			approved: user.approved,
			requireSigninToViewContents: user.requireSigninToViewContents === false ? undefined : true,
			makeNotesFollowersOnlyBefore: user.makeNotesFollowersOnlyBefore ?? undefined,
			makeNotesHiddenBefore: user.makeNotesHiddenBefore ?? undefined,
			instance: user.host ? this.federatedInstanceService.federatedInstanceCache.fetch(user.host).then(instance => instance ? {
				name: instance.name,
				softwareName: instance.softwareName,
				softwareVersion: instance.softwareVersion,
				iconUrl: instance.iconUrl,
				faviconUrl: instance.faviconUrl,
				themeColor: instance.themeColor,
			} : undefined) : undefined,
			followersCount: followersCount ?? 0,
			followingCount: followingCount ?? 0,
			notesCount: user.notesCount,
			emojis: this.customEmojiService.populateEmojis(user.emojis, checkHost),
			onlineStatus: this.getOnlineStatus(user),
			// パフォーマンス上の理由でローカルユーザーのみ
			badgeRoles: user.host == null ? this.roleService.getUserBadgeRoles(user.id).then((rs) => rs
				.filter((r) => r.isPublic || iAmModerator)
				.sort((a, b) => b.displayOrder - a.displayOrder)
				.map((r) => ({
					name: r.name,
					iconUrl: r.iconUrl,
					displayOrder: r.displayOrder,
				})),
			) : undefined,

			...(isDetailed ? {
				url: profile!.url,
				uri: user.uri,
				movedTo: user.movedToUri ? this.apPersonService.resolvePerson(user.movedToUri).then(user => user.id).catch(() => null) : null,
				alsoKnownAs: user.alsoKnownAs
					? Promise.all(user.alsoKnownAs.map(uri => this.apPersonService.fetchPerson(uri).then(user => user?.id).catch(() => null)))
						.then(xs => xs.length === 0 ? null : xs.filter(x => x != null))
					: null,
				updatedAt: user.updatedAt ? user.updatedAt.toISOString() : null,
				lastFetchedAt: user.lastFetchedAt ? user.lastFetchedAt.toISOString() : null,
				bannerUrl: user.bannerUrl,
				bannerBlurhash: user.bannerBlurhash,
				backgroundUrl: user.backgroundUrl,
				backgroundBlurhash: user.backgroundBlurhash,
				isLocked: user.isLocked,
				isSuspended: user.isSuspended,
				location: profile!.location,
				birthday: profile!.birthday,
				listenbrainz: profile!.listenbrainz,
				lang: profile!.lang,
				fields: profile!.fields,
				verifiedLinks: profile!.verifiedLinks,
				pinnedNoteIds: pins.map(pin => pin.noteId),
				pinnedNotes: this.noteEntityService.packMany(pins.map(pin => pin.note!), me, {
					detail: true,
				}),
				pinnedPageId: profile!.pinnedPageId,
				pinnedPage: profile!.pinnedPageId ? this.pageEntityService.pack(profile!.pinnedPageId, me) : null,
				publicReactions: this.isLocalUser(user) ? profile!.publicReactions : false, // https://github.com/misskey-dev/misskey/issues/12964
				followersVisibility: profile!.followersVisibility,
				followingVisibility: profile!.followingVisibility,
				chatScope: user.chatScope,
				roles: this.roleService.getUserRoles(user.id).then(roles => roles.filter(role => role.isPublic).sort((a, b) => b.displayOrder - a.displayOrder).map(role => ({
					id: role.id,
					name: role.name,
					color: role.color,
					iconUrl: role.iconUrl,
					description: role.description,
					isModerator: role.isModerator,
					isAdministrator: role.isAdministrator,
					displayOrder: role.displayOrder,
				}))),
				memo: memo,
				moderationNote: iAmModerator ? (profile!.moderationNote ?? '') : undefined,
			} : {}),

			...(isDetailed && (isMe || iAmModerator) ? {
				twoFactorEnabled: profile!.twoFactorEnabled,
				usePasswordLessLogin: profile!.usePasswordLessLogin,
				securityKeys: profile!.twoFactorEnabled
					? this.userSecurityKeysRepository.countBy({ userId: user.id }).then(result => result >= 1)
					: false,
			} : {}),

			...(isDetailed && isMe ? {
				avatarId: user.avatarId,
				bannerId: user.bannerId,
				backgroundId: user.backgroundId,
				followedMessage: profile!.followedMessage,
				isModerator: isModerator,
				isAdmin: isAdmin,
				isSystem: isSystemAccount(user),
				injectFeaturedNote: profile!.injectFeaturedNote,
				receiveAnnouncementEmail: profile!.receiveAnnouncementEmail,
				alwaysMarkNsfw: profile!.alwaysMarkNsfw,
				defaultSensitive: profile!.defaultSensitive,
				autoSensitive: profile!.autoSensitive,
				carefulBot: profile!.carefulBot,
				autoAcceptFollowed: profile!.autoAcceptFollowed,
				noCrawle: profile!.noCrawle,
				preventAiLearning: profile!.preventAiLearning,
				isExplorable: user.isExplorable,
				isDeleted: user.isDeleted,
				twoFactorBackupCodesStock: profile?.twoFactorBackupSecret?.length === 5 ? 'full' : (profile?.twoFactorBackupSecret?.length ?? 0) > 0 ? 'partial' : 'none',
				hideOnlineStatus: user.hideOnlineStatus,
				hasUnreadSpecifiedNotes: false, // 後方互換性のため
				hasUnreadMentions: false, // 後方互換性のため
				hasUnreadChatMessages: this.chatService.hasUnreadMessages(user.id),
				hasUnreadAnnouncement: unreadAnnouncements!.length > 0,
				unreadAnnouncements,
				hasUnreadAntenna: this.getHasUnreadAntenna(user.id),
				hasUnreadChannel: false, // 後方互換性のため
				hasUnreadNotification: notificationsInfo?.hasUnread, // 後方互換性のため
				hasPendingReceivedFollowRequest: this.getHasPendingReceivedFollowRequest(user.id),
				hasPendingSentFollowRequest: this.getHasPendingSentFollowRequest(user.id),
				unreadNotificationsCount: notificationsInfo?.unreadCount,
				mutedWords: profile!.mutedWords,
				hardMutedWords: profile!.hardMutedWords,
				mutedInstances: profile!.mutedInstances,
				mutingNotificationTypes: [], // 後方互換性のため
				notificationRecieveConfig: profile!.notificationRecieveConfig,
				emailNotificationTypes: profile!.emailNotificationTypes,
				achievements: profile!.achievements,
				loggedInDays: profile!.loggedInDates.length,
				policies: this.roleService.getUserPolicies(user.id),
				defaultCW: profile!.defaultCW,
				defaultCWPriority: profile!.defaultCWPriority,
				allowUnsignedFetch: user.allowUnsignedFetch,
			} : {}),

			...(opts.includeSecrets ? {
				email: profile!.email,
				emailVerified: profile!.emailVerified,
				signupReason: user.signupReason,
				securityKeysList: profile!.twoFactorEnabled
					? this.userSecurityKeysRepository.find({
						where: {
							userId: user.id,
						},
						select: {
							id: true,
							name: true,
							lastUsed: true,
						},
					})
					: [],
			} : {}),

			...(relation ? {
				isFollowing: relation.isFollowing,
				isFollowed: relation.isFollowed,
				hasPendingFollowRequestFromYou: relation.hasPendingFollowRequestFromYou,
				hasPendingFollowRequestToYou: relation.hasPendingFollowRequestToYou,
				isBlocking: relation.isBlocking,
				isBlocked: relation.isBlocked,
				isMuted: relation.isMuted,
				isRenoteMuted: relation.isRenoteMuted,
				notify: relation.following?.notify ?? 'none',
				withReplies: relation.following?.withReplies ?? false,
				followedMessage: relation.isFollowing ? profile!.followedMessage : undefined,
			} : {}),
		} as Promiseable<Packed<S>>;

		return await awaitAll(packed);
	}

	public async packMany<S extends 'MeDetailed' | 'UserDetailedNotMe' | 'UserDetailed' | 'UserLite' = 'UserLite'>(
		users: (MiUser['id'] | MiUser)[],
		me?: { id: MiUser['id'] } | null | undefined,
		options?: {
			schema?: S,
			includeSecrets?: boolean,
		},
	): Promise<Packed<S>[]> {
		// -- IDのみの要素を補完して完全なエンティティ一覧を作る

		const _users = users.filter((user): user is MiUser => typeof user !== 'string');
		if (_users.length !== users.length) {
			_users.push(
				...await this.usersRepository.findBy({
					id: In(users.filter((user): user is string => typeof user === 'string')),
				}),
			);
		}
		const _userIds = _users.map(u => u.id);

		// -- 実行者の有無や指定スキーマの種別によって要否が異なる値群を取得

		let profilesMap: Map<MiUser['id'], MiUserProfile> = new Map();
		let userRelations: Map<MiUser['id'], UserRelation> = new Map();
		let userMemos: Map<MiUser['id'], string | null> = new Map();
		let pinNotes: Map<MiUser['id'], MiUserNotePining[]> = new Map();

		if (options?.schema !== 'UserLite') {
			profilesMap = await this.userProfilesRepository.findBy({ userId: In(_userIds) })
				.then(profiles => new Map(profiles.map(p => [p.userId, p])));

			const meId = me ? me.id : null;
			if (meId) {
				userMemos = await this.userMemosRepository.findBy({ userId: meId })
					.then(memos => new Map(memos.map(memo => [memo.targetUserId, memo.memo])));

				if (_userIds.length > 0) {
					userRelations = await this.getRelations(meId, _userIds);
					pinNotes = await this.userNotePiningsRepository.createQueryBuilder('pin')
						.where('pin.userId IN (:...userIds)', { userIds: _userIds })
						.innerJoinAndSelect('pin.note', 'note')
						.getMany()
						.then(pinsNotes => {
							const map = new Map<MiUser['id'], MiUserNotePining[]>();
							for (const note of pinsNotes) {
								const notes = map.get(note.userId) ?? [];
								notes.push(note);
								map.set(note.userId, notes);
							}
							for (const [, notes] of map.entries()) {
								// pack側ではDESCで取得しているので、それに合わせて降順に並び替えておく
								notes.sort((a, b) => b.id.localeCompare(a.id));
							}
							return map;
						});
				}
			}
		}

		return Promise.all(
			_users.map(u => this.pack(
				u,
				me,
				{
					...options,
					userProfile: profilesMap.get(u.id),
					userRelations: userRelations,
					userMemos: userMemos,
					pinNotes: pinNotes,
				},
			)),
		);
	}
}<|MERGE_RESOLUTION|>--- conflicted
+++ resolved
@@ -49,11 +49,8 @@
 import type { AnnouncementService } from '@/core/AnnouncementService.js';
 import type { CustomEmojiService } from '@/core/CustomEmojiService.js';
 import { AvatarDecorationService } from '@/core/AvatarDecorationService.js';
-<<<<<<< HEAD
+import { ChatService } from '@/core/ChatService.js';
 import { isSystemAccount } from '@/misc/is-system-account.js';
-=======
-import { ChatService } from '@/core/ChatService.js';
->>>>>>> 8d6573fb
 import type { OnModuleInit } from '@nestjs/common';
 import type { NoteEntityService } from './NoteEntityService.js';
 import type { PageEntityService } from './PageEntityService.js';
@@ -88,13 +85,9 @@
 	isBlocked: boolean
 	isMuted: boolean
 	isRenoteMuted: boolean
-<<<<<<< HEAD
 	isInstanceMuted?: boolean
 	memo?: string | null
-}
-=======
 };
->>>>>>> 8d6573fb
 
 @Injectable()
 export class UserEntityService implements OnModuleInit {
@@ -143,15 +136,9 @@
 		@Inject(DI.renoteMutingsRepository)
 		private renoteMutingsRepository: RenoteMutingsRepository,
 
-<<<<<<< HEAD
 		@Inject(DI.driveFilesRepository)
 		private driveFilesRepository: DriveFilesRepository,
 
-		@Inject(DI.noteUnreadsRepository)
-		private noteUnreadsRepository: NoteUnreadsRepository,
-
-=======
->>>>>>> 8d6573fb
 		@Inject(DI.userNotePiningsRepository)
 		private userNotePiningsRepository: UserNotePiningsRepository,
 

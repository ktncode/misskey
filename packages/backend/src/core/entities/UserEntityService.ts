/*
 * SPDX-FileCopyrightText: syuilo and other misskey contributors
 * SPDX-License-Identifier: AGPL-3.0-only
 */

import { Inject, Injectable } from '@nestjs/common';
import * as Redis from 'ioredis';
import _Ajv from 'ajv';
import { ModuleRef } from '@nestjs/core';
import { DI } from '@/di-symbols.js';
import type { Config } from '@/config.js';
import type { Packed } from '@/misc/json-schema.js';
import type { Promiseable } from '@/misc/prelude/await-all.js';
import { awaitAll } from '@/misc/prelude/await-all.js';
import { USER_ACTIVE_THRESHOLD, USER_ONLINE_THRESHOLD } from '@/const.js';
import type { MiLocalUser, MiPartialLocalUser, MiPartialRemoteUser, MiRemoteUser, MiUser } from '@/models/User.js';
import { birthdaySchema, listenbrainzSchema, descriptionSchema, localUsernameSchema, locationSchema, nameSchema, passwordSchema } from '@/models/User.js';
import type { UsersRepository, UserSecurityKeysRepository, FollowingsRepository, FollowRequestsRepository, BlockingsRepository, MutingsRepository, DriveFilesRepository, NoteUnreadsRepository, UserNotePiningsRepository, UserProfilesRepository, AnnouncementReadsRepository, AnnouncementsRepository, MiUserProfile, RenoteMutingsRepository, UserMemoRepository } from '@/models/_.js';
import { bindThis } from '@/decorators.js';
import { RoleService } from '@/core/RoleService.js';
import { ApPersonService } from '@/core/activitypub/models/ApPersonService.js';
import { FederatedInstanceService } from '@/core/FederatedInstanceService.js';
import type { OnModuleInit } from '@nestjs/common';
import type { AnnouncementService } from '../AnnouncementService.js';
import type { CustomEmojiService } from '../CustomEmojiService.js';
import type { NoteEntityService } from './NoteEntityService.js';
import type { DriveFileEntityService } from './DriveFileEntityService.js';
import type { PageEntityService } from './PageEntityService.js';

type IsUserDetailed<Detailed extends boolean> = Detailed extends true ? Packed<'UserDetailed'> : Packed<'UserLite'>;
type IsMeAndIsUserDetailed<ExpectsMe extends boolean | null, Detailed extends boolean> =
	Detailed extends true ?
		ExpectsMe extends true ? Packed<'MeDetailed'> :
		ExpectsMe extends false ? Packed<'UserDetailedNotMe'> :
		Packed<'UserDetailed'> :
	Packed<'UserLite'>;

const Ajv = _Ajv.default;
const ajv = new Ajv();

function isLocalUser(user: MiUser): user is MiLocalUser;
function isLocalUser<T extends { host: MiUser['host'] }>(user: T): user is (T & { host: null; });
function isLocalUser(user: MiUser | { host: MiUser['host'] }): boolean {
	return user.host == null;
}

function isRemoteUser(user: MiUser): user is MiRemoteUser;
function isRemoteUser<T extends { host: MiUser['host'] }>(user: T): user is (T & { host: string; });
function isRemoteUser(user: MiUser | { host: MiUser['host'] }): boolean {
	return !isLocalUser(user);
}

@Injectable()
export class UserEntityService implements OnModuleInit {
	private apPersonService: ApPersonService;
	private noteEntityService: NoteEntityService;
	private driveFileEntityService: DriveFileEntityService;
	private pageEntityService: PageEntityService;
	private customEmojiService: CustomEmojiService;
	private announcementService: AnnouncementService;
	private roleService: RoleService;
	private federatedInstanceService: FederatedInstanceService;

	constructor(
		private moduleRef: ModuleRef,

		@Inject(DI.config)
		private config: Config,

		@Inject(DI.redis)
		private redisClient: Redis.Redis,

		@Inject(DI.usersRepository)
		private usersRepository: UsersRepository,

		@Inject(DI.userSecurityKeysRepository)
		private userSecurityKeysRepository: UserSecurityKeysRepository,

		@Inject(DI.followingsRepository)
		private followingsRepository: FollowingsRepository,

		@Inject(DI.followRequestsRepository)
		private followRequestsRepository: FollowRequestsRepository,

		@Inject(DI.blockingsRepository)
		private blockingsRepository: BlockingsRepository,

		@Inject(DI.mutingsRepository)
		private mutingsRepository: MutingsRepository,

		@Inject(DI.renoteMutingsRepository)
		private renoteMutingsRepository: RenoteMutingsRepository,

		@Inject(DI.driveFilesRepository)
		private driveFilesRepository: DriveFilesRepository,

		@Inject(DI.noteUnreadsRepository)
		private noteUnreadsRepository: NoteUnreadsRepository,

		@Inject(DI.userNotePiningsRepository)
		private userNotePiningsRepository: UserNotePiningsRepository,

		@Inject(DI.userProfilesRepository)
		private userProfilesRepository: UserProfilesRepository,

		@Inject(DI.announcementReadsRepository)
		private announcementReadsRepository: AnnouncementReadsRepository,

		@Inject(DI.announcementsRepository)
		private announcementsRepository: AnnouncementsRepository,

		@Inject(DI.userMemosRepository)
		private userMemosRepository: UserMemoRepository,

		//private noteEntityService: NoteEntityService,
		//private driveFileEntityService: DriveFileEntityService,
		//private pageEntityService: PageEntityService,
		//private customEmojiService: CustomEmojiService,
		//private antennaService: AntennaService,
		//private roleService: RoleService,
	) {
	}

	onModuleInit() {
		this.apPersonService = this.moduleRef.get('ApPersonService');
		this.noteEntityService = this.moduleRef.get('NoteEntityService');
		this.driveFileEntityService = this.moduleRef.get('DriveFileEntityService');
		this.pageEntityService = this.moduleRef.get('PageEntityService');
		this.customEmojiService = this.moduleRef.get('CustomEmojiService');
		this.announcementService = this.moduleRef.get('AnnouncementService');
		this.roleService = this.moduleRef.get('RoleService');
		this.federatedInstanceService = this.moduleRef.get('FederatedInstanceService');
	}

	//#region Validators
	public validateLocalUsername = ajv.compile(localUsernameSchema);
	public validatePassword = ajv.compile(passwordSchema);
	public validateName = ajv.compile(nameSchema);
	public validateDescription = ajv.compile(descriptionSchema);
	public validateLocation = ajv.compile(locationSchema);
	public validateBirthday = ajv.compile(birthdaySchema);
	public validateListenBrainz = ajv.compile(listenbrainzSchema);
	//#endregion

	public isLocalUser = isLocalUser;
	public isRemoteUser = isRemoteUser;

	@bindThis
	public async getRelation(me: MiUser['id'], target: MiUser['id']) {
		const [
			following,
			isFollowed,
			hasPendingFollowRequestFromYou,
			hasPendingFollowRequestToYou,
			isBlocking,
			isBlocked,
			isMuted,
			isRenoteMuted,
		] = await Promise.all([
			this.followingsRepository.findOneBy({
				followerId: me,
				followeeId: target,
			}),
			this.followingsRepository.exist({
				where: {
					followerId: target,
					followeeId: me,
				},
			}),
			this.followRequestsRepository.exist({
				where: {
					followerId: me,
					followeeId: target,
				},
			}),
			this.followRequestsRepository.exist({
				where: {
					followerId: target,
					followeeId: me,
				},
			}),
			this.blockingsRepository.exist({
				where: {
					blockerId: me,
					blockeeId: target,
				},
			}),
			this.blockingsRepository.exist({
				where: {
					blockerId: target,
					blockeeId: me,
				},
			}),
			this.mutingsRepository.exist({
				where: {
					muterId: me,
					muteeId: target,
				},
			}),
			this.renoteMutingsRepository.exist({
				where: {
					muterId: me,
					muteeId: target,
				},
			}),
		]);

		return {
			id: target,
			following,
			isFollowing: following != null,
			isFollowed,
			hasPendingFollowRequestFromYou,
			hasPendingFollowRequestToYou,
			isBlocking,
			isBlocked,
			isMuted,
			isRenoteMuted,
		};
	}

	@bindThis
	public async getHasUnreadAntenna(userId: MiUser['id']): Promise<boolean> {
		/*
		const myAntennas = (await this.antennaService.getAntennas()).filter(a => a.userId === userId);

		const isUnread = (myAntennas.length > 0 ? await this.antennaNotesRepository.exist({
			where: {
				antennaId: In(myAntennas.map(x => x.id)),
				read: false,
			},
		}) : false);

		return isUnread;
		*/
		return false; // TODO
	}

	@bindThis
	public async getHasUnreadNotification(userId: MiUser['id']): Promise<boolean> {
		const latestReadNotificationId = await this.redisClient.get(`latestReadNotification:${userId}`);

		const latestNotificationIdsRes = await this.redisClient.xrevrange(
			`notificationTimeline:${userId}`,
			'+',
			'-',
			'COUNT', 1);
		const latestNotificationId = latestNotificationIdsRes[0]?.[0];

		return latestNotificationId != null && (latestReadNotificationId == null || latestReadNotificationId < latestNotificationId);
	}

	@bindThis
	public async getHasPendingReceivedFollowRequest(userId: MiUser['id']): Promise<boolean> {
		const count = await this.followRequestsRepository.countBy({
			followeeId: userId,
		});

		return count > 0;
	}

	@bindThis
	public getOnlineStatus(user: MiUser): 'unknown' | 'online' | 'active' | 'offline' {
		if (user.hideOnlineStatus) return 'unknown';
		if (user.lastActiveDate == null) return 'unknown';
		const elapsed = Date.now() - user.lastActiveDate.getTime();
		return (
			elapsed < USER_ONLINE_THRESHOLD ? 'online' :
			elapsed < USER_ACTIVE_THRESHOLD ? 'active' :
			'offline'
		);
	}

	@bindThis
	public getIdenticonUrl(user: MiUser): string {
		return `${this.config.url}/identicon/${user.username.toLowerCase()}@${user.host ?? this.config.host}`;
	}

	@bindThis
	public getUserUri(user: MiLocalUser | MiPartialLocalUser | MiRemoteUser | MiPartialRemoteUser): string {
		return this.isRemoteUser(user)
			? user.uri : this.genLocalUserUri(user.id);
	}

	@bindThis
	public genLocalUserUri(userId: string): string {
		return `${this.config.url}/users/${userId}`;
	}

	public async pack<ExpectsMe extends boolean | null = null, D extends boolean = false>(
		src: MiUser['id'] | MiUser,
		me?: { id: MiUser['id']; } | null | undefined,
		options?: {
			detail?: D,
			includeSecrets?: boolean,
			userProfile?: MiUserProfile,
		},
	): Promise<IsMeAndIsUserDetailed<ExpectsMe, D>> {
		const opts = Object.assign({
			detail: false,
			includeSecrets: false,
		}, options);

		const user = typeof src === 'object' ? src : await this.usersRepository.findOneByOrFail({ id: src });

<<<<<<< HEAD
		// migration
		if (user.avatarId != null && user.avatarUrl === null) {
			const avatar = await this.driveFilesRepository.findOneByOrFail({ id: user.avatarId });
			user.avatarUrl = this.driveFileEntityService.getPublicUrl(avatar, 'avatar');
			this.usersRepository.update(user.id, {
				avatarUrl: user.avatarUrl,
				avatarBlurhash: avatar.blurhash,
			});
		}
		if (user.bannerId != null && user.bannerUrl === null) {
			const banner = await this.driveFilesRepository.findOneByOrFail({ id: user.bannerId });
			user.bannerUrl = this.driveFileEntityService.getPublicUrl(banner);
			this.usersRepository.update(user.id, {
				bannerUrl: user.bannerUrl,
				bannerBlurhash: banner.blurhash,
			});
		}
		if (user.backgroundId != null && user.backgroundUrl === null) {
			const background = await this.driveFilesRepository.findOneByOrFail({ id: user.backgroundId });
			user.backgroundUrl = this.driveFileEntityService.getPublicUrl(background);
			this.usersRepository.update(user.id, {
				backgroundUrl: user.backgroundUrl,
				backgroundBlurhash: background.blurhash,
			});
		}

=======
>>>>>>> 096fa16c
		const meId = me ? me.id : null;
		const isMe = meId === user.id;
		const iAmModerator = me ? await this.roleService.isModerator(me as MiUser) : false;

		const relation = meId && !isMe && opts.detail ? await this.getRelation(meId, user.id) : null;
		const pins = opts.detail ? await this.userNotePiningsRepository.createQueryBuilder('pin')
			.where('pin.userId = :userId', { userId: user.id })
			.innerJoinAndSelect('pin.note', 'note')
			.orderBy('pin.id', 'DESC')
			.getMany() : [];
		const profile = opts.detail ? (opts.userProfile ?? await this.userProfilesRepository.findOneByOrFail({ userId: user.id })) : null;

		const mastoapi = !opts.detail ? opts.userProfile ?? await this.userProfilesRepository.findOneByOrFail({ userId: user.id }) : null;

		const followingCount = profile == null ? null :
			(profile.ffVisibility === 'public') || isMe ? user.followingCount :
			(profile.ffVisibility === 'followers') && (relation && relation.isFollowing) ? user.followingCount :
			null;

		const followersCount = profile == null ? null :
			(profile.ffVisibility === 'public') || isMe ? user.followersCount :
			(profile.ffVisibility === 'followers') && (relation && relation.isFollowing) ? user.followersCount :
			null;

		const isModerator = isMe && opts.detail ? this.roleService.isModerator(user) : null;
		const isAdmin = isMe && opts.detail ? this.roleService.isAdministrator(user) : null;
		const unreadAnnouncements = isMe && opts.detail ? await this.announcementService.getUnreadAnnouncements(user) : null;

		const falsy = opts.detail ? false : undefined;

		const checkHost = user.host == null ? this.config.host : user.host;

		const packed = {
			id: user.id,
			name: user.name,
			username: user.username,
			host: user.host,
			avatarUrl: user.avatarUrl ?? this.getIdenticonUrl(user),
			avatarBlurhash: user.avatarBlurhash,
			description: mastoapi ? mastoapi.description : profile ? profile.description : '',
			createdAt: user.createdAt.toISOString(),
			isBot: user.isBot ?? falsy,
			isCat: user.isCat ?? falsy,
			speakAsCat: user.speakAsCat ?? falsy,
			instance: user.host ? this.federatedInstanceService.federatedInstanceCache.fetch(user.host).then(instance => instance ? {
				name: instance.name,
				softwareName: instance.softwareName,
				softwareVersion: instance.softwareVersion,
				iconUrl: instance.iconUrl,
				faviconUrl: instance.faviconUrl,
				themeColor: instance.themeColor,
			} : undefined) : undefined,
			followersCount: followersCount ?? 0,
			followingCount: followingCount ?? 0,
			notesCount: user.notesCount,
			emojis: this.customEmojiService.populateEmojis(user.emojis, checkHost),
			onlineStatus: this.getOnlineStatus(user),
			// パフォーマンス上の理由でローカルユーザーのみ
			badgeRoles: user.host == null ? this.roleService.getUserBadgeRoles(user.id).then(rs => rs.sort((a, b) => b.displayOrder - a.displayOrder).map(r => ({
				name: r.name,
				iconUrl: r.iconUrl,
				displayOrder: r.displayOrder,
			}))) : undefined,

			...(opts.detail ? {
				url: profile!.url,
				uri: user.uri,
				movedTo: user.movedToUri ? this.apPersonService.resolvePerson(user.movedToUri).then(user => user.id).catch(() => null) : null,
				alsoKnownAs: user.alsoKnownAs
					? Promise.all(user.alsoKnownAs.map(uri => this.apPersonService.fetchPerson(uri).then(user => user?.id).catch(() => null)))
						.then(xs => xs.length === 0 ? null : xs.filter(x => x != null) as string[])
					: null,
				updatedAt: user.updatedAt ? user.updatedAt.toISOString() : null,
				lastFetchedAt: user.lastFetchedAt ? user.lastFetchedAt.toISOString() : null,
				bannerUrl: user.bannerUrl,
				bannerBlurhash: user.bannerBlurhash,
				backgroundUrl: user.backgroundUrl,
				backgroundBlurhash: user.backgroundBlurhash,
				isLocked: user.isLocked,
				isSilenced: this.roleService.getUserPolicies(user.id).then(r => !r.canPublicNote),
				isSuspended: user.isSuspended ?? falsy,
				location: profile!.location,
				birthday: profile!.birthday,
				listenbrainz: profile!.listenbrainz,
				lang: profile!.lang,
				fields: profile!.fields,
				verifiedLinks: profile!.verifiedLinks,
				pinnedNoteIds: pins.map(pin => pin.noteId),
				pinnedNotes: this.noteEntityService.packMany(pins.map(pin => pin.note!), me, {
					detail: true,
				}),
				pinnedPageId: profile!.pinnedPageId,
				pinnedPage: profile!.pinnedPageId ? this.pageEntityService.pack(profile!.pinnedPageId, me) : null,
				publicReactions: profile!.publicReactions,
				ffVisibility: profile!.ffVisibility,
				twoFactorEnabled: profile!.twoFactorEnabled,
				usePasswordLessLogin: profile!.usePasswordLessLogin,
				securityKeys: profile!.twoFactorEnabled
					? this.userSecurityKeysRepository.countBy({
						userId: user.id,
					}).then(result => result >= 1)
					: false,
				roles: this.roleService.getUserRoles(user.id).then(roles => roles.filter(role => role.isPublic).sort((a, b) => b.displayOrder - a.displayOrder).map(role => ({
					id: role.id,
					name: role.name,
					color: role.color,
					iconUrl: role.iconUrl,
					description: role.description,
					isModerator: role.isModerator,
					isAdministrator: role.isAdministrator,
					displayOrder: role.displayOrder,
				}))),
				memo: meId == null ? null : await this.userMemosRepository.findOneBy({
					userId: meId,
					targetUserId: user.id,
				}).then(row => row?.memo ?? null),
				moderationNote: iAmModerator ? (profile!.moderationNote ?? '') : undefined,
			} : {}),

			...(opts.detail && isMe ? {
				avatarId: user.avatarId,
				bannerId: user.bannerId,
				backgroundId: user.backgroundId,
				isModerator: isModerator,
				isAdmin: isAdmin,
				injectFeaturedNote: profile!.injectFeaturedNote,
				receiveAnnouncementEmail: profile!.receiveAnnouncementEmail,
				alwaysMarkNsfw: profile!.alwaysMarkNsfw,
				autoSensitive: profile!.autoSensitive,
				carefulBot: profile!.carefulBot,
				autoAcceptFollowed: profile!.autoAcceptFollowed,
				noCrawle: profile!.noCrawle,
				preventAiLearning: profile!.preventAiLearning,
				isExplorable: user.isExplorable,
				isDeleted: user.isDeleted,
				twoFactorBackupCodesStock: profile?.twoFactorBackupSecret?.length === 5 ? 'full' : (profile?.twoFactorBackupSecret?.length ?? 0) > 0 ? 'partial' : 'none',
				hideOnlineStatus: user.hideOnlineStatus,
				hasUnreadSpecifiedNotes: this.noteUnreadsRepository.count({
					where: { userId: user.id, isSpecified: true },
					take: 1,
				}).then(count => count > 0),
				hasUnreadMentions: this.noteUnreadsRepository.count({
					where: { userId: user.id, isMentioned: true },
					take: 1,
				}).then(count => count > 0),
				hasUnreadAnnouncement: unreadAnnouncements!.length > 0,
				unreadAnnouncements,
				hasUnreadAntenna: this.getHasUnreadAntenna(user.id),
				hasUnreadChannel: false, // 後方互換性のため
				hasUnreadNotification: this.getHasUnreadNotification(user.id),
				hasPendingReceivedFollowRequest: this.getHasPendingReceivedFollowRequest(user.id),
				mutedWords: profile!.mutedWords,
				mutedInstances: profile!.mutedInstances,
				mutingNotificationTypes: [], // 後方互換性のため
				notificationRecieveConfig: profile!.notificationRecieveConfig,
				emailNotificationTypes: profile!.emailNotificationTypes,
				achievements: profile!.achievements,
				loggedInDays: profile!.loggedInDates.length,
				policies: this.roleService.getUserPolicies(user.id),
			} : {}),

			...(opts.includeSecrets ? {
				email: profile!.email,
				emailVerified: profile!.emailVerified,
				securityKeysList: profile!.twoFactorEnabled
					? this.userSecurityKeysRepository.find({
						where: {
							userId: user.id,
						},
						select: {
							id: true,
							name: true,
							lastUsed: true,
						},
					})
					: [],
			} : {}),

			...(relation ? {
				isFollowing: relation.isFollowing,
				isFollowed: relation.isFollowed,
				hasPendingFollowRequestFromYou: relation.hasPendingFollowRequestFromYou,
				hasPendingFollowRequestToYou: relation.hasPendingFollowRequestToYou,
				isBlocking: relation.isBlocking,
				isBlocked: relation.isBlocked,
				isMuted: relation.isMuted,
				isRenoteMuted: relation.isRenoteMuted,
				notify: relation.following?.notify ?? 'none',
				withReplies: relation.following?.withReplies ?? false,
			} : {}),
		} as Promiseable<Packed<'User'>> as Promiseable<IsMeAndIsUserDetailed<ExpectsMe, D>>;

		return await awaitAll(packed);
	}

	public packMany<D extends boolean = false>(
		users: (MiUser['id'] | MiUser)[],
		me?: { id: MiUser['id'] } | null | undefined,
		options?: {
			detail?: D,
			includeSecrets?: boolean,
		},
	): Promise<IsUserDetailed<D>[]> {
		return Promise.all(users.map(u => this.pack(u, me, options)));
	}
}<|MERGE_RESOLUTION|>--- conflicted
+++ resolved
@@ -303,7 +303,6 @@
 
 		const user = typeof src === 'object' ? src : await this.usersRepository.findOneByOrFail({ id: src });
 
-<<<<<<< HEAD
 		// migration
 		if (user.avatarId != null && user.avatarUrl === null) {
 			const avatar = await this.driveFilesRepository.findOneByOrFail({ id: user.avatarId });
@@ -330,8 +329,6 @@
 			});
 		}
 
-=======
->>>>>>> 096fa16c
 		const meId = me ? me.id : null;
 		const isMe = meId === user.id;
 		const iAmModerator = me ? await this.roleService.isModerator(me as MiUser) : false;

/*
 * SPDX-FileCopyrightText: syuilo and misskey-project
 * SPDX-License-Identifier: AGPL-3.0-only
 */

import { Inject, Injectable } from '@nestjs/common';
import * as Redis from 'ioredis';
import _Ajv from 'ajv';
import { ModuleRef } from '@nestjs/core';
import { In } from 'typeorm';
import { DI } from '@/di-symbols.js';
import type { Config } from '@/config.js';
import type { Packed } from '@/misc/json-schema.js';
import type { Promiseable } from '@/misc/prelude/await-all.js';
import { awaitAll } from '@/misc/prelude/await-all.js';
import { USER_ACTIVE_THRESHOLD, USER_ONLINE_THRESHOLD } from '@/const.js';
import type { MiLocalUser, MiPartialLocalUser, MiPartialRemoteUser, MiRemoteUser, MiUser } from '@/models/User.js';
import {
	birthdaySchema,
	descriptionSchema,
	listenbrainzSchema,
	localUsernameSchema,
	locationSchema,
	nameSchema,
	passwordSchema,
} from '@/models/User.js';
import type {
	BlockingsRepository,
	DriveFilesRepository,
	FollowingsRepository,
	FollowRequestsRepository,
	MiFollowing,
	MiUserNotePining,
	MiUserProfile,
	MutingsRepository,
	NoteUnreadsRepository,
	RenoteMutingsRepository,
	UserMemoRepository,
	UserNotePiningsRepository,
	UserProfilesRepository,
	UserSecurityKeysRepository,
	UsersRepository,
} from '@/models/_.js';
import { bindThis } from '@/decorators.js';
import { RoleService } from '@/core/RoleService.js';
import { ApPersonService } from '@/core/activitypub/models/ApPersonService.js';
import { FederatedInstanceService } from '@/core/FederatedInstanceService.js';
import { IdService } from '@/core/IdService.js';
import type { AnnouncementService } from '@/core/AnnouncementService.js';
import type { CustomEmojiService } from '@/core/CustomEmojiService.js';
import { AvatarDecorationService } from '@/core/AvatarDecorationService.js';
import type { OnModuleInit } from '@nestjs/common';
import type { NoteEntityService } from './NoteEntityService.js';
import type { DriveFileEntityService } from './DriveFileEntityService.js';
import type { PageEntityService } from './PageEntityService.js';
import { isSystemAccount } from '@/misc/is-system-account.js';

const Ajv = _Ajv.default;
const ajv = new Ajv();

function isLocalUser(user: MiUser): user is MiLocalUser;
function isLocalUser<T extends { host: MiUser['host'] }>(user: T): user is (T & { host: null; });
function isLocalUser(user: MiUser | { host: MiUser['host'] }): boolean {
	return user.host == null;
}

function isRemoteUser(user: MiUser): user is MiRemoteUser;
function isRemoteUser<T extends { host: MiUser['host'] }>(user: T): user is (T & { host: string; });
function isRemoteUser(user: MiUser | { host: MiUser['host'] }): boolean {
	return !isLocalUser(user);
}

export type UserRelation = {
	id: MiUser['id']
	following: MiFollowing | null,
	isFollowing: boolean
	isFollowed: boolean
	hasPendingFollowRequestFromYou: boolean
	hasPendingFollowRequestToYou: boolean
	isBlocking: boolean
	isBlocked: boolean
	isMuted: boolean
	isRenoteMuted: boolean
}

@Injectable()
export class UserEntityService implements OnModuleInit {
	private apPersonService: ApPersonService;
	private noteEntityService: NoteEntityService;
	private driveFileEntityService: DriveFileEntityService;
	private pageEntityService: PageEntityService;
	private customEmojiService: CustomEmojiService;
	private announcementService: AnnouncementService;
	private roleService: RoleService;
	private federatedInstanceService: FederatedInstanceService;
	private idService: IdService;
	private avatarDecorationService: AvatarDecorationService;

	constructor(
		private moduleRef: ModuleRef,

		@Inject(DI.config)
		private config: Config,

		@Inject(DI.redis)
		private redisClient: Redis.Redis,

		@Inject(DI.usersRepository)
		private usersRepository: UsersRepository,

		@Inject(DI.userSecurityKeysRepository)
		private userSecurityKeysRepository: UserSecurityKeysRepository,

		@Inject(DI.followingsRepository)
		private followingsRepository: FollowingsRepository,

		@Inject(DI.followRequestsRepository)
		private followRequestsRepository: FollowRequestsRepository,

		@Inject(DI.blockingsRepository)
		private blockingsRepository: BlockingsRepository,

		@Inject(DI.mutingsRepository)
		private mutingsRepository: MutingsRepository,

		@Inject(DI.renoteMutingsRepository)
		private renoteMutingsRepository: RenoteMutingsRepository,

		@Inject(DI.driveFilesRepository)
		private driveFilesRepository: DriveFilesRepository,

		@Inject(DI.noteUnreadsRepository)
		private noteUnreadsRepository: NoteUnreadsRepository,

		@Inject(DI.userNotePiningsRepository)
		private userNotePiningsRepository: UserNotePiningsRepository,

		@Inject(DI.userProfilesRepository)
		private userProfilesRepository: UserProfilesRepository,

		@Inject(DI.userMemosRepository)
		private userMemosRepository: UserMemoRepository,
	) {
	}

	onModuleInit() {
		this.apPersonService = this.moduleRef.get('ApPersonService');
		this.noteEntityService = this.moduleRef.get('NoteEntityService');
		this.driveFileEntityService = this.moduleRef.get('DriveFileEntityService');
		this.pageEntityService = this.moduleRef.get('PageEntityService');
		this.customEmojiService = this.moduleRef.get('CustomEmojiService');
		this.announcementService = this.moduleRef.get('AnnouncementService');
		this.roleService = this.moduleRef.get('RoleService');
		this.federatedInstanceService = this.moduleRef.get('FederatedInstanceService');
		this.idService = this.moduleRef.get('IdService');
		this.avatarDecorationService = this.moduleRef.get('AvatarDecorationService');
	}

	//#region Validators
	public validateLocalUsername = ajv.compile(localUsernameSchema);
	public validatePassword = ajv.compile(passwordSchema);
	public validateName = ajv.compile(nameSchema);
	public validateDescription = ajv.compile(descriptionSchema);
	public validateLocation = ajv.compile(locationSchema);
	public validateBirthday = ajv.compile(birthdaySchema);
	public validateListenBrainz = ajv.compile(listenbrainzSchema);
	//#endregion

	public isLocalUser = isLocalUser;
	public isRemoteUser = isRemoteUser;

	@bindThis
	public async getRelation(me: MiUser['id'], target: MiUser['id']): Promise<UserRelation> {
		const [
			following,
			isFollowed,
			hasPendingFollowRequestFromYou,
			hasPendingFollowRequestToYou,
			isBlocking,
			isBlocked,
			isMuted,
			isRenoteMuted,
		] = await Promise.all([
			this.followingsRepository.findOneBy({
				followerId: me,
				followeeId: target,
			}),
			this.followingsRepository.exists({
				where: {
					followerId: target,
					followeeId: me,
				},
			}),
			this.followRequestsRepository.exists({
				where: {
					followerId: me,
					followeeId: target,
				},
			}),
			this.followRequestsRepository.exists({
				where: {
					followerId: target,
					followeeId: me,
				},
			}),
			this.blockingsRepository.exists({
				where: {
					blockerId: me,
					blockeeId: target,
				},
			}),
			this.blockingsRepository.exists({
				where: {
					blockerId: target,
					blockeeId: me,
				},
			}),
			this.mutingsRepository.exists({
				where: {
					muterId: me,
					muteeId: target,
				},
			}),
			this.renoteMutingsRepository.exists({
				where: {
					muterId: me,
					muteeId: target,
				},
			}),
		]);

		return {
			id: target,
			following,
			isFollowing: following != null,
			isFollowed,
			hasPendingFollowRequestFromYou,
			hasPendingFollowRequestToYou,
			isBlocking,
			isBlocked,
			isMuted,
			isRenoteMuted,
		};
	}

	@bindThis
	public async getRelations(me: MiUser['id'], targets: MiUser['id'][]): Promise<Map<MiUser['id'], UserRelation>> {
		const [
			followers,
			followees,
			followersRequests,
			followeesRequests,
			blockers,
			blockees,
			muters,
			renoteMuters,
		] = await Promise.all([
			this.followingsRepository.findBy({ followerId: me })
				.then(f => new Map(f.map(it => [it.followeeId, it]))),
			this.followingsRepository.createQueryBuilder('f')
				.select('f.followerId')
				.where('f.followeeId = :me', { me })
				.getRawMany<{ f_followerId: string }>()
				.then(it => it.map(it => it.f_followerId)),
			this.followRequestsRepository.createQueryBuilder('f')
				.select('f.followeeId')
				.where('f.followerId = :me', { me })
				.getRawMany<{ f_followeeId: string }>()
				.then(it => it.map(it => it.f_followeeId)),
			this.followRequestsRepository.createQueryBuilder('f')
				.select('f.followerId')
				.where('f.followeeId = :me', { me })
				.getRawMany<{ f_followerId: string }>()
				.then(it => it.map(it => it.f_followerId)),
			this.blockingsRepository.createQueryBuilder('b')
				.select('b.blockeeId')
				.where('b.blockerId = :me', { me })
				.getRawMany<{ b_blockeeId: string }>()
				.then(it => it.map(it => it.b_blockeeId)),
			this.blockingsRepository.createQueryBuilder('b')
				.select('b.blockerId')
				.where('b.blockeeId = :me', { me })
				.getRawMany<{ b_blockerId: string }>()
				.then(it => it.map(it => it.b_blockerId)),
			this.mutingsRepository.createQueryBuilder('m')
				.select('m.muteeId')
				.where('m.muterId = :me', { me })
				.getRawMany<{ m_muteeId: string }>()
				.then(it => it.map(it => it.m_muteeId)),
			this.renoteMutingsRepository.createQueryBuilder('m')
				.select('m.muteeId')
				.where('m.muterId = :me', { me })
				.getRawMany<{ m_muteeId: string }>()
				.then(it => it.map(it => it.m_muteeId)),
		]);

		return new Map(
			targets.map(target => {
				const following = followers.get(target) ?? null;

				return [
					target,
					{
						id: target,
						following: following,
						isFollowing: following != null,
						isFollowed: followees.includes(target),
						hasPendingFollowRequestFromYou: followersRequests.includes(target),
						hasPendingFollowRequestToYou: followeesRequests.includes(target),
						isBlocking: blockers.includes(target),
						isBlocked: blockees.includes(target),
						isMuted: muters.includes(target),
						isRenoteMuted: renoteMuters.includes(target),
					},
				];
			}),
		);
	}

	@bindThis
	public async getHasUnreadAntenna(userId: MiUser['id']): Promise<boolean> {
		/*
		const myAntennas = (await this.antennaService.getAntennas()).filter(a => a.userId === userId);

		const isUnread = (myAntennas.length > 0 ? await this.antennaNotesRepository.exists({
			where: {
				antennaId: In(myAntennas.map(x => x.id)),
				read: false,
			},
		}) : false);

		return isUnread;
		*/
		return false; // TODO
	}

	@bindThis
	public async getNotificationsInfo(userId: MiUser['id']): Promise<{
		hasUnread: boolean;
		unreadCount: number;
	}> {
		const response = {
			hasUnread: false,
			unreadCount: 0,
		};

		const latestReadNotificationId = await this.redisClient.get(`latestReadNotification:${userId}`);

		if (!latestReadNotificationId) {
			response.unreadCount = await this.redisClient.xlen(`notificationTimeline:${userId}`);
		} else {
			const latestNotificationIdsRes = await this.redisClient.xrevrange(
				`notificationTimeline:${userId}`,
				'+',
				latestReadNotificationId,
			);

			response.unreadCount = (latestNotificationIdsRes.length - 1 >= 0) ? latestNotificationIdsRes.length - 1 : 0;
		}

		if (response.unreadCount > 0) {
			response.hasUnread = true;
		}

		return response;
	}

	@bindThis
	public async getHasPendingReceivedFollowRequest(userId: MiUser['id']): Promise<boolean> {
		const count = await this.followRequestsRepository.countBy({
			followeeId: userId,
		});

		return count > 0;
	}

	@bindThis
	public async getHasPendingSentFollowRequest(userId: MiUser['id']): Promise<boolean> {
		return this.followRequestsRepository.existsBy({
			followerId: userId,
		});
	}

	@bindThis
	public getOnlineStatus(user: MiUser): 'unknown' | 'online' | 'active' | 'offline' {
		if (user.hideOnlineStatus) return 'unknown';
		if (user.lastActiveDate == null) return 'unknown';
		const elapsed = Date.now() - user.lastActiveDate.getTime();
		return (
			elapsed < USER_ONLINE_THRESHOLD ? 'online' :
			elapsed < USER_ACTIVE_THRESHOLD ? 'active' :
			'offline'
		);
	}

	@bindThis
	public getIdenticonUrl(user: MiUser): string {
		return `${this.config.url}/identicon/${user.username.toLowerCase()}@${user.host ?? this.config.host}`;
	}

	@bindThis
	public getUserUri(user: MiLocalUser | MiPartialLocalUser | MiRemoteUser | MiPartialRemoteUser): string {
		return this.isRemoteUser(user)
			? user.uri : this.genLocalUserUri(user.id);
	}

	@bindThis
	public genLocalUserUri(userId: string): string {
		return `${this.config.url}/users/${userId}`;
	}

	public async pack<S extends 'MeDetailed' | 'UserDetailedNotMe' | 'UserDetailed' | 'UserLite' = 'UserLite'>(
		src: MiUser['id'] | MiUser,
		me?: { id: MiUser['id']; } | null | undefined,
		options?: {
			schema?: S,
			includeSecrets?: boolean,
			userProfile?: MiUserProfile,
			userRelations?: Map<MiUser['id'], UserRelation>,
			userMemos?: Map<MiUser['id'], string | null>,
			pinNotes?: Map<MiUser['id'], MiUserNotePining[]>,
		},
	): Promise<Packed<S>> {
		const opts = Object.assign({
			schema: 'UserLite',
			includeSecrets: false,
		}, options);

		const user = typeof src === 'object' ? src : await this.usersRepository.findOneByOrFail({ id: src });

		// migration
		if (user.avatarId != null && user.avatarUrl === null) {
			const avatar = await this.driveFilesRepository.findOneByOrFail({ id: user.avatarId });
			user.avatarUrl = this.driveFileEntityService.getPublicUrl(avatar, 'avatar');
			this.usersRepository.update(user.id, {
				avatarUrl: user.avatarUrl,
				avatarBlurhash: avatar.blurhash,
			});
		}
		if (user.bannerId != null && user.bannerUrl === null) {
			const banner = await this.driveFilesRepository.findOneByOrFail({ id: user.bannerId });
			user.bannerUrl = this.driveFileEntityService.getPublicUrl(banner);
			this.usersRepository.update(user.id, {
				bannerUrl: user.bannerUrl,
				bannerBlurhash: banner.blurhash,
			});
		}
		if (user.backgroundId != null && user.backgroundUrl === null) {
			const background = await this.driveFilesRepository.findOneByOrFail({ id: user.backgroundId });
			user.backgroundUrl = this.driveFileEntityService.getPublicUrl(background);
			this.usersRepository.update(user.id, {
				backgroundUrl: user.backgroundUrl,
				backgroundBlurhash: background.blurhash,
			});
		}

		const isDetailed = opts.schema !== 'UserLite';
		const meId = me ? me.id : null;
		const isMe = meId === user.id;
		const iAmModerator = me ? await this.roleService.isModerator(me as MiUser) : false;

		const profile = isDetailed
			? (opts.userProfile ?? await this.userProfilesRepository.findOneByOrFail({ userId: user.id }))
			: null;

		let relation: UserRelation | null = null;
		if (meId && !isMe && isDetailed) {
			if (opts.userRelations) {
				relation = opts.userRelations.get(user.id) ?? null;
			} else {
				relation = await this.getRelation(meId, user.id);
			}
		}

		let memo: string | null = null;
		if (isDetailed && meId) {
			if (opts.userMemos) {
				memo = opts.userMemos.get(user.id) ?? null;
			} else {
				memo = await this.userMemosRepository.findOneBy({ userId: meId, targetUserId: user.id })
					.then(row => row?.memo ?? null);
			}
		}

		let pins: MiUserNotePining[] = [];
		if (isDetailed) {
			if (opts.pinNotes) {
				pins = opts.pinNotes.get(user.id) ?? [];
			} else {
				pins = await this.userNotePiningsRepository.createQueryBuilder('pin')
					.where('pin.userId = :userId', { userId: user.id })
					.innerJoinAndSelect('pin.note', 'note')
					.orderBy('pin.id', 'DESC')
					.getMany();
			}
		}

		const mastoapi = !isDetailed ? opts.userProfile ?? await this.userProfilesRepository.findOneByOrFail({ userId: user.id }) : null;

		const followingCount = profile == null ? null :
			(profile.followingVisibility === 'public') || isMe || iAmModerator ? user.followingCount :
			(profile.followingVisibility === 'followers') && (relation && relation.isFollowing) ? user.followingCount :
			null;

		const followersCount = profile == null ? null :
			(profile.followersVisibility === 'public') || isMe || iAmModerator ? user.followersCount :
			(profile.followersVisibility === 'followers') && (relation && relation.isFollowing) ? user.followersCount :
			null;

		const isModerator = isMe && isDetailed ? this.roleService.isModerator(user) : null;
		const isAdmin = isMe && isDetailed ? this.roleService.isAdministrator(user) : null;
		const unreadAnnouncements = isMe && isDetailed ?
			(await this.announcementService.getUnreadAnnouncements(user)).map((announcement) => ({
				createdAt: this.idService.parse(announcement.id).date.toISOString(),
				...announcement,
			})) : null;

		const checkHost = user.host == null ? this.config.host : user.host;
		const notificationsInfo = isMe && isDetailed ? await this.getNotificationsInfo(user.id) : null;

		const packed = {
			id: user.id,
			name: user.name,
			username: user.username,
			host: user.host,
			avatarUrl: user.avatarUrl ?? this.getIdenticonUrl(user),
			avatarBlurhash: user.avatarBlurhash,
			description: mastoapi ? mastoapi.description : profile ? profile.description : '',
			createdAt: this.idService.parse(user.id).date.toISOString(),
			avatarDecorations: user.avatarDecorations.length > 0 ? this.avatarDecorationService.getAll().then(decorations => user.avatarDecorations.filter(ud => decorations.some(d => d.id === ud.id)).map(ud => ({
				id: ud.id,
				angle: ud.angle || undefined,
				flipH: ud.flipH || undefined,
				offsetX: ud.offsetX || undefined,
				offsetY: ud.offsetY || undefined,
				showBelow: ud.showBelow || undefined,
				url: decorations.find(d => d.id === ud.id)!.url,
			}))) : [],
			isBot: user.isBot,
			isCat: user.isCat,
<<<<<<< HEAD
			noindex: user.noindex,
			isSilenced: user.isSilenced || this.roleService.getUserPolicies(user.id).then(r => !r.canPublicNote),
			speakAsCat: user.speakAsCat ?? false,
			approved: user.approved,
=======
			requireSigninToViewContents: user.requireSigninToViewContents === false ? undefined : true,
			makeNotesFollowersOnlyBefore: user.makeNotesFollowersOnlyBefore ?? undefined,
			makeNotesHiddenBefore: user.makeNotesHiddenBefore ?? undefined,
>>>>>>> 551040ed
			instance: user.host ? this.federatedInstanceService.federatedInstanceCache.fetch(user.host).then(instance => instance ? {
				name: instance.name,
				softwareName: instance.softwareName,
				softwareVersion: instance.softwareVersion,
				iconUrl: instance.iconUrl,
				faviconUrl: instance.faviconUrl,
				themeColor: instance.themeColor,
			} : undefined) : undefined,
			followersCount: followersCount ?? 0,
			followingCount: followingCount ?? 0,
			notesCount: user.notesCount,
			emojis: this.customEmojiService.populateEmojis(user.emojis, checkHost),
			onlineStatus: this.getOnlineStatus(user),
			// パフォーマンス上の理由でローカルユーザーのみ
			badgeRoles: user.host == null ? this.roleService.getUserBadgeRoles(user.id).then((rs) => rs
				.filter((r) => r.isPublic || iAmModerator)
				.sort((a, b) => b.displayOrder - a.displayOrder)
				.map((r) => ({
					name: r.name,
					iconUrl: r.iconUrl,
					displayOrder: r.displayOrder,
				})),
			) : undefined,

			...(isDetailed ? {
				url: profile!.url,
				uri: user.uri,
				movedTo: user.movedToUri ? this.apPersonService.resolvePerson(user.movedToUri).then(user => user.id).catch(() => null) : null,
				alsoKnownAs: user.alsoKnownAs
					? Promise.all(user.alsoKnownAs.map(uri => this.apPersonService.fetchPerson(uri).then(user => user?.id).catch(() => null)))
						.then(xs => xs.length === 0 ? null : xs.filter(x => x != null))
					: null,
				updatedAt: user.updatedAt ? user.updatedAt.toISOString() : null,
				lastFetchedAt: user.lastFetchedAt ? user.lastFetchedAt.toISOString() : null,
				bannerUrl: user.bannerUrl,
				bannerBlurhash: user.bannerBlurhash,
				backgroundUrl: user.backgroundUrl,
				backgroundBlurhash: user.backgroundBlurhash,
				isLocked: user.isLocked,
				isSuspended: user.isSuspended,
				location: profile!.location,
				birthday: profile!.birthday,
				listenbrainz: profile!.listenbrainz,
				lang: profile!.lang,
				fields: profile!.fields,
				verifiedLinks: profile!.verifiedLinks,
				pinnedNoteIds: pins.map(pin => pin.noteId),
				pinnedNotes: this.noteEntityService.packMany(pins.map(pin => pin.note!), me, {
					detail: true,
				}),
				pinnedPageId: profile!.pinnedPageId,
				pinnedPage: profile!.pinnedPageId ? this.pageEntityService.pack(profile!.pinnedPageId, me) : null,
				publicReactions: this.isLocalUser(user) ? profile!.publicReactions : false, // https://github.com/misskey-dev/misskey/issues/12964
				followersVisibility: profile!.followersVisibility,
				followingVisibility: profile!.followingVisibility,
				roles: this.roleService.getUserRoles(user.id).then(roles => roles.filter(role => role.isPublic).sort((a, b) => b.displayOrder - a.displayOrder).map(role => ({
					id: role.id,
					name: role.name,
					color: role.color,
					iconUrl: role.iconUrl,
					description: role.description,
					isModerator: role.isModerator,
					isAdministrator: role.isAdministrator,
					displayOrder: role.displayOrder,
				}))),
				memo: memo,
				moderationNote: iAmModerator ? (profile!.moderationNote ?? '') : undefined,
			} : {}),

			...(isDetailed && (isMe || iAmModerator) ? {
				twoFactorEnabled: profile!.twoFactorEnabled,
				usePasswordLessLogin: profile!.usePasswordLessLogin,
				securityKeys: profile!.twoFactorEnabled
					? this.userSecurityKeysRepository.countBy({ userId: user.id }).then(result => result >= 1)
					: false,
			} : {}),

			...(isDetailed && isMe ? {
				avatarId: user.avatarId,
				bannerId: user.bannerId,
				backgroundId: user.backgroundId,
				followedMessage: profile!.followedMessage,
				isModerator: isModerator,
				isAdmin: isAdmin,
				isSystem: isSystemAccount(user),
				injectFeaturedNote: profile!.injectFeaturedNote,
				receiveAnnouncementEmail: profile!.receiveAnnouncementEmail,
				alwaysMarkNsfw: profile!.alwaysMarkNsfw,
				defaultSensitive: profile!.defaultSensitive,
				autoSensitive: profile!.autoSensitive,
				carefulBot: profile!.carefulBot,
				autoAcceptFollowed: profile!.autoAcceptFollowed,
				noCrawle: profile!.noCrawle,
				preventAiLearning: profile!.preventAiLearning,
				isExplorable: user.isExplorable,
				isDeleted: user.isDeleted,
				twoFactorBackupCodesStock: profile?.twoFactorBackupSecret?.length === 5 ? 'full' : (profile?.twoFactorBackupSecret?.length ?? 0) > 0 ? 'partial' : 'none',
				hideOnlineStatus: user.hideOnlineStatus,
				hasUnreadSpecifiedNotes: this.noteUnreadsRepository.count({
					where: { userId: user.id, isSpecified: true },
					take: 1,
				}).then(count => count > 0),
				hasUnreadMentions: this.noteUnreadsRepository.count({
					where: { userId: user.id, isMentioned: true },
					take: 1,
				}).then(count => count > 0),
				hasUnreadAnnouncement: unreadAnnouncements!.length > 0,
				unreadAnnouncements,
				hasUnreadAntenna: this.getHasUnreadAntenna(user.id),
				hasUnreadChannel: false, // 後方互換性のため
				hasUnreadNotification: notificationsInfo?.hasUnread, // 後方互換性のため
				hasPendingReceivedFollowRequest: this.getHasPendingReceivedFollowRequest(user.id),
				hasPendingSentFollowRequest: this.getHasPendingSentFollowRequest(user.id),
				unreadNotificationsCount: notificationsInfo?.unreadCount,
				mutedWords: profile!.mutedWords,
				hardMutedWords: profile!.hardMutedWords,
				mutedInstances: profile!.mutedInstances,
				mutingNotificationTypes: [], // 後方互換性のため
				notificationRecieveConfig: profile!.notificationRecieveConfig,
				emailNotificationTypes: profile!.emailNotificationTypes,
				achievements: profile!.achievements,
				loggedInDays: profile!.loggedInDates.length,
				policies: this.roleService.getUserPolicies(user.id),
			} : {}),

			...(opts.includeSecrets ? {
				email: profile!.email,
				emailVerified: profile!.emailVerified,
				signupReason: user.signupReason,
				securityKeysList: profile!.twoFactorEnabled
					? this.userSecurityKeysRepository.find({
						where: {
							userId: user.id,
						},
						select: {
							id: true,
							name: true,
							lastUsed: true,
						},
					})
					: [],
			} : {}),

			...(relation ? {
				isFollowing: relation.isFollowing,
				isFollowed: relation.isFollowed,
				hasPendingFollowRequestFromYou: relation.hasPendingFollowRequestFromYou,
				hasPendingFollowRequestToYou: relation.hasPendingFollowRequestToYou,
				isBlocking: relation.isBlocking,
				isBlocked: relation.isBlocked,
				isMuted: relation.isMuted,
				isRenoteMuted: relation.isRenoteMuted,
				notify: relation.following?.notify ?? 'none',
				withReplies: relation.following?.withReplies ?? false,
				followedMessage: relation.isFollowing ? profile!.followedMessage : undefined,
			} : {}),
		} as Promiseable<Packed<S>>;

		return await awaitAll(packed);
	}

	public async packMany<S extends 'MeDetailed' | 'UserDetailedNotMe' | 'UserDetailed' | 'UserLite' = 'UserLite'>(
		users: (MiUser['id'] | MiUser)[],
		me?: { id: MiUser['id'] } | null | undefined,
		options?: {
			schema?: S,
			includeSecrets?: boolean,
		},
	): Promise<Packed<S>[]> {
		// -- IDのみの要素を補完して完全なエンティティ一覧を作る

		const _users = users.filter((user): user is MiUser => typeof user !== 'string');
		if (_users.length !== users.length) {
			_users.push(
				...await this.usersRepository.findBy({
					id: In(users.filter((user): user is string => typeof user === 'string')),
				}),
			);
		}
		const _userIds = _users.map(u => u.id);

		// -- 実行者の有無や指定スキーマの種別によって要否が異なる値群を取得

		let profilesMap: Map<MiUser['id'], MiUserProfile> = new Map();
		let userRelations: Map<MiUser['id'], UserRelation> = new Map();
		let userMemos: Map<MiUser['id'], string | null> = new Map();
		let pinNotes: Map<MiUser['id'], MiUserNotePining[]> = new Map();

		if (options?.schema !== 'UserLite') {
			profilesMap = await this.userProfilesRepository.findBy({ userId: In(_userIds) })
				.then(profiles => new Map(profiles.map(p => [p.userId, p])));

			const meId = me ? me.id : null;
			if (meId) {
				userMemos = await this.userMemosRepository.findBy({ userId: meId })
					.then(memos => new Map(memos.map(memo => [memo.targetUserId, memo.memo])));

				if (_userIds.length > 0) {
					userRelations = await this.getRelations(meId, _userIds);
					pinNotes = await this.userNotePiningsRepository.createQueryBuilder('pin')
						.where('pin.userId IN (:...userIds)', { userIds: _userIds })
						.innerJoinAndSelect('pin.note', 'note')
						.getMany()
						.then(pinsNotes => {
							const map = new Map<MiUser['id'], MiUserNotePining[]>();
							for (const note of pinsNotes) {
								const notes = map.get(note.userId) ?? [];
								notes.push(note);
								map.set(note.userId, notes);
							}
							for (const [, notes] of map.entries()) {
								// pack側ではDESCで取得しているので、それに合わせて降順に並び替えておく
								notes.sort((a, b) => b.id.localeCompare(a.id));
							}
							return map;
						});
				}
			}
		}

		return Promise.all(
			_users.map(u => this.pack(
				u,
				me,
				{
					...options,
					userProfile: profilesMap.get(u.id),
					userRelations: userRelations,
					userMemos: userMemos,
					pinNotes: pinNotes,
				},
			)),
		);
	}
}<|MERGE_RESOLUTION|>--- conflicted
+++ resolved
@@ -538,16 +538,13 @@
 			}))) : [],
 			isBot: user.isBot,
 			isCat: user.isCat,
-<<<<<<< HEAD
 			noindex: user.noindex,
 			isSilenced: user.isSilenced || this.roleService.getUserPolicies(user.id).then(r => !r.canPublicNote),
 			speakAsCat: user.speakAsCat ?? false,
 			approved: user.approved,
-=======
 			requireSigninToViewContents: user.requireSigninToViewContents === false ? undefined : true,
 			makeNotesFollowersOnlyBefore: user.makeNotesFollowersOnlyBefore ?? undefined,
 			makeNotesHiddenBefore: user.makeNotesHiddenBefore ?? undefined,
->>>>>>> 551040ed
 			instance: user.host ? this.federatedInstanceService.federatedInstanceCache.fetch(user.host).then(instance => instance ? {
 				name: instance.name,
 				softwareName: instance.softwareName,

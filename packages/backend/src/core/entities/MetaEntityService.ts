--- conflicted
+++ resolved
@@ -9,11 +9,6 @@
 import type { Packed } from '@/misc/json-schema.js';
 import type { MiMeta } from '@/models/Meta.js';
 import type { AdsRepository } from '@/models/_.js';
-<<<<<<< HEAD
-import { MetaService } from '@/core/MetaService.js';
-=======
-import { MAX_NOTE_TEXT_LENGTH } from '@/const.js';
->>>>>>> 5fc8b3bc
 import { bindThis } from '@/decorators.js';
 import { UserEntityService } from '@/core/entities/UserEntityService.js';
 import { InstanceActorService } from '@/core/InstanceActorService.js';

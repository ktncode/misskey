/*
 * SPDX-FileCopyrightText: syuilo and other misskey contributors
 * SPDX-License-Identifier: AGPL-3.0-only
 */

import { setImmediate } from 'node:timers/promises';
import * as mfm from '@sharkey/sfm-js';
import { In, DataSource, IsNull, LessThan } from 'typeorm';
import * as Redis from 'ioredis';
import { Inject, Injectable, OnApplicationShutdown } from '@nestjs/common';
import RE2 from 're2';
import { extractMentions } from '@/misc/extract-mentions.js';
import { extractCustomEmojisFromMfm } from '@/misc/extract-custom-emojis-from-mfm.js';
import { extractHashtags } from '@/misc/extract-hashtags.js';
import type { IMentionedRemoteUsers } from '@/models/Note.js';
import { MiNote } from '@/models/Note.js';
import type { ChannelFollowingsRepository, ChannelsRepository, FollowingsRepository, InstancesRepository, MiFollowing, MutingsRepository, NotesRepository, NoteThreadMutingsRepository, UserListMembershipsRepository, UserProfilesRepository, UsersRepository } from '@/models/_.js';
import type { MiDriveFile } from '@/models/DriveFile.js';
import type { MiApp } from '@/models/App.js';
import { concat } from '@/misc/prelude/array.js';
import { IdService } from '@/core/IdService.js';
import type { MiUser, MiLocalUser, MiRemoteUser } from '@/models/User.js';
import type { IPoll } from '@/models/Poll.js';
import { MiPoll } from '@/models/Poll.js';
import { isDuplicateKeyValueError } from '@/misc/is-duplicate-key-value-error.js';
import { checkWordMute } from '@/misc/check-word-mute.js';
import type { MiChannel } from '@/models/Channel.js';
import { normalizeForSearch } from '@/misc/normalize-for-search.js';
import { MemorySingleCache } from '@/misc/cache.js';
import type { MiUserProfile } from '@/models/UserProfile.js';
import { RelayService } from '@/core/RelayService.js';
import { FederatedInstanceService } from '@/core/FederatedInstanceService.js';
import { DI } from '@/di-symbols.js';
import type { Config } from '@/config.js';
import NotesChart from '@/core/chart/charts/notes.js';
import PerUserNotesChart from '@/core/chart/charts/per-user-notes.js';
import InstanceChart from '@/core/chart/charts/instance.js';
import ActiveUsersChart from '@/core/chart/charts/active-users.js';
import { GlobalEventService } from '@/core/GlobalEventService.js';
import { NotificationService } from '@/core/NotificationService.js';
import { WebhookService } from '@/core/WebhookService.js';
import { HashtagService } from '@/core/HashtagService.js';
import { AntennaService } from '@/core/AntennaService.js';
import { QueueService } from '@/core/QueueService.js';
import { NoteEntityService } from '@/core/entities/NoteEntityService.js';
import { UserEntityService } from '@/core/entities/UserEntityService.js';
import { ApRendererService } from '@/core/activitypub/ApRendererService.js';
import { ApDeliverManagerService } from '@/core/activitypub/ApDeliverManagerService.js';
import { NoteReadService } from '@/core/NoteReadService.js';
import { RemoteUserResolveService } from '@/core/RemoteUserResolveService.js';
import { bindThis } from '@/decorators.js';
import { DB_MAX_NOTE_TEXT_LENGTH } from '@/const.js';
import { RoleService } from '@/core/RoleService.js';
import { MetaService } from '@/core/MetaService.js';
import { SearchService } from '@/core/SearchService.js';
import { FeaturedService } from '@/core/FeaturedService.js';
import { FanoutTimelineService } from '@/core/FanoutTimelineService.js';
import { UtilityService } from '@/core/UtilityService.js';
import { UserBlockingService } from '@/core/UserBlockingService.js';
import { isReply } from '@/misc/is-reply.js';

type NotificationType = 'reply' | 'renote' | 'quote' | 'mention';

class NotificationManager {
	private notifier: { id: MiUser['id']; };
	private note: MiNote;
	private queue: {
		target: MiLocalUser['id'];
		reason: NotificationType;
	}[];

	constructor(
		private mutingsRepository: MutingsRepository,
		private notificationService: NotificationService,
		notifier: { id: MiUser['id']; },
		note: MiNote,
	) {
		this.notifier = notifier;
		this.note = note;
		this.queue = [];
	}

	@bindThis
	public push(notifiee: MiLocalUser['id'], reason: NotificationType) {
		// 自分自身へは通知しない
		if (this.notifier.id === notifiee) return;

		const exist = this.queue.find(x => x.target === notifiee);

		if (exist) {
			// 「メンションされているかつ返信されている」場合は、メンションとしての通知ではなく返信としての通知にする
			if (reason !== 'mention') {
				exist.reason = reason;
			}
		} else {
			this.queue.push({
				reason: reason,
				target: notifiee,
			});
		}
	}

	@bindThis
	public async notify() {
		for (const x of this.queue) {
			if (x.reason === 'renote') {
				this.notificationService.createNotification(x.target, 'renote', {
					noteId: this.note.id,
					targetNoteId: this.note.renoteId!,
				}, this.notifier.id);
			} else {
				this.notificationService.createNotification(x.target, x.reason, {
					noteId: this.note.id,
				}, this.notifier.id);
			}
		}
	}
}

type MinimumUser = {
	id: MiUser['id'];
	host: MiUser['host'];
	username: MiUser['username'];
	uri: MiUser['uri'];
};

type Option = {
	createdAt?: Date | null;
	name?: string | null;
	text?: string | null;
	reply?: MiNote | null;
	renote?: MiNote | null;
	files?: MiDriveFile[] | null;
	poll?: IPoll | null;
	localOnly?: boolean | null;
	reactionAcceptance?: MiNote['reactionAcceptance'];
	cw?: string | null;
	visibility?: string;
	visibleUsers?: MinimumUser[] | null;
	channel?: MiChannel | null;
	apMentions?: MinimumUser[] | null;
	apHashtags?: string[] | null;
	apEmojis?: string[] | null;
	uri?: string | null;
	url?: string | null;
	app?: MiApp | null;
};

@Injectable()
export class NoteCreateService implements OnApplicationShutdown {
	#shutdownController = new AbortController();

	constructor(
		@Inject(DI.config)
		private config: Config,

		@Inject(DI.db)
		private db: DataSource,

		@Inject(DI.redisForTimelines)
		private redisForTimelines: Redis.Redis,

		@Inject(DI.usersRepository)
		private usersRepository: UsersRepository,

		@Inject(DI.notesRepository)
		private notesRepository: NotesRepository,

		@Inject(DI.mutingsRepository)
		private mutingsRepository: MutingsRepository,

		@Inject(DI.instancesRepository)
		private instancesRepository: InstancesRepository,

		@Inject(DI.userProfilesRepository)
		private userProfilesRepository: UserProfilesRepository,

		@Inject(DI.userListMembershipsRepository)
		private userListMembershipsRepository: UserListMembershipsRepository,

		@Inject(DI.channelsRepository)
		private channelsRepository: ChannelsRepository,

		@Inject(DI.noteThreadMutingsRepository)
		private noteThreadMutingsRepository: NoteThreadMutingsRepository,

		@Inject(DI.followingsRepository)
		private followingsRepository: FollowingsRepository,

		@Inject(DI.channelFollowingsRepository)
		private channelFollowingsRepository: ChannelFollowingsRepository,

		private userEntityService: UserEntityService,
		private noteEntityService: NoteEntityService,
		private idService: IdService,
		private globalEventService: GlobalEventService,
		private queueService: QueueService,
		private fanoutTimelineService: FanoutTimelineService,
		private noteReadService: NoteReadService,
		private notificationService: NotificationService,
		private relayService: RelayService,
		private federatedInstanceService: FederatedInstanceService,
		private hashtagService: HashtagService,
		private antennaService: AntennaService,
		private webhookService: WebhookService,
		private featuredService: FeaturedService,
		private remoteUserResolveService: RemoteUserResolveService,
		private apDeliverManagerService: ApDeliverManagerService,
		private apRendererService: ApRendererService,
		private roleService: RoleService,
		private metaService: MetaService,
		private searchService: SearchService,
		private notesChart: NotesChart,
		private perUserNotesChart: PerUserNotesChart,
		private activeUsersChart: ActiveUsersChart,
		private instanceChart: InstanceChart,
		private utilityService: UtilityService,
		private userBlockingService: UserBlockingService,
	) { }

	@bindThis
	public async create(user: {
		id: MiUser['id'];
		username: MiUser['username'];
		host: MiUser['host'];
		isBot: MiUser['isBot'];
		noindex: MiUser['noindex'];
	}, data: Option, silent = false): Promise<MiNote> {
		// チャンネル外にリプライしたら対象のスコープに合わせる
		// (クライアントサイドでやっても良い処理だと思うけどとりあえずサーバーサイドで)
		if (data.reply && data.channel && data.reply.channelId !== data.channel.id) {
			if (data.reply.channelId) {
				data.channel = await this.channelsRepository.findOneBy({ id: data.reply.channelId });
			} else {
				data.channel = null;
			}
		}

		// チャンネル内にリプライしたら対象のスコープに合わせる
		// (クライアントサイドでやっても良い処理だと思うけどとりあえずサーバーサイドで)
		if (data.reply && (data.channel == null) && data.reply.channelId) {
			data.channel = await this.channelsRepository.findOneBy({ id: data.reply.channelId });
		}

		if (data.createdAt == null) data.createdAt = new Date();
		if (data.visibility == null) data.visibility = 'public';
		if (data.localOnly == null) data.localOnly = false;
		if (data.channel != null) data.visibility = 'public';
		if (data.channel != null) data.visibleUsers = [];
		if (data.channel != null) data.localOnly = true;

		const meta = await this.metaService.fetch();

		if (data.visibility === 'public' && data.channel == null) {
			const sensitiveWords = meta.sensitiveWords;
			if (this.isSensitive(data, sensitiveWords)) {
				data.visibility = 'home';
			} else if ((await this.roleService.getUserPolicies(user.id)).canPublicNote === false) {
				data.visibility = 'home';
			}
		}

		const inSilencedInstance = this.utilityService.isSilencedHost(meta.silencedHosts, user.host);

		if (data.visibility === 'public' && inSilencedInstance && user.host !== null) {
			data.visibility = 'home';
		}

		if (data.renote) {
			switch (data.renote.visibility) {
				case 'public':
					// public noteは無条件にrenote可能
					break;
				case 'home':
					// home noteはhome以下にrenote可能
					if (data.visibility === 'public') {
						data.visibility = 'home';
					}
					break;
				case 'followers':
					// 他人のfollowers noteはreject
					if (data.renote.userId !== user.id) {
						throw new Error('Renote target is not public or home');
					}

					// Renote対象がfollowersならfollowersにする
					data.visibility = 'followers';
					break;
				case 'specified':
					// specified / direct noteはreject
					throw new Error('Renote target is not public or home');
			}
		}

		// Check blocking
<<<<<<< HEAD
		if (data.renote && data.text == null && data.poll == null && (data.files == null || data.files.length === 0)) {
=======
		if (data.renote && !this.isQuote(data)) {
>>>>>>> 471c8ec0
			if (data.renote.userHost === null) {
				if (data.renote.userId !== user.id) {
					const blocked = await this.userBlockingService.checkBlocked(data.renote.userId, user.id);
					if (blocked) {
						throw new Error('blocked');
					}
				}
			}
		}

		// 返信対象がpublicではないならhomeにする
		if (data.reply && data.reply.visibility !== 'public' && data.visibility === 'public') {
			data.visibility = 'home';
		}

		// ローカルのみをRenoteしたらローカルのみにする
		if (data.renote && data.renote.localOnly && data.channel == null) {
			data.localOnly = true;
		}

		// ローカルのみにリプライしたらローカルのみにする
		if (data.reply && data.reply.localOnly && data.channel == null) {
			data.localOnly = true;
		}

		if (data.text) {
			if (data.text.length > DB_MAX_NOTE_TEXT_LENGTH) {
				data.text = data.text.slice(0, DB_MAX_NOTE_TEXT_LENGTH);
			}
			data.text = data.text.trim();
		} else {
			data.text = null;
		}

		let tags = data.apHashtags;
		let emojis = data.apEmojis;
		let mentionedUsers = data.apMentions;

		// Parse MFM if needed
		if (!tags || !emojis || !mentionedUsers) {
			const tokens = (data.text ? mfm.parse(data.text)! : []);
			const cwTokens = data.cw ? mfm.parse(data.cw)! : [];
			const choiceTokens = data.poll && data.poll.choices
				? concat(data.poll.choices.map(choice => mfm.parse(choice)!))
				: [];

			const combinedTokens = tokens.concat(cwTokens).concat(choiceTokens);

			tags = data.apHashtags ?? extractHashtags(combinedTokens);

			emojis = data.apEmojis ?? extractCustomEmojisFromMfm(combinedTokens);

			mentionedUsers = data.apMentions ?? await this.extractMentionedUsers(user, combinedTokens);
		}

		tags = tags.filter(tag => Array.from(tag).length <= 128).splice(0, 32);

		if (data.reply && (user.id !== data.reply.userId) && !mentionedUsers.some(u => u.id === data.reply!.userId)) {
			mentionedUsers.push(await this.usersRepository.findOneByOrFail({ id: data.reply!.userId }));
		}

		if (data.visibility === 'specified') {
			if (data.visibleUsers == null) throw new Error('invalid param');

			for (const u of data.visibleUsers) {
				if (!mentionedUsers.some(x => x.id === u.id)) {
					mentionedUsers.push(u);
				}
			}

			if (data.reply && !data.visibleUsers.some(x => x.id === data.reply!.userId)) {
				data.visibleUsers.push(await this.usersRepository.findOneByOrFail({ id: data.reply!.userId }));
			}
		}

		if (user.host && !data.cw) {
			await this.federatedInstanceService.fetch(user.host).then(async i => {
				if (i.isNSFW) {
					data.cw = 'Instance is marked as NSFW';
				}
			});
		}

		const note = await this.insertNote(user, data, tags, emojis, mentionedUsers);

		setImmediate('post created', { signal: this.#shutdownController.signal }).then(
			() => this.postNoteCreated(note, user, data, silent, tags!, mentionedUsers!),
			() => { /* aborted, ignore this */ },
		);

		return note;
	}

	@bindThis
	public async import(user: {
		id: MiUser['id'];
		username: MiUser['username'];
		host: MiUser['host'];
		isBot: MiUser['isBot'];
		noindex: MiUser['noindex'];
	}, data: Option, silent = false): Promise<MiNote> {
		// チャンネル外にリプライしたら対象のスコープに合わせる
		// (クライアントサイドでやっても良い処理だと思うけどとりあえずサーバーサイドで)
		if (data.reply && data.channel && data.reply.channelId !== data.channel.id) {
			if (data.reply.channelId) {
				data.channel = await this.channelsRepository.findOneBy({ id: data.reply.channelId });
			} else {
				data.channel = null;
			}
		}

		// チャンネル内にリプライしたら対象のスコープに合わせる
		// (クライアントサイドでやっても良い処理だと思うけどとりあえずサーバーサイドで)
		if (data.reply && (data.channel == null) && data.reply.channelId) {
			data.channel = await this.channelsRepository.findOneBy({ id: data.reply.channelId });
		}

		if (data.createdAt == null) data.createdAt = new Date();
		if (data.visibility == null) data.visibility = 'public';
		if (data.localOnly == null) data.localOnly = false;
		if (data.channel != null) data.visibility = 'public';
		if (data.channel != null) data.visibleUsers = [];
		if (data.channel != null) data.localOnly = true;

		const meta = await this.metaService.fetch();

		if (data.visibility === 'public' && data.channel == null) {
			const sensitiveWords = meta.sensitiveWords;
			if (this.isSensitive(data, sensitiveWords)) {
				data.visibility = 'home';
			} else if ((await this.roleService.getUserPolicies(user.id)).canPublicNote === false) {
				data.visibility = 'home';
			}
		}

		const inSilencedInstance = this.utilityService.isSilencedHost(meta.silencedHosts, user.host);

		if (data.visibility === 'public' && inSilencedInstance && user.host !== null) {
			data.visibility = 'home';
		}

		if (data.renote) {
			switch (data.renote.visibility) {
				case 'public':
					// public noteは無条件にrenote可能
					break;
				case 'home':
					// home noteはhome以下にrenote可能
					if (data.visibility === 'public') {
						data.visibility = 'home';
					}
					break;
				case 'followers':
					// 他人のfollowers noteはreject
					if (data.renote.userId !== user.id) {
						throw new Error('Renote target is not public or home');
					}

					// Renote対象がfollowersならfollowersにする
					data.visibility = 'followers';
					break;
				case 'specified':
					// specified / direct noteはreject
					throw new Error('Renote target is not public or home');
			}
		}

		// Check blocking
		if (this.isQuote(data)) {
			if (data.renote.userHost === null) {
				if (data.renote.userId !== user.id) {
					const blocked = await this.userBlockingService.checkBlocked(data.renote.userId, user.id);
					if (blocked) {
						throw new Error('blocked');
					}
				}
			}
		}

		// 返信対象がpublicではないならhomeにする
		if (data.reply && data.reply.visibility !== 'public' && data.visibility === 'public') {
			data.visibility = 'home';
		}

		// ローカルのみをRenoteしたらローカルのみにする
		if (data.renote && data.renote.localOnly && data.channel == null) {
			data.localOnly = true;
		}

		// ローカルのみにリプライしたらローカルのみにする
		if (data.reply && data.reply.localOnly && data.channel == null) {
			data.localOnly = true;
		}

		if (data.text) {
			if (data.text.length > DB_MAX_NOTE_TEXT_LENGTH) {
				data.text = data.text.slice(0, DB_MAX_NOTE_TEXT_LENGTH);
			}
			data.text = data.text.trim();
		} else {
			data.text = null;
		}

		let tags = data.apHashtags;
		let emojis = data.apEmojis;
		let mentionedUsers = data.apMentions;

		// Parse MFM if needed
		if (!tags || !emojis || !mentionedUsers) {
			const tokens = (data.text ? mfm.parse(data.text)! : []);
			const cwTokens = data.cw ? mfm.parse(data.cw)! : [];
			const choiceTokens = data.poll && data.poll.choices
				? concat(data.poll.choices.map(choice => mfm.parse(choice)!))
				: [];

			const combinedTokens = tokens.concat(cwTokens).concat(choiceTokens);

			tags = data.apHashtags ?? extractHashtags(combinedTokens);

			emojis = data.apEmojis ?? extractCustomEmojisFromMfm(combinedTokens);

			mentionedUsers = data.apMentions ?? await this.extractMentionedUsers(user, combinedTokens);
		}

		tags = tags.filter(tag => Array.from(tag).length <= 128).splice(0, 32);

		if (data.reply && (user.id !== data.reply.userId) && !mentionedUsers.some(u => u.id === data.reply!.userId)) {
			mentionedUsers.push(await this.usersRepository.findOneByOrFail({ id: data.reply!.userId }));
		}

		if (data.visibility === 'specified') {
			if (data.visibleUsers == null) throw new Error('invalid param');

			for (const u of data.visibleUsers) {
				if (!mentionedUsers.some(x => x.id === u.id)) {
					mentionedUsers.push(u);
				}
			}

			if (data.reply && !data.visibleUsers.some(x => x.id === data.reply!.userId)) {
				data.visibleUsers.push(await this.usersRepository.findOneByOrFail({ id: data.reply!.userId }));
			}
		}

		const note = await this.insertNote(user, data, tags, emojis, mentionedUsers);

		setImmediate('post created', { signal: this.#shutdownController.signal }).then(
			() => this.postNoteImported(note, user, data, silent, tags!, mentionedUsers!),
			() => { /* aborted, ignore this */ },
		);

		return note;
	}

	@bindThis
	private async insertNote(user: { id: MiUser['id']; host: MiUser['host']; }, data: Option, tags: string[], emojis: string[], mentionedUsers: MinimumUser[]) {
		const insert = new MiNote({
			id: this.idService.gen(data.createdAt?.getTime()),
			fileIds: data.files ? data.files.map(file => file.id) : [],
			replyId: data.reply ? data.reply.id : null,
			renoteId: data.renote ? data.renote.id : null,
			channelId: data.channel ? data.channel.id : null,
			threadId: data.reply
				? data.reply.threadId
					? data.reply.threadId
					: data.reply.id
				: null,
			name: data.name,
			text: data.text,
			hasPoll: data.poll != null,
			cw: data.cw ?? null,
			tags: tags.map(tag => normalizeForSearch(tag)),
			emojis,
			userId: user.id,
			localOnly: data.localOnly!,
			reactionAcceptance: data.reactionAcceptance,
			visibility: data.visibility as any,
			visibleUserIds: data.visibility === 'specified'
				? data.visibleUsers
					? data.visibleUsers.map(u => u.id)
					: []
				: [],

			attachedFileTypes: data.files ? data.files.map(file => file.type) : [],

			// 以下非正規化データ
			replyUserId: data.reply ? data.reply.userId : null,
			replyUserHost: data.reply ? data.reply.userHost : null,
			renoteUserId: data.renote ? data.renote.userId : null,
			renoteUserHost: data.renote ? data.renote.userHost : null,
			userHost: user.host,
		});

		if (data.uri != null) insert.uri = data.uri;
		if (data.url != null) insert.url = data.url;

		// Append mentions data
		if (mentionedUsers.length > 0) {
			insert.mentions = mentionedUsers.map(u => u.id);
			const profiles = await this.userProfilesRepository.findBy({ userId: In(insert.mentions) });
			insert.mentionedRemoteUsers = JSON.stringify(mentionedUsers.filter(u => this.userEntityService.isRemoteUser(u)).map(u => {
				const profile = profiles.find(p => p.userId === u.id);
				const url = profile != null ? profile.url : null;
				return {
					uri: u.uri,
					url: url ?? undefined,
					username: u.username,
					host: u.host,
				} as IMentionedRemoteUsers[0];
			}));
		}

		// 投稿を作成
		try {
			if (insert.hasPoll) {
				// Start transaction
				await this.db.transaction(async transactionalEntityManager => {
					await transactionalEntityManager.insert(MiNote, insert);

					const poll = new MiPoll({
						noteId: insert.id,
						choices: data.poll!.choices,
						expiresAt: data.poll!.expiresAt,
						multiple: data.poll!.multiple,
						votes: new Array(data.poll!.choices.length).fill(0),
						noteVisibility: insert.visibility,
						userId: user.id,
						userHost: user.host,
					});

					await transactionalEntityManager.insert(MiPoll, poll);
				});
			} else {
				await this.notesRepository.insert(insert);
			}

			return insert;
		} catch (e) {
			// duplicate key error
			if (isDuplicateKeyValueError(e)) {
				const err = new Error('Duplicated note');
				err.name = 'duplicated';
				throw err;
			}

			console.error(e);

			throw e;
		}
	}

	@bindThis
	private async postNoteCreated(note: MiNote, user: {
		id: MiUser['id'];
		username: MiUser['username'];
		host: MiUser['host'];
		isBot: MiUser['isBot'];
		noindex: MiUser['noindex'];
	}, data: Option, silent: boolean, tags: string[], mentionedUsers: MinimumUser[]) {
		const meta = await this.metaService.fetch();

		this.notesChart.update(note, true);
		if (meta.enableChartsForRemoteUser || (user.host == null)) {
			this.perUserNotesChart.update(user, note, true);
		}

		// Register host
		if (this.userEntityService.isRemoteUser(user)) {
			this.federatedInstanceService.fetch(user.host).then(async i => {
				if (note.renote && note.text) {
					this.instancesRepository.increment({ id: i.id }, 'notesCount', 1);
				} else if (!note.renote) {
					this.instancesRepository.increment({ id: i.id }, 'notesCount', 1);
				}
				if ((await this.metaService.fetch()).enableChartsForFederatedInstances) {
					this.instanceChart.updateNote(i.host, note, true);
				}
			});
		}

		// ハッシュタグ更新
		if (data.visibility === 'public' || data.visibility === 'home') {
			if (user.isBot && meta.enableBotTrending) {
				this.hashtagService.updateHashtags(user, tags);
			} else if (!user.isBot) {
				this.hashtagService.updateHashtags(user, tags);
			}
		}

		if (data.renote && data.text) {
			// Increment notes count (user)
			this.incNotesCountOfUser(user);
		} else if (!data.renote) {
			// Increment notes count (user)
			this.incNotesCountOfUser(user);
		}

		this.pushToTl(note, user);

		this.antennaService.addNoteToAntennas(note, user);

		if (data.reply) {
			this.saveReply(data.reply, note);
		}

		if (data.reply == null) {
			// TODO: キャッシュ
			this.followingsRepository.findBy({
				followeeId: user.id,
				notify: 'normal',
			}).then(followings => {
				if (note.visibility !== 'specified') {
					for (const following of followings) {
						// TODO: ワードミュート考慮
						this.notificationService.createNotification(following.followerId, 'note', {
							noteId: note.id,
						}, user.id);
					}
				}
			});
		}

		if (data.renote && data.text == null && data.renote.userId !== user.id && !user.isBot) {
			this.incRenoteCount(data.renote);
		}

		if (data.poll && data.poll.expiresAt) {
			const delay = data.poll.expiresAt.getTime() - Date.now();
			this.queueService.endedPollNotificationQueue.add(note.id, {
				noteId: note.id,
			}, {
				delay,
				removeOnComplete: true,
			});
		}

		if (!silent) {
			if (this.userEntityService.isLocalUser(user)) this.activeUsersChart.write(user);

			// 未読通知を作成
			if (data.visibility === 'specified') {
				if (data.visibleUsers == null) throw new Error('invalid param');

				for (const u of data.visibleUsers) {
					// ローカルユーザーのみ
					if (!this.userEntityService.isLocalUser(u)) continue;

					this.noteReadService.insertNoteUnread(u.id, note, {
						isSpecified: true,
						isMentioned: false,
					});
				}
			} else {
				for (const u of mentionedUsers) {
					// ローカルユーザーのみ
					if (!this.userEntityService.isLocalUser(u)) continue;

					this.noteReadService.insertNoteUnread(u.id, note, {
						isSpecified: false,
						isMentioned: true,
					});
				}
			}

			// Pack the note
			const noteObj = await this.noteEntityService.pack(note, null, { skipHide: true, withReactionAndUserPairCache: true });

			this.globalEventService.publishNotesStream(noteObj);

			this.roleService.addNoteToRoleTimeline(noteObj);

			this.webhookService.getActiveWebhooks().then(webhooks => {
				webhooks = webhooks.filter(x => x.userId === user.id && x.on.includes('note'));
				for (const webhook of webhooks) {
					this.queueService.webhookDeliver(webhook, 'note', {
						note: noteObj,
					});
				}
			});

			const nm = new NotificationManager(this.mutingsRepository, this.notificationService, user, note);

			await this.createMentionedEvents(mentionedUsers, note, nm);

			// If has in reply to note
			if (data.reply) {
				// 通知
				if (data.reply.userHost === null) {
					const isThreadMuted = await this.noteThreadMutingsRepository.exist({
						where: {
							userId: data.reply.userId,
							threadId: data.reply.threadId ?? data.reply.id,
						},
					});

					if (!isThreadMuted) {
						nm.push(data.reply.userId, 'reply');
						this.globalEventService.publishMainStream(data.reply.userId, 'reply', noteObj);

						const webhooks = (await this.webhookService.getActiveWebhooks()).filter(x => x.userId === data.reply!.userId && x.on.includes('reply'));
						for (const webhook of webhooks) {
							this.queueService.webhookDeliver(webhook, 'reply', {
								note: noteObj,
							});
						}
					}
				}
			}

			// If it is renote
			if (data.renote) {
				const type = this.isQuote(data) ? 'quote' : 'renote';

				// Notify
				if (data.renote.userHost === null) {
					nm.push(data.renote.userId, type);
				}

				// Publish event
				if ((user.id !== data.renote.userId) && data.renote.userHost === null) {
					this.globalEventService.publishMainStream(data.renote.userId, 'renote', noteObj);

					const webhooks = (await this.webhookService.getActiveWebhooks()).filter(x => x.userId === data.renote!.userId && x.on.includes('renote'));
					for (const webhook of webhooks) {
						this.queueService.webhookDeliver(webhook, 'renote', {
							note: noteObj,
						});
					}
				}
			}

			nm.notify();

			//#region AP deliver
			if (this.userEntityService.isLocalUser(user)) {
				(async () => {
					const noteActivity = await this.renderNoteOrRenoteActivity(data, note);
					const dm = this.apDeliverManagerService.createDeliverManager(user, noteActivity);

					// メンションされたリモートユーザーに配送
					for (const u of mentionedUsers.filter(u => this.userEntityService.isRemoteUser(u))) {
						dm.addDirectRecipe(u as MiRemoteUser);
					}

					// 投稿がリプライかつ投稿者がローカルユーザーかつリプライ先の投稿の投稿者がリモートユーザーなら配送
					if (data.reply && data.reply.userHost !== null) {
						const u = await this.usersRepository.findOneBy({ id: data.reply.userId });
						if (u && this.userEntityService.isRemoteUser(u)) dm.addDirectRecipe(u);
					}

					// 投稿がRenoteかつ投稿者がローカルユーザーかつRenote元の投稿の投稿者がリモートユーザーなら配送
					if (data.renote && data.renote.userHost !== null) {
						const u = await this.usersRepository.findOneBy({ id: data.renote.userId });
						if (u && this.userEntityService.isRemoteUser(u)) dm.addDirectRecipe(u);
					}

					// フォロワーに配送
					if (['public', 'home', 'followers'].includes(note.visibility)) {
						dm.addFollowersRecipe();
					}

					if (['public'].includes(note.visibility)) {
						this.relayService.deliverToRelays(user, noteActivity);
					}

					dm.execute();
				})();
			}
			//#endregion
		}

		if (data.channel) {
			this.channelsRepository.increment({ id: data.channel.id }, 'notesCount', 1);
			this.channelsRepository.update(data.channel.id, {
				lastNotedAt: new Date(),
			});

			this.notesRepository.countBy({
				userId: user.id,
				channelId: data.channel.id,
			}).then(count => {
				// この処理が行われるのはノート作成後なので、ノートが一つしかなかったら最初の投稿だと判断できる
				// TODO: とはいえノートを削除して何回も投稿すればその分だけインクリメントされる雑さもあるのでどうにかしたい
				if (count === 1) {
					this.channelsRepository.increment({ id: data.channel!.id }, 'usersCount', 1);
				}
			});
		}

		// Register to search database
		if (!user.noindex) this.index(note);
	}

	@bindThis
	private async postNoteImported(note: MiNote, user: {
		id: MiUser['id'];
		username: MiUser['username'];
		host: MiUser['host'];
		isBot: MiUser['isBot'];
		noindex: MiUser['noindex'];
	}, data: Option, silent: boolean, tags: string[], mentionedUsers: MinimumUser[]) {
		const meta = await this.metaService.fetch();

		this.notesChart.update(note, true);
		if (meta.enableChartsForRemoteUser || (user.host == null)) {
			this.perUserNotesChart.update(user, note, true);
		}

		// Register host
		if (this.userEntityService.isRemoteUser(user)) {
			this.federatedInstanceService.fetch(user.host).then(async i => {
				if (note.renote && note.text) {
					this.instancesRepository.increment({ id: i.id }, 'notesCount', 1);
				} else if (!note.renote) {
					this.instancesRepository.increment({ id: i.id }, 'notesCount', 1);
				}
				if ((await this.metaService.fetch()).enableChartsForFederatedInstances) {
					this.instanceChart.updateNote(i.host, note, true);
				}
			});
		}

		if (data.renote && data.text) {
			// Increment notes count (user)
			this.incNotesCountOfUser(user);
		} else if (!data.renote) {
			// Increment notes count (user)
			this.incNotesCountOfUser(user);
		}

		this.pushToTl(note, user);

		this.antennaService.addNoteToAntennas(note, user);

		if (data.reply) {
			this.saveReply(data.reply, note);
		}

		if (data.reply == null) {
			// TODO: キャッシュ
			this.followingsRepository.findBy({
				followeeId: user.id,
				notify: 'normal',
			}).then(followings => {
				for (const following of followings) {
					// TODO: ワードミュート考慮
					this.notificationService.createNotification(following.followerId, 'note', {
						noteId: note.id,
					}, user.id);
				}
			});
		}

		if (data.renote && data.text == null && data.renote.userId !== user.id && !user.isBot) {
			this.incRenoteCount(data.renote);
		}

		if (data.poll && data.poll.expiresAt) {
			const delay = data.poll.expiresAt.getTime() - Date.now();
			this.queueService.endedPollNotificationQueue.add(note.id, {
				noteId: note.id,
			}, {
				delay,
				removeOnComplete: true,
			});
		}
		
		// Pack the note
		const noteObj = await this.noteEntityService.pack(note, null, { skipHide: true, withReactionAndUserPairCache: true });

		if (data.channel) {
			this.channelsRepository.increment({ id: data.channel.id }, 'notesCount', 1);
			this.channelsRepository.update(data.channel.id, {
				lastNotedAt: new Date(),
			});

			this.notesRepository.countBy({
				userId: user.id,
				channelId: data.channel.id,
			}).then(count => {
				// この処理が行われるのはノート作成後なので、ノートが一つしかなかったら最初の投稿だと判断できる
				// TODO: とはいえノートを削除して何回も投稿すればその分だけインクリメントされる雑さもあるのでどうにかしたい
				if (count === 1) {
					this.channelsRepository.increment({ id: data.channel!.id }, 'usersCount', 1);
				}
			});
		}

		// Register to search database
		if (!user.noindex) this.index(note);
	}

	@bindThis
	private isSensitive(note: Option, sensitiveWord: string[]): boolean {
		if (sensitiveWord.length > 0) {
			const text = note.cw ?? note.text ?? '';
			if (text === '') return false;
			const matched = sensitiveWord.some(filter => {
				// represents RegExp
				const regexp = filter.match(/^\/(.+)\/(.*)$/);
				// This should never happen due to input sanitisation.
				if (!regexp) {
					const words = filter.split(' ');
					return words.every(keyword => text.includes(keyword));
				}
				try {
					return new RE2(regexp[1], regexp[2]).test(text);
				} catch (err) {
					// This should never happen due to input sanitisation.
					return false;
				}
			});
			if (matched) return true;
		}
		return false;
	}

	@bindThis
	private isQuote(note: Option): note is Option & { renote: MiNote } {
		// sync with misc/is-quote.ts
		return !!note.renote && (!!note.text || !!note.cw || (!!note.files && !!note.files.length) || !!note.poll);
	}

	@bindThis
	private incRenoteCount(renote: MiNote) {
		this.notesRepository.createQueryBuilder().update()
			.set({
				renoteCount: () => '"renoteCount" + 1',
			})
			.where('id = :id', { id: renote.id })
			.execute();

		// 30%の確率、3日以内に投稿されたノートの場合ハイライト用ランキング更新
		if (Math.random() < 0.3 && (Date.now() - this.idService.parse(renote.id).date.getTime()) < 1000 * 60 * 60 * 24 * 3) {
			if (renote.channelId != null) {
				if (renote.replyId == null) {
					this.featuredService.updateInChannelNotesRanking(renote.channelId, renote.id, 5);
				}
			} else {
				if (renote.visibility === 'public' && renote.userHost == null && renote.replyId == null) {
					this.featuredService.updateGlobalNotesRanking(renote.id, 5);
					this.featuredService.updatePerUserNotesRanking(renote.userId, renote.id, 5);
				}
			}
		}
	}

	@bindThis
	private async createMentionedEvents(mentionedUsers: MinimumUser[], note: MiNote, nm: NotificationManager) {
		for (const u of mentionedUsers.filter(u => this.userEntityService.isLocalUser(u))) {
			const isThreadMuted = await this.noteThreadMutingsRepository.exist({
				where: {
					userId: u.id,
					threadId: note.threadId ?? note.id,
				},
			});

			if (isThreadMuted) {
				continue;
			}

			const detailPackedNote = await this.noteEntityService.pack(note, u, {
				detail: true,
			});

			this.globalEventService.publishMainStream(u.id, 'mention', detailPackedNote);

			const webhooks = (await this.webhookService.getActiveWebhooks()).filter(x => x.userId === u.id && x.on.includes('mention'));
			for (const webhook of webhooks) {
				this.queueService.webhookDeliver(webhook, 'mention', {
					note: detailPackedNote,
				});
			}

			// Create notification
			nm.push(u.id, 'mention');
		}
	}

	@bindThis
	private saveReply(reply: MiNote, note: MiNote) {
		this.notesRepository.increment({ id: reply.id }, 'repliesCount', 1);
	}

	@bindThis
	private async renderNoteOrRenoteActivity(data: Option, note: MiNote) {
		if (data.localOnly) return null;

		const content = data.renote && !this.isQuote(data)
			? this.apRendererService.renderAnnounce(data.renote.uri ? data.renote.uri : `${this.config.url}/notes/${data.renote.id}`, note)
			: this.apRendererService.renderCreate(await this.apRendererService.renderNote(note, false), note);

		return this.apRendererService.addContext(content);
	}

	@bindThis
	private index(note: MiNote) {
		if (note.text == null && note.cw == null) return;

		this.searchService.indexNote(note);
	}

	@bindThis
	private incNotesCountOfUser(user: { id: MiUser['id']; }) {
		this.usersRepository.createQueryBuilder().update()
			.set({
				updatedAt: new Date(),
				notesCount: () => '"notesCount" + 1',
			})
			.where('id = :id', { id: user.id })
			.execute();
	}

	@bindThis
	private async extractMentionedUsers(user: { host: MiUser['host']; }, tokens: mfm.MfmNode[]): Promise<MiUser[]> {
		if (tokens == null) return [];

		const mentions = extractMentions(tokens);
		let mentionedUsers = (await Promise.all(mentions.map(m =>
			this.remoteUserResolveService.resolveUser(m.username, m.host ?? user.host).catch(() => null),
		))).filter(x => x != null) as MiUser[];

		// Drop duplicate users
		mentionedUsers = mentionedUsers.filter((u, i, self) =>
			i === self.findIndex(u2 => u.id === u2.id),
		);

		return mentionedUsers;
	}

	@bindThis
	private async pushToTl(note: MiNote, user: { id: MiUser['id']; host: MiUser['host']; }) {
		const meta = await this.metaService.fetch();
		if (!meta.enableFanoutTimeline) return;

		const r = this.redisForTimelines.pipeline();

		if (note.channelId) {
			this.fanoutTimelineService.push(`channelTimeline:${note.channelId}`, note.id, this.config.perChannelMaxNoteCacheCount, r);

			this.fanoutTimelineService.push(`userTimelineWithChannel:${user.id}`, note.id, note.userHost == null ? meta.perLocalUserUserTimelineCacheMax : meta.perRemoteUserUserTimelineCacheMax, r);

			const channelFollowings = await this.channelFollowingsRepository.find({
				where: {
					followeeId: note.channelId,
				},
				select: ['followerId'],
			});

			for (const channelFollowing of channelFollowings) {
				this.fanoutTimelineService.push(`homeTimeline:${channelFollowing.followerId}`, note.id, meta.perUserHomeTimelineCacheMax, r);
				if (note.fileIds.length > 0) {
					this.fanoutTimelineService.push(`homeTimelineWithFiles:${channelFollowing.followerId}`, note.id, meta.perUserHomeTimelineCacheMax / 2, r);
				}
			}
		} else {
			// TODO: キャッシュ？
			// eslint-disable-next-line prefer-const
			let [followings, userListMemberships] = await Promise.all([
				this.followingsRepository.find({
					where: {
						followeeId: user.id,
						followerHost: IsNull(),
						isFollowerHibernated: false,
					},
					select: ['followerId', 'withReplies'],
				}),
				this.userListMembershipsRepository.find({
					where: {
						userId: user.id,
					},
					select: ['userListId', 'userListUserId', 'withReplies'],
				}),
			]);

			if (note.visibility === 'followers') {
				// TODO: 重そうだから何とかしたい Set 使う？
				userListMemberships = userListMemberships.filter(x => x.userListUserId === user.id || followings.some(f => f.followerId === x.userListUserId));
			}

			// TODO: あまりにも数が多いと redisPipeline.exec に失敗する(理由は不明)ため、3万件程度を目安に分割して実行するようにする
			for (const following of followings) {
				// 基本的にvisibleUserIdsには自身のidが含まれている前提であること
				if (note.visibility === 'specified' && !note.visibleUserIds.some(v => v === following.followerId)) continue;

				// 「自分自身への返信 or そのフォロワーへの返信」のどちらでもない場合
				if (isReply(note, following.followerId)) {
					if (!following.withReplies) continue;
				}

				this.fanoutTimelineService.push(`homeTimeline:${following.followerId}`, note.id, meta.perUserHomeTimelineCacheMax, r);
				if (note.fileIds.length > 0) {
					this.fanoutTimelineService.push(`homeTimelineWithFiles:${following.followerId}`, note.id, meta.perUserHomeTimelineCacheMax / 2, r);
				}
			}

			for (const userListMembership of userListMemberships) {
				// ダイレクトのとき、そのリストが対象外のユーザーの場合
				if (
					note.visibility === 'specified' &&
					!note.visibleUserIds.some(v => v === userListMembership.userListUserId)
				) continue;

				// 「自分自身への返信 or そのリストの作成者への返信」のどちらでもない場合
				if (isReply(note, userListMembership.userListUserId)) {
					if (!userListMembership.withReplies) continue;
				}

				this.fanoutTimelineService.push(`userListTimeline:${userListMembership.userListId}`, note.id, meta.perUserListTimelineCacheMax, r);
				if (note.fileIds.length > 0) {
					this.fanoutTimelineService.push(`userListTimelineWithFiles:${userListMembership.userListId}`, note.id, meta.perUserListTimelineCacheMax / 2, r);
				}
			}

			if (note.visibility !== 'specified' || !note.visibleUserIds.some(v => v === user.id)) { // 自分自身のHTL
				this.fanoutTimelineService.push(`homeTimeline:${user.id}`, note.id, meta.perUserHomeTimelineCacheMax, r);
				if (note.fileIds.length > 0) {
					this.fanoutTimelineService.push(`homeTimelineWithFiles:${user.id}`, note.id, meta.perUserHomeTimelineCacheMax / 2, r);
				}
			}

			// 自分自身以外への返信
			if (isReply(note)) {
				this.fanoutTimelineService.push(`userTimelineWithReplies:${user.id}`, note.id, note.userHost == null ? meta.perLocalUserUserTimelineCacheMax : meta.perRemoteUserUserTimelineCacheMax, r);

				if (note.visibility === 'public' && note.userHost == null) {
					this.fanoutTimelineService.push('localTimelineWithReplies', note.id, 300, r);
					if (note.replyUserHost == null) {
						this.fanoutTimelineService.push(`localTimelineWithReplyTo:${note.replyUserId}`, note.id, 300 / 10, r);
					}
				}
			} else {
				this.fanoutTimelineService.push(`userTimeline:${user.id}`, note.id, note.userHost == null ? meta.perLocalUserUserTimelineCacheMax : meta.perRemoteUserUserTimelineCacheMax, r);
				if (note.fileIds.length > 0) {
					this.fanoutTimelineService.push(`userTimelineWithFiles:${user.id}`, note.id, note.userHost == null ? meta.perLocalUserUserTimelineCacheMax / 2 : meta.perRemoteUserUserTimelineCacheMax / 2, r);
				}

				if (note.visibility === 'public' && note.userHost == null) {
					this.fanoutTimelineService.push('localTimeline', note.id, 1000, r);
					if (note.fileIds.length > 0) {
						this.fanoutTimelineService.push('localTimelineWithFiles', note.id, 500, r);
					}
				}
			}

			if (Math.random() < 0.1) {
				process.nextTick(() => {
					this.checkHibernation(followings);
				});
			}
		}

		r.exec();
	}

	@bindThis
	public async checkHibernation(followings: MiFollowing[]) {
		if (followings.length === 0) return;

		const shuffle = (array: MiFollowing[]) => {
			for (let i = array.length - 1; i > 0; i--) {
				const j = Math.floor(Math.random() * (i + 1));
				[array[i], array[j]] = [array[j], array[i]];
			}
			return array;
		};

		// ランダムに最大1000件サンプリング
		const samples = shuffle(followings).slice(0, Math.min(followings.length, 1000));

		const hibernatedUsers = await this.usersRepository.find({
			where: {
				id: In(samples.map(x => x.followerId)),
				lastActiveDate: LessThan(new Date(Date.now() - (1000 * 60 * 60 * 24 * 50))),
			},
			select: ['id'],
		});

		if (hibernatedUsers.length > 0) {
			this.usersRepository.update({
				id: In(hibernatedUsers.map(x => x.id)),
			}, {
				isHibernated: true,
			});

			this.followingsRepository.update({
				followerId: In(hibernatedUsers.map(x => x.id)),
			}, {
				isFollowerHibernated: true,
			});
		}
	}

	@bindThis
	public dispose(): void {
		this.#shutdownController.abort();
	}

	@bindThis
	public onApplicationShutdown(signal?: string | undefined): void {
		this.dispose();
	}
}<|MERGE_RESOLUTION|>--- conflicted
+++ resolved
@@ -293,11 +293,7 @@
 		}
 
 		// Check blocking
-<<<<<<< HEAD
 		if (data.renote && data.text == null && data.poll == null && (data.files == null || data.files.length === 0)) {
-=======
-		if (data.renote && !this.isQuote(data)) {
->>>>>>> 471c8ec0
 			if (data.renote.userHost === null) {
 				if (data.renote.userId !== user.id) {
 					const blocked = await this.userBlockingService.checkBlocked(data.renote.userId, user.id);
@@ -466,7 +462,7 @@
 		}
 
 		// Check blocking
-		if (this.isQuote(data)) {
+		if (data.renote && !this.isQuote(data)) {
 			if (data.renote.userHost === null) {
 				if (data.renote.userId !== user.id) {
 					const blocked = await this.userBlockingService.checkBlocked(data.renote.userId, user.id);

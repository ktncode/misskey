/*
 * SPDX-FileCopyrightText: syuilo and misskey-project
 * SPDX-License-Identifier: AGPL-3.0-only
 */

import { setImmediate } from 'node:timers/promises';
import * as mfm from '@transfem-org/sfm-js';
import { In, DataSource, IsNull, LessThan } from 'typeorm';
import * as Redis from 'ioredis';
import { Inject, Injectable, OnApplicationShutdown } from '@nestjs/common';
import RE2 from 're2';
import { extractMentions } from '@/misc/extract-mentions.js';
import { extractCustomEmojisFromMfm } from '@/misc/extract-custom-emojis-from-mfm.js';
import { extractHashtags } from '@/misc/extract-hashtags.js';
import type { IMentionedRemoteUsers } from '@/models/Note.js';
import { MiNote } from '@/models/Note.js';
import type { ChannelFollowingsRepository, ChannelsRepository, FollowingsRepository, InstancesRepository, MiFollowing, MutingsRepository, NotesRepository, NoteThreadMutingsRepository, UserListMembershipsRepository, UserProfilesRepository, UsersRepository } from '@/models/_.js';
import type { MiDriveFile } from '@/models/DriveFile.js';
import type { MiApp } from '@/models/App.js';
import { concat } from '@/misc/prelude/array.js';
import { IdService } from '@/core/IdService.js';
import type { MiUser, MiLocalUser, MiRemoteUser } from '@/models/User.js';
import type { IPoll } from '@/models/Poll.js';
import { MiPoll } from '@/models/Poll.js';
import { isDuplicateKeyValueError } from '@/misc/is-duplicate-key-value-error.js';
import { checkWordMute } from '@/misc/check-word-mute.js';
import type { MiChannel } from '@/models/Channel.js';
import { normalizeForSearch } from '@/misc/normalize-for-search.js';
import { MemorySingleCache } from '@/misc/cache.js';
import type { MiUserProfile } from '@/models/UserProfile.js';
import { RelayService } from '@/core/RelayService.js';
import { FederatedInstanceService } from '@/core/FederatedInstanceService.js';
import { DI } from '@/di-symbols.js';
import type { Config } from '@/config.js';
import NotesChart from '@/core/chart/charts/notes.js';
import PerUserNotesChart from '@/core/chart/charts/per-user-notes.js';
import InstanceChart from '@/core/chart/charts/instance.js';
import ActiveUsersChart from '@/core/chart/charts/active-users.js';
import { GlobalEventService } from '@/core/GlobalEventService.js';
import { NotificationService } from '@/core/NotificationService.js';
import { UserWebhookService } from '@/core/UserWebhookService.js';
import { HashtagService } from '@/core/HashtagService.js';
import { AntennaService } from '@/core/AntennaService.js';
import { QueueService } from '@/core/QueueService.js';
import { NoteEntityService } from '@/core/entities/NoteEntityService.js';
import { UserEntityService } from '@/core/entities/UserEntityService.js';
import { ApRendererService } from '@/core/activitypub/ApRendererService.js';
import { ApDeliverManagerService } from '@/core/activitypub/ApDeliverManagerService.js';
import { NoteReadService } from '@/core/NoteReadService.js';
import { RemoteUserResolveService } from '@/core/RemoteUserResolveService.js';
import { bindThis } from '@/decorators.js';
import { DB_MAX_NOTE_TEXT_LENGTH } from '@/const.js';
import { RoleService } from '@/core/RoleService.js';
import { MetaService } from '@/core/MetaService.js';
import { SearchService } from '@/core/SearchService.js';
import { FeaturedService } from '@/core/FeaturedService.js';
import { FanoutTimelineService } from '@/core/FanoutTimelineService.js';
import { UtilityService } from '@/core/UtilityService.js';
import { UserBlockingService } from '@/core/UserBlockingService.js';
import { CacheService } from '@/core/CacheService.js';
import { isReply } from '@/misc/is-reply.js';
import { trackPromise } from '@/misc/promise-tracker.js';
<<<<<<< HEAD
import { isUserRelated } from '@/misc/is-user-related.js';
import { isNotNull } from '@/misc/is-not-null.js';
=======
>>>>>>> e98f66db
import { IdentifiableError } from '@/misc/identifiable-error.js';

type NotificationType = 'reply' | 'renote' | 'quote' | 'mention';

class NotificationManager {
	private notifier: { id: MiUser['id']; };
	private note: MiNote;
	private queue: {
		target: MiLocalUser['id'];
		reason: NotificationType;
	}[];

	constructor(
		private mutingsRepository: MutingsRepository,
		private notificationService: NotificationService,
		notifier: { id: MiUser['id']; },
		note: MiNote,
	) {
		this.notifier = notifier;
		this.note = note;
		this.queue = [];
	}

	@bindThis
	public push(notifiee: MiLocalUser['id'], reason: NotificationType) {
		// 自分自身へは通知しない
		if (this.notifier.id === notifiee) return;

		const exist = this.queue.find(x => x.target === notifiee);

		if (exist) {
			// 「メンションされているかつ返信されている」場合は、メンションとしての通知ではなく返信としての通知にする
			if (reason !== 'mention') {
				exist.reason = reason;
			}
		} else {
			this.queue.push({
				reason: reason,
				target: notifiee,
			});
		}
	}

	@bindThis
	public async notify() {
		for (const x of this.queue) {
			if (x.reason === 'renote') {
				this.notificationService.createNotification(x.target, 'renote', {
					noteId: this.note.id,
					targetNoteId: this.note.renoteId!,
				}, this.notifier.id);
			} else {
				this.notificationService.createNotification(x.target, x.reason, {
					noteId: this.note.id,
				}, this.notifier.id);
			}
		}
	}
}

type MinimumUser = {
	id: MiUser['id'];
	host: MiUser['host'];
	username: MiUser['username'];
	uri: MiUser['uri'];
};

type Option = {
	createdAt?: Date | null;
	name?: string | null;
	text?: string | null;
	reply?: MiNote | null;
	renote?: MiNote | null;
	files?: MiDriveFile[] | null;
	poll?: IPoll | null;
	localOnly?: boolean | null;
	reactionAcceptance?: MiNote['reactionAcceptance'];
	cw?: string | null;
	visibility?: string;
	visibleUsers?: MinimumUser[] | null;
	channel?: MiChannel | null;
	apMentions?: MinimumUser[] | null;
	apHashtags?: string[] | null;
	apEmojis?: string[] | null;
	uri?: string | null;
	url?: string | null;
	app?: MiApp | null;
};

@Injectable()
export class NoteCreateService implements OnApplicationShutdown {
	#shutdownController = new AbortController();

	constructor(
		@Inject(DI.config)
		private config: Config,

		@Inject(DI.db)
		private db: DataSource,

		@Inject(DI.redisForTimelines)
		private redisForTimelines: Redis.Redis,

		@Inject(DI.usersRepository)
		private usersRepository: UsersRepository,

		@Inject(DI.notesRepository)
		private notesRepository: NotesRepository,

		@Inject(DI.mutingsRepository)
		private mutingsRepository: MutingsRepository,

		@Inject(DI.instancesRepository)
		private instancesRepository: InstancesRepository,

		@Inject(DI.userProfilesRepository)
		private userProfilesRepository: UserProfilesRepository,

		@Inject(DI.userListMembershipsRepository)
		private userListMembershipsRepository: UserListMembershipsRepository,

		@Inject(DI.channelsRepository)
		private channelsRepository: ChannelsRepository,

		@Inject(DI.noteThreadMutingsRepository)
		private noteThreadMutingsRepository: NoteThreadMutingsRepository,

		@Inject(DI.followingsRepository)
		private followingsRepository: FollowingsRepository,

		@Inject(DI.channelFollowingsRepository)
		private channelFollowingsRepository: ChannelFollowingsRepository,

		private userEntityService: UserEntityService,
		private noteEntityService: NoteEntityService,
		private idService: IdService,
		private globalEventService: GlobalEventService,
		private queueService: QueueService,
		private fanoutTimelineService: FanoutTimelineService,
		private noteReadService: NoteReadService,
		private notificationService: NotificationService,
		private relayService: RelayService,
		private federatedInstanceService: FederatedInstanceService,
		private hashtagService: HashtagService,
		private antennaService: AntennaService,
		private webhookService: UserWebhookService,
		private featuredService: FeaturedService,
		private remoteUserResolveService: RemoteUserResolveService,
		private apDeliverManagerService: ApDeliverManagerService,
		private apRendererService: ApRendererService,
		private roleService: RoleService,
		private metaService: MetaService,
		private searchService: SearchService,
		private notesChart: NotesChart,
		private perUserNotesChart: PerUserNotesChart,
		private activeUsersChart: ActiveUsersChart,
		private instanceChart: InstanceChart,
		private utilityService: UtilityService,
		private userBlockingService: UserBlockingService,
		private cacheService: CacheService,
	) { }

	@bindThis
	public async create(user: {
		id: MiUser['id'];
		username: MiUser['username'];
		host: MiUser['host'];
		isBot: MiUser['isBot'];
		noindex: MiUser['noindex'];
	}, data: Option, silent = false): Promise<MiNote> {
		// チャンネル外にリプライしたら対象のスコープに合わせる
		// (クライアントサイドでやっても良い処理だと思うけどとりあえずサーバーサイドで)
		if (data.reply && data.channel && data.reply.channelId !== data.channel.id) {
			if (data.reply.channelId) {
				data.channel = await this.channelsRepository.findOneBy({ id: data.reply.channelId });
			} else {
				data.channel = null;
			}
		}

		// チャンネル内にリプライしたら対象のスコープに合わせる
		// (クライアントサイドでやっても良い処理だと思うけどとりあえずサーバーサイドで)
		if (data.reply && (data.channel == null) && data.reply.channelId) {
			data.channel = await this.channelsRepository.findOneBy({ id: data.reply.channelId });
		}

		if (data.createdAt == null) data.createdAt = new Date();
		if (data.visibility == null) data.visibility = 'public';
		if (data.localOnly == null) data.localOnly = false;
		if (data.channel != null) data.visibility = 'public';
		if (data.channel != null) data.visibleUsers = [];
		if (data.channel != null) data.localOnly = true;

		const meta = await this.metaService.fetch();

		if (data.visibility === 'public' && data.channel == null) {
			const sensitiveWords = meta.sensitiveWords;
			if (this.utilityService.isKeyWordIncluded(data.cw ?? data.text ?? '', sensitiveWords)) {
				data.visibility = 'home';
			} else if ((await this.roleService.getUserPolicies(user.id)).canPublicNote === false) {
				data.visibility = 'home';
			}
		}

		const hasProhibitedWords = await this.checkProhibitedWordsContain({
			cw: data.cw,
			text: data.text,
			pollChoices: data.poll?.choices,
		}, meta.prohibitedWords);

		if (hasProhibitedWords) {
			throw new IdentifiableError('689ee33f-f97c-479a-ac49-1b9f8140af99', 'Note contains prohibited words');
		}

		const inSilencedInstance = this.utilityService.isSilencedHost(meta.silencedHosts, user.host);

		if (data.visibility === 'public' && inSilencedInstance && user.host !== null) {
			data.visibility = 'home';
		}

		if (this.isRenote(data)) {
			switch (data.renote.visibility) {
				case 'public':
					// public noteは無条件にrenote可能
					break;
				case 'home':
					// home noteはhome以下にrenote可能
					if (data.visibility === 'public') {
						data.visibility = 'home';
					}
					break;
				case 'followers':
					// 他人のfollowers noteはreject
					if (data.renote.userId !== user.id) {
						throw new Error('Renote target is not public or home');
					}

					// Renote対象がfollowersならfollowersにする
					data.visibility = 'followers';
					break;
				case 'specified':
					// specified / direct noteはreject
					throw new Error('Renote target is not public or home');
			}
		}

		// Check blocking
		if (this.isRenote(data) && !this.isQuote(data)) {
			if (data.renote.userHost === null) {
				if (data.renote.userId !== user.id) {
					const blocked = await this.userBlockingService.checkBlocked(data.renote.userId, user.id);
					if (blocked) {
						throw new Error('blocked');
					}
				}
			}
		}

		// 返信対象がpublicではないならhomeにする
		if (data.reply && data.reply.visibility !== 'public' && data.visibility === 'public') {
			data.visibility = 'home';
		}

		// ローカルのみをRenoteしたらローカルのみにする
		if (data.renote && data.renote.localOnly && data.channel == null) {
			data.localOnly = true;
		}

		// ローカルのみにリプライしたらローカルのみにする
		if (data.reply && data.reply.localOnly && data.channel == null) {
			data.localOnly = true;
		}

		if (data.text) {
			if (data.text.length > DB_MAX_NOTE_TEXT_LENGTH) {
				data.text = data.text.slice(0, DB_MAX_NOTE_TEXT_LENGTH);
			}
			data.text = data.text.trim();
			if (data.text === '') {
				data.text = null;
			}
		} else {
			data.text = null;
		}

		let tags = data.apHashtags;
		let emojis = data.apEmojis;
		let mentionedUsers = data.apMentions;

		// Parse MFM if needed
		if (!tags || !emojis || !mentionedUsers) {
			const tokens = (data.text ? mfm.parse(data.text)! : []);
			const cwTokens = data.cw ? mfm.parse(data.cw)! : [];
			const choiceTokens = data.poll && data.poll.choices
				? concat(data.poll.choices.map(choice => mfm.parse(choice)!))
				: [];

			const combinedTokens = tokens.concat(cwTokens).concat(choiceTokens);

			tags = data.apHashtags ?? extractHashtags(combinedTokens);

			emojis = data.apEmojis ?? extractCustomEmojisFromMfm(combinedTokens);

			mentionedUsers = data.apMentions ?? await this.extractMentionedUsers(user, combinedTokens);
		}

		// if the host is media-silenced, custom emojis are not allowed
		if (this.utilityService.isMediaSilencedHost(meta.mediaSilencedHosts, user.host)) emojis = [];

		tags = tags.filter(tag => Array.from(tag).length <= 128).splice(0, 32);

		if (data.reply && (user.id !== data.reply.userId) && !mentionedUsers.some(u => u.id === data.reply!.userId)) {
			mentionedUsers.push(await this.usersRepository.findOneByOrFail({ id: data.reply!.userId }));
		}

		if (data.visibility === 'specified') {
			if (data.visibleUsers == null) throw new Error('invalid param');

			for (const u of data.visibleUsers) {
				if (!mentionedUsers.some(x => x.id === u.id)) {
					mentionedUsers.push(u);
				}
			}

			if (data.reply && !data.visibleUsers.some(x => x.id === data.reply!.userId)) {
				data.visibleUsers.push(await this.usersRepository.findOneByOrFail({ id: data.reply!.userId }));
			}
		}

		if (user.host && !data.cw) {
			await this.federatedInstanceService.fetch(user.host).then(async i => {
				if (i.isNSFW) {
					data.cw = 'Instance is marked as NSFW';
				}
			});
		}

		if (mentionedUsers.length > 0 && mentionedUsers.length > (await this.roleService.getUserPolicies(user.id)).mentionLimit) {
			throw new IdentifiableError('9f466dab-c856-48cd-9e65-ff90ff750580', 'Note contains too many mentions');
		}

		const note = await this.insertNote(user, data, tags, emojis, mentionedUsers);

		setImmediate('post created', { signal: this.#shutdownController.signal }).then(
			() => this.postNoteCreated(note, user, data, silent, tags!, mentionedUsers!),
			() => { /* aborted, ignore this */ },
		);

		return note;
	}

	@bindThis
	public async import(user: {
		id: MiUser['id'];
		username: MiUser['username'];
		host: MiUser['host'];
		isBot: MiUser['isBot'];
		noindex: MiUser['noindex'];
	}, data: Option, silent = false): Promise<MiNote> {
		// チャンネル外にリプライしたら対象のスコープに合わせる
		// (クライアントサイドでやっても良い処理だと思うけどとりあえずサーバーサイドで)
		if (data.reply && data.channel && data.reply.channelId !== data.channel.id) {
			if (data.reply.channelId) {
				data.channel = await this.channelsRepository.findOneBy({ id: data.reply.channelId });
			} else {
				data.channel = null;
			}
		}

		// チャンネル内にリプライしたら対象のスコープに合わせる
		// (クライアントサイドでやっても良い処理だと思うけどとりあえずサーバーサイドで)
		if (data.reply && (data.channel == null) && data.reply.channelId) {
			data.channel = await this.channelsRepository.findOneBy({ id: data.reply.channelId });
		}

		if (data.createdAt == null) data.createdAt = new Date();
		if (data.visibility == null) data.visibility = 'public';
		if (data.localOnly == null) data.localOnly = false;
		if (data.channel != null) data.visibility = 'public';
		if (data.channel != null) data.visibleUsers = [];
		if (data.channel != null) data.localOnly = true;

		const meta = await this.metaService.fetch();

		if (data.visibility === 'public' && data.channel == null) {
			const sensitiveWords = meta.sensitiveWords;
			if (this.utilityService.isKeyWordIncluded(data.cw ?? data.text ?? '', sensitiveWords)) {
				data.visibility = 'home';
			} else if ((await this.roleService.getUserPolicies(user.id)).canPublicNote === false) {
				data.visibility = 'home';
			}
		}

		const hasProhibitedWords = await this.checkProhibitedWordsContain({
			cw: data.cw,
			text: data.text,
			pollChoices: data.poll?.choices,
		}, meta.prohibitedWords);

		if (hasProhibitedWords) {
			throw new IdentifiableError('689ee33f-f97c-479a-ac49-1b9f8140af99', 'Note contains prohibited words');
		}

		const inSilencedInstance = this.utilityService.isSilencedHost(meta.silencedHosts, user.host);

		if (data.visibility === 'public' && inSilencedInstance && user.host !== null) {
			data.visibility = 'home';
		}

		if (data.renote) {
			switch (data.renote.visibility) {
				case 'public':
					// public noteは無条件にrenote可能
					break;
				case 'home':
					// home noteはhome以下にrenote可能
					if (data.visibility === 'public') {
						data.visibility = 'home';
					}
					break;
				case 'followers':
					// 他人のfollowers noteはreject
					if (data.renote.userId !== user.id) {
						throw new Error('Renote target is not public or home');
					}

					// Renote対象がfollowersならfollowersにする
					data.visibility = 'followers';
					break;
				case 'specified':
					// specified / direct noteはreject
					throw new Error('Renote target is not public or home');
			}
		}

		// Check blocking
		if (this.isRenote(data) && !this.isQuote(data)) {
			if (data.renote.userHost === null) {
				if (data.renote.userId !== user.id) {
					const blocked = await this.userBlockingService.checkBlocked(data.renote.userId, user.id);
					if (blocked) {
						throw new Error('blocked');
					}
				}
			}
		}

		// 返信対象がpublicではないならhomeにする
		if (data.reply && data.reply.visibility !== 'public' && data.visibility === 'public') {
			data.visibility = 'home';
		}

		// ローカルのみをRenoteしたらローカルのみにする
		if (data.renote && data.renote.localOnly && data.channel == null) {
			data.localOnly = true;
		}

		// ローカルのみにリプライしたらローカルのみにする
		if (data.reply && data.reply.localOnly && data.channel == null) {
			data.localOnly = true;
		}

		if (data.text) {
			if (data.text.length > DB_MAX_NOTE_TEXT_LENGTH) {
				data.text = data.text.slice(0, DB_MAX_NOTE_TEXT_LENGTH);
			}
			data.text = data.text.trim();
			if (data.text === '') {
				data.text = null;
			}
		} else {
			data.text = null;
		}

		let tags = data.apHashtags;
		let emojis = data.apEmojis;
		let mentionedUsers = data.apMentions;

		// Parse MFM if needed
		if (!tags || !emojis || !mentionedUsers) {
			const tokens = (data.text ? mfm.parse(data.text)! : []);
			const cwTokens = data.cw ? mfm.parse(data.cw)! : [];
			const choiceTokens = data.poll && data.poll.choices
				? concat(data.poll.choices.map(choice => mfm.parse(choice)!))
				: [];

			const combinedTokens = tokens.concat(cwTokens).concat(choiceTokens);

			tags = data.apHashtags ?? extractHashtags(combinedTokens);

			emojis = data.apEmojis ?? extractCustomEmojisFromMfm(combinedTokens);

			mentionedUsers = data.apMentions ?? await this.extractMentionedUsers(user, combinedTokens);
		}

		tags = tags.filter(tag => Array.from(tag).length <= 128).splice(0, 32);

		if (data.reply && (user.id !== data.reply.userId) && !mentionedUsers.some(u => u.id === data.reply!.userId)) {
			mentionedUsers.push(await this.usersRepository.findOneByOrFail({ id: data.reply!.userId }));
		}

		if (data.visibility === 'specified') {
			if (data.visibleUsers == null) throw new Error('invalid param');

			for (const u of data.visibleUsers) {
				if (!mentionedUsers.some(x => x.id === u.id)) {
					mentionedUsers.push(u);
				}
			}

			if (data.reply && !data.visibleUsers.some(x => x.id === data.reply!.userId)) {
				data.visibleUsers.push(await this.usersRepository.findOneByOrFail({ id: data.reply!.userId }));
			}
		}

		if (mentionedUsers.length > 0 && mentionedUsers.length > (await this.roleService.getUserPolicies(user.id)).mentionLimit) {
			throw new IdentifiableError('9f466dab-c856-48cd-9e65-ff90ff750580', 'Note contains too many mentions');
		}

		const note = await this.insertNote(user, data, tags, emojis, mentionedUsers);

		setImmediate('post created', { signal: this.#shutdownController.signal }).then(
			() => this.postNoteImported(note, user, data, silent, tags!, mentionedUsers!),
			() => { /* aborted, ignore this */ },
		);

		return note;
	}

	@bindThis
	private async insertNote(user: { id: MiUser['id']; host: MiUser['host']; }, data: Option, tags: string[], emojis: string[], mentionedUsers: MinimumUser[]) {
		const insert = new MiNote({
			id: this.idService.gen(data.createdAt?.getTime()),
			fileIds: data.files ? data.files.map(file => file.id) : [],
			replyId: data.reply ? data.reply.id : null,
			renoteId: data.renote ? data.renote.id : null,
			channelId: data.channel ? data.channel.id : null,
			threadId: data.reply
				? data.reply.threadId
					? data.reply.threadId
					: data.reply.id
				: null,
			name: data.name,
			text: data.text,
			hasPoll: data.poll != null,
			cw: data.cw ?? null,
			tags: tags.map(tag => normalizeForSearch(tag)),
			emojis,
			userId: user.id,
			localOnly: data.localOnly!,
			reactionAcceptance: data.reactionAcceptance,
			visibility: data.visibility as any,
			visibleUserIds: data.visibility === 'specified'
				? data.visibleUsers
					? data.visibleUsers.map(u => u.id)
					: []
				: [],

			attachedFileTypes: data.files ? data.files.map(file => file.type) : [],

			// 以下非正規化データ
			replyUserId: data.reply ? data.reply.userId : null,
			replyUserHost: data.reply ? data.reply.userHost : null,
			renoteUserId: data.renote ? data.renote.userId : null,
			renoteUserHost: data.renote ? data.renote.userHost : null,
			userHost: user.host,
		});

		// should really not happen, but better safe than sorry
		if (data.reply?.id === insert.id) {
			throw new Error("A note can't reply to itself");
		}
		if (data.renote?.id === insert.id) {
			throw new Error("A note can't renote itself");
		}

		if (data.uri != null) insert.uri = data.uri;
		if (data.url != null) insert.url = data.url;

		// Append mentions data
		if (mentionedUsers.length > 0) {
			insert.mentions = mentionedUsers.map(u => u.id);
			const profiles = await this.userProfilesRepository.findBy({ userId: In(insert.mentions) });
			insert.mentionedRemoteUsers = JSON.stringify(mentionedUsers.filter(u => this.userEntityService.isRemoteUser(u)).map(u => {
				const profile = profiles.find(p => p.userId === u.id);
				const url = profile != null ? profile.url : null;
				return {
					uri: u.uri,
					url: url ?? undefined,
					username: u.username,
					host: u.host,
				} as IMentionedRemoteUsers[0];
			}));
		}

		// 投稿を作成
		try {
			if (insert.hasPoll) {
				// Start transaction
				await this.db.transaction(async transactionalEntityManager => {
					await transactionalEntityManager.insert(MiNote, insert);

					const poll = new MiPoll({
						noteId: insert.id,
						choices: data.poll!.choices,
						expiresAt: data.poll!.expiresAt,
						multiple: data.poll!.multiple,
						votes: new Array(data.poll!.choices.length).fill(0),
						noteVisibility: insert.visibility,
						userId: user.id,
						userHost: user.host,
						channelId: insert.channelId,
					});

					await transactionalEntityManager.insert(MiPoll, poll);
				});
			} else {
				await this.notesRepository.insert(insert);
			}

			return insert;
		} catch (e) {
			// duplicate key error
			if (isDuplicateKeyValueError(e)) {
				const err = new Error('Duplicated note');
				err.name = 'duplicated';
				throw err;
			}

			console.error(e);

			throw e;
		}
	}

	@bindThis
	private async postNoteCreated(note: MiNote, user: {
		id: MiUser['id'];
		username: MiUser['username'];
		host: MiUser['host'];
		isBot: MiUser['isBot'];
		noindex: MiUser['noindex'];
	}, data: Option, silent: boolean, tags: string[], mentionedUsers: MinimumUser[]) {
		const meta = await this.metaService.fetch();

		this.notesChart.update(note, true);
		if (meta.enableChartsForRemoteUser || (user.host == null)) {
			this.perUserNotesChart.update(user, note, true);
		}

		// Register host
		if (this.userEntityService.isRemoteUser(user)) {
			this.federatedInstanceService.fetch(user.host).then(async i => {
				if (note.renote && note.text) {
					this.instancesRepository.increment({ id: i.id }, 'notesCount', 1);
				} else if (!note.renote) {
					this.instancesRepository.increment({ id: i.id }, 'notesCount', 1);
				}
				if ((await this.metaService.fetch()).enableChartsForFederatedInstances) {
					this.instanceChart.updateNote(i.host, note, true);
				}
			});
		}

		// ハッシュタグ更新
		if (data.visibility === 'public' || data.visibility === 'home') {
			if (user.isBot && meta.enableBotTrending) {
				this.hashtagService.updateHashtags(user, tags);
			} else if (!user.isBot) {
				this.hashtagService.updateHashtags(user, tags);
			}
		}

		if (data.renote && data.text) {
			// Increment notes count (user)
			this.incNotesCountOfUser(user);
		} else if (!data.renote) {
			// Increment notes count (user)
			this.incNotesCountOfUser(user);
		}

		this.pushToTl(note, user);

		this.antennaService.addNoteToAntennas(note, user);

		if (data.reply) {
			this.saveReply(data.reply, note);
		}

		if (data.reply == null) {
			// TODO: キャッシュ
			this.followingsRepository.findBy({
				followeeId: user.id,
				notify: 'normal',
			}).then(followings => {
				if (note.visibility !== 'specified') {
					for (const following of followings) {
						// TODO: ワードミュート考慮
						this.notificationService.createNotification(following.followerId, 'note', {
							noteId: note.id,
						}, user.id);
					}
				}
			});
		}

		if (data.renote && data.text == null && data.renote.userId !== user.id && !user.isBot) {
			this.incRenoteCount(data.renote);
		}

		if (data.poll && data.poll.expiresAt) {
			const delay = data.poll.expiresAt.getTime() - Date.now();
			this.queueService.endedPollNotificationQueue.add(note.id, {
				noteId: note.id,
			}, {
				delay,
				removeOnComplete: true,
			});
		}

		if (!silent) {
			if (this.userEntityService.isLocalUser(user)) this.activeUsersChart.write(user);

			// 未読通知を作成
			if (data.visibility === 'specified') {
				if (data.visibleUsers == null) throw new Error('invalid param');

				for (const u of data.visibleUsers) {
					// ローカルユーザーのみ
					if (!this.userEntityService.isLocalUser(u)) continue;

					this.noteReadService.insertNoteUnread(u.id, note, {
						isSpecified: true,
						isMentioned: false,
					});
				}
			} else {
				for (const u of mentionedUsers) {
					// ローカルユーザーのみ
					if (!this.userEntityService.isLocalUser(u)) continue;

					this.noteReadService.insertNoteUnread(u.id, note, {
						isSpecified: false,
						isMentioned: true,
					});
				}
			}

			// Pack the note
			const noteObj = await this.noteEntityService.pack(note, null, { skipHide: true, withReactionAndUserPairCache: true });

			this.globalEventService.publishNotesStream(noteObj);

			this.roleService.addNoteToRoleTimeline(noteObj);

			this.webhookService.getActiveWebhooks().then(webhooks => {
				webhooks = webhooks.filter(x => x.userId === user.id && x.on.includes('note'));
				for (const webhook of webhooks) {
					this.queueService.userWebhookDeliver(webhook, 'note', {
						note: noteObj,
					});
				}
			});

			const nm = new NotificationManager(this.mutingsRepository, this.notificationService, user, note);

			await this.createMentionedEvents(mentionedUsers, note, nm);

			// If has in reply to note
			if (data.reply) {
				this.globalEventService.publishNoteStream(data.reply.id, 'replied', {
					id: note.id,
				});
				// 通知
				if (data.reply.userHost === null) {
					const isThreadMuted = await this.noteThreadMutingsRepository.exists({
						where: {
							userId: data.reply.userId,
							threadId: data.reply.threadId ?? data.reply.id,
						},
					});

					const [
						userIdsWhoMeMuting,
					] = data.reply.userId ? await Promise.all([
						this.cacheService.userMutingsCache.fetch(data.reply.userId),
					]) : [new Set<string>()];

					const muted = isUserRelated(note, userIdsWhoMeMuting);

					if (!isThreadMuted && !muted) {
						nm.push(data.reply.userId, 'reply');
						this.globalEventService.publishMainStream(data.reply.userId, 'reply', noteObj);

						const webhooks = (await this.webhookService.getActiveWebhooks()).filter(x => x.userId === data.reply!.userId && x.on.includes('reply'));
						for (const webhook of webhooks) {
							this.queueService.userWebhookDeliver(webhook, 'reply', {
								note: noteObj,
							});
						}
					}
				}
			}

			// If it is renote
			if (this.isRenote(data)) {
				const type = this.isQuote(data) ? 'quote' : 'renote';

				// Notify
				if (data.renote.userHost === null) {
					const isThreadMuted = await this.noteThreadMutingsRepository.exists({
						where: {
							userId: data.renote.userId,
							threadId: data.renote.threadId ?? data.renote.id,
						},
					});

					const [
						userIdsWhoMeMuting,
					] = data.renote.userId ? await Promise.all([
						this.cacheService.userMutingsCache.fetch(data.renote.userId),
					]) : [new Set<string>()];

					const muted = isUserRelated(note, userIdsWhoMeMuting);

					if (!isThreadMuted && !muted) {
						nm.push(data.renote.userId, type);
					}
				}

				// Publish event
				if ((user.id !== data.renote.userId) && data.renote.userHost === null) {
					this.globalEventService.publishMainStream(data.renote.userId, 'renote', noteObj);

					const webhooks = (await this.webhookService.getActiveWebhooks()).filter(x => x.userId === data.renote!.userId && x.on.includes('renote'));
					for (const webhook of webhooks) {
						this.queueService.userWebhookDeliver(webhook, 'renote', {
							note: noteObj,
						});
					}
				}
			}

			nm.notify();

			//#region AP deliver
			if (this.userEntityService.isLocalUser(user)) {
				(async () => {
					const noteActivity = await this.renderNoteOrRenoteActivity(data, note);
					const dm = this.apDeliverManagerService.createDeliverManager(user, noteActivity);

					// メンションされたリモートユーザーに配送
					for (const u of mentionedUsers.filter(u => this.userEntityService.isRemoteUser(u))) {
						dm.addDirectRecipe(u as MiRemoteUser);
					}

					// 投稿がリプライかつ投稿者がローカルユーザーかつリプライ先の投稿の投稿者がリモートユーザーなら配送
					if (data.reply && data.reply.userHost !== null) {
						const u = await this.usersRepository.findOneBy({ id: data.reply.userId });
						if (u && this.userEntityService.isRemoteUser(u)) dm.addDirectRecipe(u);
					}

					// 投稿がRenoteかつ投稿者がローカルユーザーかつRenote元の投稿の投稿者がリモートユーザーなら配送
					if (data.renote && data.renote.userHost !== null) {
						const u = await this.usersRepository.findOneBy({ id: data.renote.userId });
						if (u && this.userEntityService.isRemoteUser(u)) dm.addDirectRecipe(u);
					}

					// フォロワーに配送
					if (['public', 'home', 'followers'].includes(note.visibility)) {
						dm.addFollowersRecipe();
					}

					if (['public'].includes(note.visibility)) {
						this.relayService.deliverToRelays(user, noteActivity);
					}

					trackPromise(dm.execute());
				})();
			}
			//#endregion
		}

		if (data.channel) {
			this.channelsRepository.increment({ id: data.channel.id }, 'notesCount', 1);
			this.channelsRepository.update(data.channel.id, {
				lastNotedAt: new Date(),
			});

			this.notesRepository.countBy({
				userId: user.id,
				channelId: data.channel.id,
			}).then(count => {
				// この処理が行われるのはノート作成後なので、ノートが一つしかなかったら最初の投稿だと判断できる
				// TODO: とはいえノートを削除して何回も投稿すればその分だけインクリメントされる雑さもあるのでどうにかしたい
				if (count === 1) {
					this.channelsRepository.increment({ id: data.channel!.id }, 'usersCount', 1);
				}
			});
		}

		// Register to search database
		if (!user.noindex) this.index(note);
	}

	@bindThis
	private async postNoteImported(note: MiNote, user: {
		id: MiUser['id'];
		username: MiUser['username'];
		host: MiUser['host'];
		isBot: MiUser['isBot'];
		noindex: MiUser['noindex'];
	}, data: Option, silent: boolean, tags: string[], mentionedUsers: MinimumUser[]) {
		const meta = await this.metaService.fetch();

		this.notesChart.update(note, true);
		if (meta.enableChartsForRemoteUser || (user.host == null)) {
			this.perUserNotesChart.update(user, note, true);
		}

		// Register host
		if (this.userEntityService.isRemoteUser(user)) {
			this.federatedInstanceService.fetch(user.host).then(async i => {
				if (note.renote && note.text) {
					this.instancesRepository.increment({ id: i.id }, 'notesCount', 1);
				} else if (!note.renote) {
					this.instancesRepository.increment({ id: i.id }, 'notesCount', 1);
				}
				if ((await this.metaService.fetch()).enableChartsForFederatedInstances) {
					this.instanceChart.updateNote(i.host, note, true);
				}
			});
		}

		if (data.renote && data.text) {
			// Increment notes count (user)
			this.incNotesCountOfUser(user);
		} else if (!data.renote) {
			// Increment notes count (user)
			this.incNotesCountOfUser(user);
		}

		this.pushToTl(note, user);

		this.antennaService.addNoteToAntennas(note, user);

		if (data.reply) {
			this.saveReply(data.reply, note);
		}

		if (data.reply == null) {
			// TODO: キャッシュ
			this.followingsRepository.findBy({
				followeeId: user.id,
				notify: 'normal',
			}).then(followings => {
				for (const following of followings) {
					// TODO: ワードミュート考慮
					this.notificationService.createNotification(following.followerId, 'note', {
						noteId: note.id,
					}, user.id);
				}
			});
		}

		if (data.renote && data.text == null && data.renote.userId !== user.id && !user.isBot) {
			this.incRenoteCount(data.renote);
		}

		if (data.poll && data.poll.expiresAt) {
			const delay = data.poll.expiresAt.getTime() - Date.now();
			this.queueService.endedPollNotificationQueue.add(note.id, {
				noteId: note.id,
			}, {
				delay,
				removeOnComplete: true,
			});
		}

		// Pack the note
		const noteObj = await this.noteEntityService.pack(note, null, { skipHide: true, withReactionAndUserPairCache: true });

		if (data.channel) {
			this.channelsRepository.increment({ id: data.channel.id }, 'notesCount', 1);
			this.channelsRepository.update(data.channel.id, {
				lastNotedAt: new Date(),
			});

			this.notesRepository.countBy({
				userId: user.id,
				channelId: data.channel.id,
			}).then(count => {
				// この処理が行われるのはノート作成後なので、ノートが一つしかなかったら最初の投稿だと判断できる
				// TODO: とはいえノートを削除して何回も投稿すればその分だけインクリメントされる雑さもあるのでどうにかしたい
				if (count === 1) {
					this.channelsRepository.increment({ id: data.channel!.id }, 'usersCount', 1);
				}
			});
		}

		// Register to search database
		if (!user.noindex) this.index(note);
	}

	@bindThis
	private isRenote(note: Option): note is Option & { renote: MiNote } {
		return note.renote != null;
	}

	@bindThis
	private isQuote(note: Option & { renote: MiNote }): note is Option & { renote: MiNote } & (
		{ text: string } | { cw: string } | { reply: MiNote } | { poll: IPoll } | { files: MiDriveFile[] }
	) {
		// NOTE: SYNC WITH misc/is-quote.ts
		return note.text != null ||
			note.reply != null ||
			note.cw != null ||
			note.poll != null ||
			(note.files != null && note.files.length > 0);
	}

	@bindThis
	private incRenoteCount(renote: MiNote) {
		this.notesRepository.createQueryBuilder().update()
			.set({
				renoteCount: () => '"renoteCount" + 1',
			})
			.where('id = :id', { id: renote.id })
			.execute();

		// 30%の確率、3日以内に投稿されたノートの場合ハイライト用ランキング更新
		if (Math.random() < 0.3 && (Date.now() - this.idService.parse(renote.id).date.getTime()) < 1000 * 60 * 60 * 24 * 3) {
			if (renote.channelId != null) {
				if (renote.replyId == null) {
					this.featuredService.updateInChannelNotesRanking(renote.channelId, renote.id, 5);
				}
			} else {
				if (renote.visibility === 'public' && renote.userHost == null && renote.replyId == null) {
					this.featuredService.updateGlobalNotesRanking(renote.id, 5);
					this.featuredService.updatePerUserNotesRanking(renote.userId, renote.id, 5);
				}
			}
		}
	}

	@bindThis
	private async createMentionedEvents(mentionedUsers: MinimumUser[], note: MiNote, nm: NotificationManager) {
		for (const u of mentionedUsers.filter(u => this.userEntityService.isLocalUser(u))) {
			const isThreadMuted = await this.noteThreadMutingsRepository.exists({
				where: {
					userId: u.id,
					threadId: note.threadId ?? note.id,
				},
			});

			const [
				userIdsWhoMeMuting,
			] = u.id ? await Promise.all([
				this.cacheService.userMutingsCache.fetch(u.id),
			]) : [new Set<string>()];

			const muted = isUserRelated(note, userIdsWhoMeMuting);

			if (isThreadMuted || muted) {
				continue;
			}

			const detailPackedNote = await this.noteEntityService.pack(note, u, {
				detail: true,
			});

			this.globalEventService.publishMainStream(u.id, 'mention', detailPackedNote);

			const webhooks = (await this.webhookService.getActiveWebhooks()).filter(x => x.userId === u.id && x.on.includes('mention'));
			for (const webhook of webhooks) {
				this.queueService.userWebhookDeliver(webhook, 'mention', {
					note: detailPackedNote,
				});
			}

			// Create notification
			nm.push(u.id, 'mention');
		}
	}

	@bindThis
	private saveReply(reply: MiNote, note: MiNote) {
		this.notesRepository.increment({ id: reply.id }, 'repliesCount', 1);
	}

	@bindThis
	private async renderNoteOrRenoteActivity(data: Option, note: MiNote) {
		if (data.localOnly) return null;

		const content = this.isRenote(data) && !this.isQuote(data)
			? this.apRendererService.renderAnnounce(data.renote.uri ? data.renote.uri : `${this.config.url}/notes/${data.renote.id}`, note)
			: this.apRendererService.renderCreate(await this.apRendererService.renderNote(note, false), note);

		return this.apRendererService.addContext(content);
	}

	@bindThis
	private index(note: MiNote) {
		if (note.text == null && note.cw == null) return;

		this.searchService.indexNote(note);
	}

	@bindThis
	private incNotesCountOfUser(user: { id: MiUser['id']; }) {
		this.usersRepository.createQueryBuilder().update()
			.set({
				updatedAt: new Date(),
				notesCount: () => '"notesCount" + 1',
			})
			.where('id = :id', { id: user.id })
			.execute();
	}

	@bindThis
	private async extractMentionedUsers(user: { host: MiUser['host']; }, tokens: mfm.MfmNode[]): Promise<MiUser[]> {
		if (tokens == null) return [];

		const mentions = extractMentions(tokens);
		let mentionedUsers = (await Promise.all(mentions.map(m =>
			this.remoteUserResolveService.resolveUser(m.username, m.host ?? user.host).catch(() => null),
		))).filter(x => x != null);

		// Drop duplicate users
		mentionedUsers = mentionedUsers.filter((u, i, self) =>
			i === self.findIndex(u2 => u.id === u2.id),
		);

		return mentionedUsers;
	}

	@bindThis
	private async pushToTl(note: MiNote, user: { id: MiUser['id']; host: MiUser['host']; }) {
		const meta = await this.metaService.fetch();
		if (!meta.enableFanoutTimeline) return;

		const r = this.redisForTimelines.pipeline();

		if (note.channelId) {
			this.fanoutTimelineService.push(`channelTimeline:${note.channelId}`, note.id, this.config.perChannelMaxNoteCacheCount, r);

			this.fanoutTimelineService.push(`userTimelineWithChannel:${user.id}`, note.id, note.userHost == null ? meta.perLocalUserUserTimelineCacheMax : meta.perRemoteUserUserTimelineCacheMax, r);

			const channelFollowings = await this.channelFollowingsRepository.find({
				where: {
					followeeId: note.channelId,
				},
				select: ['followerId'],
			});

			for (const channelFollowing of channelFollowings) {
				this.fanoutTimelineService.push(`homeTimeline:${channelFollowing.followerId}`, note.id, meta.perUserHomeTimelineCacheMax, r);
				if (note.fileIds.length > 0) {
					this.fanoutTimelineService.push(`homeTimelineWithFiles:${channelFollowing.followerId}`, note.id, meta.perUserHomeTimelineCacheMax / 2, r);
				}
			}
		} else {
			// TODO: キャッシュ？
			// eslint-disable-next-line prefer-const
			let [followings, userListMemberships] = await Promise.all([
				this.followingsRepository.find({
					where: {
						followeeId: user.id,
						followerHost: IsNull(),
						isFollowerHibernated: false,
					},
					select: ['followerId', 'withReplies'],
				}),
				this.userListMembershipsRepository.find({
					where: {
						userId: user.id,
					},
					select: ['userListId', 'userListUserId', 'withReplies'],
				}),
			]);

			if (note.visibility === 'followers') {
				// TODO: 重そうだから何とかしたい Set 使う？
				userListMemberships = userListMemberships.filter(x => x.userListUserId === user.id || followings.some(f => f.followerId === x.userListUserId));
			}

			// TODO: あまりにも数が多いと redisPipeline.exec に失敗する(理由は不明)ため、3万件程度を目安に分割して実行するようにする
			for (const following of followings) {
				// 基本的にvisibleUserIdsには自身のidが含まれている前提であること
				if (note.visibility === 'specified' && !note.visibleUserIds.some(v => v === following.followerId)) continue;

				// 「自分自身への返信 or そのフォロワーへの返信」のどちらでもない場合
				if (isReply(note, following.followerId)) {
					if (!following.withReplies) continue;
				}

				this.fanoutTimelineService.push(`homeTimeline:${following.followerId}`, note.id, meta.perUserHomeTimelineCacheMax, r);
				if (note.fileIds.length > 0) {
					this.fanoutTimelineService.push(`homeTimelineWithFiles:${following.followerId}`, note.id, meta.perUserHomeTimelineCacheMax / 2, r);
				}
			}

			for (const userListMembership of userListMemberships) {
				// ダイレクトのとき、そのリストが対象外のユーザーの場合
				if (
					note.visibility === 'specified' &&
					note.userId !== userListMembership.userListUserId &&
					!note.visibleUserIds.some(v => v === userListMembership.userListUserId)
				) continue;

				// 「自分自身への返信 or そのリストの作成者への返信」のどちらでもない場合
				if (isReply(note, userListMembership.userListUserId)) {
					if (!userListMembership.withReplies) continue;
				}

				this.fanoutTimelineService.push(`userListTimeline:${userListMembership.userListId}`, note.id, meta.perUserListTimelineCacheMax, r);
				if (note.fileIds.length > 0) {
					this.fanoutTimelineService.push(`userListTimelineWithFiles:${userListMembership.userListId}`, note.id, meta.perUserListTimelineCacheMax / 2, r);
				}
			}

			// 自分自身のHTL
			if (note.userHost == null) {
				if (note.visibility !== 'specified' || !note.visibleUserIds.some(v => v === user.id)) {
					this.fanoutTimelineService.push(`homeTimeline:${user.id}`, note.id, meta.perUserHomeTimelineCacheMax, r);
					if (note.fileIds.length > 0) {
						this.fanoutTimelineService.push(`homeTimelineWithFiles:${user.id}`, note.id, meta.perUserHomeTimelineCacheMax / 2, r);
					}
				}
			}

			// 自分自身以外への返信
			if (isReply(note)) {
				this.fanoutTimelineService.push(`userTimelineWithReplies:${user.id}`, note.id, note.userHost == null ? meta.perLocalUserUserTimelineCacheMax : meta.perRemoteUserUserTimelineCacheMax, r);

				if (note.visibility === 'public' && note.userHost == null) {
					this.fanoutTimelineService.push('localTimelineWithReplies', note.id, 300, r);
					if (note.replyUserHost == null) {
						this.fanoutTimelineService.push(`localTimelineWithReplyTo:${note.replyUserId}`, note.id, 300 / 10, r);
					}
				}
			} else {
				this.fanoutTimelineService.push(`userTimeline:${user.id}`, note.id, note.userHost == null ? meta.perLocalUserUserTimelineCacheMax : meta.perRemoteUserUserTimelineCacheMax, r);
				if (note.fileIds.length > 0) {
					this.fanoutTimelineService.push(`userTimelineWithFiles:${user.id}`, note.id, note.userHost == null ? meta.perLocalUserUserTimelineCacheMax / 2 : meta.perRemoteUserUserTimelineCacheMax / 2, r);
				}

				if (note.visibility === 'public' && note.userHost == null) {
					this.fanoutTimelineService.push('localTimeline', note.id, 1000, r);
					if (note.fileIds.length > 0) {
						this.fanoutTimelineService.push('localTimelineWithFiles', note.id, 500, r);
					}
				}
			}

			if (Math.random() < 0.1) {
				process.nextTick(() => {
					this.checkHibernation(followings);
				});
			}
		}

		r.exec();
	}

	@bindThis
	public async checkHibernation(followings: MiFollowing[]) {
		if (followings.length === 0) return;

		const shuffle = (array: MiFollowing[]) => {
			for (let i = array.length - 1; i > 0; i--) {
				const j = Math.floor(Math.random() * (i + 1));
				[array[i], array[j]] = [array[j], array[i]];
			}
			return array;
		};

		// ランダムに最大1000件サンプリング
		const samples = shuffle(followings).slice(0, Math.min(followings.length, 1000));

		const hibernatedUsers = await this.usersRepository.find({
			where: {
				id: In(samples.map(x => x.followerId)),
				lastActiveDate: LessThan(new Date(Date.now() - (1000 * 60 * 60 * 24 * 50))),
			},
			select: ['id'],
		});

		if (hibernatedUsers.length > 0) {
			this.usersRepository.update({
				id: In(hibernatedUsers.map(x => x.id)),
			}, {
				isHibernated: true,
			});

			this.followingsRepository.update({
				followerId: In(hibernatedUsers.map(x => x.id)),
			}, {
				isFollowerHibernated: true,
			});
		}
	}

	public async checkProhibitedWordsContain(content: Parameters<UtilityService['concatNoteContentsForKeyWordCheck']>[0], prohibitedWords?: string[]) {
		if (prohibitedWords == null) {
			prohibitedWords = (await this.metaService.fetch()).prohibitedWords;
		}

		if (
			this.utilityService.isKeyWordIncluded(
				this.utilityService.concatNoteContentsForKeyWordCheck(content),
				prohibitedWords,
			)
		) {
			return true;
		}

		return false;
	}

	@bindThis
	public dispose(): void {
		this.#shutdownController.abort();
	}

	@bindThis
	public onApplicationShutdown(signal?: string | undefined): void {
		this.dispose();
	}
}<|MERGE_RESOLUTION|>--- conflicted
+++ resolved
@@ -60,11 +60,7 @@
 import { CacheService } from '@/core/CacheService.js';
 import { isReply } from '@/misc/is-reply.js';
 import { trackPromise } from '@/misc/promise-tracker.js';
-<<<<<<< HEAD
 import { isUserRelated } from '@/misc/is-user-related.js';
-import { isNotNull } from '@/misc/is-not-null.js';
-=======
->>>>>>> e98f66db
 import { IdentifiableError } from '@/misc/identifiable-error.js';
 
 type NotificationType = 'reply' | 'renote' | 'quote' | 'mention';
@@ -371,9 +367,6 @@
 			mentionedUsers = data.apMentions ?? await this.extractMentionedUsers(user, combinedTokens);
 		}
 
-		// if the host is media-silenced, custom emojis are not allowed
-		if (this.utilityService.isMediaSilencedHost(meta.mediaSilencedHosts, user.host)) emojis = [];
-
 		tags = tags.filter(tag => Array.from(tag).length <= 128).splice(0, 32);
 
 		if (data.reply && (user.id !== data.reply.userId) && !mentionedUsers.some(u => u.id === data.reply!.userId)) {
@@ -559,6 +552,9 @@
 
 			mentionedUsers = data.apMentions ?? await this.extractMentionedUsers(user, combinedTokens);
 		}
+
+		// if the host is media-silenced, custom emojis are not allowed
+		if (this.utilityService.isMediaSilencedHost(meta.mediaSilencedHosts, user.host)) emojis = [];
 
 		tags = tags.filter(tag => Array.from(tag).length <= 128).splice(0, 32);
 

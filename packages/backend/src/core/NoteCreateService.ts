--- conflicted
+++ resolved
@@ -413,13 +413,8 @@
 		}
 
 		if (user.host && !data.cw) {
-<<<<<<< HEAD
 			await this.federatedInstanceService.fetchOrRegister(user.host).then(async i => {
-				if (i.isNSFW) {
-=======
-			await this.federatedInstanceService.fetch(user.host).then(async i => {
 				if (i.isNSFW && !this.isPureRenote(data)) {
->>>>>>> fd47bf34
 					data.cw = 'Instance is marked as NSFW';
 				}
 			});

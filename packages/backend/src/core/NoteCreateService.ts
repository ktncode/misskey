--- conflicted
+++ resolved
@@ -327,28 +327,6 @@
 				data.text = data.text.slice(0, DB_MAX_NOTE_TEXT_LENGTH);
 			}
 			data.text = data.text.trim();
-<<<<<<< HEAD
-
-			if (user.isCat && user.speakAsCat) {
-				patsedText = mfm.parse(data.text);
-				function nyaizeNode(node: mfm.MfmNode) {
-					if (node.type === 'quote') return;
-					if (node.type === 'text') {
-						node.props.text = nyaize(node.props.text);
-					}
-					if (node.children) {
-						for (const child of node.children) {
-							nyaizeNode(child);
-						}
-					}
-				}
-				for (const node of patsedText) {
-					nyaizeNode(node);
-				}
-				data.text = mfm.toString(patsedText);
-			}
-=======
->>>>>>> bf01c1ee
 		} else {
 			data.text = null;
 		}

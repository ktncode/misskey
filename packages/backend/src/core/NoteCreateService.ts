/*
 * SPDX-FileCopyrightText: syuilo and misskey-project
 * SPDX-License-Identifier: AGPL-3.0-only
 */

import { setImmediate } from 'node:timers/promises';
import * as mfm from '@transfem-org/sfm-js';
import { In, DataSource, IsNull, LessThan } from 'typeorm';
import * as Redis from 'ioredis';
import { Inject, Injectable, OnApplicationShutdown } from '@nestjs/common';
import { extractMentions } from '@/misc/extract-mentions.js';
import { extractCustomEmojisFromMfm } from '@/misc/extract-custom-emojis-from-mfm.js';
import { extractHashtags } from '@/misc/extract-hashtags.js';
import type { IMentionedRemoteUsers } from '@/models/Note.js';
import { MiNote } from '@/models/Note.js';
import type { ChannelFollowingsRepository, ChannelsRepository, FollowingsRepository, InstancesRepository, MiFollowing, MiMeta, MutingsRepository, NotesRepository, NoteThreadMutingsRepository, UserListMembershipsRepository, UserProfilesRepository, UsersRepository } from '@/models/_.js';
import type { MiDriveFile } from '@/models/DriveFile.js';
import type { MiApp } from '@/models/App.js';
import { concat } from '@/misc/prelude/array.js';
import { IdService } from '@/core/IdService.js';
import type { MiUser, MiLocalUser, MiRemoteUser } from '@/models/User.js';
import type { IPoll } from '@/models/Poll.js';
import { MiPoll } from '@/models/Poll.js';
import { isDuplicateKeyValueError } from '@/misc/is-duplicate-key-value-error.js';
import type { MiChannel } from '@/models/Channel.js';
import { normalizeForSearch } from '@/misc/normalize-for-search.js';
import { RelayService } from '@/core/RelayService.js';
import { FederatedInstanceService } from '@/core/FederatedInstanceService.js';
import { DI } from '@/di-symbols.js';
import type { Config } from '@/config.js';
import NotesChart from '@/core/chart/charts/notes.js';
import PerUserNotesChart from '@/core/chart/charts/per-user-notes.js';
import InstanceChart from '@/core/chart/charts/instance.js';
import ActiveUsersChart from '@/core/chart/charts/active-users.js';
import { GlobalEventService } from '@/core/GlobalEventService.js';
import { NotificationService } from '@/core/NotificationService.js';
import { UserWebhookService } from '@/core/UserWebhookService.js';
import { HashtagService } from '@/core/HashtagService.js';
import { AntennaService } from '@/core/AntennaService.js';
import { QueueService } from '@/core/QueueService.js';
import { NoteEntityService } from '@/core/entities/NoteEntityService.js';
import { UserEntityService } from '@/core/entities/UserEntityService.js';
import { ApRendererService } from '@/core/activitypub/ApRendererService.js';
import { ApDeliverManagerService } from '@/core/activitypub/ApDeliverManagerService.js';
import { NoteReadService } from '@/core/NoteReadService.js';
import { RemoteUserResolveService } from '@/core/RemoteUserResolveService.js';
import { bindThis } from '@/decorators.js';
import { RoleService } from '@/core/RoleService.js';
import { SearchService } from '@/core/SearchService.js';
import { FeaturedService } from '@/core/FeaturedService.js';
import { FanoutTimelineService } from '@/core/FanoutTimelineService.js';
import { UtilityService } from '@/core/UtilityService.js';
import { UserBlockingService } from '@/core/UserBlockingService.js';
import { CacheService } from '@/core/CacheService.js';
import { isReply } from '@/misc/is-reply.js';
import { trackPromise } from '@/misc/promise-tracker.js';
import { isUserRelated } from '@/misc/is-user-related.js';
import { IdentifiableError } from '@/misc/identifiable-error.js';
import { LatestNoteService } from '@/core/LatestNoteService.js';
import { CollapsedQueue } from '@/misc/collapsed-queue.js';

type NotificationType = 'reply' | 'renote' | 'quote' | 'mention';

class NotificationManager {
	private notifier: { id: MiUser['id']; };
	private note: MiNote;
	private queue: {
		target: MiLocalUser['id'];
		reason: NotificationType;
	}[];

	constructor(
		private mutingsRepository: MutingsRepository,
		private notificationService: NotificationService,
		notifier: { id: MiUser['id']; },
		note: MiNote,
	) {
		this.notifier = notifier;
		this.note = note;
		this.queue = [];
	}

	@bindThis
	public push(notifiee: MiLocalUser['id'], reason: NotificationType) {
		// 自分自身へは通知しない
		if (this.notifier.id === notifiee) return;

		const exist = this.queue.find(x => x.target === notifiee);

		if (exist) {
			// 「メンションされているかつ返信されている」場合は、メンションとしての通知ではなく返信としての通知にする
			if (reason !== 'mention') {
				exist.reason = reason;
			}
		} else {
			this.queue.push({
				reason: reason,
				target: notifiee,
			});
		}
	}

	@bindThis
	public async notify() {
		for (const x of this.queue) {
			if (x.reason === 'renote') {
				this.notificationService.createNotification(x.target, 'renote', {
					noteId: this.note.id,
					targetNoteId: this.note.renoteId!,
				}, this.notifier.id);
			} else {
				this.notificationService.createNotification(x.target, x.reason, {
					noteId: this.note.id,
				}, this.notifier.id);
			}
		}
	}
}

type MinimumUser = {
	id: MiUser['id'];
	host: MiUser['host'];
	username: MiUser['username'];
	uri: MiUser['uri'];
};

type Option = {
	createdAt?: Date | null;
	name?: string | null;
	text?: string | null;
	reply?: MiNote | null;
	renote?: MiNote | null;
	files?: MiDriveFile[] | null;
	poll?: IPoll | null;
	localOnly?: boolean | null;
	reactionAcceptance?: MiNote['reactionAcceptance'];
	cw?: string | null;
	visibility?: string;
	visibleUsers?: MinimumUser[] | null;
	channel?: MiChannel | null;
	apMentions?: MinimumUser[] | null;
	apHashtags?: string[] | null;
	apEmojis?: string[] | null;
	uri?: string | null;
	url?: string | null;
	app?: MiApp | null;
};

@Injectable()
export class NoteCreateService implements OnApplicationShutdown {
	#shutdownController = new AbortController();
	private updateNotesCountQueue: CollapsedQueue<MiNote['id'], number>;

	constructor(
		@Inject(DI.config)
		private config: Config,

		@Inject(DI.meta)
		private meta: MiMeta,

		@Inject(DI.db)
		private db: DataSource,

		@Inject(DI.redisForTimelines)
		private redisForTimelines: Redis.Redis,

		@Inject(DI.usersRepository)
		private usersRepository: UsersRepository,

		@Inject(DI.notesRepository)
		private notesRepository: NotesRepository,

		@Inject(DI.mutingsRepository)
		private mutingsRepository: MutingsRepository,

		@Inject(DI.instancesRepository)
		private instancesRepository: InstancesRepository,

		@Inject(DI.userProfilesRepository)
		private userProfilesRepository: UserProfilesRepository,

		@Inject(DI.userListMembershipsRepository)
		private userListMembershipsRepository: UserListMembershipsRepository,

		@Inject(DI.channelsRepository)
		private channelsRepository: ChannelsRepository,

		@Inject(DI.noteThreadMutingsRepository)
		private noteThreadMutingsRepository: NoteThreadMutingsRepository,

		@Inject(DI.followingsRepository)
		private followingsRepository: FollowingsRepository,

		@Inject(DI.channelFollowingsRepository)
		private channelFollowingsRepository: ChannelFollowingsRepository,

		private userEntityService: UserEntityService,
		private noteEntityService: NoteEntityService,
		private idService: IdService,
		private globalEventService: GlobalEventService,
		private queueService: QueueService,
		private fanoutTimelineService: FanoutTimelineService,
		private noteReadService: NoteReadService,
		private notificationService: NotificationService,
		private relayService: RelayService,
		private federatedInstanceService: FederatedInstanceService,
		private hashtagService: HashtagService,
		private antennaService: AntennaService,
		private webhookService: UserWebhookService,
		private featuredService: FeaturedService,
		private remoteUserResolveService: RemoteUserResolveService,
		private apDeliverManagerService: ApDeliverManagerService,
		private apRendererService: ApRendererService,
		private roleService: RoleService,
		private searchService: SearchService,
		private notesChart: NotesChart,
		private perUserNotesChart: PerUserNotesChart,
		private activeUsersChart: ActiveUsersChart,
		private instanceChart: InstanceChart,
		private utilityService: UtilityService,
		private userBlockingService: UserBlockingService,
		private cacheService: CacheService,
		private latestNoteService: LatestNoteService,
	) {
		this.updateNotesCountQueue = new CollapsedQueue(process.env.NODE_ENV !== 'test' ? 60 * 1000 * 5 : 0, this.collapseNotesCount, this.performUpdateNotesCount);
	}

	@bindThis
	public async create(user: {
		id: MiUser['id'];
		username: MiUser['username'];
		host: MiUser['host'];
		isBot: MiUser['isBot'];
		noindex: MiUser['noindex'];
	}, data: Option, silent = false): Promise<MiNote> {
		// チャンネル外にリプライしたら対象のスコープに合わせる
		// (クライアントサイドでやっても良い処理だと思うけどとりあえずサーバーサイドで)
		if (data.reply && data.channel && data.reply.channelId !== data.channel.id) {
			if (data.reply.channelId) {
				data.channel = await this.channelsRepository.findOneBy({ id: data.reply.channelId });
			} else {
				data.channel = null;
			}
		}

		// チャンネル内にリプライしたら対象のスコープに合わせる
		// (クライアントサイドでやっても良い処理だと思うけどとりあえずサーバーサイドで)
		if (data.reply && (data.channel == null) && data.reply.channelId) {
			data.channel = await this.channelsRepository.findOneBy({ id: data.reply.channelId });
		}

		if (data.createdAt == null) data.createdAt = new Date();
		if (data.visibility == null) data.visibility = 'public';
		if (data.localOnly == null) data.localOnly = false;
		if (data.channel != null) data.visibility = 'public';
		if (data.channel != null) data.visibleUsers = [];
		if (data.channel != null) data.localOnly = true;

		if (data.visibility === 'public' && data.channel == null) {
			const sensitiveWords = this.meta.sensitiveWords;
			if (this.utilityService.isKeyWordIncluded(data.cw ?? data.text ?? '', sensitiveWords)) {
				data.visibility = 'home';
			} else if ((await this.roleService.getUserPolicies(user.id)).canPublicNote === false) {
				data.visibility = 'home';
			}
		}

		const hasProhibitedWords = this.checkProhibitedWordsContain({
			cw: data.cw,
			text: data.text,
			pollChoices: data.poll?.choices,
		}, this.meta.prohibitedWords);

		if (hasProhibitedWords) {
			throw new IdentifiableError('689ee33f-f97c-479a-ac49-1b9f8140af99', 'Note contains prohibited words');
		}

		const inSilencedInstance = this.utilityService.isSilencedHost(this.meta.silencedHosts, user.host);

		if (data.visibility === 'public' && inSilencedInstance && user.host !== null) {
			data.visibility = 'home';
		}

		if (data.renote) {
			switch (data.renote.visibility) {
				case 'public':
					// public noteは無条件にrenote可能
					break;
				case 'home':
					// home noteはhome以下にrenote可能
					if (data.visibility === 'public') {
						data.visibility = 'home';
					}
					break;
				case 'followers':
					// 他人のfollowers noteはreject
					if (data.renote.userId !== user.id) {
						throw new Error('Renote target is not public or home');
					}

					// Renote対象がfollowersならfollowersにする
					data.visibility = 'followers';
					break;
				case 'specified':
					// specified / direct noteはreject
					throw new Error('Renote target is not public or home');
			}
		}

		// Check blocking
		if (this.isRenote(data) && !this.isQuote(data)) {
			if (data.renote.userHost === null) {
				if (data.renote.userId !== user.id) {
					const blocked = await this.userBlockingService.checkBlocked(data.renote.userId, user.id);
					if (blocked) {
						throw new Error('blocked');
					}
				}
			}
		}

		// 返信対象がpublicではないならhomeにする
		if (data.reply && data.reply.visibility !== 'public' && data.visibility === 'public') {
			data.visibility = 'home';
		}

		// ローカルのみをRenoteしたらローカルのみにする
		if (data.renote && data.renote.localOnly && data.channel == null) {
			data.localOnly = true;
		}

		// ローカルのみにリプライしたらローカルのみにする
		if (data.reply && data.reply.localOnly && data.channel == null) {
			data.localOnly = true;
		}

		const maxTextLength = user.host == null
			? this.config.maxNoteLength
			: this.config.maxRemoteNoteLength;

		if (data.text) {
			if (data.text.length > maxTextLength) {
				data.text = data.text.slice(0, maxTextLength);
			}
			data.text = data.text.trim();
			if (data.text === '') {
				data.text = null;
			}
		} else {
			data.text = null;
		}

		const maxCwLength = user.host == null
			? this.config.maxCwLength
			: this.config.maxRemoteCwLength;

		if (data.cw) {
			if (data.cw.length > maxCwLength) {
				data.cw = data.cw.slice(0, maxCwLength);
			}
			data.cw = data.cw.trim();
			if (data.cw === '') {
				data.cw = null;
			}
		} else {
			data.cw = null;
		}

		let tags = data.apHashtags;
		let emojis = data.apEmojis;
		let mentionedUsers = data.apMentions;

		// Parse MFM if needed
		if (!tags || !emojis || !mentionedUsers) {
			const tokens = (data.text ? mfm.parse(data.text)! : []);
			const cwTokens = data.cw ? mfm.parse(data.cw)! : [];
			const choiceTokens = data.poll && data.poll.choices
				? concat(data.poll.choices.map(choice => mfm.parse(choice)!))
				: [];

			const combinedTokens = tokens.concat(cwTokens).concat(choiceTokens);

			tags = data.apHashtags ?? extractHashtags(combinedTokens);

			emojis = data.apEmojis ?? extractCustomEmojisFromMfm(combinedTokens);

			mentionedUsers = data.apMentions ?? await this.extractMentionedUsers(user, combinedTokens);
		}

		// if the host is media-silenced, custom emojis are not allowed
		if (this.utilityService.isMediaSilencedHost(this.meta.mediaSilencedHosts, user.host)) emojis = [];

		tags = tags.filter(tag => Array.from(tag).length <= 128).splice(0, 32);

		if (data.reply && (user.id !== data.reply.userId) && !mentionedUsers.some(u => u.id === data.reply!.userId)) {
			mentionedUsers.push(await this.usersRepository.findOneByOrFail({ id: data.reply!.userId }));
		}

		if (data.visibility === 'specified') {
			if (data.visibleUsers == null) throw new Error('invalid param');

			for (const u of data.visibleUsers) {
				if (!mentionedUsers.some(x => x.id === u.id)) {
					mentionedUsers.push(u);
				}
			}

			if (data.reply && !data.visibleUsers.some(x => x.id === data.reply!.userId)) {
				data.visibleUsers.push(await this.usersRepository.findOneByOrFail({ id: data.reply!.userId }));
			}
		}

		if (user.host && !data.cw) {
			await this.federatedInstanceService.fetch(user.host).then(async i => {
				if (i.isNSFW) {
					data.cw = 'Instance is marked as NSFW';
				}
			});
		}

		if (mentionedUsers.length > 0 && mentionedUsers.length > (await this.roleService.getUserPolicies(user.id)).mentionLimit) {
			throw new IdentifiableError('9f466dab-c856-48cd-9e65-ff90ff750580', 'Note contains too many mentions');
		}

		const note = await this.insertNote(user, data, tags, emojis, mentionedUsers);

		setImmediate('post created', { signal: this.#shutdownController.signal }).then(
			() => this.postNoteCreated(note, user, data, silent, tags!, mentionedUsers!),
			() => { /* aborted, ignore this */ },
		);

		return note;
	}

	@bindThis
	public async import(user: {
		id: MiUser['id'];
		username: MiUser['username'];
		host: MiUser['host'];
		isBot: MiUser['isBot'];
		noindex: MiUser['noindex'];
	}, data: Option): Promise<MiNote> {
		return this.create(user, data, true);
	}

	@bindThis
	private async insertNote(user: { id: MiUser['id']; host: MiUser['host']; }, data: Option, tags: string[], emojis: string[], mentionedUsers: MinimumUser[]) {
		const insert = new MiNote({
			id: this.idService.gen(data.createdAt?.getTime()),
			fileIds: data.files ? data.files.map(file => file.id) : [],
			replyId: data.reply ? data.reply.id : null,
			renoteId: data.renote ? data.renote.id : null,
			channelId: data.channel ? data.channel.id : null,
			threadId: data.reply
				? data.reply.threadId
					? data.reply.threadId
					: data.reply.id
				: null,
			name: data.name,
			text: data.text,
			hasPoll: data.poll != null,
			cw: data.cw ?? null,
			tags: tags.map(tag => normalizeForSearch(tag)),
			emojis,
			userId: user.id,
			localOnly: data.localOnly!,
			reactionAcceptance: data.reactionAcceptance,
			visibility: data.visibility as any,
			visibleUserIds: data.visibility === 'specified'
				? data.visibleUsers
					? data.visibleUsers.map(u => u.id)
					: []
				: [],

			attachedFileTypes: data.files ? data.files.map(file => file.type) : [],

			// 以下非正規化データ
			replyUserId: data.reply ? data.reply.userId : null,
			replyUserHost: data.reply ? data.reply.userHost : null,
			renoteUserId: data.renote ? data.renote.userId : null,
			renoteUserHost: data.renote ? data.renote.userHost : null,
			userHost: user.host,
		});

		// should really not happen, but better safe than sorry
		if (data.reply?.id === insert.id) {
			throw new Error("A note can't reply to itself");
		}
		if (data.renote?.id === insert.id) {
			throw new Error("A note can't renote itself");
		}

		if (data.uri != null) insert.uri = data.uri;
		if (data.url != null) insert.url = data.url;

		// Append mentions data
		if (mentionedUsers.length > 0) {
			insert.mentions = mentionedUsers.map(u => u.id);
			const profiles = await this.userProfilesRepository.findBy({ userId: In(insert.mentions) });
			insert.mentionedRemoteUsers = JSON.stringify(mentionedUsers.filter(u => this.userEntityService.isRemoteUser(u)).map(u => {
				const profile = profiles.find(p => p.userId === u.id);
				const url = profile != null ? profile.url : null;
				return {
					uri: u.uri,
					url: url ?? undefined,
					username: u.username,
					host: u.host,
				} as IMentionedRemoteUsers[0];
			}));
		}

		// 投稿を作成
		try {
			if (insert.hasPoll) {
				// Start transaction
				await this.db.transaction(async transactionalEntityManager => {
					await transactionalEntityManager.insert(MiNote, insert);

					const poll = new MiPoll({
						noteId: insert.id,
						choices: data.poll!.choices,
						expiresAt: data.poll!.expiresAt,
						multiple: data.poll!.multiple,
						votes: new Array(data.poll!.choices.length).fill(0),
						noteVisibility: insert.visibility,
						userId: user.id,
						userHost: user.host,
						channelId: insert.channelId,
					});

					await transactionalEntityManager.insert(MiPoll, poll);
				});
			} else {
				await this.notesRepository.insert(insert);
			}

			return insert;
		} catch (e) {
			// duplicate key error
			if (isDuplicateKeyValueError(e)) {
				const err = new Error('Duplicated note');
				err.name = 'duplicated';
				throw err;
			}

			console.error(e);

			throw e;
		}
	}

	@bindThis
	private async postNoteCreated(note: MiNote, user: {
		id: MiUser['id'];
		username: MiUser['username'];
		host: MiUser['host'];
		isBot: MiUser['isBot'];
		noindex: MiUser['noindex'];
	}, data: Option, silent: boolean, tags: string[], mentionedUsers: MinimumUser[]) {
		this.notesChart.update(note, true);
		if (note.visibility !== 'specified' && (this.meta.enableChartsForRemoteUser || (user.host == null))) {
			this.perUserNotesChart.update(user, note, true);
		}

		// Register host
<<<<<<< HEAD
		if (this.userEntityService.isRemoteUser(user)) {
			this.federatedInstanceService.fetch(user.host).then(async i => {
				if (note.renote && note.text) {
					this.updateNotesCountQueue.enqueue(i.id, 1);
				} else if (!note.renote) {
					this.updateNotesCountQueue.enqueue(i.id, 1);
				}
				if (this.meta.enableChartsForFederatedInstances) {
					this.instanceChart.updateNote(i.host, note, true);
				}
			});
=======
		if (this.meta.enableStatsForFederatedInstances) {
			if (this.userEntityService.isRemoteUser(user)) {
				this.federatedInstanceService.fetchOrRegister(user.host).then(async i => {
					this.updateNotesCountQueue.enqueue(i.id, 1);
					if (this.meta.enableChartsForFederatedInstances) {
						this.instanceChart.updateNote(i.host, note, true);
					}
				});
			}
>>>>>>> d2e8dc4f
		}

		// ハッシュタグ更新
		if (data.visibility === 'public' || data.visibility === 'home') {
			if (user.isBot && this.meta.enableBotTrending) {
				this.hashtagService.updateHashtags(user, tags);
			} else if (!user.isBot) {
				this.hashtagService.updateHashtags(user, tags);
			}
		}

		if (data.renote && data.text) {
			// Increment notes count (user)
			this.incNotesCountOfUser(user);
		} else if (!data.renote) {
			// Increment notes count (user)
			this.incNotesCountOfUser(user);
		}

		this.pushToTl(note, user);

		this.antennaService.addNoteToAntennas(note, user);

		if (data.reply) {
			this.saveReply(data.reply, note);
		}

		if (data.reply == null) {
			// TODO: キャッシュ
			this.followingsRepository.findBy({
				followeeId: user.id,
				notify: 'normal',
			}).then(followings => {
				if (note.visibility !== 'specified') {
					for (const following of followings) {
						// TODO: ワードミュート考慮
						this.notificationService.createNotification(following.followerId, 'note', {
							noteId: note.id,
						}, user.id);
					}
				}
			});
		}

		if (data.renote && data.text == null && data.renote.userId !== user.id && !user.isBot) {
			this.incRenoteCount(data.renote);
		}

		if (data.poll && data.poll.expiresAt) {
			const delay = data.poll.expiresAt.getTime() - Date.now();
			this.queueService.endedPollNotificationQueue.add(note.id, {
				noteId: note.id,
			}, {
				delay,
				removeOnComplete: true,
			});
		}

		if (!silent) {
			if (this.userEntityService.isLocalUser(user)) this.activeUsersChart.write(user);

			// 未読通知を作成
			if (data.visibility === 'specified') {
				if (data.visibleUsers == null) throw new Error('invalid param');

				for (const u of data.visibleUsers) {
					// ローカルユーザーのみ
					if (!this.userEntityService.isLocalUser(u)) continue;

					this.noteReadService.insertNoteUnread(u.id, note, {
						isSpecified: true,
						isMentioned: false,
					});
				}
			} else {
				for (const u of mentionedUsers) {
					// ローカルユーザーのみ
					if (!this.userEntityService.isLocalUser(u)) continue;

					this.noteReadService.insertNoteUnread(u.id, note, {
						isSpecified: false,
						isMentioned: true,
					});
				}
			}

			// Pack the note
			const noteObj = await this.noteEntityService.pack(note, null, { skipHide: true, withReactionAndUserPairCache: true });

			this.globalEventService.publishNotesStream(noteObj);

			this.roleService.addNoteToRoleTimeline(noteObj);

			this.webhookService.getActiveWebhooks().then(webhooks => {
				webhooks = webhooks.filter(x => x.userId === user.id && x.on.includes('note'));
				for (const webhook of webhooks) {
					this.queueService.userWebhookDeliver(webhook, 'note', {
						note: noteObj,
					});
				}
			});

			const nm = new NotificationManager(this.mutingsRepository, this.notificationService, user, note);

			await this.createMentionedEvents(mentionedUsers, note, nm);

			// If has in reply to note
			if (data.reply) {
				this.globalEventService.publishNoteStream(data.reply.id, 'replied', {
					id: note.id,
					userId: user.id,
				});
				// 通知
				if (data.reply.userHost === null) {
					const isThreadMuted = await this.noteThreadMutingsRepository.exists({
						where: {
							userId: data.reply.userId,
							threadId: data.reply.threadId ?? data.reply.id,
						},
					});

					const [
						userIdsWhoMeMuting,
					] = data.reply.userId ? await Promise.all([
						this.cacheService.userMutingsCache.fetch(data.reply.userId),
					]) : [new Set<string>()];

					const muted = isUserRelated(note, userIdsWhoMeMuting);

					if (!isThreadMuted && !muted) {
						nm.push(data.reply.userId, 'reply');
						this.globalEventService.publishMainStream(data.reply.userId, 'reply', noteObj);

						const webhooks = (await this.webhookService.getActiveWebhooks()).filter(x => x.userId === data.reply!.userId && x.on.includes('reply'));
						for (const webhook of webhooks) {
							this.queueService.userWebhookDeliver(webhook, 'reply', {
								note: noteObj,
							});
						}
					}
				}
			}

			// If it is renote
			if (this.isRenote(data)) {
				const type = this.isQuote(data) ? 'quote' : 'renote';

				// Notify
				if (data.renote.userHost === null) {
					const isThreadMuted = await this.noteThreadMutingsRepository.exists({
						where: {
							userId: data.renote.userId,
							threadId: data.renote.threadId ?? data.renote.id,
						},
					});

					const [
						userIdsWhoMeMuting,
					] = data.renote.userId ? await Promise.all([
						this.cacheService.userMutingsCache.fetch(data.renote.userId),
					]) : [new Set<string>()];

					const muted = isUserRelated(note, userIdsWhoMeMuting);

					if (!isThreadMuted && !muted) {
						nm.push(data.renote.userId, type);
					}
				}

				// Publish event
				if ((user.id !== data.renote.userId) && data.renote.userHost === null) {
					this.globalEventService.publishMainStream(data.renote.userId, 'renote', noteObj);

					const webhooks = (await this.webhookService.getActiveWebhooks()).filter(x => x.userId === data.renote!.userId && x.on.includes('renote'));
					for (const webhook of webhooks) {
						this.queueService.userWebhookDeliver(webhook, 'renote', {
							note: noteObj,
						});
					}
				}
			}

			nm.notify();

			//#region AP deliver
			if (this.userEntityService.isLocalUser(user)) {
				(async () => {
					const noteActivity = await this.renderNoteOrRenoteActivity(data, note);
					const dm = this.apDeliverManagerService.createDeliverManager(user, noteActivity);

					// メンションされたリモートユーザーに配送
					for (const u of mentionedUsers.filter(u => this.userEntityService.isRemoteUser(u))) {
						dm.addDirectRecipe(u as MiRemoteUser);
					}

					// 投稿がリプライかつ投稿者がローカルユーザーかつリプライ先の投稿の投稿者がリモートユーザーなら配送
					if (data.reply && data.reply.userHost !== null) {
						const u = await this.usersRepository.findOneBy({ id: data.reply.userId });
						if (u && this.userEntityService.isRemoteUser(u)) dm.addDirectRecipe(u);
					}

					// 投稿がRenoteかつ投稿者がローカルユーザーかつRenote元の投稿の投稿者がリモートユーザーなら配送
					if (data.renote && data.renote.userHost !== null) {
						const u = await this.usersRepository.findOneBy({ id: data.renote.userId });
						if (u && this.userEntityService.isRemoteUser(u)) dm.addDirectRecipe(u);
					}

					// フォロワーに配送
					if (['public', 'home', 'followers'].includes(note.visibility)) {
						dm.addFollowersRecipe();
					}

					if (['public'].includes(note.visibility)) {
						this.relayService.deliverToRelays(user, noteActivity);
					}

					trackPromise(dm.execute());
				})();
			}
			//#endregion
		}

		if (data.channel) {
			this.channelsRepository.increment({ id: data.channel.id }, 'notesCount', 1);
			this.channelsRepository.update(data.channel.id, {
				lastNotedAt: new Date(),
			});

			this.notesRepository.countBy({
				userId: user.id,
				channelId: data.channel.id,
			}).then(count => {
				// この処理が行われるのはノート作成後なので、ノートが一つしかなかったら最初の投稿だと判断できる
				// TODO: とはいえノートを削除して何回も投稿すればその分だけインクリメントされる雑さもあるのでどうにかしたい
				if (count === 1) {
					this.channelsRepository.increment({ id: data.channel!.id }, 'usersCount', 1);
				}
			});
		}

		// Update the Latest Note index / following feed
		this.latestNoteService.handleCreatedNoteBG(note);

		// Register to search database
		if (!user.noindex) this.index(note);
	}

	@bindThis
	private isRenote(note: Option): note is Option & { renote: MiNote } {
		return note.renote != null;
	}

	@bindThis
	private isQuote(note: Option & { renote: MiNote }): note is Option & { renote: MiNote } & (
		{ text: string } | { cw: string } | { reply: MiNote } | { poll: IPoll } | { files: MiDriveFile[] }
	) {
		// NOTE: SYNC WITH misc/is-quote.ts
		return note.text != null ||
			note.reply != null ||
			note.cw != null ||
			note.poll != null ||
			(note.files != null && note.files.length > 0);
	}

	@bindThis
	private incRenoteCount(renote: MiNote) {
		this.notesRepository.createQueryBuilder().update()
			.set({
				renoteCount: () => '"renoteCount" + 1',
			})
			.where('id = :id', { id: renote.id })
			.execute();

		// 30%の確率、3日以内に投稿されたノートの場合ハイライト用ランキング更新
		if (Math.random() < 0.3 && (Date.now() - this.idService.parse(renote.id).date.getTime()) < 1000 * 60 * 60 * 24 * 3) {
			if (renote.channelId != null) {
				if (renote.replyId == null) {
					this.featuredService.updateInChannelNotesRanking(renote.channelId, renote.id, 5);
				}
			} else {
				if (renote.visibility === 'public' && renote.userHost == null && renote.replyId == null) {
					this.featuredService.updateGlobalNotesRanking(renote.id, 5);
					this.featuredService.updatePerUserNotesRanking(renote.userId, renote.id, 5);
				}
			}
		}
	}

	@bindThis
	private async createMentionedEvents(mentionedUsers: MinimumUser[], note: MiNote, nm: NotificationManager) {
		for (const u of mentionedUsers.filter(u => this.userEntityService.isLocalUser(u))) {
			const isThreadMuted = await this.noteThreadMutingsRepository.exists({
				where: {
					userId: u.id,
					threadId: note.threadId ?? note.id,
				},
			});

			const [
				userIdsWhoMeMuting,
			] = u.id ? await Promise.all([
				this.cacheService.userMutingsCache.fetch(u.id),
			]) : [new Set<string>()];

			const muted = isUserRelated(note, userIdsWhoMeMuting);

			if (isThreadMuted || muted) {
				continue;
			}

			const detailPackedNote = await this.noteEntityService.pack(note, u, {
				detail: true,
			});

			this.globalEventService.publishMainStream(u.id, 'mention', detailPackedNote);

			const webhooks = (await this.webhookService.getActiveWebhooks()).filter(x => x.userId === u.id && x.on.includes('mention'));
			for (const webhook of webhooks) {
				this.queueService.userWebhookDeliver(webhook, 'mention', {
					note: detailPackedNote,
				});
			}

			// Create notification
			nm.push(u.id, 'mention');
		}
	}

	@bindThis
	private saveReply(reply: MiNote, note: MiNote) {
		this.notesRepository.increment({ id: reply.id }, 'repliesCount', 1);
	}

	@bindThis
	private async renderNoteOrRenoteActivity(data: Option, note: MiNote) {
		if (data.localOnly) return null;

		const content = this.isRenote(data) && !this.isQuote(data)
			? this.apRendererService.renderAnnounce(data.renote.uri ? data.renote.uri : `${this.config.url}/notes/${data.renote.id}`, note)
			: this.apRendererService.renderCreate(await this.apRendererService.renderNote(note, false), note);

		return this.apRendererService.addContext(content);
	}

	@bindThis
	private index(note: MiNote) {
		if (note.text == null && note.cw == null) return;

		this.searchService.indexNote(note);
	}

	@bindThis
	private incNotesCountOfUser(user: { id: MiUser['id']; }) {
		this.usersRepository.createQueryBuilder().update()
			.set({
				updatedAt: new Date(),
				notesCount: () => '"notesCount" + 1',
			})
			.where('id = :id', { id: user.id })
			.execute();
	}

	@bindThis
	private async extractMentionedUsers(user: { host: MiUser['host']; }, tokens: mfm.MfmNode[]): Promise<MiUser[]> {
		if (tokens == null) return [];

		const mentions = extractMentions(tokens);
		let mentionedUsers = (await Promise.all(mentions.map(m =>
			this.remoteUserResolveService.resolveUser(m.username, m.host ?? user.host).catch(() => null),
		))).filter(x => x != null);

		// Drop duplicate users
		mentionedUsers = mentionedUsers.filter((u, i, self) =>
			i === self.findIndex(u2 => u.id === u2.id),
		);

		return mentionedUsers;
	}

	@bindThis
	private async pushToTl(note: MiNote, user: { id: MiUser['id']; host: MiUser['host']; }) {
		if (!this.meta.enableFanoutTimeline) return;

		const r = this.redisForTimelines.pipeline();

		if (note.channelId) {
			this.fanoutTimelineService.push(`channelTimeline:${note.channelId}`, note.id, this.config.perChannelMaxNoteCacheCount, r);

			this.fanoutTimelineService.push(`userTimelineWithChannel:${user.id}`, note.id, note.userHost == null ? this.meta.perLocalUserUserTimelineCacheMax : this.meta.perRemoteUserUserTimelineCacheMax, r);

			const channelFollowings = await this.channelFollowingsRepository.find({
				where: {
					followeeId: note.channelId,
				},
				select: ['followerId'],
			});

			for (const channelFollowing of channelFollowings) {
				this.fanoutTimelineService.push(`homeTimeline:${channelFollowing.followerId}`, note.id, this.meta.perUserHomeTimelineCacheMax, r);
				if (note.fileIds.length > 0) {
					this.fanoutTimelineService.push(`homeTimelineWithFiles:${channelFollowing.followerId}`, note.id, this.meta.perUserHomeTimelineCacheMax / 2, r);
				}
			}
		} else {
			// TODO: キャッシュ？
			// eslint-disable-next-line prefer-const
			let [followings, userListMemberships] = await Promise.all([
				this.followingsRepository.find({
					where: {
						followeeId: user.id,
						followerHost: IsNull(),
						isFollowerHibernated: false,
					},
					select: ['followerId', 'withReplies'],
				}),
				this.userListMembershipsRepository.find({
					where: {
						userId: user.id,
					},
					select: ['userListId', 'userListUserId', 'withReplies'],
				}),
			]);

			if (note.visibility === 'followers') {
				// TODO: 重そうだから何とかしたい Set 使う？
				userListMemberships = userListMemberships.filter(x => x.userListUserId === user.id || followings.some(f => f.followerId === x.userListUserId));
			}

			// TODO: あまりにも数が多いと redisPipeline.exec に失敗する(理由は不明)ため、3万件程度を目安に分割して実行するようにする
			for (const following of followings) {
				// 基本的にvisibleUserIdsには自身のidが含まれている前提であること
				if (note.visibility === 'specified' && !note.visibleUserIds.some(v => v === following.followerId)) continue;

				// 「自分自身への返信 or そのフォロワーへの返信」のどちらでもない場合
				if (isReply(note, following.followerId)) {
					if (!following.withReplies) continue;
				}

				this.fanoutTimelineService.push(`homeTimeline:${following.followerId}`, note.id, this.meta.perUserHomeTimelineCacheMax, r);
				if (note.fileIds.length > 0) {
					this.fanoutTimelineService.push(`homeTimelineWithFiles:${following.followerId}`, note.id, this.meta.perUserHomeTimelineCacheMax / 2, r);
				}
			}

			for (const userListMembership of userListMemberships) {
				// ダイレクトのとき、そのリストが対象外のユーザーの場合
				if (
					note.visibility === 'specified' &&
					note.userId !== userListMembership.userListUserId &&
					!note.visibleUserIds.some(v => v === userListMembership.userListUserId)
				) continue;

				// 「自分自身への返信 or そのリストの作成者への返信」のどちらでもない場合
				if (isReply(note, userListMembership.userListUserId)) {
					if (!userListMembership.withReplies) continue;
				}

				this.fanoutTimelineService.push(`userListTimeline:${userListMembership.userListId}`, note.id, this.meta.perUserListTimelineCacheMax, r);
				if (note.fileIds.length > 0) {
					this.fanoutTimelineService.push(`userListTimelineWithFiles:${userListMembership.userListId}`, note.id, this.meta.perUserListTimelineCacheMax / 2, r);
				}
			}

			// 自分自身のHTL
			if (note.userHost == null) {
				if (note.visibility !== 'specified' || !note.visibleUserIds.some(v => v === user.id)) {
					this.fanoutTimelineService.push(`homeTimeline:${user.id}`, note.id, this.meta.perUserHomeTimelineCacheMax, r);
					if (note.fileIds.length > 0) {
						this.fanoutTimelineService.push(`homeTimelineWithFiles:${user.id}`, note.id, this.meta.perUserHomeTimelineCacheMax / 2, r);
					}
				}
			}

			// 自分自身以外への返信
			if (isReply(note)) {
				this.fanoutTimelineService.push(`userTimelineWithReplies:${user.id}`, note.id, note.userHost == null ? this.meta.perLocalUserUserTimelineCacheMax : this.meta.perRemoteUserUserTimelineCacheMax, r);

				if (note.visibility === 'public' && note.userHost == null) {
					this.fanoutTimelineService.push('localTimelineWithReplies', note.id, 300, r);
					if (note.replyUserHost == null) {
						this.fanoutTimelineService.push(`localTimelineWithReplyTo:${note.replyUserId}`, note.id, 300 / 10, r);
					}
				}
			} else {
				this.fanoutTimelineService.push(`userTimeline:${user.id}`, note.id, note.userHost == null ? this.meta.perLocalUserUserTimelineCacheMax : this.meta.perRemoteUserUserTimelineCacheMax, r);
				if (note.fileIds.length > 0) {
					this.fanoutTimelineService.push(`userTimelineWithFiles:${user.id}`, note.id, note.userHost == null ? this.meta.perLocalUserUserTimelineCacheMax / 2 : this.meta.perRemoteUserUserTimelineCacheMax / 2, r);
				}

				if (note.visibility === 'public' && note.userHost == null) {
					this.fanoutTimelineService.push('localTimeline', note.id, 1000, r);
					if (note.fileIds.length > 0) {
						this.fanoutTimelineService.push('localTimelineWithFiles', note.id, 500, r);
					}
				}
			}

			if (Math.random() < 0.1) {
				process.nextTick(() => {
					this.checkHibernation(followings);
				});
			}
		}

		r.exec();
	}

	@bindThis
	public async checkHibernation(followings: MiFollowing[]) {
		if (followings.length === 0) return;

		const shuffle = (array: MiFollowing[]) => {
			for (let i = array.length - 1; i > 0; i--) {
				const j = Math.floor(Math.random() * (i + 1));
				[array[i], array[j]] = [array[j], array[i]];
			}
			return array;
		};

		// ランダムに最大1000件サンプリング
		const samples = shuffle(followings).slice(0, Math.min(followings.length, 1000));

		const hibernatedUsers = await this.usersRepository.find({
			where: {
				id: In(samples.map(x => x.followerId)),
				lastActiveDate: LessThan(new Date(Date.now() - (1000 * 60 * 60 * 24 * 50))),
			},
			select: ['id'],
		});

		if (hibernatedUsers.length > 0) {
			this.usersRepository.update({
				id: In(hibernatedUsers.map(x => x.id)),
			}, {
				isHibernated: true,
			});

			this.followingsRepository.update({
				followerId: In(hibernatedUsers.map(x => x.id)),
			}, {
				isFollowerHibernated: true,
			});
		}
	}

	public checkProhibitedWordsContain(content: Parameters<UtilityService['concatNoteContentsForKeyWordCheck']>[0], prohibitedWords?: string[]) {
		if (prohibitedWords == null) {
			prohibitedWords = this.meta.prohibitedWords;
		}

		if (
			this.utilityService.isKeyWordIncluded(
				this.utilityService.concatNoteContentsForKeyWordCheck(content),
				prohibitedWords,
			)
		) {
			return true;
		}

		return false;
	}

	@bindThis
	private collapseNotesCount(oldValue: number, newValue: number) {
		return oldValue + newValue;
	}

	@bindThis
	private async performUpdateNotesCount(id: MiNote['id'], incrBy: number) {
		await this.instancesRepository.increment({ id: id }, 'notesCount', incrBy);
	}

	@bindThis
	public async dispose(): Promise<void> {
		this.#shutdownController.abort();
		await this.updateNotesCountQueue.performAllNow();
	}

	@bindThis
	public async onApplicationShutdown(signal?: string | undefined): Promise<void> {
		await this.dispose();
	}
}<|MERGE_RESOLUTION|>--- conflicted
+++ resolved
@@ -563,29 +563,17 @@
 		}
 
 		// Register host
-<<<<<<< HEAD
-		if (this.userEntityService.isRemoteUser(user)) {
-			this.federatedInstanceService.fetch(user.host).then(async i => {
-				if (note.renote && note.text) {
-					this.updateNotesCountQueue.enqueue(i.id, 1);
-				} else if (!note.renote) {
-					this.updateNotesCountQueue.enqueue(i.id, 1);
-				}
-				if (this.meta.enableChartsForFederatedInstances) {
-					this.instanceChart.updateNote(i.host, note, true);
-				}
-			});
-=======
 		if (this.meta.enableStatsForFederatedInstances) {
 			if (this.userEntityService.isRemoteUser(user)) {
 				this.federatedInstanceService.fetchOrRegister(user.host).then(async i => {
-					this.updateNotesCountQueue.enqueue(i.id, 1);
+					if (note.renote && note.text || !note.renote) {
+						this.updateNotesCountQueue.enqueue(i.id, 1);
+					}
 					if (this.meta.enableChartsForFederatedInstances) {
 						this.instanceChart.updateNote(i.host, note, true);
 					}
 				});
 			}
->>>>>>> d2e8dc4f
 		}
 
 		// ハッシュタグ更新

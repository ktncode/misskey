/*
 * SPDX-FileCopyrightText: syuilo and misskey-project
 * SPDX-License-Identifier: AGPL-3.0-only
 */

import { Brackets, In } from 'typeorm';
import { Injectable, Inject } from '@nestjs/common';
import type { MiUser, MiLocalUser, MiRemoteUser } from '@/models/User.js';
import { MiNote, IMentionedRemoteUsers } from '@/models/Note.js';
import type { InstancesRepository, MiMeta, NotesRepository, UsersRepository } from '@/models/_.js';
import { RelayService } from '@/core/RelayService.js';
import { FederatedInstanceService } from '@/core/FederatedInstanceService.js';
import { DI } from '@/di-symbols.js';
import type { Config } from '@/config.js';
import NotesChart from '@/core/chart/charts/notes.js';
import PerUserNotesChart from '@/core/chart/charts/per-user-notes.js';
import InstanceChart from '@/core/chart/charts/instance.js';
import { GlobalEventService } from '@/core/GlobalEventService.js';
import { ApRendererService } from '@/core/activitypub/ApRendererService.js';
import { ApDeliverManagerService } from '@/core/activitypub/ApDeliverManagerService.js';
import { UserEntityService } from '@/core/entities/UserEntityService.js';
import { bindThis } from '@/decorators.js';
import { SearchService } from '@/core/SearchService.js';
import { ModerationLogService } from '@/core/ModerationLogService.js';
import { isQuote, isRenote } from '@/misc/is-renote.js';
import { LatestNoteService } from '@/core/LatestNoteService.js';

@Injectable()
export class NoteDeleteService {
	constructor(
		@Inject(DI.config)
		private config: Config,

		@Inject(DI.meta)
		private meta: MiMeta,

		@Inject(DI.usersRepository)
		private usersRepository: UsersRepository,

		@Inject(DI.notesRepository)
		private notesRepository: NotesRepository,

		@Inject(DI.instancesRepository)
		private instancesRepository: InstancesRepository,

		private userEntityService: UserEntityService,
		private globalEventService: GlobalEventService,
		private relayService: RelayService,
		private federatedInstanceService: FederatedInstanceService,
		private apRendererService: ApRendererService,
		private apDeliverManagerService: ApDeliverManagerService,
		private searchService: SearchService,
		private moderationLogService: ModerationLogService,
		private notesChart: NotesChart,
		private perUserNotesChart: PerUserNotesChart,
		private instanceChart: InstanceChart,
		private latestNoteService: LatestNoteService,
	) {}

	/**
	 * 投稿を削除します。
	 * @param user 投稿者
	 * @param note 投稿
	 */
	async delete(user: { id: MiUser['id']; uri: MiUser['uri']; host: MiUser['host']; isBot: MiUser['isBot']; }, note: MiNote, quiet = false, deleter?: MiUser) {
		const deletedAt = new Date();
		const cascadingNotes = await this.findCascadingNotes(note);

		if (note.replyId) {
			await this.notesRepository.decrement({ id: note.replyId }, 'repliesCount', 1);
		}

		if (note.renoteId && note.text == null && !note.hasPoll && (note.fileIds == null || note.fileIds.length === 0)) {
			await this.notesRepository.findOneBy({ id: note.renoteId }).then(async (renote) => {
				if (!renote) return;
				if (renote.userId !== user.id) await this.notesRepository.decrement({ id: renote.id }, 'renoteCount', 1);
			});
		}

		if (!quiet) {
			this.globalEventService.publishNoteStream(note.id, 'deleted', {
				deletedAt: deletedAt,
			});

			//#region ローカルの投稿なら削除アクティビティを配送
			if (this.userEntityService.isLocalUser(user) && !note.localOnly) {
				let renote: MiNote | null = null;

				// if deleted note is renote
				if (isRenote(note) && !isQuote(note)) {
					renote = await this.notesRepository.findOneBy({
						id: note.renoteId,
					});
				}

				const content = this.apRendererService.addContext(renote
					? this.apRendererService.renderUndo(this.apRendererService.renderAnnounce(renote.uri ?? `${this.config.url}/notes/${renote.id}`, note), user)
					: this.apRendererService.renderDelete(this.apRendererService.renderTombstone(`${this.config.url}/notes/${note.id}`), user));

				this.deliverToConcerned(user, note, content);
			}

			// also deliver delete activity to cascaded notes
			const federatedLocalCascadingNotes = (cascadingNotes).filter(note => !note.localOnly && note.userHost == null); // filter out local-only notes
			for (const cascadingNote of federatedLocalCascadingNotes) {
				if (!cascadingNote.user) continue;
				if (!this.userEntityService.isLocalUser(cascadingNote.user)) continue;
				const content = this.apRendererService.addContext(this.apRendererService.renderDelete(this.apRendererService.renderTombstone(`${this.config.url}/notes/${cascadingNote.id}`), cascadingNote.user));
				this.deliverToConcerned(cascadingNote.user, cascadingNote, content);
			}
			//#endregion

			this.notesChart.update(note, false);
			if (this.meta.enableChartsForRemoteUser || (user.host == null)) {
				this.perUserNotesChart.update(user, note, false);
			}

<<<<<<< HEAD
			if (note.renoteId && note.text) {
				// Decrement notes count (user)
				this.decNotesCountOfUser(user);
			} else if (!note.renoteId) {
				// Decrement notes count (user)
				this.decNotesCountOfUser(user);
			}

			if (this.userEntityService.isRemoteUser(user)) {
				this.federatedInstanceService.fetch(user.host).then(async i => {
					if (note.renoteId && note.text) {
						this.instancesRepository.decrement({ id: i.id }, 'notesCount', 1);
					} else if (!note.renoteId) {
						this.instancesRepository.decrement({ id: i.id }, 'notesCount', 1);
					}
					if (this.meta.enableChartsForFederatedInstances) {
						this.instanceChart.updateNote(i.host, note, false);
					}
				});
=======
			if (this.meta.enableStatsForFederatedInstances) {
				if (this.userEntityService.isRemoteUser(user)) {
					this.federatedInstanceService.fetchOrRegister(user.host).then(async i => {
						this.instancesRepository.decrement({ id: i.id }, 'notesCount', 1);
						if (this.meta.enableChartsForFederatedInstances) {
							this.instanceChart.updateNote(i.host, note, false);
						}
					});
				}
>>>>>>> d2e8dc4f
			}
		}

		for (const cascadingNote of cascadingNotes) {
			this.searchService.unindexNote(cascadingNote);
		}
		this.searchService.unindexNote(note);

		await this.notesRepository.delete({
			id: note.id,
			userId: user.id,
		});

		this.latestNoteService.handleDeletedNoteBG(note);

		if (deleter && (note.userId !== deleter.id)) {
			const user = await this.usersRepository.findOneByOrFail({ id: note.userId });
			this.moderationLogService.log(deleter, 'deleteNote', {
				noteId: note.id,
				noteUserId: note.userId,
				noteUserUsername: user.username,
				noteUserHost: user.host,
				note: note,
			});
		}
	}

	@bindThis
	private decNotesCountOfUser(user: { id: MiUser['id']; }) {
		this.usersRepository.createQueryBuilder().update()
			.set({
				updatedAt: new Date(),
				notesCount: () => '"notesCount" - 1',
			})
			.where('id = :id', { id: user.id })
			.execute();
	}

	@bindThis
	private async findCascadingNotes(note: MiNote): Promise<MiNote[]> {
		const recursive = async (noteId: string): Promise<MiNote[]> => {
			const query = this.notesRepository.createQueryBuilder('note')
				.where('note.replyId = :noteId', { noteId })
				.orWhere(new Brackets(q => {
					q.where('note.renoteId = :noteId', { noteId })
						.andWhere('note.text IS NOT NULL');
				}))
				.leftJoinAndSelect('note.user', 'user');
			const replies = await query.getMany();

			return [
				replies,
				...await Promise.all(replies.map(reply => recursive(reply.id))),
			].flat();
		};

		const cascadingNotes: MiNote[] = await recursive(note.id);

		return cascadingNotes;
	}

	@bindThis
	private async getMentionedRemoteUsers(note: MiNote) {
		const where = [] as any[];

		// mention / reply / dm
		const uris = (JSON.parse(note.mentionedRemoteUsers) as IMentionedRemoteUsers).map(x => x.uri);
		if (uris.length > 0) {
			where.push(
				{ uri: In(uris) },
			);
		}

		// renote / quote
		if (note.renoteUserId) {
			where.push({
				id: note.renoteUserId,
			});
		}

		if (where.length === 0) return [];

		return await this.usersRepository.find({
			where,
		}) as MiRemoteUser[];
	}

	@bindThis
	private async deliverToConcerned(user: { id: MiLocalUser['id']; host: null; }, note: MiNote, content: any) {
		this.apDeliverManagerService.deliverToFollowers(user, content);
		this.relayService.deliverToRelays(user, content);
		const remoteUsers = await this.getMentionedRemoteUsers(note);
		for (const remoteUser of remoteUsers) {
			this.apDeliverManagerService.deliverToUser(user, content, remoteUser);
		}
	}
}<|MERGE_RESOLUTION|>--- conflicted
+++ resolved
@@ -115,37 +115,22 @@
 				this.perUserNotesChart.update(user, note, false);
 			}
 
-<<<<<<< HEAD
-			if (note.renoteId && note.text) {
+			if (note.renoteId && note.text || !note.renoteId) {
 				// Decrement notes count (user)
 				this.decNotesCountOfUser(user);
-			} else if (!note.renoteId) {
-				// Decrement notes count (user)
-				this.decNotesCountOfUser(user);
-			}
-
-			if (this.userEntityService.isRemoteUser(user)) {
-				this.federatedInstanceService.fetch(user.host).then(async i => {
-					if (note.renoteId && note.text) {
-						this.instancesRepository.decrement({ id: i.id }, 'notesCount', 1);
-					} else if (!note.renoteId) {
-						this.instancesRepository.decrement({ id: i.id }, 'notesCount', 1);
-					}
-					if (this.meta.enableChartsForFederatedInstances) {
-						this.instanceChart.updateNote(i.host, note, false);
-					}
-				});
-=======
+			}
+
 			if (this.meta.enableStatsForFederatedInstances) {
 				if (this.userEntityService.isRemoteUser(user)) {
 					this.federatedInstanceService.fetchOrRegister(user.host).then(async i => {
-						this.instancesRepository.decrement({ id: i.id }, 'notesCount', 1);
+						if (note.renoteId && note.text || !note.renoteId) {
+							this.instancesRepository.decrement({ id: i.id }, 'notesCount', 1);
+						}
 						if (this.meta.enableChartsForFederatedInstances) {
 							this.instanceChart.updateNote(i.host, note, false);
 						}
 					});
 				}
->>>>>>> d2e8dc4f
 			}
 		}
 

--- conflicted
+++ resolved
@@ -132,13 +132,9 @@
 				usernameLower: username.toLowerCase(),
 				host: this.utilityService.toPunyNullable(host),
 				token: secret,
-<<<<<<< HEAD
-				isRoot: isTheFirstUser,
-				approved: isTheFirstUser || (opts.approved ?? !this.meta.approvalRequiredForSignup),
+				approved: opts.approved ?? !this.meta.approvalRequiredForSignup,
 				signupReason: reason,
 				enableRss: false,
-=======
->>>>>>> 8d6573fb
 			}));
 
 			await transactionalEntityManager.save(new MiUserKeypair({

/*
 * SPDX-FileCopyrightText: syuilo and misskey-project
 * SPDX-License-Identifier: AGPL-3.0-only
 */

import { randomUUID } from 'node:crypto';
import { Inject, Injectable } from '@nestjs/common';
import type { IActivity } from '@/core/activitypub/type.js';
import type { MiDriveFile } from '@/models/DriveFile.js';
import type { MiWebhook, WebhookEventTypes } from '@/models/Webhook.js';
import type { MiSystemWebhook, SystemWebhookEventType } from '@/models/SystemWebhook.js';
import type { Config } from '@/config.js';
import { DI } from '@/di-symbols.js';
import { bindThis } from '@/decorators.js';
import type { Antenna } from '@/server/api/endpoints/i/import-antennas.js';
import { ApRequestCreator } from '@/core/activitypub/ApRequestService.js';
import { type SystemWebhookPayload } from '@/core/SystemWebhookService.js';
import { type UserWebhookPayload } from './UserWebhookService.js';
import type {
	DbJobData,
	DeliverJobData,
	RelationshipJobData,
	SystemWebhookDeliverJobData,
	ThinUser,
	UserWebhookDeliverJobData,
} from '../queue/types.js';
import type {
	DbQueue,
	DeliverQueue,
	EndedPollNotificationQueue,
	InboxQueue,
	ObjectStorageQueue,
	RelationshipQueue,
	SystemQueue,
	SystemWebhookDeliverQueue,
<<<<<<< HEAD
	UserWebhookDeliverQueue,
=======
	ScheduleNotePostQueue,
>>>>>>> 8eb9c20d
} from './QueueModule.js';
import type httpSignature from '@peertube/http-signature';
import type * as Bull from 'bullmq';
import { MiNote } from '@/models/Note.js';

@Injectable()
export class QueueService {
	constructor(
		@Inject(DI.config)
		private config: Config,

		@Inject('queue:system') public systemQueue: SystemQueue,
		@Inject('queue:endedPollNotification') public endedPollNotificationQueue: EndedPollNotificationQueue,
		@Inject('queue:deliver') public deliverQueue: DeliverQueue,
		@Inject('queue:inbox') public inboxQueue: InboxQueue,
		@Inject('queue:db') public dbQueue: DbQueue,
		@Inject('queue:relationship') public relationshipQueue: RelationshipQueue,
		@Inject('queue:objectStorage') public objectStorageQueue: ObjectStorageQueue,
		@Inject('queue:userWebhookDeliver') public userWebhookDeliverQueue: UserWebhookDeliverQueue,
		@Inject('queue:systemWebhookDeliver') public systemWebhookDeliverQueue: SystemWebhookDeliverQueue,
		@Inject('queue:scheduleNotePost') public ScheduleNotePostQueue: ScheduleNotePostQueue,
	) {
		this.systemQueue.add('tickCharts', {
		}, {
			repeat: { pattern: '55 * * * *' },
			removeOnComplete: true,
		});

		this.systemQueue.add('resyncCharts', {
		}, {
			repeat: { pattern: '0 0 * * *' },
			removeOnComplete: true,
		});

		this.systemQueue.add('cleanCharts', {
		}, {
			repeat: { pattern: '0 0 * * *' },
			removeOnComplete: true,
		});

		this.systemQueue.add('aggregateRetention', {
		}, {
			repeat: { pattern: '0 0 * * *' },
			removeOnComplete: true,
		});

		this.systemQueue.add('clean', {
		}, {
			repeat: { pattern: '0 0 * * *' },
			removeOnComplete: true,
		});

		this.systemQueue.add('checkExpiredMutings', {
		}, {
			repeat: { pattern: '*/5 * * * *' },
			removeOnComplete: true,
		});

		this.systemQueue.add('bakeBufferedReactions', {
		}, {
			repeat: { pattern: '0 0 * * *' },
			removeOnComplete: true,
		});

		this.systemQueue.add('checkModeratorsActivity', {
		}, {
			// 毎時30分に起動
			repeat: { pattern: '30 * * * *' },
			removeOnComplete: true,
		});
	}

	@bindThis
	public deliver(user: ThinUser, content: IActivity | null, to: string | null, isSharedInbox: boolean) {
		if (content == null) return null;
		if (to == null) return null;

		const contentBody = JSON.stringify(content);
		const digest = ApRequestCreator.createDigest(contentBody);

		const data: DeliverJobData = {
			user: {
				id: user.id,
			},
			content: contentBody,
			digest,
			to,
			isSharedInbox,
		};

		return this.deliverQueue.add(to, data, {
			attempts: this.config.deliverJobMaxAttempts ?? 12,
			backoff: {
				type: 'custom',
			},
			removeOnComplete: true,
			removeOnFail: true,
		});
	}

	/**
	 * ApDeliverManager-DeliverManager.execute()からinboxesを突っ込んでaddBulkしたい
	 * @param user `{ id: string; }` この関数ではThinUserに変換しないので前もって変換してください
	 * @param content IActivity | null
	 * @param inboxes `Map<string, boolean>` / key: to (inbox url), value: isSharedInbox (whether it is sharedInbox)
	 * @returns void
	 */
	@bindThis
	public async deliverMany(user: ThinUser, content: IActivity | null, inboxes: Map<string, boolean>) {
		if (content == null) return null;
		const contentBody = JSON.stringify(content);
		const digest = ApRequestCreator.createDigest(contentBody);

		const opts = {
			attempts: this.config.deliverJobMaxAttempts ?? 12,
			backoff: {
				type: 'custom',
			},
			removeOnComplete: true,
			removeOnFail: true,
		};

		await this.deliverQueue.addBulk(Array.from(inboxes.entries(), d => ({
			name: d[0],
			data: {
				user,
				content: contentBody,
				digest,
				to: d[0],
				isSharedInbox: d[1],
			} as DeliverJobData,
			opts,
		})));

		return;
	}

	@bindThis
	public inbox(activity: IActivity, signature: httpSignature.IParsedSignature) {
		const data = {
			activity: activity,
			signature,
		};

		return this.inboxQueue.add('', data, {
			attempts: this.config.inboxJobMaxAttempts ?? 8,
			backoff: {
				type: 'custom',
			},
			removeOnComplete: true,
			removeOnFail: true,
		});
	}

	@bindThis
	public createDeleteDriveFilesJob(user: ThinUser) {
		return this.dbQueue.add('deleteDriveFiles', {
			user: { id: user.id },
		}, {
			removeOnComplete: true,
			removeOnFail: true,
		});
	}

	@bindThis
	public createExportCustomEmojisJob(user: ThinUser) {
		return this.dbQueue.add('exportCustomEmojis', {
			user: { id: user.id },
		}, {
			removeOnComplete: true,
			removeOnFail: true,
		});
	}

	@bindThis
	public createExportAccountDataJob(user: ThinUser) {
		return this.dbQueue.add('exportAccountData', {
			user: { id: user.id },
		}, {
			removeOnComplete: true,
			removeOnFail: true,
		});
	}

	@bindThis
	public createExportNotesJob(user: ThinUser) {
		return this.dbQueue.add('exportNotes', {
			user: { id: user.id },
		}, {
			removeOnComplete: true,
			removeOnFail: true,
		});
	}

	@bindThis
	public createExportClipsJob(user: ThinUser) {
		return this.dbQueue.add('exportClips', {
			user: { id: user.id },
		}, {
			removeOnComplete: true,
			removeOnFail: true,
		});
	}

	@bindThis
	public createExportFavoritesJob(user: ThinUser) {
		return this.dbQueue.add('exportFavorites', {
			user: { id: user.id },
		}, {
			removeOnComplete: true,
			removeOnFail: true,
		});
	}

	@bindThis
	public createExportFollowingJob(user: ThinUser, excludeMuting = false, excludeInactive = false) {
		return this.dbQueue.add('exportFollowing', {
			user: { id: user.id },
			excludeMuting,
			excludeInactive,
		}, {
			removeOnComplete: true,
			removeOnFail: true,
		});
	}

	@bindThis
	public createExportMuteJob(user: ThinUser) {
		return this.dbQueue.add('exportMuting', {
			user: { id: user.id },
		}, {
			removeOnComplete: true,
			removeOnFail: true,
		});
	}

	@bindThis
	public createExportBlockingJob(user: ThinUser) {
		return this.dbQueue.add('exportBlocking', {
			user: { id: user.id },
		}, {
			removeOnComplete: true,
			removeOnFail: true,
		});
	}

	@bindThis
	public createExportUserListsJob(user: ThinUser) {
		return this.dbQueue.add('exportUserLists', {
			user: { id: user.id },
		}, {
			removeOnComplete: true,
			removeOnFail: true,
		});
	}

	@bindThis
	public createExportAntennasJob(user: ThinUser) {
		return this.dbQueue.add('exportAntennas', {
			user: { id: user.id },
		}, {
			removeOnComplete: true,
			removeOnFail: true,
		});
	}

	@bindThis
	public createImportFollowingJob(user: ThinUser, fileId: MiDriveFile['id'], withReplies?: boolean) {
		return this.dbQueue.add('importFollowing', {
			user: { id: user.id },
			fileId: fileId,
			withReplies,
		}, {
			removeOnComplete: true,
			removeOnFail: true,
		});
	}

	@bindThis
	public createImportNotesJob(user: ThinUser, fileId: MiDriveFile['id'], type: string | null | undefined) {
		return this.dbQueue.add('importNotes', {
			user: { id: user.id },
			fileId: fileId,
			type: type,
		}, {
			removeOnComplete: true,
			removeOnFail: true,
		});
	}

	@bindThis
	public createImportTweetsToDbJob(user: ThinUser, targets: string[], note: MiNote['id'] | null) {
		const jobs = targets.map(rel => this.generateToDbJobData('importTweetsToDb', { user, target: rel, note }));
		return this.dbQueue.addBulk(jobs);
	}

	@bindThis
	public createImportMastoToDbJob(user: ThinUser, targets: string[], note: MiNote['id'] | null) {
		const jobs = targets.map(rel => this.generateToDbJobData('importMastoToDb', { user, target: rel, note }));
		return this.dbQueue.addBulk(jobs);
	}

	@bindThis
	public createImportPleroToDbJob(user: ThinUser, targets: string[], note: MiNote['id'] | null) {
		const jobs = targets.map(rel => this.generateToDbJobData('importPleroToDb', { user, target: rel, note }));
		return this.dbQueue.addBulk(jobs);
	}

	@bindThis
	public createImportKeyNotesToDbJob(user: ThinUser, targets: string[], note: MiNote['id'] | null) {
		const jobs = targets.map(rel => this.generateToDbJobData('importKeyNotesToDb', { user, target: rel, note }));
		return this.dbQueue.addBulk(jobs);
	}

	@bindThis
	public createImportIGToDbJob(user: ThinUser, targets: string[]) {
		const jobs = targets.map(rel => this.generateToDbJobData('importIGToDb', { user, target: rel }));
		return this.dbQueue.addBulk(jobs);
	}

	@bindThis
	public createImportFBToDbJob(user: ThinUser, targets: string[]) {
		const jobs = targets.map(rel => this.generateToDbJobData('importFBToDb', { user, target: rel }));
		return this.dbQueue.addBulk(jobs);
	}

	@bindThis
	public createImportFollowingToDbJob(user: ThinUser, targets: string[], withReplies?: boolean) {
		const jobs = targets.map(rel => this.generateToDbJobData('importFollowingToDb', { user, target: rel, withReplies }));
		return this.dbQueue.addBulk(jobs);
	}

	@bindThis
	public createImportMutingJob(user: ThinUser, fileId: MiDriveFile['id']) {
		return this.dbQueue.add('importMuting', {
			user: { id: user.id },
			fileId: fileId,
		}, {
			removeOnComplete: true,
			removeOnFail: true,
		});
	}

	@bindThis
	public createImportBlockingJob(user: ThinUser, fileId: MiDriveFile['id']) {
		return this.dbQueue.add('importBlocking', {
			user: { id: user.id },
			fileId: fileId,
		}, {
			removeOnComplete: true,
			removeOnFail: true,
		});
	}

	@bindThis
	public createImportBlockingToDbJob(user: ThinUser, targets: string[]) {
		const jobs = targets.map(rel => this.generateToDbJobData('importBlockingToDb', { user, target: rel }));
		return this.dbQueue.addBulk(jobs);
	}

	@bindThis
	private generateToDbJobData<T extends 'importFollowingToDb' | 'importBlockingToDb' | 'importTweetsToDb' | 'importIGToDb' | 'importFBToDb' | 'importMastoToDb' | 'importPleroToDb' | 'importKeyNotesToDb', D extends DbJobData<T>>(name: T, data: D): {
		name: string,
		data: D,
		opts: Bull.JobsOptions,
	} {
		return {
			name,
			data,
			opts: {
				removeOnComplete: true,
				removeOnFail: true,
			},
		};
	}

	@bindThis
	public createImportUserListsJob(user: ThinUser, fileId: MiDriveFile['id']) {
		return this.dbQueue.add('importUserLists', {
			user: { id: user.id },
			fileId: fileId,
		}, {
			removeOnComplete: true,
			removeOnFail: true,
		});
	}

	@bindThis
	public createImportCustomEmojisJob(user: ThinUser, fileId: MiDriveFile['id']) {
		return this.dbQueue.add('importCustomEmojis', {
			user: { id: user.id },
			fileId: fileId,
		}, {
			removeOnComplete: true,
			removeOnFail: true,
		});
	}

	@bindThis
	public createImportAntennasJob(user: ThinUser, antenna: Antenna) {
		return this.dbQueue.add('importAntennas', {
			user: { id: user.id },
			antenna,
		}, {
			removeOnComplete: true,
			removeOnFail: true,
		});
	}

	@bindThis
	public createDeleteAccountJob(user: ThinUser, opts: { soft?: boolean; } = {}) {
		return this.dbQueue.add('deleteAccount', {
			user: { id: user.id },
			soft: opts.soft,
		}, {
			removeOnComplete: true,
			removeOnFail: true,
		});
	}

	@bindThis
	public createFollowJob(followings: { from: ThinUser, to: ThinUser, requestId?: string, silent?: boolean, withReplies?: boolean }[]) {
		const jobs = followings.map(rel => this.generateRelationshipJobData('follow', rel));
		return this.relationshipQueue.addBulk(jobs);
	}

	@bindThis
	public createUnfollowJob(followings: { from: ThinUser, to: ThinUser, requestId?: string }[]) {
		const jobs = followings.map(rel => this.generateRelationshipJobData('unfollow', rel));
		return this.relationshipQueue.addBulk(jobs);
	}

	@bindThis
	public createDelayedUnfollowJob(followings: { from: ThinUser, to: ThinUser, requestId?: string }[], delay: number) {
		const jobs = followings.map(rel => this.generateRelationshipJobData('unfollow', rel, { delay }));
		return this.relationshipQueue.addBulk(jobs);
	}

	@bindThis
	public createBlockJob(blockings: { from: ThinUser, to: ThinUser, silent?: boolean }[]) {
		const jobs = blockings.map(rel => this.generateRelationshipJobData('block', rel));
		return this.relationshipQueue.addBulk(jobs);
	}

	@bindThis
	public createUnblockJob(blockings: { from: ThinUser, to: ThinUser, silent?: boolean }[]) {
		const jobs = blockings.map(rel => this.generateRelationshipJobData('unblock', rel));
		return this.relationshipQueue.addBulk(jobs);
	}

	@bindThis
	private generateRelationshipJobData(name: 'follow' | 'unfollow' | 'block' | 'unblock', data: RelationshipJobData, opts: Bull.JobsOptions = {}): {
		name: string,
		data: RelationshipJobData,
		opts: Bull.JobsOptions,
	} {
		return {
			name,
			data: {
				from: { id: data.from.id },
				to: { id: data.to.id },
				silent: data.silent,
				requestId: data.requestId,
				withReplies: data.withReplies,
			},
			opts: {
				removeOnComplete: true,
				removeOnFail: true,
				...opts,
			},
		};
	}

	@bindThis
	public createDeleteObjectStorageFileJob(key: string) {
		return this.objectStorageQueue.add('deleteFile', {
			key: key,
		}, {
			removeOnComplete: true,
			removeOnFail: true,
		});
	}

	@bindThis
	public createCleanRemoteFilesJob() {
		return this.objectStorageQueue.add('cleanRemoteFiles', {}, {
			removeOnComplete: true,
			removeOnFail: true,
		});
	}

	/**
	 * @see UserWebhookDeliverJobData
	 * @see UserWebhookDeliverProcessorService
	 */
	@bindThis
	public userWebhookDeliver<T extends WebhookEventTypes>(
		webhook: MiWebhook,
		type: T,
		content: UserWebhookPayload<T>,
		opts?: { attempts?: number },
	) {
		const data: UserWebhookDeliverJobData = {
			type,
			content,
			webhookId: webhook.id,
			userId: webhook.userId,
			to: webhook.url,
			secret: webhook.secret,
			createdAt: Date.now(),
			eventId: randomUUID(),
		};

		return this.userWebhookDeliverQueue.add(webhook.id, data, {
			attempts: opts?.attempts ?? 4,
			backoff: {
				type: 'custom',
			},
			removeOnComplete: true,
			removeOnFail: true,
		});
	}

	/**
	 * @see SystemWebhookDeliverJobData
	 * @see SystemWebhookDeliverProcessorService
	 */
	@bindThis
	public systemWebhookDeliver<T extends SystemWebhookEventType>(
		webhook: MiSystemWebhook,
		type: T,
		content: SystemWebhookPayload<T>,
		opts?: { attempts?: number },
	) {
		const data: SystemWebhookDeliverJobData = {
			type,
			content,
			webhookId: webhook.id,
			to: webhook.url,
			secret: webhook.secret,
			createdAt: Date.now(),
			eventId: randomUUID(),
		};

		return this.systemWebhookDeliverQueue.add(webhook.id, data, {
			attempts: opts?.attempts ?? 4,
			backoff: {
				type: 'custom',
			},
			removeOnComplete: true,
			removeOnFail: true,
		});
	}

	@bindThis
	public destroy() {
		this.deliverQueue.once('cleaned', (jobs, status) => {
			//deliverLogger.succ(`Cleaned ${jobs.length} ${status} jobs`);
		});
		this.deliverQueue.clean(0, 0, 'delayed');

		this.inboxQueue.once('cleaned', (jobs, status) => {
			//inboxLogger.succ(`Cleaned ${jobs.length} ${status} jobs`);
		});
		this.inboxQueue.clean(0, 0, 'delayed');
	}
}<|MERGE_RESOLUTION|>--- conflicted
+++ resolved
@@ -33,11 +33,8 @@
 	RelationshipQueue,
 	SystemQueue,
 	SystemWebhookDeliverQueue,
-<<<<<<< HEAD
 	UserWebhookDeliverQueue,
-=======
 	ScheduleNotePostQueue,
->>>>>>> 8eb9c20d
 } from './QueueModule.js';
 import type httpSignature from '@peertube/http-signature';
 import type * as Bull from 'bullmq';

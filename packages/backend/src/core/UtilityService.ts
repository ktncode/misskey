/*
 * SPDX-FileCopyrightText: syuilo and misskey-project
 * SPDX-License-Identifier: AGPL-3.0-only
 */

<<<<<<< HEAD
import { URL } from 'node:url';
import punycode from 'punycode/punycode.js';
=======
import { URL, domainToASCII } from 'node:url';
>>>>>>> 9c70a4e6
import { Inject, Injectable } from '@nestjs/common';
import RE2 from 're2';
import psl from 'psl';
import { DI } from '@/di-symbols.js';
import type { Config } from '@/config.js';
import { bindThis } from '@/decorators.js';
import { MiMeta } from '@/models/Meta.js';

@Injectable()
export class UtilityService {
	constructor(
		@Inject(DI.config)
		private config: Config,

		@Inject(DI.meta)
		private meta: MiMeta,
	) {
	}

	@bindThis
	public getFullApAccount(username: string, host: string | null): string {
		return host ? `${username}@${this.toPuny(host)}` : `${username}@${this.toPuny(this.config.host)}`;
	}

	@bindThis
	public isSelfHost(host: string | null): boolean {
		if (host == null) return true;
		return this.toPuny(this.config.host) === this.toPuny(host);
	}

	@bindThis
	public isUriLocal(uri: string): boolean {
		return this.punyHost(uri) === this.toPuny(this.config.host);
	}

	@bindThis
	public isBlockedHost(blockedHosts: string[], host: string | null): boolean {
		if (host == null) return false;
		return blockedHosts.some(x => `.${host.toLowerCase()}`.endsWith(`.${x}`));
	}

	@bindThis
	public isSilencedHost(silencedHosts: string[] | undefined, host: string | null): boolean {
		if (!silencedHosts || host == null) return false;
		return silencedHosts.some(x => `.${host.toLowerCase()}`.endsWith(`.${x}`));
	}

	@bindThis
	public isMediaSilencedHost(silencedHosts: string[] | undefined, host: string | null): boolean {
		if (!silencedHosts || host == null) return false;
		return silencedHosts.some(x => `.${host.toLowerCase()}`.endsWith(`.${x}`));
	}

	@bindThis
	public concatNoteContentsForKeyWordCheck(content: {
		cw?: string | null;
		text?: string | null;
		pollChoices?: string[] | null;
		others?: string[] | null;
	}): string {
		/**
		 * ノートの内容を結合してキーワードチェック用の文字列を生成する
		 * cwとtextは内容が繋がっているかもしれないので間に何も入れずにチェックする
		 */
		return `${content.cw ?? ''}${content.text ?? ''}\n${(content.pollChoices ?? []).join('\n')}\n${(content.others ?? []).join('\n')}`;
	}

	@bindThis
	public isKeyWordIncluded(text: string, keyWords: string[]): boolean {
		if (keyWords.length === 0) return false;
		if (text === '') return false;

		const regexpregexp = /^\/(.+)\/(.*)$/;

		const matched = keyWords.some(filter => {
			// represents RegExp
			const regexp = filter.match(regexpregexp);
			// This should never happen due to input sanitisation.
			if (!regexp) {
				const words = filter.split(' ');
				return words.every(keyword => text.includes(keyword));
			}
			try {
				// TODO: RE2インスタンスをキャッシュ
				return new RE2(regexp[1], regexp[2]).test(text);
			} catch (err) {
				// This should never happen due to input sanitisation.
				return false;
			}
		});

		return matched;
	}

	@bindThis
	public extractDbHost(uri: string): string {
		const url = new URL(uri);
		return this.toPuny(url.host);
	}

	@bindThis
	public toPuny(host: string): string {
<<<<<<< HEAD
		return punycode.toASCII(host.toLowerCase());
=======
		return domainToASCII(host.toLowerCase());
>>>>>>> 9c70a4e6
	}

	@bindThis
	public toPunyNullable(host: string | null | undefined): string | null {
		if (host == null) return null;
<<<<<<< HEAD
		return punycode.toASCII(host.toLowerCase());
=======
		return domainToASCII(host.toLowerCase());
>>>>>>> 9c70a4e6
	}

	@bindThis
	public punyHost(url: string): string {
		const urlObj = new URL(url);
		const host = `${this.toPuny(urlObj.hostname)}${urlObj.port.length > 0 ? ':' + urlObj.port : ''}`;
		return host;
	}

	@bindThis
	private specialSuffix(hostname: string): string | null {
		// masto.host provides domain names for its clients, we have to
		// treat it as if it were a public suffix
		const mastoHost = hostname.match(/\.?([a-zA-Z0-9-]+\.masto\.host)$/i);
		if (mastoHost) {
			return mastoHost[1];
		}

		return null;
	}

	@bindThis
	public punyHostPSLDomain(url: string): string {
		const urlObj = new URL(url);
		const hostname = urlObj.hostname;
		const domain = this.specialSuffix(hostname) ?? psl.get(hostname) ?? hostname;
		const host = `${this.toPuny(domain)}${urlObj.port.length > 0 ? ':' + urlObj.port : ''}`;
		return host;
	}

	@bindThis
	public isFederationAllowedHost(host: string): boolean {
		if (this.meta.federation === 'none') return false;
		if (this.meta.federation === 'specified' && !this.meta.federationHosts.some(x => `.${host.toLowerCase()}`.endsWith(`.${x}`))) return false;
		if (this.isBlockedHost(this.meta.blockedHosts, host)) return false;

		return true;
	}

	@bindThis
	public isFederationAllowedUri(uri: string): boolean {
		const host = this.extractDbHost(uri);
		return this.isFederationAllowedHost(host);
	}
}<|MERGE_RESOLUTION|>--- conflicted
+++ resolved
@@ -3,12 +3,7 @@
  * SPDX-License-Identifier: AGPL-3.0-only
  */
 
-<<<<<<< HEAD
-import { URL } from 'node:url';
-import punycode from 'punycode/punycode.js';
-=======
 import { URL, domainToASCII } from 'node:url';
->>>>>>> 9c70a4e6
 import { Inject, Injectable } from '@nestjs/common';
 import RE2 from 're2';
 import psl from 'psl';
@@ -111,21 +106,13 @@
 
 	@bindThis
 	public toPuny(host: string): string {
-<<<<<<< HEAD
-		return punycode.toASCII(host.toLowerCase());
-=======
 		return domainToASCII(host.toLowerCase());
->>>>>>> 9c70a4e6
 	}
 
 	@bindThis
 	public toPunyNullable(host: string | null | undefined): string | null {
 		if (host == null) return null;
-<<<<<<< HEAD
-		return punycode.toASCII(host.toLowerCase());
-=======
 		return domainToASCII(host.toLowerCase());
->>>>>>> 9c70a4e6
 	}
 
 	@bindThis

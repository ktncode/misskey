/*
 * SPDX-FileCopyrightText: syuilo and misskey-project
 * SPDX-License-Identifier: AGPL-3.0-only
 */

import * as fs from 'node:fs';
import * as stream from 'node:stream/promises';
import { Inject, Injectable } from '@nestjs/common';
import ipaddr from 'ipaddr.js';
import chalk from 'chalk';
import got, * as Got from 'got';
import { parse } from 'content-disposition';
import { DI } from '@/di-symbols.js';
import type { Config } from '@/config.js';
import { HttpRequestService } from '@/core/HttpRequestService.js';
import { createTemp } from '@/misc/create-temp.js';
import { StatusError } from '@/misc/status-error.js';
import { LoggerService } from '@/core/LoggerService.js';
import type Logger from '@/logger.js';

import { bindThis } from '@/decorators.js';

@Injectable()
export class DownloadService {
	private logger: Logger;

	constructor(
		@Inject(DI.config)
		private config: Config,

		private httpRequestService: HttpRequestService,
		private loggerService: LoggerService,
	) {
		this.logger = this.loggerService.getLogger('download');
	}

	@bindThis
	public async downloadUrl(url: string, path: string, options: { timeout?: number, operationTimeout?: number, maxSize?: number} = {} ): Promise<{
		filename: string;
	}> {
		this.logger.info(`Downloading ${chalk.cyan(url)} to ${chalk.cyanBright(path)} ...`);

<<<<<<< HEAD
		const timeout = options.timeout ?? 30 * 1000;
		const operationTimeout = options.operationTimeout ?? 60 * 1000;
		const maxSize = options.maxSize ?? this.config.maxFileSize ?? 262144000;
=======
		const timeout = 30 * 1000;
		const operationTimeout = 60 * 1000;
		const maxSize = this.config.maxFileSize;
>>>>>>> 5fc8b3bc

		const urlObj = new URL(url);
		let filename = urlObj.pathname.split('/').pop() ?? 'untitled';

		const req = got.stream(url, {
			headers: {
				'User-Agent': this.config.userAgent,
			},
			timeout: {
				lookup: timeout,
				connect: timeout,
				secureConnect: timeout,
				socket: timeout,	// read timeout
				response: timeout,
				send: timeout,
				request: operationTimeout,	// whole operation timeout
			},
			agent: {
				http: this.httpRequestService.httpAgent,
				https: this.httpRequestService.httpsAgent,
			},
			http2: false,	// default
			retry: {
				limit: 0,
			},
			enableUnixSockets: false,
		}).on('response', (res: Got.Response) => {
			if ((process.env.NODE_ENV === 'production' || process.env.NODE_ENV === 'test') && !this.config.proxy && res.ip) {
				if (this.isPrivateIp(res.ip)) {
					this.logger.warn(`Blocked address: ${res.ip}`);
					req.destroy();
				}
			}

			const contentLength = res.headers['content-length'];
			if (contentLength != null) {
				const size = Number(contentLength);
				if (size > maxSize) {
					this.logger.warn(`maxSize exceeded (${size} > ${maxSize}) on response`);
					req.destroy();
				}
			}

			const contentDisposition = res.headers['content-disposition'];
			if (contentDisposition != null) {
				try {
					const parsed = parse(contentDisposition);
					if (parsed.parameters.filename) {
						filename = parsed.parameters.filename;
					}
				} catch (e) {
					this.logger.warn(`Failed to parse content-disposition: ${contentDisposition}`, { stack: e });
				}
			}
		}).on('downloadProgress', (progress: Got.Progress) => {
			if (progress.transferred > maxSize) {
				this.logger.warn(`maxSize exceeded (${progress.transferred} > ${maxSize}) on downloadProgress`);
				req.destroy();
			}
		});

		try {
			await stream.pipeline(req, fs.createWriteStream(path));
		} catch (e) {
			if (e instanceof Got.HTTPError) {
				throw new StatusError(`${e.response.statusCode} ${e.response.statusMessage}`, e.response.statusCode, e.response.statusMessage);
			} else {
				throw e;
			}
		}

		this.logger.succ(`Download finished: ${chalk.cyan(url)}`);

		return {
			filename,
		};
	}

	@bindThis
	public async downloadTextFile(url: string): Promise<string> {
		// Create temp file
		const [path, cleanup] = await createTemp();

		this.logger.info(`text file: Temp file is ${path}`);

		try {
			// write content at URL to temp file
			await this.downloadUrl(url, path);

			const text = await fs.promises.readFile(path, 'utf8');

			return text;
		} finally {
			cleanup();
		}
	}

	@bindThis
	private isPrivateIp(ip: string): boolean {
		const parsedIp = ipaddr.parse(ip);

		for (const net of this.config.allowedPrivateNetworks ?? []) {
			const cidr = ipaddr.parseCIDR(net);
			if (cidr[0].kind() === parsedIp.kind() && parsedIp.match(ipaddr.parseCIDR(net))) {
				return false;
			}
		}

		return parsedIp.range() !== 'unicast';
	}
}<|MERGE_RESOLUTION|>--- conflicted
+++ resolved
@@ -40,15 +40,9 @@
 	}> {
 		this.logger.info(`Downloading ${chalk.cyan(url)} to ${chalk.cyanBright(path)} ...`);
 
-<<<<<<< HEAD
 		const timeout = options.timeout ?? 30 * 1000;
 		const operationTimeout = options.operationTimeout ?? 60 * 1000;
-		const maxSize = options.maxSize ?? this.config.maxFileSize ?? 262144000;
-=======
-		const timeout = 30 * 1000;
-		const operationTimeout = 60 * 1000;
-		const maxSize = this.config.maxFileSize;
->>>>>>> 5fc8b3bc
+		const maxSize = options.maxSize ?? this.config.maxFileSize;
 
 		const urlObj = new URL(url);
 		let filename = urlObj.pathname.split('/').pop() ?? 'untitled';

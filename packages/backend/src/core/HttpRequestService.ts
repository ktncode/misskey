/*
 * SPDX-FileCopyrightText: syuilo and misskey-project
 * SPDX-License-Identifier: AGPL-3.0-only
 */

import * as http from 'node:http';
import * as https from 'node:https';
import * as net from 'node:net';
import ipaddr from 'ipaddr.js';
import CacheableLookup from 'cacheable-lookup';
import fetch from 'node-fetch';
import { HttpProxyAgent, HttpsProxyAgent } from 'hpagent';
import { Inject, Injectable } from '@nestjs/common';
import { DI } from '@/di-symbols.js';
import type { Config } from '@/config.js';
import { StatusError } from '@/misc/status-error.js';
import { bindThis } from '@/decorators.js';
import { validateContentTypeSetAsActivityPub } from '@/core/activitypub/misc/validator.js';
<<<<<<< HEAD
import type { IObject, IObjectWithId } from '@/core/activitypub/type.js';
import { ApUtilityService } from './activitypub/ApUtilityService.js';
=======
import { assertActivityMatchesUrl, FetchAllowSoftFailMask } from '@/core/activitypub/misc/check-against-url.js';
import type { IObject } from '@/core/activitypub/type.js';
>>>>>>> 8d6573fb
import type { Response } from 'node-fetch';
import type { URL } from 'node:url';

export type HttpRequestSendOptions = {
	throwErrorWhenResponseNotOk: boolean;
	validators?: ((res: Response) => void)[];
};

declare module 'node:http' {
	interface Agent {
		createConnection(options: net.NetConnectOpts, callback?: (err: unknown, stream: net.Socket) => void): net.Socket;
	}
}

class HttpRequestServiceAgent extends http.Agent {
	constructor(
		private config: Config,
		options?: http.AgentOptions,
	) {
		super(options);
	}

	@bindThis
	public createConnection(options: net.NetConnectOpts, callback?: (err: unknown, stream: net.Socket) => void): net.Socket {
		const socket = super.createConnection(options, callback)
			.on('connect', () => {
				const address = socket.remoteAddress;
				if (process.env.NODE_ENV === 'production') {
					if (address && ipaddr.isValid(address)) {
						if (this.isPrivateIp(address)) {
							socket.destroy(new Error(`Blocked address: ${address}`));
						}
					}
				}
			});
		return socket;
	}

	@bindThis
	private isPrivateIp(ip: string): boolean {
		const parsedIp = ipaddr.parse(ip);

		for (const net of this.config.allowedPrivateNetworks ?? []) {
			const cidr = ipaddr.parseCIDR(net);
			if (cidr[0].kind() === parsedIp.kind() && parsedIp.match(ipaddr.parseCIDR(net))) {
				return false;
			}
		}

		return parsedIp.range() !== 'unicast';
	}
}

class HttpsRequestServiceAgent extends https.Agent {
	constructor(
		private config: Config,
		options?: https.AgentOptions,
	) {
		super(options);
	}

	@bindThis
	public createConnection(options: net.NetConnectOpts, callback?: (err: unknown, stream: net.Socket) => void): net.Socket {
		const socket = super.createConnection(options, callback)
			.on('connect', () => {
				const address = socket.remoteAddress;
				if (process.env.NODE_ENV === 'production') {
					if (address && ipaddr.isValid(address)) {
						if (this.isPrivateIp(address)) {
							socket.destroy(new Error(`Blocked address: ${address}`));
						}
					}
				}
			});
		return socket;
	}

	@bindThis
	private isPrivateIp(ip: string): boolean {
		const parsedIp = ipaddr.parse(ip);

		for (const net of this.config.allowedPrivateNetworks ?? []) {
			const cidr = ipaddr.parseCIDR(net);
			if (cidr[0].kind() === parsedIp.kind() && parsedIp.match(ipaddr.parseCIDR(net))) {
				return false;
			}
		}

		return parsedIp.range() !== 'unicast';
	}
}

@Injectable()
export class HttpRequestService {
	/**
	 * Get http non-proxy agent (without local address filtering)
	 */
	private readonly httpNative: http.Agent;

	/**
	 * Get https non-proxy agent (without local address filtering)
	 */
	private readonly httpsNative: https.Agent;

	/**
	 * Get http non-proxy agent
	 */
	private readonly http: http.Agent;

	/**
	 * Get https non-proxy agent
	 */
	private readonly https: https.Agent;

	/**
	 * Get http proxy or non-proxy agent
	 */
	public readonly httpAgent: http.Agent;

	/**
	 * Get https proxy or non-proxy agent
	 */
	public readonly httpsAgent: https.Agent;

	constructor(
		@Inject(DI.config)
		private config: Config,
		private readonly apUtilityService: ApUtilityService,
	) {
		const cache = new CacheableLookup({
			maxTtl: 3600,	// 1hours
			errorTtl: 30,	// 30secs
			lookup: false,	// nativeのdns.lookupにfallbackしない
		});

		const agentOption = {
			keepAlive: true,
			keepAliveMsecs: 30 * 1000,
			lookup: cache.lookup as unknown as net.LookupFunction,
			localAddress: config.outgoingAddress,
		};

		this.httpNative = new http.Agent(agentOption);

		this.httpsNative = new https.Agent(agentOption);

		this.http = new HttpRequestServiceAgent(config, agentOption);

		this.https = new HttpsRequestServiceAgent(config, agentOption);

		const maxSockets = Math.max(256, config.deliverJobConcurrency ?? 128);

		this.httpAgent = config.proxy
			? new HttpProxyAgent({
				keepAlive: true,
				keepAliveMsecs: 30 * 1000,
				maxSockets,
				maxFreeSockets: 256,
				scheduling: 'lifo',
				proxy: config.proxy,
				localAddress: config.outgoingAddress,
			})
			: this.http;

		this.httpsAgent = config.proxy
			? new HttpsProxyAgent({
				keepAlive: true,
				keepAliveMsecs: 30 * 1000,
				maxSockets,
				maxFreeSockets: 256,
				scheduling: 'lifo',
				proxy: config.proxy,
				localAddress: config.outgoingAddress,
			})
			: this.https;
	}

	/**
	 * Get agent by URL
	 * @param url URL
<<<<<<< HEAD
	 * @param bypassProxy Allways bypass proxy
=======
	 * @param bypassProxy Always bypass proxy
>>>>>>> 8d6573fb
	 * @param isLocalAddressAllowed
	 */
	@bindThis
	public getAgentByUrl(url: URL, bypassProxy = false, isLocalAddressAllowed = false): http.Agent | https.Agent {
		if (bypassProxy || (this.config.proxyBypassHosts ?? []).includes(url.hostname)) {
			if (isLocalAddressAllowed) {
				return url.protocol === 'http:' ? this.httpNative : this.httpsNative;
			}
			return url.protocol === 'http:' ? this.http : this.https;
		} else {
			if (isLocalAddressAllowed && (!this.config.proxy)) {
				return url.protocol === 'http:' ? this.httpNative : this.httpsNative;
			}
			return url.protocol === 'http:' ? this.httpAgent : this.httpsAgent;
		}
	}

	/**
	 * Get agent for http by URL
	 * @param url URL
	 * @param isLocalAddressAllowed
	 */
	@bindThis
	public getAgentForHttp(url: URL, isLocalAddressAllowed = false): http.Agent {
		if ((this.config.proxyBypassHosts ?? []).includes(url.hostname)) {
			return isLocalAddressAllowed
				? this.httpNative
				: this.http;
		} else {
			return this.httpAgent;
		}
	}

	/**
	 * Get agent for https by URL
	 * @param url URL
	 * @param isLocalAddressAllowed
	 */
	@bindThis
	public getAgentForHttps(url: URL, isLocalAddressAllowed = false): https.Agent {
		if ((this.config.proxyBypassHosts ?? []).includes(url.hostname)) {
			return isLocalAddressAllowed
				? this.httpsNative
				: this.https;
		} else {
			return this.httpsAgent;
		}
	}

	@bindThis
<<<<<<< HEAD
	public async getActivityJson(url: string, isLocalAddressAllowed = false): Promise<IObjectWithId> {
=======
	public async getActivityJson(url: string, isLocalAddressAllowed = false, allowSoftfail: FetchAllowSoftFailMask = FetchAllowSoftFailMask.Strict): Promise<IObject> {
>>>>>>> 8d6573fb
		const res = await this.send(url, {
			method: 'GET',
			headers: {
				Accept: 'application/activity+json, application/ld+json; profile="https://www.w3.org/ns/activitystreams"',
			},
			timeout: 5000,
			size: 1024 * 256,
			isLocalAddressAllowed: isLocalAddressAllowed,
		}, {
			throwErrorWhenResponseNotOk: true,
			validators: [validateContentTypeSetAsActivityPub],
		});

		const activity = await res.json() as IObject;

<<<<<<< HEAD
		// Make sure the object ID matches the final URL (which is where it actually exists).
		// The caller (ApResolverService) will verify the ID against the original / entry URL, which ensures that all three match.
		this.apUtilityService.assertIdMatchesUrlAuthority(activity, res.url);
=======
		assertActivityMatchesUrl(url, activity, finalUrl, allowSoftfail);
>>>>>>> 8d6573fb

		return activity as IObjectWithId;
	}

	@bindThis
	public async getJson<T = unknown>(url: string, accept = 'application/json, */*', headers?: Record<string, string>, isLocalAddressAllowed = false): Promise<T> {
		const res = await this.send(url, {
			method: 'GET',
			headers: Object.assign({
				Accept: accept,
			}, headers ?? {}),
			timeout: 5000,
			size: 1024 * 256,
			isLocalAddressAllowed: isLocalAddressAllowed,
		});

		return await res.json() as T;
	}

	@bindThis
	public async getHtml(url: string, accept = 'text/html, */*', headers?: Record<string, string>, isLocalAddressAllowed = false): Promise<string> {
		const res = await this.send(url, {
			method: 'GET',
			headers: Object.assign({
				Accept: accept,
			}, headers ?? {}),
			timeout: 5000,
			isLocalAddressAllowed: isLocalAddressAllowed,
		});

		return await res.text();
	}

	@bindThis
	public async send(
		url: string,
		args: {
			method?: string,
			body?: string,
			headers?: Record<string, string>,
			timeout?: number,
			size?: number,
			isLocalAddressAllowed?: boolean,
		} = {},
		extra: HttpRequestSendOptions = {
			throwErrorWhenResponseNotOk: true,
			validators: [],
		},
	): Promise<Response> {
		const timeout = args.timeout ?? 5000;

		const controller = new AbortController();
		setTimeout(() => {
			controller.abort();
		}, timeout);

		const isLocalAddressAllowed = args.isLocalAddressAllowed ?? false;

		const res = await fetch(url, {
			method: args.method ?? 'GET',
			headers: {
				'User-Agent': this.config.userAgent,
				...(args.headers ?? {}),
			},
			body: args.body,
			size: args.size ?? 10 * 1024 * 1024,
			agent: (url) => this.getAgentByUrl(url, false, isLocalAddressAllowed),
			signal: controller.signal,
		});

		if (!res.ok && extra.throwErrorWhenResponseNotOk) {
			throw new StatusError(`${res.status} ${res.statusText}`, res.status, res.statusText);
		}

		if (res.ok) {
			for (const validator of (extra.validators ?? [])) {
				validator(res);
			}
		}

		return res;
	}
}<|MERGE_RESOLUTION|>--- conflicted
+++ resolved
@@ -16,13 +16,9 @@
 import { StatusError } from '@/misc/status-error.js';
 import { bindThis } from '@/decorators.js';
 import { validateContentTypeSetAsActivityPub } from '@/core/activitypub/misc/validator.js';
-<<<<<<< HEAD
+import { FetchAllowSoftFailMask } from '@/core/activitypub/misc/check-against-url.js';
 import type { IObject, IObjectWithId } from '@/core/activitypub/type.js';
 import { ApUtilityService } from './activitypub/ApUtilityService.js';
-=======
-import { assertActivityMatchesUrl, FetchAllowSoftFailMask } from '@/core/activitypub/misc/check-against-url.js';
-import type { IObject } from '@/core/activitypub/type.js';
->>>>>>> 8d6573fb
 import type { Response } from 'node-fetch';
 import type { URL } from 'node:url';
 
@@ -203,11 +199,7 @@
 	/**
 	 * Get agent by URL
 	 * @param url URL
-<<<<<<< HEAD
-	 * @param bypassProxy Allways bypass proxy
-=======
 	 * @param bypassProxy Always bypass proxy
->>>>>>> 8d6573fb
 	 * @param isLocalAddressAllowed
 	 */
 	@bindThis
@@ -258,11 +250,7 @@
 	}
 
 	@bindThis
-<<<<<<< HEAD
-	public async getActivityJson(url: string, isLocalAddressAllowed = false): Promise<IObjectWithId> {
-=======
-	public async getActivityJson(url: string, isLocalAddressAllowed = false, allowSoftfail: FetchAllowSoftFailMask = FetchAllowSoftFailMask.Strict): Promise<IObject> {
->>>>>>> 8d6573fb
+	public async getActivityJson(url: string, isLocalAddressAllowed = false, allowSoftfail: FetchAllowSoftFailMask = FetchAllowSoftFailMask.Strict): Promise<IObjectWithId> {
 		const res = await this.send(url, {
 			method: 'GET',
 			headers: {
@@ -278,13 +266,9 @@
 
 		const activity = await res.json() as IObject;
 
-<<<<<<< HEAD
 		// Make sure the object ID matches the final URL (which is where it actually exists).
 		// The caller (ApResolverService) will verify the ID against the original / entry URL, which ensures that all three match.
-		this.apUtilityService.assertIdMatchesUrlAuthority(activity, res.url);
-=======
-		assertActivityMatchesUrl(url, activity, finalUrl, allowSoftfail);
->>>>>>> 8d6573fb
+		this.apUtilityService.assertIdMatchesUrlAuthority(activity, res.url, allowSoftfail);
 
 		return activity as IObjectWithId;
 	}

/*
 * SPDX-FileCopyrightText: syuilo and misskey-project
 * SPDX-License-Identifier: AGPL-3.0-only
 */

import { Injectable } from '@nestjs/common';
import { MiAbuseUserReport, MiNote, MiUser, MiWebhook } from '@/models/_.js';
import { bindThis } from '@/decorators.js';
import { MiSystemWebhook, type SystemWebhookEventType } from '@/models/SystemWebhook.js';
import { type AbuseReportPayload, SystemWebhookPayload, SystemWebhookService } from '@/core/SystemWebhookService.js';
import { type Packed } from '@/misc/json-schema.js';
import { type WebhookEventTypes } from '@/models/Webhook.js';
import { CustomEmojiService } from '@/core/CustomEmojiService.js';
import { type UserWebhookPayload, UserWebhookService } from '@/core/UserWebhookService.js';
import { QueueService } from '@/core/QueueService.js';
import { ModeratorInactivityRemainingTime } from '@/queue/processors/CheckModeratorsActivityProcessorService.js';

const oneDayMillis = 24 * 60 * 60 * 1000;

function generateDummyUser(override?: Partial<MiUser>): MiUser {
	return {
		id: 'dummy-user-1',
		updatedAt: new Date(Date.now() - oneDayMillis * 7),
		lastFetchedAt: new Date(Date.now() - oneDayMillis * 5),
		lastActiveDate: new Date(Date.now() - oneDayMillis * 3),
		hideOnlineStatus: false,
		username: 'dummy1',
		usernameLower: 'dummy1',
		name: 'DummyUser1',
		followersCount: 10,
		followingCount: 5,
		movedToUri: null,
		movedAt: null,
		alsoKnownAs: null,
		notesCount: 30,
		avatarId: null,
		avatar: null,
		bannerId: null,
		banner: null,
		backgroundId: null,
		background: null,
		avatarUrl: null,
		bannerUrl: null,
		backgroundUrl: null,
		avatarBlurhash: null,
		bannerBlurhash: null,
		backgroundBlurhash: null,
		avatarDecorations: [],
		tags: [],
		isSuspended: false,
		isLocked: false,
		isSilenced: false,
		isBot: false,
		isCat: true,
		speakAsCat: true,
		isExplorable: true,
		isHibernated: false,
		isDeleted: false,
		requireSigninToViewContents: false,
		makeNotesFollowersOnlyBefore: null,
		makeNotesHiddenBefore: null,
		chatScope: 'mutual',
		emojis: [],
		score: 0,
		host: null,
		inbox: null,
		sharedInbox: null,
		featured: null,
		uri: null,
		followersUri: null,
		token: null,
		approved: true,
		signupReason: null,
		noindex: false,
		enableRss: true,
		mandatoryCW: null,
		rejectQuotes: false,
		allowUnsignedFetch: 'staff',
		...override,
	};
}

function generateDummyNote(override?: Partial<MiNote>): MiNote {
	return {
		id: 'dummy-note-1',
		replyId: null,
		reply: null,
		renoteId: null,
		renote: null,
		threadId: null,
		text: 'This is a dummy note for testing purposes.',
		name: null,
		cw: null,
		userId: 'dummy-user-1',
		user: null,
		localOnly: true,
		reactionAcceptance: 'likeOnly',
		renoteCount: 10,
		repliesCount: 5,
		clippedCount: 0,
		reactions: {},
		visibility: 'public',
		uri: null,
		url: null,
		fileIds: [],
		attachedFileTypes: [],
		visibleUserIds: [],
		mentions: [],
		mentionedRemoteUsers: '[]',
		reactionAndUserPairCache: [],
		emojis: [],
		tags: [],
		hasPoll: false,
		channelId: null,
		channel: null,
		userHost: null,
		replyUserId: null,
		replyUserHost: null,
		renoteUserId: null,
		renoteUserHost: null,
		updatedAt: null,
		processErrors: [],
		...override,
	};
}

const dummyUser1 = generateDummyUser();
const dummyUser2 = generateDummyUser({
	id: 'dummy-user-2',
	updatedAt: new Date(Date.now() - oneDayMillis * 30),
	lastFetchedAt: new Date(Date.now() - oneDayMillis),
	lastActiveDate: new Date(Date.now() - oneDayMillis),
	username: 'dummy2',
	usernameLower: 'dummy2',
	name: 'DummyUser2',
	followersCount: 40,
	followingCount: 50,
	notesCount: 900,
});
const dummyUser3 = generateDummyUser({
	id: 'dummy-user-3',
	updatedAt: new Date(Date.now() - oneDayMillis * 15),
	lastFetchedAt: new Date(Date.now() - oneDayMillis * 2),
	lastActiveDate: new Date(Date.now() - oneDayMillis * 2),
	username: 'dummy3',
	usernameLower: 'dummy3',
	name: 'DummyUser3',
	followersCount: 60,
	followingCount: 70,
	notesCount: 15900,
});

@Injectable()
export class WebhookTestService {
	public static NoSuchWebhookError = class extends Error {
	};

	constructor(
		private customEmojiService: CustomEmojiService,
		private userWebhookService: UserWebhookService,
		private systemWebhookService: SystemWebhookService,
		private queueService: QueueService,
	) {
	}

	/**
	 * UserWebhookのテスト送信を行う.
	 * 送信されるペイロードはいずれもダミーの値で、実際にはデータベース上に存在しない.
	 *
	 * また、この関数経由で送信されるWebhookは以下の設定を無視する.
	 * - Webhookそのものの有効・無効設定（active）
	 * - 送信対象イベント（on）に関する設定
	 */
	@bindThis
	public async testUserWebhook<T extends WebhookEventTypes>(
		params: {
			webhookId: MiWebhook['id'],
			type: T,
			override?: Partial<Omit<MiWebhook, 'id'>>,
		},
		sender: MiUser | null,
	) {
		const webhooks = await this.userWebhookService.fetchWebhooks({ ids: [params.webhookId] })
			.then(it => it.filter(it => it.userId === sender?.id));
		if (webhooks.length === 0) {
			throw new WebhookTestService.NoSuchWebhookError();
		}

		const webhook = webhooks[0];
		const send = <U extends WebhookEventTypes>(type: U, contents: UserWebhookPayload<U>) => {
			const merged = {
				...webhook,
				...params.override,
			};

			// テスト目的なのでUserWebhookServiceの機能を経由せず直接キューに追加する（チェック処理などをスキップする意図）.
			// また、Jobの試行回数も1回だけ.
			this.queueService.userWebhookDeliver(merged, type, contents, { attempts: 1 });
		};

		const dummyNote1 = generateDummyNote({
			userId: dummyUser1.id,
			user: dummyUser1,
		});
		const dummyReply1 = generateDummyNote({
			id: 'dummy-reply-1',
			replyId: dummyNote1.id,
			reply: dummyNote1,
			userId: dummyUser1.id,
			user: dummyUser1,
		});
		const dummyRenote1 = generateDummyNote({
			id: 'dummy-renote-1',
			renoteId: dummyNote1.id,
			renote: dummyNote1,
			userId: dummyUser2.id,
			user: dummyUser2,
			text: null,
		});
		const dummyMention1 = generateDummyNote({
			id: 'dummy-mention-1',
			userId: dummyUser1.id,
			user: dummyUser1,
			text: `@${dummyUser2.username} This is a mention to you.`,
			mentions: [dummyUser2.id],
		});

		switch (params.type) {
			case 'note': {
				send('note', { note: await this.toPackedNote(dummyNote1) });
				break;
			}
			case 'reply': {
				send('reply', { note: await this.toPackedNote(dummyReply1) });
				break;
			}
			case 'renote': {
				send('renote', { note: await this.toPackedNote(dummyRenote1) });
				break;
			}
			case 'mention': {
				send('mention', { note: await this.toPackedNote(dummyMention1) });
				break;
			}
			case 'edited': {
				send('edited', { note: await this.toPackedNote(dummyNote1) });
				break;
			}
			case 'follow': {
				send('follow', { user: await this.toPackedUserDetailedNotMe(dummyUser1) });
				break;
			}
			case 'followed': {
				send('followed', { user: await this.toPackedUserLite(dummyUser2) });
				break;
			}
			case 'unfollow': {
				send('unfollow', { user: await this.toPackedUserDetailedNotMe(dummyUser3) });
				break;
			}
			// まだ実装されていない (#9485)
			case 'reaction':
				return;
			default: {
				// eslint-disable-next-line @typescript-eslint/no-unused-vars
				const _exhaustiveAssertion: never = params.type;
				return;
			}
		}
	}

	/**
	 * SystemWebhookのテスト送信を行う.
	 * 送信されるペイロードはいずれもダミーの値で、実際にはデータベース上に存在しない.
	 *
	 * また、この関数経由で送信されるWebhookは以下の設定を無視する.
	 * - Webhookそのものの有効・無効設定（isActive）
	 * - 送信対象イベント（on）に関する設定
	 */
	@bindThis
	public async testSystemWebhook<T extends SystemWebhookEventType>(
		params: {
			webhookId: MiSystemWebhook['id'],
			type: T,
			override?: Partial<Omit<MiSystemWebhook, 'id'>>,
		},
	) {
		const webhooks = await this.systemWebhookService.fetchSystemWebhooks({ ids: [params.webhookId] });
		if (webhooks.length === 0) {
			throw new WebhookTestService.NoSuchWebhookError();
		}

		const webhook = webhooks[0];
		const send = <U extends SystemWebhookEventType>(type: U, contents: SystemWebhookPayload<U>) => {
			const merged = {
				...webhook,
				...params.override,
			};

			// テスト目的なのでSystemWebhookServiceの機能を経由せず直接キューに追加する（チェック処理などをスキップする意図）.
			// また、Jobの試行回数も1回だけ.
			this.queueService.systemWebhookDeliver(merged, type, contents, { attempts: 1 });
		};

		switch (params.type) {
			case 'abuseReport': {
				send('abuseReport', await this.generateAbuseReport({
					targetUserId: dummyUser1.id,
					targetUser: dummyUser1,
					reporterId: dummyUser2.id,
					reporter: dummyUser2,
				}));
				break;
			}
			case 'abuseReportResolved': {
				send('abuseReportResolved', await this.generateAbuseReport({
					targetUserId: dummyUser1.id,
					targetUser: dummyUser1,
					reporterId: dummyUser2.id,
					reporter: dummyUser2,
					assigneeId: dummyUser3.id,
					assignee: dummyUser3,
					resolved: true,
				}));
				break;
			}
			case 'userCreated': {
				send('userCreated', await this.toPackedUserLite(dummyUser1));
				break;
			}
			case 'inactiveModeratorsWarning': {
				const dummyTime: ModeratorInactivityRemainingTime = {
					time: 100000,
					asDays: 1,
					asHours: 24,
				};

				send('inactiveModeratorsWarning', {
					remainingTime: dummyTime,
				});
				break;
			}
			case 'inactiveModeratorsInvitationOnlyChanged': {
				send('inactiveModeratorsInvitationOnlyChanged', {});
				break;
			}
			default: {
				// eslint-disable-next-line @typescript-eslint/no-unused-vars
				const _exhaustiveAssertion: never = params.type;
				return;
			}
		}
	}

	@bindThis
	private async generateAbuseReport(override?: Partial<MiAbuseUserReport>): Promise<AbuseReportPayload> {
		const result: MiAbuseUserReport = {
			id: 'dummy-abuse-report1',
			targetUserId: 'dummy-target-user',
			targetUser: null,
			reporterId: 'dummy-reporter-user',
			reporter: null,
			assigneeId: null,
			assignee: null,
			resolved: false,
			forwarded: false,
			comment: 'This is a dummy report for testing purposes.',
			targetUserHost: null,
			reporterHost: null,
			resolvedAs: null,
			moderationNote: 'foo',
			...override,
		};

		return {
			...result,
			targetUser: result.targetUser ? await this.toPackedUserLite(result.targetUser) : null,
			reporter: result.reporter ? await this.toPackedUserLite(result.reporter) : null,
			assignee: result.assignee ? await this.toPackedUserLite(result.assignee) : null,
		};
	}

	@bindThis
	private async toPackedNote(note: MiNote, detail = true, override?: Packed<'Note'>): Promise<Packed<'Note'>> {
		return {
			id: note.id,
			createdAt: new Date().toISOString(),
			deletedAt: null,
			text: note.text,
			cw: note.cw,
			userId: note.userId,
			user: await this.toPackedUserLite(note.user ?? generateDummyUser()),
			replyId: note.replyId,
			renoteId: note.renoteId,
			isHidden: false,
			visibility: note.visibility,
			mentions: note.mentions,
			visibleUserIds: note.visibleUserIds,
			fileIds: note.fileIds,
			files: [],
			tags: note.tags,
			poll: null,
			emojis: await this.customEmojiService.populateEmojis(note.emojis, note.userHost),
			channelId: note.channelId,
			channel: note.channel,
			localOnly: note.localOnly,
			reactionAcceptance: note.reactionAcceptance,
			reactionEmojis: {},
			reactions: {},
			reactionCount: 0,
			renoteCount: note.renoteCount,
			repliesCount: note.repliesCount,
			uri: note.uri ?? undefined,
			url: note.url ?? undefined,
			reactionAndUserPairCache: note.reactionAndUserPairCache,
			...(detail ? {
				clippedCount: note.clippedCount,
				reply: note.reply ? await this.toPackedNote(note.reply, false) : null,
				renote: note.renote ? await this.toPackedNote(note.renote, true) : null,
				myReaction: null,
			} : {}),
			...override,
		};
	}

	@bindThis
	private async toPackedUserLite(user: MiUser, override?: Packed<'UserLite'>): Promise<Packed<'UserLite'>> {
		return {
			...user,
			id: user.id,
			name: user.name,
			username: user.username,
			host: user.host,
			avatarUrl: user.avatarId == null ? null : user.avatarUrl,
			avatarBlurhash: user.avatarId == null ? null : user.avatarBlurhash,
			avatarDecorations: user.avatarDecorations.map(it => ({
				id: it.id,
				angle: it.angle,
				flipH: it.flipH,
				url: 'https://example.com/dummy-image001.png',
				offsetX: it.offsetX,
				offsetY: it.offsetY,
			})),
			isBot: user.isBot,
			isCat: user.isCat,
			emojis: await this.customEmojiService.populateEmojis(user.emojis, user.host),
			onlineStatus: 'active',
			badgeRoles: [],
			isAdmin: false,
			isModerator: false,
			isSystem: false,
			...override,
		};
	}

	@bindThis
	private async toPackedUserDetailedNotMe(user: MiUser, override?: Packed<'UserDetailedNotMe'>): Promise<Packed<'UserDetailedNotMe'>> {
		return {
			...await this.toPackedUserLite(user),
			url: null,
			uri: null,
			movedTo: null,
			alsoKnownAs: [],
			createdAt: new Date().toISOString(),
			updatedAt: user.updatedAt?.toISOString() ?? null,
			lastFetchedAt: user.lastFetchedAt?.toISOString() ?? null,
<<<<<<< HEAD
			bannerUrl: user.bannerUrl,
			bannerBlurhash: user.bannerBlurhash,
			backgroundUrl: user.backgroundUrl,
			backgroundBlurhash: user.backgroundBlurhash,
			listenbrainz: null,
=======
			bannerUrl: user.bannerId == null ? null : user.bannerUrl,
			bannerBlurhash: user.bannerId == null ? null : user.bannerBlurhash,
>>>>>>> 7a41cfe2
			isLocked: user.isLocked,
			isSilenced: false,
			isSuspended: user.isSuspended,
			description: null,
			location: null,
			birthday: null,
			lang: null,
			fields: [],
			verifiedLinks: [],
			followersCount: user.followersCount,
			followingCount: user.followingCount,
			notesCount: user.notesCount,
			pinnedNoteIds: [],
			pinnedNotes: [],
			pinnedPageId: null,
			pinnedPage: null,
			publicReactions: true,
			followersVisibility: 'public',
			followingVisibility: 'public',
			chatScope: 'mutual',
			canChat: true,
			twoFactorEnabled: false,
			usePasswordLessLogin: false,
			securityKeys: false,
			roles: [],
			memo: null,
			moderationNote: undefined,
			isFollowing: false,
			isFollowed: false,
			hasPendingFollowRequestFromYou: false,
			hasPendingFollowRequestToYou: false,
			isBlocking: false,
			isBlocked: false,
			isMuted: false,
			isRenoteMuted: false,
			notify: 'none',
			withReplies: true,
			...override,
		};
	}
}<|MERGE_RESOLUTION|>--- conflicted
+++ resolved
@@ -464,16 +464,11 @@
 			createdAt: new Date().toISOString(),
 			updatedAt: user.updatedAt?.toISOString() ?? null,
 			lastFetchedAt: user.lastFetchedAt?.toISOString() ?? null,
-<<<<<<< HEAD
-			bannerUrl: user.bannerUrl,
-			bannerBlurhash: user.bannerBlurhash,
-			backgroundUrl: user.backgroundUrl,
-			backgroundBlurhash: user.backgroundBlurhash,
-			listenbrainz: null,
-=======
 			bannerUrl: user.bannerId == null ? null : user.bannerUrl,
 			bannerBlurhash: user.bannerId == null ? null : user.bannerBlurhash,
->>>>>>> 7a41cfe2
+			backgroundUrl: user.backgroundId == null ? null : user.backgroundUrl,
+			backgroundBlurhash: user.backgroundId == null ? null : user.backgroundBlurhash,
+			listenbrainz: null,
 			isLocked: user.isLocked,
 			isSilenced: false,
 			isSuspended: user.isSuspended,

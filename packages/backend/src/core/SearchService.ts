--- conflicted
+++ resolved
@@ -92,7 +92,7 @@
 	userId?: MiNote['userId'] | null;
 	channelId?: MiNote['channelId'] | null;
 	host?: string | null;
-	filetype?: FileTypeCategory | null;
+	filetype?: FileTypeCategory;
 	order?: string | null;
 	disableMeili?: boolean | null;
 };
@@ -232,7 +232,6 @@
 	}
 
 	@bindThis
-<<<<<<< HEAD
 	public async searchNote(
 		q: string,
 		me: MiUser | null,
@@ -245,35 +244,6 @@
 				// ほとんど内容に差がないのでsqlLikeとsqlPgroongaを同じ処理にしている.
 				// 今後の拡張で差が出る用であれば関数を分ける.
 				return this.searchNoteByLike(q, me, opts, pagination);
-=======
-	public async searchNote(q: string, me: MiUser | null, opts: {
-		userId?: MiNote['userId'] | null;
-		channelId?: MiNote['channelId'] | null;
-		host?: string | null;
-		filetype?: FileTypeCategory;
-		order?: string | null;
-		disableMeili?: boolean | null;
-	}, pagination: {
-		untilId?: MiNote['id'];
-		sinceId?: MiNote['id'];
-		limit?: number;
-	}): Promise<MiNote[]> {
-		if (this.meilisearch && !opts.disableMeili) {
-			const filter: Q = {
-				op: 'and',
-				qs: [],
-			};
-			if (pagination.untilId) filter.qs.push({ op: '<', k: 'createdAt', v: this.idService.parse(pagination.untilId).date.getTime() });
-			if (pagination.sinceId) filter.qs.push({ op: '>', k: 'createdAt', v: this.idService.parse(pagination.sinceId).date.getTime() });
-			if (opts.userId) filter.qs.push({ op: '=', k: 'userId', v: opts.userId });
-			if (opts.channelId) filter.qs.push({ op: '=', k: 'channelId', v: opts.channelId });
-			if (opts.host) {
-				if (opts.host === '.') {
-					filter.qs.push({ op: 'is null', k: 'userHost' });
-				} else {
-					filter.qs.push({ op: '=', k: 'userHost', v: opts.host });
-				}
->>>>>>> 6b6ee816
 			}
 			case 'meilisearch': {
 				return this.searchNoteByMeiliSearch(q, me, opts, pagination);

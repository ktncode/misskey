/*
 * SPDX-FileCopyrightText: syuilo and misskey-project
 * SPDX-License-Identifier: AGPL-3.0-only
 */

import * as fs from 'node:fs';
import * as crypto from 'node:crypto';
import * as stream from 'node:stream/promises';
import { Injectable } from '@nestjs/common';
import * as fileType from 'file-type';
import FFmpeg from 'fluent-ffmpeg';
import isSvg from 'is-svg';
import probeImageSize from 'probe-image-size';
import { sharpBmp } from '@misskey-dev/sharp-read-bmp';
import * as blurhash from 'blurhash';
import { LoggerService } from '@/core/LoggerService.js';
import type Logger from '@/logger.js';
import { bindThis } from '@/decorators.js';
import type { PredictionType } from 'nsfwjs';

export type FileInfo = {
	size: number;
	md5: string;
	type: {
		mime: string;
		ext: string | null;
	};
	width?: number;
	height?: number;
	orientation?: number;
	blurhash?: string;
	sensitive: boolean;
	porn: boolean;
	warnings: string[];
};

const TYPE_OCTET_STREAM = {
	mime: 'application/octet-stream',
	ext: null,
};

const TYPE_SVG = {
	mime: 'image/svg+xml',
	ext: 'svg',
};

@Injectable()
export class FileInfoService {
	private logger: Logger;

	constructor(
		private loggerService: LoggerService,
	) {
		this.logger = this.loggerService.getLogger('file-info');
	}

	/**
	 * Get file information
	 */
	@bindThis
	public async getFileInfo(path: string): Promise<FileInfo> {
		const warnings = [] as string[];

		const size = await this.getFileSize(path);
		const md5 = await this.calcHash(path);

		let type = await this.detectType(path);

		// image dimensions
		let width: number | undefined;
		let height: number | undefined;
		let orientation: number | undefined;

		if ([
			'image/png',
			'image/gif',
			'image/jpeg',
			'image/webp',
			'image/avif',
			'image/apng',
			'image/bmp',
			'image/tiff',
			'image/svg+xml',
			'image/vnd.adobe.photoshop',
		].includes(type.mime)) {
			const imageSize = await this.detectImageSize(path).catch(e => {
				warnings.push(`detectImageSize failed: ${e}`);
				return undefined;
			});

			// うまく判定できない画像は octet-stream にする
			if (!imageSize) {
				warnings.push('cannot detect image dimensions');
				type = TYPE_OCTET_STREAM;
			} else if (imageSize.wUnits === 'px') {
				width = imageSize.width;
				height = imageSize.height;
				orientation = imageSize.orientation;

				// 制限を超えている画像は octet-stream にする
				if (imageSize.width > 16383 || imageSize.height > 16383) {
					warnings.push('image dimensions exceeds limits');
					type = TYPE_OCTET_STREAM;
				}
			} else {
				warnings.push(`unsupported unit type: ${imageSize.wUnits}`);
			}
		}

		let blurhash: string | undefined;

		if ([
			'image/jpeg',
			'image/gif',
			'image/png',
			'image/apng',
			'image/webp',
			'image/avif',
			'image/svg+xml',
		].includes(type.mime)) {
			blurhash = await this.getBlurhash(path, type.mime).catch(e => {
				warnings.push(`getBlurhash failed: ${e}`);
				return undefined;
			});
		}

		const sensitive = false;
		const porn = false;

		return {
			size,
			md5,
			type,
			width,
			height,
			orientation,
			blurhash,
			sensitive,
			porn,
			warnings,
		};
	}

	@bindThis
<<<<<<< HEAD
=======
	private async detectSensitivity(source: string, mime: string, sensitiveThreshold: number, sensitiveThresholdForPorn: number, analyzeVideo: boolean): Promise<[sensitive: boolean, porn: boolean]> {
		let sensitive = false;
		let porn = false;

		function judgePrediction(result: readonly PredictionType[]): [sensitive: boolean, porn: boolean] {
			let sensitive = false;
			let porn = false;

			if ((result.find(x => x.className === 'Sexy')?.probability ?? 0) > sensitiveThreshold) sensitive = true;
			if ((result.find(x => x.className === 'Hentai')?.probability ?? 0) > sensitiveThreshold) sensitive = true;
			if ((result.find(x => x.className === 'Porn')?.probability ?? 0) > sensitiveThreshold) sensitive = true;

			if ((result.find(x => x.className === 'Porn')?.probability ?? 0) > sensitiveThresholdForPorn) porn = true;

			return [sensitive, porn];
		}

		if ([
			'image/jpeg',
			'image/png',
			'image/webp',
		].includes(mime)) {
			const result = await this.aiService.detectSensitive(source);
			if (result) {
				[sensitive, porn] = judgePrediction(result);
			}
		} else if (analyzeVideo && (mime === 'image/apng' || mime.startsWith('video/'))) {
			const [outDir, disposeOutDir] = await createTempDir();
			try {
				const command = FFmpeg()
					.input(source)
					.inputOptions([
						'-skip_frame', 'nokey', // 可能ならキーフレームのみを取得してほしいとする（そうなるとは限らない）
						'-lowres', '3', // 元の画質でデコードする必要はないので 1/8 画質でデコードしてもよいとする（そうなるとは限らない）
					])
					.noAudio()
					.videoFilters([
						{
							filter: 'select', // フレームのフィルタリング
							options: {
								e: 'eq(pict_type,PICT_TYPE_I)', // I-Frame のみをフィルタする（VP9 とかはデコードしてみないとわからないっぽい）
							},
						},
						{
							filter: 'blackframe', // 暗いフレームの検出
							options: {
								amount: '0', // 暗さに関わらず全てのフレームで測定値を取る
							},
						},
						{
							filter: 'metadata',
							options: {
								mode: 'select', // フレーム選択モード
								key: 'lavfi.blackframe.pblack', // フレームにおける暗部の百分率（前のフィルタからのメタデータを参照する）
								value: '50',
								function: 'less', // 50% 未満のフレームを選択する（50% 以上暗部があるフレームだと誤検知を招くかもしれないので）
							},
						},
						{
							filter: 'scale',
							options: {
								w: 299,
								h: 299,
							},
						},
					])
					.format('image2')
					.output(join(outDir, '%d.png'))
					.outputOptions(['-vsync', '0']); // 可変フレームレートにすることで穴埋めをさせない
				const results: ReturnType<typeof judgePrediction>[] = [];
				let frameIndex = 0;
				let targetIndex = 0;
				let nextIndex = 1;
				for await (const path of this.asyncIterateFrames(outDir, command)) {
					try {
						const index = frameIndex++;
						if (index !== targetIndex) {
							continue;
						}
						targetIndex = nextIndex;
						nextIndex += index; // fibonacci sequence によってフレーム数制限を掛ける
						const result = await this.aiService.detectSensitive(path);
						if (result) {
							results.push(judgePrediction(result));
						}
					} finally {
						fs.promises.unlink(path);
					}
				}
				sensitive = results.filter(x => x[0]).length >= Math.ceil(results.length * sensitiveThreshold);
				porn = results.filter(x => x[1]).length >= Math.ceil(results.length * sensitiveThresholdForPorn);
			} finally {
				disposeOutDir();
			}
		}

		return [sensitive, porn];
	}

	private async *asyncIterateFrames(cwd: string, command: FFmpeg.FfmpegCommand): AsyncGenerator<string, void> {
		const watcher = new FSWatcher({
			cwd,
			disableGlobbing: true,
		});
		let finished = false;
		command.once('end', () => {
			finished = true;
			watcher.close();
		});
		command.run();
		for (let i = 1; true; i++) { // eslint-disable-line @typescript-eslint/no-unnecessary-condition
			const current = `${i}.png`;
			const next = `${i + 1}.png`;
			const framePath = join(cwd, current);
			if (await this.exists(join(cwd, next))) {
				yield framePath;
			} else if (!finished) { // eslint-disable-line @typescript-eslint/no-unnecessary-condition
				watcher.add(next);
				await new Promise<void>((resolve, reject) => {
					watcher.on('add', function onAdd(path) {
						if (path === next) { // 次フレームの書き出しが始まっているなら、現在フレームの書き出しは終わっている
							watcher.unwatch(current);
							watcher.off('add', onAdd);
							resolve();
						}
					});
					command.once('end', resolve); // 全てのフレームを処理し終わったなら、最終フレームである現在フレームの書き出しは終わっている
					command.once('error', reject);
				});
				yield framePath;
			} else if (await this.exists(framePath)) {
				yield framePath;
			} else {
				return;
			}
		}
	}

	@bindThis
	private exists(path: string): Promise<boolean> {
		return fs.promises.access(path).then(() => true, () => false);
	}

	@bindThis
>>>>>>> 9c70a4e6
	public fixMime(mime: string | fileType.MimeType): string {
		// see https://github.com/misskey-dev/misskey/pull/10686
		if (mime === 'audio/x-flac') {
			return 'audio/flac';
		}
		if (mime === 'audio/vnd.wave') {
			return 'audio/wav';
		}

		return mime;
	}

	/**
	 * ビデオファイルにビデオトラックがあるかどうかチェック
	 * （ない場合：m4a, webmなど）
	 *
	 * @param path ファイルパス
	 * @returns ビデオトラックがあるかどうか（エラー発生時は常に`true`を返す）
	 */
	@bindThis
	private hasVideoTrackOnVideoFile(path: string): Promise<boolean> {
		const sublogger = this.logger.createSubLogger('ffprobe');
		sublogger.info(`Checking the video file. File path: ${path}`);
		return new Promise((resolve) => {
			try {
				FFmpeg.ffprobe(path, (err, metadata) => {
					if (err) {
						sublogger.warn(`Could not check the video file. Returns true. File path: ${path}`, err);
						resolve(true);
						return;
					}
					resolve(metadata.streams.some((stream) => stream.codec_type === 'video'));
				});
			} catch (err) {
				sublogger.warn(`Could not check the video file. Returns true. File path: ${path}`, err as Error);
				resolve(true);
			}
		});
	}

	/**
	 * Detect MIME Type and extension
	 */
	@bindThis
	public async detectType(path: string): Promise<{
		mime: string;
		ext: string | null;
	}> {
	// Check 0 byte
		const fileSize = await this.getFileSize(path);
		if (fileSize === 0) {
			return TYPE_OCTET_STREAM;
		}

		const type = await fileType.fileTypeFromFile(path);

		if (type) {
		// XMLはSVGかもしれない
			if (type.mime === 'application/xml' && await this.checkSvg(path)) {
				return TYPE_SVG;
			}

			if ((type.mime.startsWith('video') || type.mime === 'application/ogg') && !(await this.hasVideoTrackOnVideoFile(path))) {
				const newMime = `audio/${type.mime.split('/')[1]}`;
				if (newMime === 'audio/mp4') {
					return {
						mime: 'audio/mp4',
						ext: 'm4a',
					};
				}
				return {
					mime: newMime,
					ext: type.ext,
				};
			}

			return {
				mime: this.fixMime(type.mime),
				ext: type.ext,
			};
		}

		// 種類が不明でもSVGかもしれない
		if (await this.checkSvg(path)) {
			return TYPE_SVG;
		}

		// それでも種類が不明なら application/octet-stream にする
		return TYPE_OCTET_STREAM;
	}

	/**
	 * Check the file is SVG or not
	 */
	@bindThis
	public async checkSvg(path: string): Promise<boolean> {
		try {
			const size = await this.getFileSize(path);
			if (size > 1 * 1024 * 1024) return false;
			const buffer = await fs.promises.readFile(path);
			return isSvg(buffer.toString());
		} catch {
			return false;
		}
	}

	/**
	 * Get file size
	 */
	@bindThis
	public async getFileSize(path: string): Promise<number> {
		return (await fs.promises.stat(path)).size;
	}

	/**
	 * Calculate MD5 hash
	 */
	@bindThis
	private async calcHash(path: string): Promise<string> {
		const hash = crypto.createHash('md5').setEncoding('hex');
		await stream.pipeline(fs.createReadStream(path), hash);
		return hash.read();
	}

	/**
	 * Detect dimensions of image
	 */
	@bindThis
	private async detectImageSize(path: string): Promise<{
	width: number;
	height: number;
	wUnits: string;
	hUnits: string;
	orientation?: number;
}> {
		const readable = fs.createReadStream(path);
		const imageSize = await probeImageSize(readable);
		readable.destroy();
		return imageSize;
	}

	/**
	 * Calculate blurhash string of image
	 */
	@bindThis
	private getBlurhash(path: string, type: string): Promise<string> {
		return new Promise(async (resolve, reject) => {
			(await sharpBmp(path, type))
				.raw()
				.ensureAlpha()
				.resize(64, 64, { fit: 'inside' })
				.toBuffer((err, buffer, info) => {
					if (err) return reject(err);

					let hash;

					try {
						hash = blurhash.encode(new Uint8ClampedArray(buffer), info.width, info.height, 5, 5);
					} catch (e) {
						return reject(e);
					}

					resolve(hash);
				});
		});
	}
}<|MERGE_RESOLUTION|>--- conflicted
+++ resolved
@@ -142,153 +142,6 @@
 	}
 
 	@bindThis
-<<<<<<< HEAD
-=======
-	private async detectSensitivity(source: string, mime: string, sensitiveThreshold: number, sensitiveThresholdForPorn: number, analyzeVideo: boolean): Promise<[sensitive: boolean, porn: boolean]> {
-		let sensitive = false;
-		let porn = false;
-
-		function judgePrediction(result: readonly PredictionType[]): [sensitive: boolean, porn: boolean] {
-			let sensitive = false;
-			let porn = false;
-
-			if ((result.find(x => x.className === 'Sexy')?.probability ?? 0) > sensitiveThreshold) sensitive = true;
-			if ((result.find(x => x.className === 'Hentai')?.probability ?? 0) > sensitiveThreshold) sensitive = true;
-			if ((result.find(x => x.className === 'Porn')?.probability ?? 0) > sensitiveThreshold) sensitive = true;
-
-			if ((result.find(x => x.className === 'Porn')?.probability ?? 0) > sensitiveThresholdForPorn) porn = true;
-
-			return [sensitive, porn];
-		}
-
-		if ([
-			'image/jpeg',
-			'image/png',
-			'image/webp',
-		].includes(mime)) {
-			const result = await this.aiService.detectSensitive(source);
-			if (result) {
-				[sensitive, porn] = judgePrediction(result);
-			}
-		} else if (analyzeVideo && (mime === 'image/apng' || mime.startsWith('video/'))) {
-			const [outDir, disposeOutDir] = await createTempDir();
-			try {
-				const command = FFmpeg()
-					.input(source)
-					.inputOptions([
-						'-skip_frame', 'nokey', // 可能ならキーフレームのみを取得してほしいとする（そうなるとは限らない）
-						'-lowres', '3', // 元の画質でデコードする必要はないので 1/8 画質でデコードしてもよいとする（そうなるとは限らない）
-					])
-					.noAudio()
-					.videoFilters([
-						{
-							filter: 'select', // フレームのフィルタリング
-							options: {
-								e: 'eq(pict_type,PICT_TYPE_I)', // I-Frame のみをフィルタする（VP9 とかはデコードしてみないとわからないっぽい）
-							},
-						},
-						{
-							filter: 'blackframe', // 暗いフレームの検出
-							options: {
-								amount: '0', // 暗さに関わらず全てのフレームで測定値を取る
-							},
-						},
-						{
-							filter: 'metadata',
-							options: {
-								mode: 'select', // フレーム選択モード
-								key: 'lavfi.blackframe.pblack', // フレームにおける暗部の百分率（前のフィルタからのメタデータを参照する）
-								value: '50',
-								function: 'less', // 50% 未満のフレームを選択する（50% 以上暗部があるフレームだと誤検知を招くかもしれないので）
-							},
-						},
-						{
-							filter: 'scale',
-							options: {
-								w: 299,
-								h: 299,
-							},
-						},
-					])
-					.format('image2')
-					.output(join(outDir, '%d.png'))
-					.outputOptions(['-vsync', '0']); // 可変フレームレートにすることで穴埋めをさせない
-				const results: ReturnType<typeof judgePrediction>[] = [];
-				let frameIndex = 0;
-				let targetIndex = 0;
-				let nextIndex = 1;
-				for await (const path of this.asyncIterateFrames(outDir, command)) {
-					try {
-						const index = frameIndex++;
-						if (index !== targetIndex) {
-							continue;
-						}
-						targetIndex = nextIndex;
-						nextIndex += index; // fibonacci sequence によってフレーム数制限を掛ける
-						const result = await this.aiService.detectSensitive(path);
-						if (result) {
-							results.push(judgePrediction(result));
-						}
-					} finally {
-						fs.promises.unlink(path);
-					}
-				}
-				sensitive = results.filter(x => x[0]).length >= Math.ceil(results.length * sensitiveThreshold);
-				porn = results.filter(x => x[1]).length >= Math.ceil(results.length * sensitiveThresholdForPorn);
-			} finally {
-				disposeOutDir();
-			}
-		}
-
-		return [sensitive, porn];
-	}
-
-	private async *asyncIterateFrames(cwd: string, command: FFmpeg.FfmpegCommand): AsyncGenerator<string, void> {
-		const watcher = new FSWatcher({
-			cwd,
-			disableGlobbing: true,
-		});
-		let finished = false;
-		command.once('end', () => {
-			finished = true;
-			watcher.close();
-		});
-		command.run();
-		for (let i = 1; true; i++) { // eslint-disable-line @typescript-eslint/no-unnecessary-condition
-			const current = `${i}.png`;
-			const next = `${i + 1}.png`;
-			const framePath = join(cwd, current);
-			if (await this.exists(join(cwd, next))) {
-				yield framePath;
-			} else if (!finished) { // eslint-disable-line @typescript-eslint/no-unnecessary-condition
-				watcher.add(next);
-				await new Promise<void>((resolve, reject) => {
-					watcher.on('add', function onAdd(path) {
-						if (path === next) { // 次フレームの書き出しが始まっているなら、現在フレームの書き出しは終わっている
-							watcher.unwatch(current);
-							watcher.off('add', onAdd);
-							resolve();
-						}
-					});
-					command.once('end', resolve); // 全てのフレームを処理し終わったなら、最終フレームである現在フレームの書き出しは終わっている
-					command.once('error', reject);
-				});
-				yield framePath;
-			} else if (await this.exists(framePath)) {
-				yield framePath;
-			} else {
-				return;
-			}
-		}
-	}
-
-	@bindThis
-	private exists(path: string): Promise<boolean> {
-		return fs.promises.access(path).then(() => true, () => false);
-	}
-
-	@bindThis
->>>>>>> 9c70a4e6
 	public fixMime(mime: string | fileType.MimeType): string {
 		// see https://github.com/misskey-dev/misskey/pull/10686
 		if (mime === 'audio/x-flac') {

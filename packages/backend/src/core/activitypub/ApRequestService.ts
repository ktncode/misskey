/*
 * SPDX-FileCopyrightText: syuilo and misskey-project
 * SPDX-License-Identifier: AGPL-3.0-only
 */

import * as crypto from 'node:crypto';
import { URL } from 'node:url';
import { Inject, Injectable } from '@nestjs/common';
import { Window } from 'happy-dom';
import { DI } from '@/di-symbols.js';
import type { Config } from '@/config.js';
import type { MiUser } from '@/models/User.js';
import { UserKeypairService } from '@/core/UserKeypairService.js';
import { ApUtilityService } from '@/core/activitypub/ApUtilityService.js';
import { HttpRequestService } from '@/core/HttpRequestService.js';
import { LoggerService } from '@/core/LoggerService.js';
import { bindThis } from '@/decorators.js';
import type Logger from '@/logger.js';
import { validateContentTypeSetAsActivityPub } from '@/core/activitypub/misc/validator.js';
<<<<<<< HEAD
import type { IObject, IObjectWithId } from './type.js';
=======
import { assertActivityMatchesUrl, FetchAllowSoftFailMask as FetchAllowSoftFailMask } from '@/core/activitypub/misc/check-against-url.js';
import type { IObject } from './type.js';
>>>>>>> 8d6573fb

type Request = {
	url: string;
	method: string;
	headers: Record<string, string>;
};

type Signed = {
	request: Request;
	signingString: string;
	signature: string;
	signatureHeader: string;
};

type PrivateKey = {
	privateKeyPem: string;
	keyId: string;
};

export class ApRequestCreator {
	static createSignedPost(args: { key: PrivateKey, url: string, body: string, digest?: string, additionalHeaders: Record<string, string> }): Signed {
		const u = new URL(args.url);
		const digestHeader = args.digest ?? this.createDigest(args.body);

		const request: Request = {
			url: u.href,
			method: 'POST',
			headers: this.#objectAssignWithLcKey({
				'Date': new Date().toUTCString(),
				'Host': u.host,
				'Content-Type': 'application/activity+json',
				'Digest': digestHeader,
			}, args.additionalHeaders),
		};

		const result = this.#signToRequest(request, args.key, ['(request-target)', 'date', 'host', 'digest']);

		return {
			request,
			signingString: result.signingString,
			signature: result.signature,
			signatureHeader: result.signatureHeader,
		};
	}

	static createDigest(body: string) {
		return `SHA-256=${crypto.createHash('sha256').update(body).digest('base64')}`;
	}

	static createSignedGet(args: { key: PrivateKey, url: string, additionalHeaders: Record<string, string> }): Signed {
		const u = new URL(args.url);

		const request: Request = {
			url: u.href,
			method: 'GET',
			headers: this.#objectAssignWithLcKey({
				'Accept': 'application/activity+json, application/ld+json; profile="https://www.w3.org/ns/activitystreams"',
				'Date': new Date().toUTCString(),
				'Host': new URL(args.url).host,
			}, args.additionalHeaders),
		};

		const result = this.#signToRequest(request, args.key, ['(request-target)', 'date', 'host', 'accept']);

		return {
			request,
			signingString: result.signingString,
			signature: result.signature,
			signatureHeader: result.signatureHeader,
		};
	}

	static #signToRequest(request: Request, key: PrivateKey, includeHeaders: string[]): Signed {
		const signingString = this.#genSigningString(request, includeHeaders);
		const signature = crypto.sign('sha256', Buffer.from(signingString), key.privateKeyPem).toString('base64');
		const signatureHeader = `keyId="${key.keyId}",algorithm="rsa-sha256",headers="${includeHeaders.join(' ')}",signature="${signature}"`;

		request.headers = this.#objectAssignWithLcKey(request.headers, {
			Signature: signatureHeader,
		});
		// node-fetch will generate this for us. if we keep 'Host', it won't change with redirects!
		delete request.headers['host'];

		return {
			request,
			signingString,
			signature,
			signatureHeader,
		};
	}

	static #genSigningString(request: Request, includeHeaders: string[]): string {
		request.headers = this.#lcObjectKey(request.headers);

		const results: string[] = [];

		for (const key of includeHeaders.map(x => x.toLowerCase())) {
			if (key === '(request-target)') {
				results.push(`(request-target): ${request.method.toLowerCase()} ${new URL(request.url).pathname}`);
			} else {
				results.push(`${key}: ${request.headers[key]}`);
			}
		}

		return results.join('\n');
	}

	static #lcObjectKey(src: Record<string, string>): Record<string, string> {
		const dst: Record<string, string> = {};
		for (const key of Object.keys(src).filter(x => x !== '__proto__' && typeof src[x] === 'string')) dst[key.toLowerCase()] = src[key];
		return dst;
	}

	static #objectAssignWithLcKey(a: Record<string, string>, b: Record<string, string>): Record<string, string> {
		return Object.assign(this.#lcObjectKey(a), this.#lcObjectKey(b));
	}
}

@Injectable()
export class ApRequestService {
	private logger: Logger;

	constructor(
		@Inject(DI.config)
		private config: Config,

		private userKeypairService: UserKeypairService,
		private httpRequestService: HttpRequestService,
		private loggerService: LoggerService,
		private readonly apUtilityService: ApUtilityService,
	) {
		// eslint-disable-next-line @typescript-eslint/no-unnecessary-condition
		this.logger = this.loggerService?.getLogger('ap-request'); // なぜか TypeError: Cannot read properties of undefined (reading 'getLogger') と言われる
	}

	@bindThis
	public async signedPost(user: { id: MiUser['id'] }, url: string, object: unknown, digest?: string): Promise<void> {
		const body = typeof object === 'string' ? object : JSON.stringify(object);

		const keypair = await this.userKeypairService.getUserKeypair(user.id);

		const req = ApRequestCreator.createSignedPost({
			key: {
				privateKeyPem: keypair.privateKey,
				keyId: `${this.config.url}/users/${user.id}#main-key`,
			},
			url,
			body,
			digest,
			additionalHeaders: {
			},
		});

		await this.httpRequestService.send(url, {
			method: req.request.method,
			headers: req.request.headers,
			body,
		});
	}

	/**
	 * Get AP object with http-signature
	 * @param user http-signature user
	 * @param url URL to fetch
	 * @param followAlternate
	 */
	@bindThis
<<<<<<< HEAD
	public async signedGet(url: string, user: { id: MiUser['id'] }, followAlternate?: boolean): Promise<IObjectWithId> {
=======
	public async signedGet(url: string, user: { id: MiUser['id'] }, allowSoftfail: FetchAllowSoftFailMask = FetchAllowSoftFailMask.Strict, followAlternate?: boolean): Promise<unknown> {
>>>>>>> 8d6573fb
		const _followAlternate = followAlternate ?? true;
		const keypair = await this.userKeypairService.getUserKeypair(user.id);

		const req = ApRequestCreator.createSignedGet({
			key: {
				privateKeyPem: keypair.privateKey,
				keyId: `${this.config.url}/users/${user.id}#main-key`,
			},
			url,
			additionalHeaders: {
			},
		});

		const res = await this.httpRequestService.send(url, {
			method: req.request.method,
			headers: req.request.headers,
		}, {
			throwErrorWhenResponseNotOk: true,
		});

		//#region リクエスト先がhtmlかつactivity+jsonへのalternate linkタグがあるとき
		const contentType = res.headers.get('content-type');

		if (
			res.ok &&
			(contentType ?? '').split(';')[0].trimEnd().toLowerCase() === 'text/html' &&
			_followAlternate === true
		) {
			const html = await res.text();
			const { window, happyDOM } = new Window({
				settings: {
					disableJavaScriptEvaluation: true,
					disableJavaScriptFileLoading: true,
					disableCSSFileLoading: true,
					disableComputedStyleRendering: true,
					handleDisabledFileLoadingAsSuccess: true,
					navigation: {
						disableMainFrameNavigation: true,
						disableChildFrameNavigation: true,
						disableChildPageNavigation: true,
						disableFallbackToSetURL: true,
					},
					timer: {
						maxTimeout: 0,
						maxIntervalTime: 0,
						maxIntervalIterations: 0,
					},
				},
			});
			const document = window.document;
			try {
				document.documentElement.innerHTML = html;

				// Search for any matching value in priority order:
				// 1. Type=AP > Type=none > Type=anything
				// 2. Alternate > Canonical
				// 3. Page order (fallback)
				const alternate =
					document.querySelector('head > link[href][rel="alternate"][type="application/activity+json"]') ??
					document.querySelector('head > link[href][rel="canonical"][type="application/activity+json"]') ??
					document.querySelector('head > link[href][rel="alternate"]:not([type])') ??
					document.querySelector('head > link[href][rel="canonical"]:not([type])') ??
					document.querySelector('head > link[href][rel="alternate"]') ??
					document.querySelector('head > link[href][rel="canonical"]');

				if (alternate) {
					const href = alternate.getAttribute('href');
<<<<<<< HEAD
					if (href && this.apUtilityService.haveSameAuthority(url, href)) {
						return await this.signedGet(href, user, false);
=======
					if (href && this.utilityService.punyHost(url) === this.utilityService.punyHost(href)) {
						return await this.signedGet(href, user, allowSoftfail, false);
>>>>>>> 8d6573fb
					}
				}
			} catch (e) {
				// something went wrong parsing the HTML, ignore the whole thing
			} finally {
				happyDOM.close().catch(err => {});
			}
		}
		//#endregion

		validateContentTypeSetAsActivityPub(res);

		const activity = await res.json() as IObject;

<<<<<<< HEAD
		// Make sure the object ID matches the final URL (which is where it actually exists).
		// The caller (ApResolverService) will verify the ID against the original / entry URL, which ensures that all three match.
		this.apUtilityService.assertIdMatchesUrlAuthority(activity, res.url);
=======
		assertActivityMatchesUrl(url, activity, finalUrl, allowSoftfail);
>>>>>>> 8d6573fb

		return activity as IObjectWithId;
	}
}<|MERGE_RESOLUTION|>--- conflicted
+++ resolved
@@ -17,12 +17,8 @@
 import { bindThis } from '@/decorators.js';
 import type Logger from '@/logger.js';
 import { validateContentTypeSetAsActivityPub } from '@/core/activitypub/misc/validator.js';
-<<<<<<< HEAD
+import { FetchAllowSoftFailMask as FetchAllowSoftFailMask } from '@/core/activitypub/misc/check-against-url.js';
 import type { IObject, IObjectWithId } from './type.js';
-=======
-import { assertActivityMatchesUrl, FetchAllowSoftFailMask as FetchAllowSoftFailMask } from '@/core/activitypub/misc/check-against-url.js';
-import type { IObject } from './type.js';
->>>>>>> 8d6573fb
 
 type Request = {
 	url: string;
@@ -190,11 +186,7 @@
 	 * @param followAlternate
 	 */
 	@bindThis
-<<<<<<< HEAD
-	public async signedGet(url: string, user: { id: MiUser['id'] }, followAlternate?: boolean): Promise<IObjectWithId> {
-=======
-	public async signedGet(url: string, user: { id: MiUser['id'] }, allowSoftfail: FetchAllowSoftFailMask = FetchAllowSoftFailMask.Strict, followAlternate?: boolean): Promise<unknown> {
->>>>>>> 8d6573fb
+	public async signedGet(url: string, user: { id: MiUser['id'] }, allowSoftfail: FetchAllowSoftFailMask = FetchAllowSoftFailMask.Strict, followAlternate?: boolean): Promise<IObjectWithId> {
 		const _followAlternate = followAlternate ?? true;
 		const keypair = await this.userKeypairService.getUserKeypair(user.id);
 
@@ -262,13 +254,8 @@
 
 				if (alternate) {
 					const href = alternate.getAttribute('href');
-<<<<<<< HEAD
 					if (href && this.apUtilityService.haveSameAuthority(url, href)) {
-						return await this.signedGet(href, user, false);
-=======
-					if (href && this.utilityService.punyHost(url) === this.utilityService.punyHost(href)) {
 						return await this.signedGet(href, user, allowSoftfail, false);
->>>>>>> 8d6573fb
 					}
 				}
 			} catch (e) {
@@ -283,13 +270,9 @@
 
 		const activity = await res.json() as IObject;
 
-<<<<<<< HEAD
 		// Make sure the object ID matches the final URL (which is where it actually exists).
 		// The caller (ApResolverService) will verify the ID against the original / entry URL, which ensures that all three match.
-		this.apUtilityService.assertIdMatchesUrlAuthority(activity, res.url);
-=======
-		assertActivityMatchesUrl(url, activity, finalUrl, allowSoftfail);
->>>>>>> 8d6573fb
+		this.apUtilityService.assertIdMatchesUrlAuthority(activity, res.url, allowSoftfail);
 
 		return activity as IObjectWithId;
 	}

--- conflicted
+++ resolved
@@ -242,15 +242,10 @@
 				const alternate = document.querySelector('head > link[rel="alternate"][type="application/activity+json"]');
 				if (alternate) {
 					const href = alternate.getAttribute('href');
-<<<<<<< HEAD
-					if (href && this.utilityService.punyHost(url) === this.utilityService.punyHost(href)) {
-						return await this.signedGet(href, user, false);
-=======
 					if (href) {
 						if (this.utilityService.punyHostPSLDomain(url) === this.utilityService.punyHostPSLDomain(href)) {
 							return await this.signedGet(href, user, false);
 						}
->>>>>>> ab996928
 					}
 				}
 			} catch (e) {

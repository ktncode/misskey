--- conflicted
+++ resolved
@@ -204,14 +204,6 @@
 			throwErrorWhenResponseNotOk: true,
 		});
 
-<<<<<<< HEAD
-		const finalUrl = res.url; // redirects may have been involved
-		const activity = await res.json() as IObject;
-
-		assertActivityMatchesUrls(activity, [url, finalUrl]);
-
-		return activity;
-=======
 		//#region リクエスト先がhtmlかつactivity+jsonへのalternate linkタグがあるとき
 		const contentType = res.headers.get('content-type');
 
@@ -233,7 +225,11 @@
 
 		validateContentTypeSetAsActivityPub(res);
 
-		return await res.json();
->>>>>>> 882c8b93
+		const finalUrl = res.url; // redirects may have been involved
+		const activity = await res.json() as IObject;
+
+		assertActivityMatchesUrls(activity, [url, finalUrl]);
+
+		return activity;
 	}
 }
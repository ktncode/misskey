/*
 * SPDX-FileCopyrightText: syuilo and misskey-project
 * SPDX-License-Identifier: AGPL-3.0-only
 */

import * as crypto from 'node:crypto';
import { URL } from 'node:url';
import { Inject, Injectable } from '@nestjs/common';
import { Window } from 'happy-dom';
import { DI } from '@/di-symbols.js';
import type { Config } from '@/config.js';
import type { MiUser } from '@/models/User.js';
import { UserKeypairService } from '@/core/UserKeypairService.js';
import { HttpRequestService } from '@/core/HttpRequestService.js';
import { LoggerService } from '@/core/LoggerService.js';
import { bindThis } from '@/decorators.js';
import type Logger from '@/logger.js';
import type { IObject } from './type.js';
import { validateContentTypeSetAsActivityPub } from '@/core/activitypub/misc/validator.js';
import { assertActivityMatchesUrls } from '@/core/activitypub/misc/check-against-url.js';

type Request = {
	url: string;
	method: string;
	headers: Record<string, string>;
};

type Signed = {
	request: Request;
	signingString: string;
	signature: string;
	signatureHeader: string;
};

type PrivateKey = {
	privateKeyPem: string;
	keyId: string;
};

export class ApRequestCreator {
	static createSignedPost(args: { key: PrivateKey, url: string, body: string, digest?: string, additionalHeaders: Record<string, string> }): Signed {
		const u = new URL(args.url);
		const digestHeader = args.digest ?? this.createDigest(args.body);

		const request: Request = {
			url: u.href,
			method: 'POST',
			headers: this.#objectAssignWithLcKey({
				'Date': new Date().toUTCString(),
				'Host': u.host,
				'Content-Type': 'application/activity+json',
				'Digest': digestHeader,
			}, args.additionalHeaders),
		};

		const result = this.#signToRequest(request, args.key, ['(request-target)', 'date', 'host', 'digest']);

		return {
			request,
			signingString: result.signingString,
			signature: result.signature,
			signatureHeader: result.signatureHeader,
		};
	}

	static createDigest(body: string) {
		return `SHA-256=${crypto.createHash('sha256').update(body).digest('base64')}`;
	}

	static createSignedGet(args: { key: PrivateKey, url: string, additionalHeaders: Record<string, string> }): Signed {
		const u = new URL(args.url);

		const request: Request = {
			url: u.href,
			method: 'GET',
			headers: this.#objectAssignWithLcKey({
				'Accept': 'application/activity+json, application/ld+json; profile="https://www.w3.org/ns/activitystreams"',
				'Date': new Date().toUTCString(),
				'Host': new URL(args.url).host,
			}, args.additionalHeaders),
		};

		const result = this.#signToRequest(request, args.key, ['(request-target)', 'date', 'host', 'accept']);

		return {
			request,
			signingString: result.signingString,
			signature: result.signature,
			signatureHeader: result.signatureHeader,
		};
	}

	static #signToRequest(request: Request, key: PrivateKey, includeHeaders: string[]): Signed {
		const signingString = this.#genSigningString(request, includeHeaders);
		const signature = crypto.sign('sha256', Buffer.from(signingString), key.privateKeyPem).toString('base64');
		const signatureHeader = `keyId="${key.keyId}",algorithm="rsa-sha256",headers="${includeHeaders.join(' ')}",signature="${signature}"`;

		request.headers = this.#objectAssignWithLcKey(request.headers, {
			Signature: signatureHeader,
		});
		// node-fetch will generate this for us. if we keep 'Host', it won't change with redirects!
		delete request.headers['host'];

		return {
			request,
			signingString,
			signature,
			signatureHeader,
		};
	}

	static #genSigningString(request: Request, includeHeaders: string[]): string {
		request.headers = this.#lcObjectKey(request.headers);

		const results: string[] = [];

		for (const key of includeHeaders.map(x => x.toLowerCase())) {
			if (key === '(request-target)') {
				results.push(`(request-target): ${request.method.toLowerCase()} ${new URL(request.url).pathname}`);
			} else {
				results.push(`${key}: ${request.headers[key]}`);
			}
		}

		return results.join('\n');
	}

	static #lcObjectKey(src: Record<string, string>): Record<string, string> {
		const dst: Record<string, string> = {};
		for (const key of Object.keys(src).filter(x => x !== '__proto__' && typeof src[x] === 'string')) dst[key.toLowerCase()] = src[key];
		return dst;
	}

	static #objectAssignWithLcKey(a: Record<string, string>, b: Record<string, string>): Record<string, string> {
		return Object.assign(this.#lcObjectKey(a), this.#lcObjectKey(b));
	}
}

@Injectable()
export class ApRequestService {
	private logger: Logger;

	constructor(
		@Inject(DI.config)
		private config: Config,

		private userKeypairService: UserKeypairService,
		private httpRequestService: HttpRequestService,
		private loggerService: LoggerService,
	) {
		// eslint-disable-next-line @typescript-eslint/no-unnecessary-condition
		this.logger = this.loggerService?.getLogger('ap-request'); // なぜか TypeError: Cannot read properties of undefined (reading 'getLogger') と言われる
	}

	@bindThis
	public async signedPost(user: { id: MiUser['id'] }, url: string, object: unknown, digest?: string): Promise<void> {
		const body = typeof object === 'string' ? object : JSON.stringify(object);

		const keypair = await this.userKeypairService.getUserKeypair(user.id);

		const req = ApRequestCreator.createSignedPost({
			key: {
				privateKeyPem: keypair.privateKey,
				keyId: `${this.config.url}/users/${user.id}#main-key`,
			},
			url,
			body,
			digest,
			additionalHeaders: {
			},
		});

		await this.httpRequestService.send(url, {
			method: req.request.method,
			headers: req.request.headers,
			body,
		});
	}

	/**
	 * Get AP object with http-signature
	 * @param user http-signature user
	 * @param url URL to fetch
	 */
	@bindThis
	public async signedGet(url: string, user: { id: MiUser['id'] }, followAlternate?: boolean): Promise<unknown> {
		const _followAlternate = followAlternate ?? true;
		const keypair = await this.userKeypairService.getUserKeypair(user.id);

		const req = ApRequestCreator.createSignedGet({
			key: {
				privateKeyPem: keypair.privateKey,
				keyId: `${this.config.url}/users/${user.id}#main-key`,
			},
			url,
			additionalHeaders: {
			},
		});

		const res = await this.httpRequestService.send(url, {
			method: req.request.method,
			headers: req.request.headers,
		}, {
			throwErrorWhenResponseNotOk: true,
		});

		//#region リクエスト先がhtmlかつactivity+jsonへのalternate linkタグがあるとき
		const contentType = res.headers.get('content-type');

		if (
<<<<<<< HEAD
			res.ok
			&& (contentType ?? '').split(';')[0].trimEnd().toLowerCase() === 'text/html'
			&& _followAlternate === true
		) {
			const html = await res.text();
			const window = new Window({
=======
			res.ok &&
			(contentType ?? '').split(';')[0].trimEnd().toLowerCase() === 'text/html' &&
			_followAlternate === true
		) {
			const html = await res.text();
			const { window, happyDOM } = new Window({
>>>>>>> 5fc8b3bc
				settings: {
					disableJavaScriptEvaluation: true,
					disableJavaScriptFileLoading: true,
					disableCSSFileLoading: true,
					disableComputedStyleRendering: true,
					handleDisabledFileLoadingAsSuccess: true,
					navigation: {
						disableMainFrameNavigation: true,
						disableChildFrameNavigation: true,
						disableChildPageNavigation: true,
						disableFallbackToSetURL: true,
					},
					timer: {
						maxTimeout: 0,
						maxIntervalTime: 0,
						maxIntervalIterations: 0,
					},
				},
			});
			const document = window.document;
			try {
				document.documentElement.innerHTML = html;

				const alternate = document.querySelector('head > link[rel="alternate"][type="application/activity+json"]');
				if (alternate) {
					const href = alternate.getAttribute('href');
					if (href) {
						return await this.signedGet(href, user, false);
					}
				}
			} catch (e) {
				// something went wrong parsing the HTML, ignore the whole thing
			} finally {
<<<<<<< HEAD
				await window.happyDOM.close();
=======
				happyDOM.close().catch(err => {});
>>>>>>> 5fc8b3bc
			}
		}
		//#endregion

		validateContentTypeSetAsActivityPub(res);

		const finalUrl = res.url; // redirects may have been involved
		const activity = await res.json() as IObject;

		assertActivityMatchesUrls(activity, [url, finalUrl]);

		return activity;
	}
}<|MERGE_RESOLUTION|>--- conflicted
+++ resolved
@@ -208,21 +208,12 @@
 		const contentType = res.headers.get('content-type');
 
 		if (
-<<<<<<< HEAD
-			res.ok
-			&& (contentType ?? '').split(';')[0].trimEnd().toLowerCase() === 'text/html'
-			&& _followAlternate === true
-		) {
-			const html = await res.text();
-			const window = new Window({
-=======
 			res.ok &&
 			(contentType ?? '').split(';')[0].trimEnd().toLowerCase() === 'text/html' &&
 			_followAlternate === true
 		) {
 			const html = await res.text();
 			const { window, happyDOM } = new Window({
->>>>>>> 5fc8b3bc
 				settings: {
 					disableJavaScriptEvaluation: true,
 					disableJavaScriptFileLoading: true,
@@ -256,11 +247,7 @@
 			} catch (e) {
 				// something went wrong parsing the HTML, ignore the whole thing
 			} finally {
-<<<<<<< HEAD
-				await window.happyDOM.close();
-=======
 				happyDOM.close().catch(err => {});
->>>>>>> 5fc8b3bc
 			}
 		}
 		//#endregion

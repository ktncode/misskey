/*
 * SPDX-FileCopyrightText: syuilo and misskey-project
 * SPDX-License-Identifier: AGPL-3.0-only
 */

import { createPublicKey, randomUUID } from 'node:crypto';
import { Inject, Injectable } from '@nestjs/common';
import { In } from 'typeorm';
import * as mfm from '@transfem-org/sfm-js';
import { UnrecoverableError } from 'bullmq';
import { DI } from '@/di-symbols.js';
import type { Config } from '@/config.js';
import type { MiPartialLocalUser, MiLocalUser, MiPartialRemoteUser, MiRemoteUser, MiUser } from '@/models/User.js';
import type { IMentionedRemoteUsers, MiNote } from '@/models/Note.js';
import type { MiBlocking } from '@/models/Blocking.js';
import type { MiRelay } from '@/models/Relay.js';
import type { MiDriveFile } from '@/models/DriveFile.js';
import type { MiNoteReaction } from '@/models/NoteReaction.js';
import type { MiEmoji } from '@/models/Emoji.js';
import type { MiPoll } from '@/models/Poll.js';
import type { MiPollVote } from '@/models/PollVote.js';
import { UserKeypairService } from '@/core/UserKeypairService.js';
import { MfmService, type Appender } from '@/core/MfmService.js';
import { UserEntityService } from '@/core/entities/UserEntityService.js';
import { DriveFileEntityService } from '@/core/entities/DriveFileEntityService.js';
import type { MiUserKeypair } from '@/models/UserKeypair.js';
import type { UsersRepository, UserProfilesRepository, NotesRepository, DriveFilesRepository, PollsRepository, InstancesRepository, MiMeta } from '@/models/_.js';
import { bindThis } from '@/decorators.js';
import { CustomEmojiService } from '@/core/CustomEmojiService.js';
import { IdService } from '@/core/IdService.js';
import { appendContentWarning } from '@/misc/append-content-warning.js';
import { QueryService } from '@/core/QueryService.js';
import { UtilityService } from '@/core/UtilityService.js';
import { JsonLdService } from './JsonLdService.js';
import { ApMfmService } from './ApMfmService.js';
import { CONTEXT } from './misc/contexts.js';
import { getApId, IOrderedCollection, IOrderedCollectionPage } from './type.js';
import type { IAccept, IActivity, IAdd, IAnnounce, IApDocument, IApEmoji, IApHashtag, IApImage, IApMention, IBlock, ICreate, IDelete, IFlag, IFollow, IKey, ILike, IMove, IObject, IPost, IQuestion, IReject, IRemove, ITombstone, IUndo, IUpdate } from './type.js';

@Injectable()
export class ApRendererService {
	constructor(
		@Inject(DI.config)
		private config: Config,

		@Inject(DI.meta)
		private meta: MiMeta,

		@Inject(DI.usersRepository)
		private usersRepository: UsersRepository,

		@Inject(DI.userProfilesRepository)
		private userProfilesRepository: UserProfilesRepository,

		@Inject(DI.notesRepository)
		private notesRepository: NotesRepository,

		@Inject(DI.driveFilesRepository)
		private driveFilesRepository: DriveFilesRepository,

		@Inject(DI.pollsRepository)
		private pollsRepository: PollsRepository,

		@Inject(DI.instancesRepository)
		private instancesRepository: InstancesRepository,

		private customEmojiService: CustomEmojiService,
		private userEntityService: UserEntityService,
		private driveFileEntityService: DriveFileEntityService,
		private jsonLdService: JsonLdService,
		private userKeypairService: UserKeypairService,
		private apMfmService: ApMfmService,
		private mfmService: MfmService,
		private idService: IdService,
		private readonly queryService: QueryService,
		private utilityService: UtilityService,
	) {
	}

	@bindThis
	public renderAccept(object: string | IObject, user: { id: MiUser['id']; host: null }): IAccept {
		return {
			type: 'Accept',
			actor: this.userEntityService.genLocalUserUri(user.id),
			object,
		};
	}

	@bindThis
	public renderAdd(user: MiLocalUser, target: string | IObject | undefined, object: string | IObject): IAdd {
		return {
			type: 'Add',
			actor: this.userEntityService.genLocalUserUri(user.id),
			target,
			object,
		};
	}

	@bindThis
	public renderAnnounce(object: string | IObject, note: MiNote): IAnnounce {
		const attributedTo = this.userEntityService.genLocalUserUri(note.userId);

		let to: string[] = [];
		let cc: string[] = [];

		if (note.visibility === 'public') {
			to = ['https://www.w3.org/ns/activitystreams#Public'];
			cc = [`${attributedTo}/followers`];
		} else if (note.visibility === 'home') {
			to = [`${attributedTo}/followers`];
			cc = ['https://www.w3.org/ns/activitystreams#Public'];
		} else if (note.visibility === 'followers') {
			to = [`${attributedTo}/followers`];
			cc = [];
		} else {
			throw new UnrecoverableError(`renderAnnounce: cannot render non-public note: ${getApId(object)}`);
		}

		return {
			id: `${this.config.url}/notes/${note.id}/activity`,
			actor: this.userEntityService.genLocalUserUri(note.userId),
			type: 'Announce',
			published: this.idService.parse(note.id).date.toISOString(),
			to,
			cc,
			object,
		};
	}

	/**
	 * Renders a block into its ActivityPub representation.
	 *
	 * @param block The block to be rendered. The blockee relation must be loaded.
	 */
	@bindThis
	public renderBlock(block: MiBlocking): IBlock {
		if (block.blockee?.uri == null) {
			throw new Error('renderBlock: missing blockee uri');
		}

		return {
			type: 'Block',
			id: `${this.config.url}/blocks/${block.id}`,
			actor: this.userEntityService.genLocalUserUri(block.blockerId),
			object: block.blockee.uri,
		};
	}

	@bindThis
	public renderCreate(object: IObject, note: MiNote): ICreate {
		const activity: ICreate = {
			id: `${this.config.url}/notes/${note.id}/activity`,
			actor: this.userEntityService.genLocalUserUri(note.userId),
			type: 'Create',
			published: this.idService.parse(note.id).date.toISOString(),
			object,
		};

		if (object.to) activity.to = object.to;
		if (object.cc) activity.cc = object.cc;

		return activity;
	}

	@bindThis
	public renderDelete(object: IObject | string, user: { id: MiUser['id']; host: null }): IDelete {
		return {
			type: 'Delete',
			actor: this.userEntityService.genLocalUserUri(user.id),
			object,
			published: new Date().toISOString(),
		};
	}

	@bindThis
	public renderDocument(file: MiDriveFile): IApDocument {
		return {
			type: 'Document',
			mediaType: file.webpublicType ?? file.type,
			url: this.driveFileEntityService.getPublicUrl(file),
			name: file.comment,
			summary: file.comment,
			sensitive: file.isSensitive,
		};
	}

	@bindThis
	public renderEmoji(emoji: MiEmoji): IApEmoji {
		return {
			id: `${this.config.url}/emojis/${emoji.name}`,
			type: 'Emoji',
			name: `:${emoji.name}:`,
			updated: emoji.updatedAt != null ? emoji.updatedAt.toISOString() : new Date().toISOString(),
			icon: {
				type: 'Image',
				mediaType: emoji.type ?? 'image/png',
				// || emoji.originalUrl してるのは後方互換性のため（publicUrlはstringなので??はだめ）
				url: emoji.publicUrl || emoji.originalUrl,
			},
			_misskey_license: {
				freeText: emoji.license,
			},
		};
	}

	// to anonymise reporters, the reporting actor must be a system user
	@bindThis
	public renderFlag(user: MiLocalUser, object: IObject | string, content: string): IFlag {
		return {
			type: 'Flag',
			actor: this.userEntityService.genLocalUserUri(user.id),
			content,
			// This MUST be an array for Pleroma compatibility: https://activitypub.software/TransFem-org/Sharkey/-/issues/641#note_7301
			object: [object],
		};
	}

	@bindThis
	public renderFollowRelay(relay: MiRelay, relayActor: MiLocalUser): IFollow {
		return {
			id: `${this.config.url}/activities/follow-relay/${relay.id}`,
			type: 'Follow',
			actor: this.userEntityService.genLocalUserUri(relayActor.id),
			object: 'https://www.w3.org/ns/activitystreams#Public',
		};
	}

	/**
	 * Convert (local|remote)(Follower|Followee)ID to URL
	 * @param id Follower|Followee ID
	 */
	@bindThis
	public async renderFollowUser(id: MiUser['id']): Promise<string> {
		const user = await this.usersRepository.findOneByOrFail({ id: id }) as MiPartialLocalUser | MiPartialRemoteUser;
		return this.userEntityService.getUserUri(user);
	}

	@bindThis
	public renderFollow(
		follower: MiPartialLocalUser | MiPartialRemoteUser,
		followee: MiPartialLocalUser | MiPartialRemoteUser,
		requestId?: string,
	): IFollow {
		return {
			id: requestId ?? `${this.config.url}/follows/${follower.id}/${followee.id}`,
			type: 'Follow',
			actor: this.userEntityService.getUserUri(follower),
			object: this.userEntityService.getUserUri(followee),
		};
	}

	@bindThis
	public renderHashtag(tag: string): IApHashtag {
		return {
			type: 'Hashtag',
			href: `${this.config.url}/tags/${encodeURIComponent(tag)}`,
			name: `#${tag}`,
		};
	}

	@bindThis
	public renderImage(file: MiDriveFile): IApImage {
		return {
			type: 'Image',
			url: this.driveFileEntityService.getPublicUrl(file),
			sensitive: file.isSensitive,
			name: file.comment,
		};
	}

	@bindThis
	public renderIdenticon(user: MiLocalUser): IApImage {
		return {
			type: 'Image',
			url: this.userEntityService.getIdenticonUrl(user),
			sensitive: false,
			name: null,
		};
	}

	@bindThis
	public renderSystemAvatar(user: MiLocalUser): IApImage {
		if (this.meta.iconUrl == null) return this.renderIdenticon(user);
		return {
			type: 'Image',
			url: this.meta.iconUrl,
			sensitive: false,
			name: null,
		};
	}

	@bindThis
	public renderSystemBanner(): IApImage | null {
		if (this.meta.bannerUrl == null) return null;
		return {
			type: 'Image',
			url: this.meta.bannerUrl,
			sensitive: false,
			name: null,
		};
	}

	@bindThis
	public renderSystemBackground(): IApImage | null {
		if (this.meta.backgroundImageUrl == null) return null;
		return {
			type: 'Image',
			url: this.meta.backgroundImageUrl,
			sensitive: false,
			name: null,
		};
	}

	@bindThis
	public renderKey(user: MiLocalUser, key: MiUserKeypair, postfix?: string): IKey {
		return {
			id: `${this.config.url}/users/${user.id}${postfix ?? '/publickey'}`,
			type: 'Key',
			owner: this.userEntityService.genLocalUserUri(user.id),
			publicKeyPem: createPublicKey(key.publicKey).export({
				type: 'spki',
				format: 'pem',
			}),
		};
	}

	@bindThis
	public async renderLike(noteReaction: MiNoteReaction, note: { uri: string | null }): Promise<ILike> {
		const reaction = noteReaction.reaction;
		let isMastodon = false;

		if (this.meta.defaultLike && reaction.replaceAll(':', '') === this.meta.defaultLike.replaceAll(':', '')) {
			const note = await this.notesRepository.findOneBy({ id: noteReaction.noteId });

			if (note && note.userHost) {
				const instance = await this.instancesRepository.findOneBy({ host: note.userHost });

				if (instance && instance.softwareName === 'mastodon') isMastodon = true;
				if (instance && instance.softwareName === 'akkoma')	isMastodon = true;
				if (instance && instance.softwareName === 'pleroma') isMastodon = true;
				if (instance && instance.softwareName === 'iceshrimp.net') isMastodon = true;
			}
		}

		const object: ILike = {
			type: 'Like',
			id: `${this.config.url}/likes/${noteReaction.id}`,
			actor: `${this.config.url}/users/${noteReaction.userId}`,
			object: note.uri ? note.uri : `${this.config.url}/notes/${noteReaction.noteId}`,
			content: isMastodon ? undefined : reaction,
			_misskey_reaction: isMastodon ? undefined : reaction,
		};

		if (reaction.startsWith(':')) {
			const name = reaction.replaceAll(':', '');
			const emoji = (await this.customEmojiService.localEmojisCache.fetch()).get(name);

			if (emoji && !emoji.localOnly) object.tag = [this.renderEmoji(emoji)];
		}

		return object;
	}

	@bindThis
	public renderMention(mention: MiPartialLocalUser | MiPartialRemoteUser): IApMention {
		return {
			type: 'Mention',
			href: this.userEntityService.getUserUri(mention),
			name: this.userEntityService.isRemoteUser(mention) ? `@${mention.username}@${mention.host}` : `@${(mention as MiLocalUser).username}`,
		};
	}

	@bindThis
	public renderMove(
		src: MiPartialLocalUser | MiPartialRemoteUser,
		dst: MiPartialLocalUser | MiPartialRemoteUser,
	): IMove {
		const actor = this.userEntityService.getUserUri(src);
		const target = this.userEntityService.getUserUri(dst);
		return {
			id: `${this.config.url}/moves/${src.id}/${dst.id}`,
			actor,
			type: 'Move',
			object: actor,
			target,
		};
	}

	@bindThis
	public async renderNote(note: MiNote, author: MiUser, dive = true): Promise<IPost> {
		const getPromisedFiles = async (ids: string[]): Promise<MiDriveFile[]> => {
			if (ids.length === 0) return [];
			const items = await this.driveFilesRepository.findBy({ id: In(ids) });
			return ids.map(id => items.find(item => item.id === id)).filter(x => x != null);
		};

		let inReplyTo;
		let inReplyToNote: MiNote | null;

		if (note.replyId) {
			inReplyToNote = await this.notesRepository.findOneBy({ id: note.replyId });

			if (inReplyToNote != null) {
				const inReplyToUser = await this.usersRepository.findOneBy({ id: inReplyToNote.userId });

				if (inReplyToUser) {
					if (inReplyToNote.uri) {
						inReplyTo = inReplyToNote.uri;
					} else {
						if (dive) {
							inReplyTo = await this.renderNote(inReplyToNote, inReplyToUser, false);
						} else {
							inReplyTo = `${this.config.url}/notes/${inReplyToNote.id}`;
						}
					}
				}
			}
		} else {
			inReplyTo = null;
		}

		let quote;

		if (note.renoteId) {
			const renote = await this.notesRepository.findOneBy({ id: note.renoteId });

			if (renote) {
				quote = renote.uri ? renote.uri : `${this.config.url}/notes/${renote.id}`;
			}
		}

		const attributedTo = this.userEntityService.genLocalUserUri(note.userId);

		const mentions = note.mentionedRemoteUsers ? (JSON.parse(note.mentionedRemoteUsers) as IMentionedRemoteUsers).map(x => x.uri) : [];

		let to: string[] = [];
		let cc: string[] = [];
		let isPublic = false;

		if (note.visibility === 'public') {
			to = ['https://www.w3.org/ns/activitystreams#Public'];
			cc = [`${attributedTo}/followers`].concat(mentions);
			isPublic = true;
		} else if (note.visibility === 'home') {
			to = [`${attributedTo}/followers`];
			cc = ['https://www.w3.org/ns/activitystreams#Public'].concat(mentions);
			isPublic = true;
		} else if (note.visibility === 'followers') {
			to = [`${attributedTo}/followers`];
			cc = mentions;
		} else {
			to = mentions;
		}

		const mentionedUsers = note.mentions && note.mentions.length > 0 ? await this.usersRepository.findBy({
			id: In(note.mentions),
		}) : [];

		const hashtagTags = note.tags.map(tag => this.renderHashtag(tag));
		const mentionTags = mentionedUsers.map(u => this.renderMention(u as MiLocalUser | MiRemoteUser));

		const files = await getPromisedFiles(note.fileIds);

		const text = note.text ?? '';
		let poll: MiPoll | null = null;

		if (note.hasPoll) {
			poll = await this.pollsRepository.findOneBy({ noteId: note.id });
		}

		const apAppend: Appender[] = [];

		if (quote) {
			// Append quote link as `<br><br><span class="quote-inline">RE: <a href="...">...</a></span>`
			// the claas name `quote-inline` is used in non-misskey clients for styling quote notes.
			// For compatibility, the span part should be kept as possible.
			apAppend.push((doc, body) => {
				body.appendChild(doc.createElement('br'));
				body.appendChild(doc.createElement('br'));
				const span = doc.createElement('span');
				span.className = 'quote-inline';
				span.appendChild(doc.createTextNode('RE: '));
				const link = doc.createElement('a');
				link.setAttribute('href', quote);
				link.textContent = quote;
				span.appendChild(link);
				body.appendChild(span);
			});
		}

		let summary = note.cw === '' ? String.fromCharCode(0x200B) : note.cw;

		// Apply mandatory CW, if applicable
		if (author.mandatoryCW) {
			summary = appendContentWarning(summary, author.mandatoryCW);
		}

		const { content } = this.apMfmService.getNoteHtml(note, apAppend);

		const emojis = await this.getEmojis(note.emojis);
		const apemojis = emojis.filter(emoji => !emoji.localOnly).map(emoji => this.renderEmoji(emoji));

		const tag = [
			...hashtagTags,
			...mentionTags,
			...apemojis,
		];

		const asPoll = poll ? {
			type: 'Question',
			[poll.expiresAt && poll.expiresAt < new Date() ? 'closed' : 'endTime']: poll.expiresAt,
			[poll.multiple ? 'anyOf' : 'oneOf']: poll.choices.map((text, i) => ({
				type: 'Note',
				name: text,
				replies: {
					type: 'Collection',
					totalItems: poll!.votes[i],
				},
			})),
		} as const : {};

		// Render the outer replies collection wrapper, which contains the count but not the actual URLs.
		// This saves one hop (request) when de-referencing the replies.
		const replies = isPublic ? await this.renderRepliesCollection(note.id) : undefined;

		return {
			id: `${this.config.url}/notes/${note.id}`,
			type: 'Note',
			attributedTo,
			summary: summary ?? undefined,
			content: content ?? undefined,
			_misskey_content: text,
			source: {
				content: text,
				mediaType: 'text/x.misskeymarkdown',
			},
			_misskey_quote: quote,
			quoteUrl: quote,
			quoteUri: quote,
			published: this.idService.parse(note.id).date.toISOString(),
			to,
			cc,
			inReplyTo,
			replies,
			attachment: files.map(x => this.renderDocument(x)),
			sensitive: note.cw != null || files.some(file => file.isSensitive),
			tag,
			...asPoll,
		};
	}

	// if you change this, also change `server/api/endpoints/i/update.ts`
	@bindThis
	public async renderPerson(user: MiLocalUser) {
		const id = this.userEntityService.genLocalUserUri(user.id);
		const isSystem = user.username.includes('.');

		const [avatar, banner, background, profile] = await Promise.all([
			user.avatarId ? this.driveFilesRepository.findOneBy({ id: user.avatarId }) : undefined,
			user.bannerId ? this.driveFilesRepository.findOneBy({ id: user.bannerId }) : undefined,
			user.backgroundId ? this.driveFilesRepository.findOneBy({ id: user.backgroundId }) : undefined,
			this.userProfilesRepository.findOneByOrFail({ userId: user.id }),
		]);

		// TODO remove this when we merge the MFM change
		const tryRewriteUrl = (maybeUrl: string) => {
			const urlSafeRegex = /^(?:http[s]?:\/\/.)?(?:www\.)?[-a-zA-Z0-9@%._\+~#=]{2,256}\.[a-z]{2,6}\b(?:[-a-zA-Z0-9@:%_\+.~#?&\/\/=]*)/;
			try {
				const match = maybeUrl.match(urlSafeRegex);
				if (!match) {
					return maybeUrl;
				}
				const urlPart = match[0];
				const urlPartParsed = new URL(urlPart);
				const restPart = maybeUrl.slice(match[0].length);

				return `<a href="${urlPartParsed.href}" rel="me nofollow noopener" target="_blank">${urlPart}</a>${restPart}`;
			} catch (e) {
				return maybeUrl;
			}
		};

		const attachment = profile.fields.map(field => ({
			type: 'PropertyValue',
			name: field.name,
<<<<<<< HEAD
			value: (field.value.startsWith('http://') || field.value.startsWith('https://'))
				? tryRewriteUrl(field.value)
				: field.value,
=======
			value: this.mfmService.toHtml(mfm.parse(field.value)),
>>>>>>> baa75768
		}));

		const emojis = await this.getEmojis(user.emojis);
		const apemojis = emojis.filter(emoji => !emoji.localOnly).map(emoji => this.renderEmoji(emoji));

		const hashtagTags = user.tags.map(tag => this.renderHashtag(tag));

		const tag = [
			...apemojis,
			...hashtagTags,
		];

		const keypair = await this.userKeypairService.getUserKeypair(user.id);

		const person: any = {
			type: isSystem ? 'Application' : user.isBot ? 'Service' : 'Person',
			id,
			inbox: `${id}/inbox`,
			outbox: `${id}/outbox`,
			followers: `${id}/followers`,
			following: `${id}/following`,
			featured: `${id}/collections/featured`,
			sharedInbox: `${this.config.url}/inbox`,
			endpoints: { sharedInbox: `${this.config.url}/inbox` },
			url: `${this.config.url}/@${user.username}`,
			preferredUsername: user.username,
			name: user.name,
			summary: profile.description ? this.mfmService.toHtml(mfm.parse(profile.description)) : null,
			_misskey_summary: profile.description,
			_misskey_followedMessage: profile.followedMessage,
			_misskey_requireSigninToViewContents: user.requireSigninToViewContents,
			_misskey_makeNotesFollowersOnlyBefore: user.makeNotesFollowersOnlyBefore,
			_misskey_makeNotesHiddenBefore: user.makeNotesHiddenBefore,
			icon: avatar ? this.renderImage(avatar) : isSystem ? this.renderSystemAvatar(user) : this.renderIdenticon(user),
			image: banner ? this.renderImage(banner) : isSystem ? this.renderSystemBanner() : null,
			backgroundUrl: background ? this.renderImage(background) : isSystem ? this.renderSystemBackground() : null,
			tag,
			manuallyApprovesFollowers: user.isLocked,
			discoverable: user.isExplorable,
			publicKey: this.renderKey(user, keypair, '#main-key'),
			isCat: user.isCat,
			hideOnlineStatus: user.hideOnlineStatus,
			noindex: user.noindex,
			indexable: !user.noindex,
			enableRss: user.enableRss,
			speakAsCat: user.speakAsCat,
			attachment: attachment.length ? attachment : undefined,
		};

		if (user.movedToUri) {
			person.movedTo = user.movedToUri;
		}

		if (user.alsoKnownAs) {
			person.alsoKnownAs = user.alsoKnownAs;
		}

		if (profile.birthday) {
			person['vcard:bday'] = profile.birthday;
		}

		if (profile.location) {
			person['vcard:Address'] = profile.location;
		}

		if (profile.listenbrainz) {
			person.listenbrainz = profile.listenbrainz;
		}

		return person;
	}

	@bindThis
	public async renderPersonRedacted(user: MiLocalUser) {
		const id = this.userEntityService.genLocalUserUri(user.id);
		const isSystem = user.username.includes('.');

		const keypair = await this.userKeypairService.getUserKeypair(user.id);

		return {
			// Basic federation metadata
			type: isSystem ? 'Application' : user.isBot ? 'Service' : 'Person',
			id,
			inbox: `${id}/inbox`,
			outbox: `${id}/outbox`,
			sharedInbox: `${this.config.url}/inbox`,
			endpoints: { sharedInbox: `${this.config.url}/inbox` },
			url: `${this.config.url}/@${user.username}`,
			preferredUsername: user.username,
			publicKey: this.renderKey(user, keypair, '#main-key'),

			// Privacy settings
			_misskey_requireSigninToViewContents: user.requireSigninToViewContents,
			_misskey_makeNotesFollowersOnlyBefore: user.makeNotesFollowersOnlyBefore,
			_misskey_makeNotesHiddenBefore: user.makeNotesHiddenBefore,
			manuallyApprovesFollowers: user.isLocked,
			discoverable: user.isExplorable,
			hideOnlineStatus: user.hideOnlineStatus,
			noindex: user.noindex,
			indexable: !user.noindex,
			enableRss: user.enableRss,
		};
	}

	@bindThis
	public renderQuestion(user: { id: MiUser['id'] }, note: MiNote, poll: MiPoll): IQuestion {
		return {
			type: 'Question',
			id: `${this.config.url}/questions/${note.id}`,
			actor: this.userEntityService.genLocalUserUri(user.id),
			content: note.text ?? '',
			[poll.multiple ? 'anyOf' : 'oneOf']: poll.choices.map((text, i) => ({
				name: text,
				_misskey_votes: poll.votes[i],
				replies: {
					type: 'Collection',
					totalItems: poll.votes[i],
				},
			})),
		};
	}

	@bindThis
	public renderReject(object: string | IObject, user: { id: MiUser['id'] }): IReject {
		return {
			type: 'Reject',
			actor: this.userEntityService.genLocalUserUri(user.id),
			object,
		};
	}

	@bindThis
	public renderRemove(user: { id: MiUser['id'] }, target: string | IObject | undefined, object: string | IObject): IRemove {
		return {
			type: 'Remove',
			actor: this.userEntityService.genLocalUserUri(user.id),
			target,
			object,
		};
	}

	@bindThis
	public renderTombstone(id: string): ITombstone {
		return {
			id,
			type: 'Tombstone',
		};
	}

	@bindThis
	public renderUndo(object: string | IObject, user: { id: MiUser['id'] }): IUndo {
		const id = typeof object !== 'string' && typeof object.id === 'string' && this.utilityService.isUriLocal(object.id) ? `${object.id}/undo` : undefined;

		return {
			type: 'Undo',
			...(id ? { id } : {}),
			actor: this.userEntityService.genLocalUserUri(user.id),
			object,
			published: new Date().toISOString(),
		};
	}

	@bindThis
	public renderUpdate(object: string | IObject, user: { id: MiUser['id'] }): IUpdate {
		return {
			id: `${this.config.url}/users/${user.id}#updates/${new Date().getTime()}`,
			actor: this.userEntityService.genLocalUserUri(user.id),
			type: 'Update',
			to: ['https://www.w3.org/ns/activitystreams#Public'],
			object,
			published: new Date().toISOString(),
		};
	}

	@bindThis
	public async renderUpNote(note: MiNote, author: MiUser, dive = true): Promise<IPost> {
		const getPromisedFiles = async (ids: string[]): Promise<MiDriveFile[]> => {
			if (ids.length === 0) return [];
			const items = await this.driveFilesRepository.findBy({ id: In(ids) });
			return ids.map(id => items.find(item => item.id === id)).filter((item): item is MiDriveFile => item != null);
		};

		let inReplyTo;
		let inReplyToNote: MiNote | null;

		if (note.replyId) {
			inReplyToNote = await this.notesRepository.findOneBy({ id: note.replyId });

			if (inReplyToNote != null) {
				const inReplyToUser = await this.usersRepository.findOneBy({ id: inReplyToNote.userId });

				if (inReplyToUser) {
					if (inReplyToNote.uri) {
						inReplyTo = inReplyToNote.uri;
					} else {
						if (dive) {
							inReplyTo = await this.renderUpNote(inReplyToNote, inReplyToUser, false);
						} else {
							inReplyTo = `${this.config.url}/notes/${inReplyToNote.id}`;
						}
					}
				}
			}
		} else {
			inReplyTo = null;
		}

		let quote;

		if (note.renoteId) {
			const renote = await this.notesRepository.findOneBy({ id: note.renoteId });

			if (renote) {
				quote = renote.uri ? renote.uri : `${this.config.url}/notes/${renote.id}`;
			}
		}

		const attributedTo = this.userEntityService.genLocalUserUri(note.userId);

		const mentions = note.mentionedRemoteUsers ? (JSON.parse(note.mentionedRemoteUsers) as IMentionedRemoteUsers).map(x => x.uri) : [];

		let to: string[] = [];
		let cc: string[] = [];

		if (note.visibility === 'public') {
			to = ['https://www.w3.org/ns/activitystreams#Public'];
			cc = [`${attributedTo}/followers`].concat(mentions);
		} else if (note.visibility === 'home') {
			to = [`${attributedTo}/followers`];
			cc = ['https://www.w3.org/ns/activitystreams#Public'].concat(mentions);
		} else if (note.visibility === 'followers') {
			to = [`${attributedTo}/followers`];
			cc = mentions;
		} else {
			to = mentions;
		}

		const mentionedUsers = note.mentions && note.mentions.length > 0 ? await this.usersRepository.findBy({
			id: In(note.mentions),
		}) : [];

		const hashtagTags = note.tags.map(tag => this.renderHashtag(tag));
		const mentionTags = mentionedUsers.map(u => this.renderMention(u as MiLocalUser | MiRemoteUser));

		const files = await getPromisedFiles(note.fileIds);

		const text = note.text ?? '';
		let poll: MiPoll | null = null;

		if (note.hasPoll) {
			poll = await this.pollsRepository.findOneBy({ noteId: note.id });
		}

		const apAppend: Appender[] = [];

		if (quote) {
			// Append quote link as `<br><br><span class="quote-inline">RE: <a href="...">...</a></span>`
			// the claas name `quote-inline` is used in non-misskey clients for styling quote notes.
			// For compatibility, the span part should be kept as possible.
			apAppend.push((doc, body) => {
				body.appendChild(doc.createElement('br'));
				body.appendChild(doc.createElement('br'));
				const span = doc.createElement('span');
				span.className = 'quote-inline';
				span.appendChild(doc.createTextNode('RE: '));
				const link = doc.createElement('a');
				link.setAttribute('href', quote);
				link.textContent = quote;
				span.appendChild(link);
				body.appendChild(span);
			});
		}

		let summary = note.cw === '' ? String.fromCharCode(0x200B) : note.cw;

		// Apply mandatory CW, if applicable
		if (author.mandatoryCW) {
			summary = appendContentWarning(summary, author.mandatoryCW);
		}

		const { content } = this.apMfmService.getNoteHtml(note, apAppend);

		const emojis = await this.getEmojis(note.emojis);
		const apemojis = emojis.filter(emoji => !emoji.localOnly).map(emoji => this.renderEmoji(emoji));

		const tag = [
			...hashtagTags,
			...mentionTags,
			...apemojis,
		];

		const asPoll = poll ? {
			type: 'Question',
			[poll.expiresAt && poll.expiresAt < new Date() ? 'closed' : 'endTime']: poll.expiresAt,
			[poll.multiple ? 'anyOf' : 'oneOf']: poll.choices.map((text, i) => ({
				type: 'Note',
				name: text,
				replies: {
					type: 'Collection',
					totalItems: poll!.votes[i],
				},
			})),
		} as const : {};

		return {
			id: `${this.config.url}/notes/${note.id}`,
			type: 'Note',
			attributedTo,
			summary: summary ?? undefined,
			content: content ?? undefined,
			updated: note.updatedAt?.toISOString(),
			_misskey_content: text,
			source: {
				content: text,
				mediaType: 'text/x.misskeymarkdown',
			},
			_misskey_quote: quote,
			quoteUrl: quote,
			quoteUri: quote,
			published: this.idService.parse(note.id).date.toISOString(),
			to,
			cc,
			inReplyTo,
			attachment: files.map(x => this.renderDocument(x)),
			sensitive: note.cw != null || files.some(file => file.isSensitive),
			tag,
			...asPoll,
		};
	}

	@bindThis
	public renderVote(user: { id: MiUser['id'] }, vote: MiPollVote, note: MiNote, poll: MiPoll, pollOwner: MiRemoteUser): ICreate {
		return {
			id: `${this.config.url}/users/${user.id}#votes/${vote.id}/activity`,
			actor: this.userEntityService.genLocalUserUri(user.id),
			type: 'Create',
			to: [pollOwner.uri],
			published: new Date().toISOString(),
			object: {
				id: `${this.config.url}/users/${user.id}#votes/${vote.id}`,
				type: 'Note',
				attributedTo: this.userEntityService.genLocalUserUri(user.id),
				to: [pollOwner.uri],
				inReplyTo: note.uri,
				name: poll.choices[vote.choice],
			},
		};
	}

	@bindThis
	public addContext<T extends IObject>(x: T): T & { '@context': any; id: string; } {
		if (typeof x === 'object' && x.id == null) {
			x.id = `${this.config.url}/${randomUUID()}`;
		}

		return Object.assign({ '@context': CONTEXT }, x as T & { id: string });
	}

	@bindThis
	public async attachLdSignature(activity: any, user: { id: MiUser['id']; host: null; }): Promise<IActivity> {
		// Linked Data signatures are cryptographic signatures attached to each activity to provide proof of authenticity.
		// When using authorized fetch, this is often undesired as any signed activity can be forwarded to a blocked instance by relays and other instances.
		// This setting allows admins to disable LD signatures for increased privacy, at the expense of fewer relayed activities and additional inbound fetch (GET) requests.
		if (!this.config.attachLdSignatureForRelays) {
			return activity;
		}

		const keypair = await this.userKeypairService.getUserKeypair(user.id);

		const jsonLd = this.jsonLdService.use();
		jsonLd.debug = false;
		activity = await jsonLd.signRsaSignature2017(activity, keypair.privateKey, `${this.config.url}/users/${user.id}#main-key`);

		return activity;
	}

	/**
	 * Render OrderedCollectionPage
	 * @param id URL of self
	 * @param totalItems Number of total items
	 * @param orderedItems Items
	 * @param partOf URL of base
	 * @param prev URL of prev page (optional)
	 * @param next URL of next page (optional)
	 */
	@bindThis
	public renderOrderedCollectionPage(id: string, totalItems: any, orderedItems: any, partOf: string, prev?: string, next?: string) {
		const page: any = {
			id,
			partOf,
			type: 'OrderedCollectionPage',
			totalItems,
			orderedItems,
		};

		if (prev) page.prev = prev;
		if (next) page.next = next;

		return page;
	}

	/**
	 * Render OrderedCollection
	 * @param id URL of self
	 * @param totalItems Total number of items
	 * @param first URL of first page (optional)
	 * @param last URL of last page (optional)
	 * @param orderedItems attached objects (optional)
	 */
	@bindThis
	public renderOrderedCollection(id: string, totalItems: number, first?: string, last?: string, orderedItems?: IObject[]) {
		const page: any = {
			id,
			type: 'OrderedCollection',
			totalItems,
		};

		if (first) page.first = first;
		if (last) page.last = last;
		if (orderedItems) page.orderedItems = orderedItems;

		return page;
	}

	/**
	 * Renders the reply collection wrapper object for a note
	 * @param noteId Note whose reply collection to render.
	 */
	@bindThis
	public async renderRepliesCollection(noteId: string): Promise<IOrderedCollection> {
		const replyCount = await this.notesRepository.countBy({
			replyId: noteId,
			visibility: In(['public', 'home']),
			localOnly: false,
		});

		return {
			type: 'OrderedCollection',
			id: `${this.config.url}/notes/${noteId}/replies`,
			first: `${this.config.url}/notes/${noteId}/replies?page=true`,
			totalItems: replyCount,
		};
	}

	/**
	 * Renders a page of the replies collection for a note
	 * @param noteId Return notes that are inReplyTo this value.
	 * @param untilId If set, return only notes that are *older* than this value.
	 */
	@bindThis
	public async renderRepliesCollectionPage(noteId: string, untilId: string | undefined): Promise<IOrderedCollectionPage> {
		const replyCount = await this.notesRepository.countBy({
			replyId: noteId,
			visibility: In(['public', 'home']),
			localOnly: false,
		});

		const limit = 50;
		const results = await this.queryService.makePaginationQuery(this.notesRepository.createQueryBuilder('note'), undefined, untilId)
			.andWhere({
				replyId: noteId,
				visibility: In(['public', 'home']),
				localOnly: false,
			})
			.select(['note.id', 'note.uri'])
			.limit(limit)
			.getRawMany<{ note_id: string, note_uri: string | null }>();

		const hasNextPage = results.length >= limit;
		const baseId = `${this.config.url}/notes/${noteId}/replies?page=true`;

		return {
			type: 'OrderedCollectionPage',
			id: untilId == null ? baseId : `${baseId}&until_id=${untilId}`,
			partOf: `${this.config.url}/notes/${noteId}/replies`,
			first: baseId,
			next: hasNextPage ? `${baseId}&until_id=${results.at(-1)?.note_id}` : undefined,
			totalItems: replyCount,
			orderedItems: results.map(r => {
				// Remote notes have a URI, local have just an ID.
				return r.note_uri ?? `${this.config.url}/notes/${r.note_id}`;
			}),
		};
	}

	@bindThis
	private async getEmojis(names: string[]): Promise<MiEmoji[]> {
		if (names.length === 0) return [];

		const allEmojis = await this.customEmojiService.localEmojisCache.fetch();
		const emojis = names.map(name => allEmojis.get(name)).filter(x => x != null);

		return emojis;
	}
}<|MERGE_RESOLUTION|>--- conflicted
+++ resolved
@@ -562,34 +562,10 @@
 			this.userProfilesRepository.findOneByOrFail({ userId: user.id }),
 		]);
 
-		// TODO remove this when we merge the MFM change
-		const tryRewriteUrl = (maybeUrl: string) => {
-			const urlSafeRegex = /^(?:http[s]?:\/\/.)?(?:www\.)?[-a-zA-Z0-9@%._\+~#=]{2,256}\.[a-z]{2,6}\b(?:[-a-zA-Z0-9@:%_\+.~#?&\/\/=]*)/;
-			try {
-				const match = maybeUrl.match(urlSafeRegex);
-				if (!match) {
-					return maybeUrl;
-				}
-				const urlPart = match[0];
-				const urlPartParsed = new URL(urlPart);
-				const restPart = maybeUrl.slice(match[0].length);
-
-				return `<a href="${urlPartParsed.href}" rel="me nofollow noopener" target="_blank">${urlPart}</a>${restPart}`;
-			} catch (e) {
-				return maybeUrl;
-			}
-		};
-
 		const attachment = profile.fields.map(field => ({
 			type: 'PropertyValue',
 			name: field.name,
-<<<<<<< HEAD
-			value: (field.value.startsWith('http://') || field.value.startsWith('https://'))
-				? tryRewriteUrl(field.value)
-				: field.value,
-=======
 			value: this.mfmService.toHtml(mfm.parse(field.value)),
->>>>>>> baa75768
 		}));
 
 		const emojis = await this.getEmojis(user.emojis);

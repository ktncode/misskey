/*
 * SPDX-FileCopyrightText: syuilo and misskey-project
 * SPDX-License-Identifier: AGPL-3.0-only
 */

import { Inject, Injectable, OnApplicationShutdown } from '@nestjs/common';
import promiseLimit from 'promise-limit';
import { DataSource } from 'typeorm';
import { ModuleRef } from '@nestjs/core';
import { AbortError } from 'node-fetch';
import { UnrecoverableError } from 'bullmq';
import { DI } from '@/di-symbols.js';
import type { FollowingsRepository, InstancesRepository, MiMeta, UserProfilesRepository, UserPublickeysRepository, UsersRepository } from '@/models/_.js';
import type { Config } from '@/config.js';
import type { MiLocalUser, MiRemoteUser } from '@/models/User.js';
import { MiUser } from '@/models/User.js';
import { truncate } from '@/misc/truncate.js';
import type { CacheService } from '@/core/CacheService.js';
import { normalizeForSearch } from '@/misc/normalize-for-search.js';
import { isDuplicateKeyValueError } from '@/misc/is-duplicate-key-value-error.js';
import type Logger from '@/logger.js';
import type { MiNote } from '@/models/Note.js';
import type { IdService } from '@/core/IdService.js';
import type { MfmService } from '@/core/MfmService.js';
import { toArray } from '@/misc/prelude/array.js';
import type { GlobalEventService } from '@/core/GlobalEventService.js';
import type { FederatedInstanceService } from '@/core/FederatedInstanceService.js';
import type { FetchInstanceMetadataService } from '@/core/FetchInstanceMetadataService.js';
import { MiUserProfile } from '@/models/UserProfile.js';
import { MiUserPublickey } from '@/models/UserPublickey.js';
import type UsersChart from '@/core/chart/charts/users.js';
import type InstanceChart from '@/core/chart/charts/instance.js';
import type { HashtagService } from '@/core/HashtagService.js';
import { MiUserNotePining } from '@/models/UserNotePining.js';
import { StatusError } from '@/misc/status-error.js';
import type { UtilityService } from '@/core/UtilityService.js';
import type { UserEntityService } from '@/core/entities/UserEntityService.js';
import { bindThis } from '@/decorators.js';
import { RoleService } from '@/core/RoleService.js';
import { DriveFileEntityService } from '@/core/entities/DriveFileEntityService.js';
import type { AccountMoveService } from '@/core/AccountMoveService.js';
import { ApUtilityService } from '@/core/activitypub/ApUtilityService.js';
import { AppLockService } from '@/core/AppLockService.js';
import { MemoryKVCache } from '@/misc/cache.js';
import { HttpRequestService } from '@/core/HttpRequestService.js';
import { verifyFieldLinks } from '@/misc/verify-field-link.js';
import { getApId, getApType, isActor, isCollection, isCollectionOrOrderedCollection, isPropertyValue } from '../type.js';
import { extractApHashtags } from './tag.js';
import type { OnModuleInit } from '@nestjs/common';
import type { ApNoteService } from './ApNoteService.js';
import type { ApMfmService } from '../ApMfmService.js';
import type { ApResolverService, Resolver } from '../ApResolverService.js';
import type { ApLoggerService } from '../ApLoggerService.js';

import type { ApImageService } from './ApImageService.js';
import type { IActor, ICollection, IObject, IOrderedCollection } from '../type.js';

const nameLength = 128;
const summaryLength = 2048;

type Field = Record<'name' | 'value', string>;

@Injectable()
export class ApPersonService implements OnModuleInit, OnApplicationShutdown {
	// Moved from ApDbResolverService
	private readonly publicKeyByKeyIdCache = new MemoryKVCache<MiUserPublickey | null>(1000 * 60 * 60 * 12); // 12h
	private readonly publicKeyByUserIdCache = new MemoryKVCache<MiUserPublickey | null>(1000 * 60 * 60 * 12); // 12h

	private utilityService: UtilityService;
	private userEntityService: UserEntityService;
	private driveFileEntityService: DriveFileEntityService;
	private idService: IdService;
	private globalEventService: GlobalEventService;
	private federatedInstanceService: FederatedInstanceService;
	private fetchInstanceMetadataService: FetchInstanceMetadataService;
	private cacheService: CacheService;
	private apResolverService: ApResolverService;
	private apNoteService: ApNoteService;
	private apImageService: ApImageService;
	private apMfmService: ApMfmService;
	private mfmService: MfmService;
	private hashtagService: HashtagService;
	private usersChart: UsersChart;
	private instanceChart: InstanceChart;
	private apLoggerService: ApLoggerService;
	private accountMoveService: AccountMoveService;
	private logger: Logger;

	constructor(
		private moduleRef: ModuleRef,

		@Inject(DI.config)
		private config: Config,

		@Inject(DI.meta)
		private meta: MiMeta,

		@Inject(DI.db)
		private db: DataSource,

		@Inject(DI.usersRepository)
		private usersRepository: UsersRepository,

		@Inject(DI.userProfilesRepository)
		private userProfilesRepository: UserProfilesRepository,

		@Inject(DI.userPublickeysRepository)
		private userPublickeysRepository: UserPublickeysRepository,

		@Inject(DI.instancesRepository)
		private instancesRepository: InstancesRepository,

		@Inject(DI.followingsRepository)
		private followingsRepository: FollowingsRepository,

		private roleService: RoleService,
		private readonly apUtilityService: ApUtilityService,
<<<<<<< HEAD
		private readonly appLockService: AppLockService,
=======
		private httpRequestService: HttpRequestService,
>>>>>>> 92a4cf2d
	) {
	}

	onModuleInit(): void {
		this.utilityService = this.moduleRef.get('UtilityService');
		this.userEntityService = this.moduleRef.get('UserEntityService');
		this.driveFileEntityService = this.moduleRef.get('DriveFileEntityService');
		this.idService = this.moduleRef.get('IdService');
		this.globalEventService = this.moduleRef.get('GlobalEventService');
		this.federatedInstanceService = this.moduleRef.get('FederatedInstanceService');
		this.fetchInstanceMetadataService = this.moduleRef.get('FetchInstanceMetadataService');
		this.cacheService = this.moduleRef.get('CacheService');
		this.apResolverService = this.moduleRef.get('ApResolverService');
		this.apNoteService = this.moduleRef.get('ApNoteService');
		this.apImageService = this.moduleRef.get('ApImageService');
		this.apMfmService = this.moduleRef.get('ApMfmService');
		this.mfmService = this.moduleRef.get('MfmService');
		this.hashtagService = this.moduleRef.get('HashtagService');
		this.usersChart = this.moduleRef.get('UsersChart');
		this.instanceChart = this.moduleRef.get('InstanceChart');
		this.apLoggerService = this.moduleRef.get('ApLoggerService');
		this.accountMoveService = this.moduleRef.get('AccountMoveService');
		this.logger = this.apLoggerService.logger;
	}

	onApplicationShutdown(): void {
		this.dispose();
	}

	/**
	 * Validate and convert to actor object
	 * @param x Fetched object
	 * @param uri Fetch target URI
	 */
	@bindThis
	private validateActor(x: IObject, uri: string): IActor {
		const expectHost = this.utilityService.punyHostPSLDomain(uri);

		if (!isActor(x)) {
			throw new UnrecoverableError(`invalid Actor type '${x.type}' in ${uri}`);
		}

		if (!(typeof x.id === 'string' && x.id.length > 0)) {
			throw new UnrecoverableError(`invalid Actor ${uri} - wrong id type`);
		}

		if (!(typeof x.inbox === 'string' && x.inbox.length > 0)) {
			throw new UnrecoverableError(`invalid Actor ${uri} - wrong inbox type`);
		}

		const inboxHost = this.utilityService.punyHostPSLDomain(x.inbox);
		if (inboxHost !== expectHost) {
			throw new UnrecoverableError(`invalid Actor ${uri} - wrong inbox ${inboxHost}`);
		}

		const sharedInboxObject = x.sharedInbox ?? (x.endpoints ? x.endpoints.sharedInbox : undefined);
		if (sharedInboxObject != null) {
			const sharedInbox = getApId(sharedInboxObject);
			if (!(typeof sharedInbox === 'string' && sharedInbox.length > 0 && this.utilityService.punyHostPSLDomain(sharedInbox) === expectHost)) {
				throw new UnrecoverableError(`invalid Actor ${uri} - wrong shared inbox ${sharedInbox}`);
			}
		}

		for (const collection of ['outbox', 'followers', 'following'] as (keyof IActor)[]) {
			const xCollection = (x as IActor)[collection];
			if (xCollection != null) {
				const collectionUri = getApId(xCollection);
				if (typeof collectionUri === 'string' && collectionUri.length > 0) {
					if (this.utilityService.punyHostPSLDomain(collectionUri) !== expectHost) {
						throw new UnrecoverableError(`invalid Actor ${uri} - wrong ${collection} ${collectionUri}`);
					}
				} else if (collectionUri != null) {
					throw new UnrecoverableError(`invalid Actor ${uri}: wrong ${collection} type`);
				}
			}
		}

		if (!(typeof x.preferredUsername === 'string' && x.preferredUsername.length > 0 && x.preferredUsername.length <= 128 && /^\w([\w-.]*\w)?$/.test(x.preferredUsername))) {
			throw new UnrecoverableError(`invalid Actor ${uri} - wrong username`);
		}

		// These fields are only informational, and some AP software allows these
		// fields to be very long. If they are too long, we cut them off. This way
		// we can at least see these users and their activities.
		if (x.name) {
			if (!(typeof x.name === 'string' && x.name.length > 0)) {
				throw new UnrecoverableError(`invalid Actor ${uri} - wrong name`);
			}
			x.name = truncate(x.name, nameLength);
		} else if (x.name === '') {
			// Mastodon emits empty string when the name is not set.
			x.name = undefined;
		}
		if (x.summary) {
			if (!(typeof x.summary === 'string' && x.summary.length > 0)) {
				throw new UnrecoverableError(`invalid Actor ${uri} - wrong summary`);
			}
			x.summary = truncate(x.summary, summaryLength);
		}

		const idHost = this.utilityService.punyHostPSLDomain(x.id);
		if (idHost !== expectHost) {
			throw new UnrecoverableError(`invalid Actor ${uri} - wrong id ${x.id}`);
		}

		if (x.publicKey) {
			if (typeof x.publicKey.id !== 'string') {
				throw new UnrecoverableError(`invalid Actor ${uri} - wrong publicKey.id type`);
			}

			const publicKeyIdHost = this.utilityService.punyHostPSLDomain(x.publicKey.id);
			if (publicKeyIdHost !== expectHost) {
				throw new UnrecoverableError(`invalid Actor ${uri} - wrong publicKey.id ${x.publicKey.id}`);
			}
		}

		return x;
	}

	/**
	 * uriからUser(Person)をフェッチします。
	 *
	 * Misskeyに対象のPersonが登録されていればそれを返し、登録がなければnullを返します。
	 */
	@bindThis
	public async fetchPerson(uri: string): Promise<MiLocalUser | MiRemoteUser | null> {
		const cached = this.cacheService.uriPersonCache.get(uri) as MiLocalUser | MiRemoteUser | null | undefined;
		if (cached) return cached;

		// URIがこのサーバーを指しているならデータベースからフェッチ
		if (uri.startsWith(`${this.config.url}/`)) {
			const id = uri.split('/').pop();
			const u = await this.usersRepository.findOneBy({ id }) as MiLocalUser | null;
			if (u) this.cacheService.uriPersonCache.set(uri, u);
			return u;
		}

		//#region このサーバーに既に登録されていたらそれを返す
		const exist = await this.usersRepository.findOneBy({ uri }) as MiLocalUser | MiRemoteUser | null;

		if (exist) {
			this.cacheService.uriPersonCache.set(uri, exist);
			return exist;
		}
		//#endregion

		return null;
	}

	private async resolveAvatarAndBanner(user: MiRemoteUser, icon: any, image: any, bgimg: any): Promise<Partial<Pick<MiRemoteUser, 'avatarId' | 'bannerId' | 'backgroundId' | 'avatarUrl' | 'bannerUrl' | 'backgroundUrl' | 'avatarBlurhash' | 'bannerBlurhash' | 'backgroundBlurhash'>>> {
		if (user == null) throw new Error('failed to create user: user is null');

		const [avatar, banner, background] = await Promise.all([icon, image, bgimg].map(img => {
			// icon and image may be arrays
			// see https://www.w3.org/TR/activitystreams-vocabulary/#dfn-icon
			if (Array.isArray(img)) {
				img = img.find(item => item && item.url) ?? null;
			}

			// if we have an explicitly missing image, return an
			// explicitly-null set of values
			if ((img == null) || (typeof img === 'object' && img.url == null)) {
				return { id: null, url: null, blurhash: null };
			}

			return this.apImageService.resolveImage(user, img).catch(() => null);
		}));

		if (((avatar != null && avatar.id != null) || (banner != null && banner.id != null))
				&& !(await this.roleService.getUserPolicies(user.id)).canUpdateBioMedia) {
			return {};
		}

		/*
			we don't want to return nulls on errors! if the database fields
			are already null, nothing changes; if the database has old
			values, we should keep those. The exception is if the remote has
			actually removed the images: in that case, the block above
			returns the special {id:null}&c value, and we return those
		*/
		return {
			...( avatar ? {
				avatarId: avatar.id,
				avatarUrl: avatar.url ? this.driveFileEntityService.getPublicUrl(avatar, 'avatar') : null,
				avatarBlurhash: avatar.blurhash,
			} : {}),
			...( banner ? {
				bannerId: banner.id,
				bannerUrl: banner.url ? this.driveFileEntityService.getPublicUrl(banner) : null,
				bannerBlurhash: banner.blurhash,
			} : {}),
			...( background ? {
				backgroundId: background.id,
				backgroundUrl: background.url ? this.driveFileEntityService.getPublicUrl(background) : null,
				backgroundBlurhash: background.blurhash,
			} : {}),
		};
	}

	/**
	 * Personを作成します。
	 */
	@bindThis
	public async createPerson(uri: string, resolver?: Resolver): Promise<MiRemoteUser> {
		if (typeof uri !== 'string') throw new UnrecoverableError(`uri is not string: ${uri}`);

		const host = this.utilityService.punyHost(uri);
		if (host === this.utilityService.toPuny(this.config.host)) {
			// TODO convert to unrecoverable error
			throw new StatusError(`cannot resolve local user: ${uri}`, 400, 'cannot resolve local user');
		}

		return await this._createPerson(uri, resolver);
	}

	private async _createPerson(value: string | IObject, resolver?: Resolver): Promise<MiRemoteUser> {
		const uri = getApId(value);
		const host = this.utilityService.punyHost(uri);

		// eslint-disable-next-line no-param-reassign
		if (resolver == null) resolver = this.apResolverService.createResolver();

		const object = await resolver.resolve(value);
		const person = this.validateActor(object, uri);

		this.logger.info(`Creating the Person: ${person.id}`);

		const fields = this.analyzeAttachments(person.attachment ?? []);

		const tags = extractApHashtags(person.tag).map(normalizeForSearch).splice(0, 32);

		const isBot = getApType(object) === 'Service' || getApType(object) === 'Application';

		const [followingVisibility, followersVisibility] = await Promise.all(
			[
				this.isPublicCollection(person.following, resolver),
				this.isPublicCollection(person.followers, resolver),
			].map((p): Promise<'public' | 'private'> => p
				.then(isPublic => isPublic ? 'public' : 'private')
				.catch(err => {
					if (!(err instanceof StatusError) || err.isRetryable) {
						this.logger.error('error occurred while fetching following/followers collection', { stack: err });
					}
					return 'private';
				}),
			),
		);

		const bday = person['vcard:bday']?.match(/^\d{4}-\d{2}-\d{2}/);

		if (person.id == null) {
			throw new UnrecoverableError(`Refusing to create person without id: ${uri}`);
		}

		const url = this.apUtilityService.findBestObjectUrl(person);

		const verifiedLinks = url ? await verifyFieldLinks(fields, url, this.httpRequestService) : [];

		// Create user
		let user: MiRemoteUser | null = null;
		let publicKey: MiUserPublickey | null = null;

		//#region カスタム絵文字取得
		const emojis = await this.apNoteService.extractEmojis(person.tag ?? [], host)
			.then(_emojis => _emojis.map(emoji => emoji.name))
			.catch(err => {
				this.logger.error('error occurred while fetching user emojis', { stack: err });
				return [];
			});
		//#endregion

		//#region resolve counts
		const _resolver = resolver ?? this.apResolverService.createResolver();
		const outboxcollection = await _resolver.resolveCollection(person.outbox).catch(() => { return null; });
		const followerscollection = await _resolver.resolveCollection(person.followers!).catch(() => { return null; });
		const followingcollection = await _resolver.resolveCollection(person.following!).catch(() => { return null; });

		try {
			// Start transaction
			await this.db.transaction(async transactionalEntityManager => {
				user = await transactionalEntityManager.save(new MiUser({
					id: this.idService.gen(),
					avatarId: null,
					bannerId: null,
					backgroundId: null,
					lastFetchedAt: new Date(),
					name: truncate(person.name, nameLength),
					noindex: (person as any).noindex ?? false,
					enableRss: person.enableRss === true,
					isLocked: person.manuallyApprovesFollowers,
					movedToUri: person.movedTo,
					movedAt: person.movedTo ? new Date() : null,
					alsoKnownAs: person.alsoKnownAs,
					// We use "!== false" to handle incorrect types, missing / null values, and "default to true" logic.
					hideOnlineStatus: person.hideOnlineStatus !== false,
					isExplorable: person.discoverable !== false,
					username: person.preferredUsername,
					approved: true,
					usernameLower: person.preferredUsername?.toLowerCase(),
					host,
					inbox: person.inbox,
					sharedInbox: person.sharedInbox ?? person.endpoints?.sharedInbox ?? null,
					notesCount: outboxcollection?.totalItems ?? 0,
					followersCount: followerscollection?.totalItems ?? 0,
					followingCount: followingcollection?.totalItems ?? 0,
					followersUri: person.followers ? getApId(person.followers) : undefined,
					featured: person.featured ? getApId(person.featured) : undefined,
					uri: person.id,
					tags,
					isBot,
					isCat: (person as any).isCat === true,
					speakAsCat: (person as any).speakAsCat != null ? (person as any).speakAsCat === true : (person as any).isCat === true,
					requireSigninToViewContents: (person as any).requireSigninToViewContents === true,
					makeNotesFollowersOnlyBefore: (person as any).makeNotesFollowersOnlyBefore ?? null,
					makeNotesHiddenBefore: (person as any).makeNotesHiddenBefore ?? null,
					emojis,
				})) as MiRemoteUser;

				let _description: string | null = null;

				if (person._misskey_summary) {
					_description = truncate(person._misskey_summary, summaryLength);
				} else if (person.summary) {
					_description = this.apMfmService.htmlToMfm(truncate(person.summary, summaryLength), person.tag);
				}

				await transactionalEntityManager.save(new MiUserProfile({
					userId: user.id,
					description: _description,
					followedMessage: person._misskey_followedMessage != null ? truncate(person._misskey_followedMessage, 256) : null,
					url,
					fields,
					verifiedLinks,
					followingVisibility,
					followersVisibility,
					birthday: bday?.[0] ?? null,
					location: person['vcard:Address'] ?? null,
					userHost: host,
					listenbrainz: person.listenbrainz ?? null,
				}));

				if (person.publicKey) {
					publicKey = await transactionalEntityManager.save(new MiUserPublickey({
						userId: user.id,
						keyId: person.publicKey.id,
						keyPem: person.publicKey.publicKeyPem.trim(),
					}));
				}
			});
		} catch (e) {
			// duplicate key error
			if (isDuplicateKeyValueError(e)) {
				// /users/@a => /users/:id のように入力がaliasなときにエラーになることがあるのを対応
				const u = await this.usersRepository.findOneBy({ uri: person.id });
				if (u == null) throw new UnrecoverableError(`already registered a user with conflicting data: ${uri}`);

				user = u as MiRemoteUser;
				publicKey = await this.userPublickeysRepository.findOneBy({ userId: user.id });
			} else {
				this.logger.error(e instanceof Error ? e : new Error(e as string));
				throw e;
			}
		}

		if (user == null) throw new Error(`failed to create user - user is null: ${uri}`);

		// Register to the cache
		this.cacheService.uriPersonCache.set(user.uri, user);

		// Register public key to the cache.
		// Value may be null, which indicates that the user has no defined key. (optimization)
		this.publicKeyByUserIdCache.set(user.id, publicKey);
		if (publicKey) this.publicKeyByKeyIdCache.set(publicKey.keyId, publicKey);

		// Register host
		if (this.meta.enableStatsForFederatedInstances) {
			this.federatedInstanceService.fetchOrRegister(host).then(i => {
				this.instancesRepository.increment({ id: i.id }, 'usersCount', 1);
				if (this.meta.enableChartsForFederatedInstances) {
					this.instanceChart.newUser(i.host);
				}
				this.fetchInstanceMetadataService.fetchInstanceMetadata(i);
			});
		}

		this.usersChart.update(user, true);

		// ハッシュタグ更新
		this.hashtagService.updateUsertags(user, tags);

		//#region アバターとヘッダー画像をフェッチ
		try {
			const updates = await this.resolveAvatarAndBanner(user, person.icon, person.image, person.backgroundUrl);
			await this.usersRepository.update(user.id, updates);
			user = { ...user, ...updates };

			// Register to the cache
			this.cacheService.uriPersonCache.set(user.uri, user);
		} catch (err) {
			this.logger.error('error occurred while fetching user avatar/banner', { stack: err });
		}
		//#endregion

		await this.updateFeatured(user.id, resolver).catch(err => this.logger.error(err));

		return user;
	}

	/**
	 * Personの情報を更新します。
	 * Misskeyに対象のPersonが登録されていなければ無視します。
	 * もしアカウントの移行が確認された場合、アカウント移行処理を行います。
	 *
	 * @param uri URI of Person
	 * @param resolver Resolver
	 * @param hint Hint of Person object (この値が正当なPersonの場合、Remote resolveをせずに更新に利用します)
	 * @param movePreventUris ここに指定されたURIがPersonのmovedToに指定されていたり10回より多く回っている場合これ以上アカウント移行を行わない（無限ループ防止）
	 */
	@bindThis
	public async updatePerson(uri: string, resolver?: Resolver | null, hint?: IObject, movePreventUris: string[] = []): Promise<string | void> {
		if (typeof uri !== 'string') throw new UnrecoverableError('uri is not string');

		// URIがこのサーバーを指しているならスキップ
		if (this.utilityService.isUriLocal(uri)) return;

		//#region このサーバーに既に登録されているか
		const exist = await this.fetchPerson(uri) as MiRemoteUser | null;
		if (exist === null) return;
		//#endregion

		// eslint-disable-next-line no-param-reassign
		if (resolver == null) resolver = this.apResolverService.createResolver();

		const object = hint ?? await resolver.resolve(uri);

		const person = this.validateActor(object, uri);

		this.logger.info(`Updating the Person: ${person.id}`);

		// カスタム絵文字取得
		const emojis = await this.apNoteService.extractEmojis(person.tag ?? [], exist.host).catch(e => {
			this.logger.info(`extractEmojis: ${e}`);
			return [];
		});

		const emojiNames = emojis.map(emoji => emoji.name);

		const fields = this.analyzeAttachments(person.attachment ?? []);

		const tags = extractApHashtags(person.tag).map(normalizeForSearch).splice(0, 32);

		const [followingVisibility, followersVisibility] = await Promise.all(
			[
				this.isPublicCollection(person.following, resolver),
				this.isPublicCollection(person.followers, resolver),
			].map((p): Promise<'public' | 'private' | undefined> => p
				.then(isPublic => isPublic ? 'public' : 'private')
				.catch(err => {
					if (!(err instanceof StatusError) || err.isRetryable) {
						this.logger.error('error occurred while fetching following/followers collection', { stack: err });
						// Do not update the visibility on transient errors.
						return undefined;
					}
					return 'private';
				}),
			),
		);

		const bday = person['vcard:bday']?.match(/^\d{4}-\d{2}-\d{2}/);

		if (person.id == null) {
			throw new UnrecoverableError(`Refusing to update person without id: ${uri}`);
		}

		const url = this.apUtilityService.findBestObjectUrl(person);

		const verifiedLinks = url ? await verifyFieldLinks(fields, url, this.httpRequestService) : [];

		const updates = {
			lastFetchedAt: new Date(),
			inbox: person.inbox,
			sharedInbox: person.sharedInbox ?? person.endpoints?.sharedInbox ?? null,
			followersUri: person.followers ? getApId(person.followers) : undefined,
			featured: person.featured ? getApId(person.featured) : undefined,
			emojis: emojiNames,
			name: truncate(person.name, nameLength),
			tags,
			approved: true,
			isBot: getApType(object) === 'Service' || getApType(object) === 'Application',
			isCat: (person as any).isCat === true,
			speakAsCat: (person as any).speakAsCat != null ? (person as any).speakAsCat === true : (person as any).isCat === true,
			noindex: (person as any).noindex ?? false,
			enableRss: person.enableRss === true,
			isLocked: person.manuallyApprovesFollowers,
			movedToUri: person.movedTo ?? null,
			alsoKnownAs: person.alsoKnownAs ?? null,
			// We use "!== false" to handle incorrect types, missing / null values, and "default to true" logic.
			hideOnlineStatus: person.hideOnlineStatus !== false,
			isExplorable: person.discoverable !== false,
			...(await this.resolveAvatarAndBanner(exist, person.icon, person.image, person.backgroundUrl).catch(() => ({}))),
		} as Partial<MiRemoteUser> & Pick<MiRemoteUser, 'isBot' | 'isCat' | 'speakAsCat' | 'isLocked' | 'movedToUri' | 'alsoKnownAs' | 'isExplorable'>;

		const moving = ((): boolean => {
			// 移行先がない→ある
			if (
				exist.movedToUri === null &&
				updates.movedToUri
			) return true;

			// 移行先がある→別のもの
			if (
				exist.movedToUri !== null &&
				updates.movedToUri !== null &&
				exist.movedToUri !== updates.movedToUri
			) return true;

			// 移行先がある→ない、ない→ないは無視
			return false;
		})();

		if (moving) updates.movedAt = new Date();

		// Update user
		if (!(await this.usersRepository.update({ id: exist.id, isDeleted: false }, updates)).affected) {
			return `skip: user ${exist.id} is deleted`;
		}

		if (person.publicKey) {
			const publicKey = new MiUserPublickey({
				userId: exist.id,
				keyId: person.publicKey.id,
				keyPem: person.publicKey.publicKeyPem,
			});

			// Create or update key
			await this.userPublickeysRepository.save(publicKey);

			this.publicKeyByKeyIdCache.set(person.publicKey.id, publicKey);
			this.publicKeyByUserIdCache.set(exist.id, publicKey);
		} else {
			const existingPublicKey = await this.userPublickeysRepository.findOneBy({ userId: exist.id });
			if (existingPublicKey) {
				// Delete key
				await this.userPublickeysRepository.delete({ userId: exist.id });
				this.publicKeyByKeyIdCache.delete(existingPublicKey.keyId);
			}

			// Null indicates that the user has no key. (optimization)
			this.publicKeyByUserIdCache.set(exist.id, null);
		}

		let _description: string | null = null;

		if (person._misskey_summary) {
			_description = truncate(person._misskey_summary, summaryLength);
		} else if (person.summary) {
			_description = this.apMfmService.htmlToMfm(truncate(person.summary, summaryLength), person.tag);
		}

		await this.userProfilesRepository.update({ userId: exist.id }, {
			url,
			fields,
			verifiedLinks,
			description: _description,
			followedMessage: person._misskey_followedMessage != null ? truncate(person._misskey_followedMessage, 256) : null,
			followingVisibility,
			followersVisibility,
			birthday: bday?.[0] ?? null,
			location: person['vcard:Address'] ?? null,
			listenbrainz: person.listenbrainz ?? null,
		});

		this.globalEventService.publishInternalEvent('remoteUserUpdated', { id: exist.id });

		// ハッシュタグ更新
		this.hashtagService.updateUsertags(exist, tags);

		// 該当ユーザーが既にフォロワーになっていた場合はFollowingもアップデートする
		await this.followingsRepository.update(
			{ followerId: exist.id },
			{ followerSharedInbox: person.sharedInbox ?? person.endpoints?.sharedInbox ?? null },
		);

		await this.updateFeatured(exist.id, resolver).catch(err => this.logger.error(err));

		const updated = { ...exist, ...updates };

		this.cacheService.uriPersonCache.set(uri, updated);

		// 移行処理を行う
		if (updated.movedAt && (
			// 初めて移行する場合はmovedAtがnullなので移行処理を許可
			exist.movedAt == null ||
			// 以前のmovingから14日以上経過した場合のみ移行処理を許可
			// （Mastodonのクールダウン期間は30日だが若干緩めに設定しておく）
			exist.movedAt.getTime() + 1000 * 60 * 60 * 24 * 14 < updated.movedAt.getTime()
		)) {
			this.logger.info(`Start to process Move of @${updated.username}@${updated.host} (${uri})`);
			return this.processRemoteMove(updated, movePreventUris)
				.then(result => {
					this.logger.info(`Processing Move Finished [${result}] @${updated.username}@${updated.host} (${uri})`);
					return result;
				})
				.catch(e => {
					this.logger.info(`Processing Move Failed @${updated.username}@${updated.host} (${uri})`, { stack: e });
				});
		}

		return 'skip: too soon to migrate accounts';
	}

	/**
	 * Personを解決します。
	 *
	 * Misskeyに対象のPersonが登録されていればそれを返し、そうでなければ
	 * リモートサーバーからフェッチしてMisskeyに登録しそれを返します。
	 */
	@bindThis
	public async resolvePerson(value: string | IObject, resolver?: Resolver, sentFrom?: string): Promise<MiLocalUser | MiRemoteUser> {
		const uri = getApId(value);

		if (!this.utilityService.isFederationAllowedUri(uri)) {
			// TODO convert to identifiable error
			throw new StatusError(`blocked host: ${uri}`, 451, 'blocked host');
		}

		//#region このサーバーに既に登録されていたらそれを返す
		const exist = await this.fetchPerson(uri);
		if (exist) return exist;
		//#endregion

		// Bail if local URI doesn't exist
		if (this.utilityService.isUriLocal(uri)) {
			// TODO convert to identifiable error
			throw new StatusError(`cannot resolve local person: ${uri}`, 400, 'cannot resolve local person');
		}

		const unlock = await this.appLockService.getApLock(uri);

		try {
			// Optimization: we can avoid re-fetching the value *if and only if* it matches the host authority that it was sent from.
			// Instances can create any object within their host authority, but anything outside of that MUST be untrusted.
			const haveSameAuthority = sentFrom && this.apUtilityService.haveSameAuthority(sentFrom, uri);
			const createFrom = haveSameAuthority ? value : uri;
			return await this._createPerson(createFrom, resolver);
		} finally {
			unlock();
		}
	}

	@bindThis
	// TODO: `attachments`が`IObject`だった場合、返り値が`[]`になるようだが構わないのか？
	public analyzeAttachments(attachments: IObject | IObject[] | undefined): Field[] {
		const fields: Field[] = [];

		if (Array.isArray(attachments)) {
			for (const attachment of attachments.filter(isPropertyValue)) {
				fields.push({
					name: attachment.name,
					value: this.mfmService.fromHtml(attachment.value),
				});
			}
		}

		return fields;
	}

	@bindThis
	public async updateFeatured(userId: MiUser['id'], resolver?: Resolver): Promise<void> {
		const user = await this.usersRepository.findOneByOrFail({ id: userId, isDeleted: false });
		if (!this.userEntityService.isRemoteUser(user)) return;
		if (!user.featured) return;

		this.logger.info(`Updating the featured: ${user.uri}`);

		const _resolver = resolver ?? this.apResolverService.createResolver();

		// Resolve to (Ordered)Collection Object
		const collection = await _resolver.resolveCollection(user.featured).catch(err => {
			if (err instanceof AbortError || err instanceof StatusError) {
				this.logger.warn(`Failed to update featured notes: ${err.name}: ${err.message}`);
			} else {
				this.logger.error('Failed to update featured notes:', err);
			}
		});
		if (!collection) return;

		if (!isCollectionOrOrderedCollection(collection)) throw new UnrecoverableError(`featured ${user.featured} is not Collection or OrderedCollection in ${user.uri}`);

		// Resolve to Object(may be Note) arrays
		const unresolvedItems = isCollection(collection) ? collection.items : collection.orderedItems;
		const items = await Promise.all(toArray(unresolvedItems).map(x => _resolver.resolve(x)));

		// Resolve and regist Notes
		const limit = promiseLimit<MiNote | null>(2);
		const maxPinned = (await this.roleService.getUserPolicies(user.id)).pinLimit;
		const featuredNotes = await Promise.all(items
			.filter(item => getApType(item) === 'Note')	// TODO: Noteでなくてもいいかも
			.slice(0, maxPinned)
			.map(item => limit(() => this.apNoteService.resolveNote(item, {
				resolver: _resolver,
				sentFrom: user.uri,
			}))));

		await this.db.transaction(async transactionalEntityManager => {
			await transactionalEntityManager.delete(MiUserNotePining, { userId: user.id });

			// とりあえずidを別の時間で生成して順番を維持
			let td = 0;
			for (const note of featuredNotes.filter(x => x != null)) {
				td -= 1000;
				transactionalEntityManager.insert(MiUserNotePining, {
					id: this.idService.gen(Date.now() + td),
					userId: user.id,
					noteId: note.id,
				});
			}
		});
	}

	/**
	 * リモート由来のアカウント移行処理を行います
	 * @param src 移行元アカウント（リモートかつupdatePerson後である必要がある、というかこれ自体がupdatePersonで呼ばれる前提）
	 * @param movePreventUris ここに列挙されたURIにsrc.movedToUriが含まれる場合、移行処理はしない（無限ループ防止）
	 */
	@bindThis
	private async processRemoteMove(src: MiRemoteUser, movePreventUris: string[] = []): Promise<string> {
		if (!src.movedToUri) return 'skip: no movedToUri';
		if (src.uri === src.movedToUri) return 'skip: movedTo itself (src)'; // ？？？
		if (movePreventUris.length > 10) return 'skip: too many moves';

		// まずサーバー内で検索して様子見
		let dst = await this.fetchPerson(src.movedToUri);

		if (dst && this.userEntityService.isLocalUser(dst)) {
			// targetがローカルユーザーだった場合データベースから引っ張ってくる
			dst = await this.usersRepository.findOneByOrFail({ uri: src.movedToUri }) as MiLocalUser;
		} else if (dst) {
			if (movePreventUris.includes(src.movedToUri)) return 'skip: circular move';

			// targetを見つけたことがあるならtargetをupdatePersonする
			await this.updatePerson(src.movedToUri, undefined, undefined, [...movePreventUris, src.uri]);
			dst = await this.fetchPerson(src.movedToUri) ?? dst;
		} else {
			if (this.utilityService.isUriLocal(src.movedToUri)) {
				// ローカルユーザーっぽいのにfetchPersonで見つからないということはmovedToUriが間違っている
				return 'failed: movedTo is local but not found';
			}

			// targetが知らない人だったらresolvePerson
			// (uriが存在しなかったり応答がなかったりする場合resolvePersonはthrow Errorする)
			dst = await this.resolvePerson(src.movedToUri);
		}

		if (dst.movedToUri === dst.uri) return 'skip: movedTo itself (dst)'; // ？？？
		if (src.movedToUri !== dst.uri) return 'skip: missmatch uri'; // ？？？
		if (dst.movedToUri === src.uri) return 'skip: dst.movedToUri === src.uri';
		if (!dst.alsoKnownAs || dst.alsoKnownAs.length === 0) {
			return 'skip: dst.alsoKnownAs is empty';
		}
		if (!dst.alsoKnownAs.includes(src.uri)) {
			return 'skip: alsoKnownAs does not include from.uri';
		}

		await this.accountMoveService.postMoveProcess(src, dst);

		return 'ok';
	}

	@bindThis
	private async isPublicCollection(collection: string | ICollection | IOrderedCollection | undefined, resolver: Resolver): Promise<boolean> {
		if (collection) {
			const resolved = await resolver.resolveCollection(collection);
			if (resolved.first || (resolved as ICollection).items || (resolved as IOrderedCollection).orderedItems) {
				return true;
			}
		}

		return false;
	}

	@bindThis
	public async findPublicKeyByUserId(userId: string): Promise<MiUserPublickey | null> {
		const publicKey = this.publicKeyByUserIdCache.get(userId) ?? await this.userPublickeysRepository.findOneBy({ userId });

		// This can technically keep a key cached "forever" if it's used enough, but that's ok.
		// We can never have stale data because the publicKey caches are coherent. (cache updates whenever data changes)
		if (publicKey) {
			this.publicKeyByUserIdCache.set(publicKey.userId, publicKey);
			this.publicKeyByKeyIdCache.set(publicKey.keyId, publicKey);
		}

		return publicKey;
	}

	@bindThis
	public async findPublicKeyByKeyId(keyId: string): Promise<MiUserPublickey | null> {
		const publicKey = this.publicKeyByKeyIdCache.get(keyId) ?? await this.userPublickeysRepository.findOneBy({ keyId });

		// This can technically keep a key cached "forever" if it's used enough, but that's ok.
		// We can never have stale data because the publicKey caches are coherent. (cache updates whenever data changes)
		if (publicKey) {
			this.publicKeyByUserIdCache.set(publicKey.userId, publicKey);
			this.publicKeyByKeyIdCache.set(publicKey.keyId, publicKey);
		}

		return publicKey;
	}

	@bindThis
	public dispose(): void {
		this.publicKeyByUserIdCache.dispose();
		this.publicKeyByKeyIdCache.dispose();
	}
}<|MERGE_RESOLUTION|>--- conflicted
+++ resolved
@@ -115,11 +115,8 @@
 
 		private roleService: RoleService,
 		private readonly apUtilityService: ApUtilityService,
-<<<<<<< HEAD
+		private readonly httpRequestService: HttpRequestService,
 		private readonly appLockService: AppLockService,
-=======
-		private httpRequestService: HttpRequestService,
->>>>>>> 92a4cf2d
 	) {
 	}
 

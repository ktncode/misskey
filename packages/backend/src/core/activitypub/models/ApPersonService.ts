/*
 * SPDX-FileCopyrightText: syuilo and other misskey contributors
 * SPDX-License-Identifier: AGPL-3.0-only
 */

import { Inject, Injectable } from '@nestjs/common';
import promiseLimit from 'promise-limit';
import { DataSource } from 'typeorm';
import { ModuleRef } from '@nestjs/core';
import { DI } from '@/di-symbols.js';
import type { FollowingsRepository, InstancesRepository, UserProfilesRepository, UserPublickeysRepository, UsersRepository } from '@/models/index.js';
import type { Config } from '@/config.js';
import type { MiLocalUser, MiRemoteUser } from '@/models/entities/User.js';
import { MiUser } from '@/models/entities/User.js';
import { truncate } from '@/misc/truncate.js';
import type { CacheService } from '@/core/CacheService.js';
import { normalizeForSearch } from '@/misc/normalize-for-search.js';
import { isDuplicateKeyValueError } from '@/misc/is-duplicate-key-value-error.js';
import type Logger from '@/logger.js';
import type { MiNote } from '@/models/entities/Note.js';
import type { IdService } from '@/core/IdService.js';
import type { MfmService } from '@/core/MfmService.js';
import { toArray } from '@/misc/prelude/array.js';
import type { GlobalEventService } from '@/core/GlobalEventService.js';
import type { FederatedInstanceService } from '@/core/FederatedInstanceService.js';
import type { FetchInstanceMetadataService } from '@/core/FetchInstanceMetadataService.js';
import { MiUserProfile } from '@/models/entities/UserProfile.js';
import { MiUserPublickey } from '@/models/entities/UserPublickey.js';
import type UsersChart from '@/core/chart/charts/users.js';
import type InstanceChart from '@/core/chart/charts/instance.js';
import type { HashtagService } from '@/core/HashtagService.js';
import { MiUserNotePining } from '@/models/entities/UserNotePining.js';
import { StatusError } from '@/misc/status-error.js';
import type { UtilityService } from '@/core/UtilityService.js';
import type { UserEntityService } from '@/core/entities/UserEntityService.js';
import { bindThis } from '@/decorators.js';
import { MetaService } from '@/core/MetaService.js';
import { DriveFileEntityService } from '@/core/entities/DriveFileEntityService.js';
import type { AccountMoveService } from '@/core/AccountMoveService.js';
import { checkHttps } from '@/misc/check-https.js';
import { getApId, getApType, getOneApHrefNullable, isActor, isCollection, isCollectionOrOrderedCollection, isOrderedCollection, isOrderedCollectionPage, isPropertyValue } from '../type.js';
import { ApInboxService } from '../ApInboxService.js';
import { extractApHashtags } from './tag.js';
import type { OnModuleInit } from '@nestjs/common';
import type { ApNoteService } from './ApNoteService.js';
import type { ApMfmService } from '../ApMfmService.js';
import type { ApResolverService, Resolver } from '../ApResolverService.js';
import type { ApLoggerService } from '../ApLoggerService.js';
// eslint-disable-next-line @typescript-eslint/consistent-type-imports
import type { ApImageService } from './ApImageService.js';
import type { IActor, IObject } from '../type.js';

const nameLength = 128;
const summaryLength = 2048;

type Field = Record<'name' | 'value', string>;

@Injectable()
export class ApPersonService implements OnModuleInit {
	private utilityService: UtilityService;
	private userEntityService: UserEntityService;
	private driveFileEntityService: DriveFileEntityService;
	private idService: IdService;
	private globalEventService: GlobalEventService;
	private metaService: MetaService;
	private federatedInstanceService: FederatedInstanceService;
	private fetchInstanceMetadataService: FetchInstanceMetadataService;
	private cacheService: CacheService;
	private apResolverService: ApResolverService;
	private apNoteService: ApNoteService;
	private apImageService: ApImageService;
	private apInboxService: ApInboxService;
	private apMfmService: ApMfmService;
	private mfmService: MfmService;
	private hashtagService: HashtagService;
	private usersChart: UsersChart;
	private instanceChart: InstanceChart;
	private apLoggerService: ApLoggerService;
	private accountMoveService: AccountMoveService;
	private logger: Logger;

	constructor(
		private moduleRef: ModuleRef,

		@Inject(DI.config)
		private config: Config,

		@Inject(DI.db)
		private db: DataSource,

		@Inject(DI.usersRepository)
		private usersRepository: UsersRepository,

		@Inject(DI.userProfilesRepository)
		private userProfilesRepository: UserProfilesRepository,

		@Inject(DI.userPublickeysRepository)
		private userPublickeysRepository: UserPublickeysRepository,

		@Inject(DI.instancesRepository)
		private instancesRepository: InstancesRepository,

		@Inject(DI.followingsRepository)
		private followingsRepository: FollowingsRepository,
	) {
	}

	onModuleInit(): void {
		this.utilityService = this.moduleRef.get('UtilityService');
		this.userEntityService = this.moduleRef.get('UserEntityService');
		this.driveFileEntityService = this.moduleRef.get('DriveFileEntityService');
		this.idService = this.moduleRef.get('IdService');
		this.globalEventService = this.moduleRef.get('GlobalEventService');
		this.metaService = this.moduleRef.get('MetaService');
		this.federatedInstanceService = this.moduleRef.get('FederatedInstanceService');
		this.fetchInstanceMetadataService = this.moduleRef.get('FetchInstanceMetadataService');
		this.cacheService = this.moduleRef.get('CacheService');
		this.apResolverService = this.moduleRef.get('ApResolverService');
		this.apNoteService = this.moduleRef.get('ApNoteService');
		this.apImageService = this.moduleRef.get('ApImageService');
		this.apInboxService = this.moduleRef.get('ApInboxService');
		this.apMfmService = this.moduleRef.get('ApMfmService');
		this.mfmService = this.moduleRef.get('MfmService');
		this.hashtagService = this.moduleRef.get('HashtagService');
		this.usersChart = this.moduleRef.get('UsersChart');
		this.instanceChart = this.moduleRef.get('InstanceChart');
		this.apLoggerService = this.moduleRef.get('ApLoggerService');
		this.accountMoveService = this.moduleRef.get('AccountMoveService');
		this.logger = this.apLoggerService.logger;
	}

	private punyHost(url: string): string {
		const urlObj = new URL(url);
		const host = `${this.utilityService.toPuny(urlObj.hostname)}${urlObj.port.length > 0 ? ':' + urlObj.port : ''}`;
		return host;
	}

	/**
	 * Validate and convert to actor object
	 * @param x Fetched object
	 * @param uri Fetch target URI
	 */
	@bindThis
	private validateActor(x: IObject, uri: string): IActor {
		const expectHost = this.punyHost(uri);

		if (!isActor(x)) {
			throw new Error(`invalid Actor type '${x.type}'`);
		}

		if (!(typeof x.id === 'string' && x.id.length > 0)) {
			throw new Error('invalid Actor: wrong id');
		}

		if (!(typeof x.inbox === 'string' && x.inbox.length > 0)) {
			throw new Error('invalid Actor: wrong inbox');
		}

		if (!(typeof x.preferredUsername === 'string' && x.preferredUsername.length > 0 && x.preferredUsername.length <= 128 && /^\w([\w-.]*\w)?$/.test(x.preferredUsername))) {
			throw new Error('invalid Actor: wrong username');
		}

		// These fields are only informational, and some AP software allows these
		// fields to be very long. If they are too long, we cut them off. This way
		// we can at least see these users and their activities.
		if (x.name) {
			if (!(typeof x.name === 'string' && x.name.length > 0)) {
				throw new Error('invalid Actor: wrong name');
			}
			x.name = truncate(x.name, nameLength);
		} else if (x.name === '') {
			// Mastodon emits empty string when the name is not set.
			x.name = undefined;
		}
		if (x.summary) {
			if (!(typeof x.summary === 'string' && x.summary.length > 0)) {
				throw new Error('invalid Actor: wrong summary');
			}
			x.summary = truncate(x.summary, summaryLength);
		}

		const idHost = this.punyHost(x.id);
		if (idHost !== expectHost) {
			throw new Error('invalid Actor: id has different host');
		}

		if (x.publicKey) {
			if (typeof x.publicKey.id !== 'string') {
				throw new Error('invalid Actor: publicKey.id is not a string');
			}

			const publicKeyIdHost = this.punyHost(x.publicKey.id);
			if (publicKeyIdHost !== expectHost) {
				throw new Error('invalid Actor: publicKey.id has different host');
			}
		}

		return x;
	}

	/**
	 * uriからUser(Person)をフェッチします。
	 *
	 * Misskeyに対象のPersonが登録されていればそれを返し、登録がなければnullを返します。
	 */
	@bindThis
	public async fetchPerson(uri: string): Promise<MiLocalUser | MiRemoteUser | null> {
		const cached = this.cacheService.uriPersonCache.get(uri) as MiLocalUser | MiRemoteUser | null | undefined;
		if (cached) return cached;

		// URIがこのサーバーを指しているならデータベースからフェッチ
		if (uri.startsWith(`${this.config.url}/`)) {
			const id = uri.split('/').pop();
			const u = await this.usersRepository.findOneBy({ id }) as MiLocalUser | null;
			if (u) this.cacheService.uriPersonCache.set(uri, u);
			return u;
		}

		//#region このサーバーに既に登録されていたらそれを返す
		const exist = await this.usersRepository.findOneBy({ uri }) as MiLocalUser | MiRemoteUser | null;

		if (exist) {
			this.cacheService.uriPersonCache.set(uri, exist);
			return exist;
		}
		//#endregion

		return null;
	}

	private async resolveAvatarAndBanner(user: MiRemoteUser, icon: any, image: any): Promise<Pick<MiRemoteUser, 'avatarId' | 'bannerId' | 'avatarUrl' | 'bannerUrl' | 'avatarBlurhash' | 'bannerBlurhash'>> {
		const [avatar, banner] = await Promise.all([icon, image].map(img => {
			if (img == null) return null;
			if (user == null) throw new Error('failed to create user: user is null');
			return this.apImageService.resolveImage(user, img).catch(() => null);
		}));

		return {
			avatarId: avatar?.id ?? null,
			bannerId: banner?.id ?? null,
			avatarUrl: avatar ? this.driveFileEntityService.getPublicUrl(avatar, 'avatar') : null,
			bannerUrl: banner ? this.driveFileEntityService.getPublicUrl(banner) : null,
			avatarBlurhash: avatar?.blurhash ?? null,
			bannerBlurhash: banner?.blurhash ?? null,
		};
	}

	/**
	 * Personを作成します。
	 */
	@bindThis
	public async createPerson(uri: string, resolver?: Resolver): Promise<MiRemoteUser> {
		if (typeof uri !== 'string') throw new Error('uri is not string');

		if (uri.startsWith(this.config.url)) {
			throw new StatusError('cannot resolve local user', 400, 'cannot resolve local user');
		}

		// eslint-disable-next-line no-param-reassign
		if (resolver == null) resolver = this.apResolverService.createResolver();

		const object = await resolver.resolve(uri);
		if (object.id == null) throw new Error('invalid object.id: ' + object.id);

		const person = this.validateActor(object, uri);

		this.logger.info(`Creating the Person: ${person.id}`);

		const host = this.punyHost(object.id);

		const fields = this.analyzeAttachments(person.attachment ?? []);

		const tags = extractApHashtags(person.tag).map(normalizeForSearch).splice(0, 32);

		const isBot = getApType(object) === 'Service';

		const bday = person['vcard:bday']?.match(/^\d{4}-\d{2}-\d{2}/);

		const url = getOneApHrefNullable(person.url);

		if (url && !checkHttps(url)) {
			throw new Error('unexpected schema of person url: ' + url);
		}

		// Create user
		let user: MiRemoteUser | null = null;

		//#region カスタム絵文字取得
		const emojis = await this.apNoteService.extractEmojis(person.tag ?? [], host)
			.then(_emojis => _emojis.map(emoji => emoji.name))
			.catch(err => {
				this.logger.error('error occurred while fetching user emojis', { stack: err });
				return [];
			});
		//#endregion

		try {
			// Start transaction
			await this.db.transaction(async transactionalEntityManager => {
				user = await transactionalEntityManager.save(new MiUser({
					id: this.idService.genId(),
					avatarId: null,
					bannerId: null,
					createdAt: new Date(),
					lastFetchedAt: new Date(),
					name: truncate(person.name, nameLength),
					isLocked: person.manuallyApprovesFollowers,
					movedToUri: person.movedTo,
					movedAt: person.movedTo ? new Date() : null,
					alsoKnownAs: person.alsoKnownAs,
					isExplorable: person.discoverable,
					username: person.preferredUsername,
					usernameLower: person.preferredUsername?.toLowerCase(),
					host,
					inbox: person.inbox,
					sharedInbox: person.sharedInbox ?? person.endpoints?.sharedInbox,
					followersUri: person.followers ? getApId(person.followers) : undefined,
					featured: person.featured ? getApId(person.featured) : undefined,
					uri: person.id,
					tags,
					isBot,
					isCat: (person as any).isCat === true,
					emojis,
				})) as MiRemoteUser;

				await transactionalEntityManager.save(new MiUserProfile({
					userId: user.id,
					description: person.summary ? this.apMfmService.htmlToMfm(truncate(person.summary, summaryLength), person.tag) : null,
					url,
					fields,
					birthday: bday?.[0] ?? null,
					location: person['vcard:Address'] ?? null,
					userHost: host,
				}));

				if (person.publicKey) {
					await transactionalEntityManager.save(new MiUserPublickey({
						userId: user.id,
						keyId: person.publicKey.id,
						keyPem: person.publicKey.publicKeyPem,
					}));
				}
			});
		} catch (e) {
			// duplicate key error
			if (isDuplicateKeyValueError(e)) {
				// /users/@a => /users/:id のように入力がaliasなときにエラーになることがあるのを対応
				const u = await this.usersRepository.findOneBy({ uri: person.id });
				if (u == null) throw new Error('already registered');

				user = u as MiRemoteUser;
			} else {
				this.logger.error(e instanceof Error ? e : new Error(e as string));
				throw e;
			}
		}

		if (user == null) throw new Error('failed to create user: user is null');

		// Register to the cache
		this.cacheService.uriPersonCache.set(user.uri, user);

		// Register host
		this.federatedInstanceService.fetch(host).then(async i => {
			this.instancesRepository.increment({ id: i.id }, 'usersCount', 1);
			this.fetchInstanceMetadataService.fetchInstanceMetadata(i);
			if ((await this.metaService.fetch()).enableChartsForFederatedInstances) {
				this.instanceChart.newUser(i.host);
			}
		});

		this.usersChart.update(user, true);

		// ハッシュタグ更新
		this.hashtagService.updateUsertags(user, tags);

		//#region アバターとヘッダー画像をフェッチ
		try {
			const updates = await this.resolveAvatarAndBanner(user, person.icon, person.image);
			await this.usersRepository.update(user.id, updates);
			user = { ...user, ...updates };

			// Register to the cache
			this.cacheService.uriPersonCache.set(user.uri, user);
		} catch (err) {
			this.logger.error('error occurred while fetching user avatar/banner', { stack: err });
		}
		//#endregion

		await Promise.allSettled([
			this.updateFeatured(user.id, resolver).catch(err => this.logger.error(err)),
			this.updateOutboxFirstPage(user, person.outbox, resolver).catch(err => this.logger.error(err)),
		]);

		return user;
	}

	/**
	 * Personの情報を更新します。
	 * Misskeyに対象のPersonが登録されていなければ無視します。
	 * もしアカウントの移行が確認された場合、アカウント移行処理を行います。
	 *
	 * @param uri URI of Person
	 * @param resolver Resolver
	 * @param hint Hint of Person object (この値が正当なPersonの場合、Remote resolveをせずに更新に利用します)
	 * @param movePreventUris ここに指定されたURIがPersonのmovedToに指定されていたり10回より多く回っている場合これ以上アカウント移行を行わない（無限ループ防止）
	 */
	@bindThis
	public async updatePerson(uri: string, resolver?: Resolver | null, hint?: IObject, movePreventUris: string[] = []): Promise<string | void> {
		if (typeof uri !== 'string') throw new Error('uri is not string');

		// URIがこのサーバーを指しているならスキップ
		if (uri.startsWith(`${this.config.url}/`)) return;

		//#region このサーバーに既に登録されているか
		const exist = await this.fetchPerson(uri) as MiRemoteUser | null;
		if (exist === null) return;
		//#endregion

		// eslint-disable-next-line no-param-reassign
		if (resolver == null) resolver = this.apResolverService.createResolver();

		const object = hint ?? await resolver.resolve(uri);

		const person = this.validateActor(object, uri);

		this.logger.info(`Updating the Person: ${person.id}`);

		// カスタム絵文字取得
		const emojis = await this.apNoteService.extractEmojis(person.tag ?? [], exist.host).catch(e => {
			this.logger.info(`extractEmojis: ${e}`);
			return [];
		});

		const emojiNames = emojis.map(emoji => emoji.name);

		const fields = this.analyzeAttachments(person.attachment ?? []);

		const tags = extractApHashtags(person.tag).map(normalizeForSearch).splice(0, 32);

		const bday = person['vcard:bday']?.match(/^\d{4}-\d{2}-\d{2}/);

		const url = getOneApHrefNullable(person.url);

		if (url && !checkHttps(url)) {
			throw new Error('unexpected schema of person url: ' + url);
		}

		const updates = {
			lastFetchedAt: new Date(),
			inbox: person.inbox,
			sharedInbox: person.sharedInbox ?? person.endpoints?.sharedInbox,
			followersUri: person.followers ? getApId(person.followers) : undefined,
			featured: person.featured,
			emojis: emojiNames,
			name: truncate(person.name, nameLength),
			tags,
			isBot: getApType(object) === 'Service',
			isCat: (person as any).isCat === true,
			isLocked: person.manuallyApprovesFollowers,
			movedToUri: person.movedTo ?? null,
			alsoKnownAs: person.alsoKnownAs ?? null,
			isExplorable: person.discoverable,
			...(await this.resolveAvatarAndBanner(exist, person.icon, person.image).catch(() => ({}))),
		} as Partial<MiRemoteUser> & Pick<MiRemoteUser, 'isBot' | 'isCat' | 'isLocked' | 'movedToUri' | 'alsoKnownAs' | 'isExplorable'>;

		const moving = ((): boolean => {
			// 移行先がない→ある
			if (
				exist.movedToUri === null &&
				updates.movedToUri
			) return true;

			// 移行先がある→別のもの
			if (
				exist.movedToUri !== null &&
				updates.movedToUri !== null &&
				exist.movedToUri !== updates.movedToUri
			) return true;

			// 移行先がある→ない、ない→ないは無視
			return false;
		})();

		if (moving) updates.movedAt = new Date();

		// Update user
		await this.usersRepository.update(exist.id, updates);

		if (person.publicKey) {
			await this.userPublickeysRepository.update({ userId: exist.id }, {
				keyId: person.publicKey.id,
				keyPem: person.publicKey.publicKeyPem,
			});
		}

		await this.userProfilesRepository.update({ userId: exist.id }, {
			url,
			fields,
			description: person.summary ? this.apMfmService.htmlToMfm(truncate(person.summary, summaryLength), person.tag) : null,
			birthday: bday?.[0] ?? null,
			location: person['vcard:Address'] ?? null,
		});

		this.globalEventService.publishInternalEvent('remoteUserUpdated', { id: exist.id });

		// ハッシュタグ更新
		this.hashtagService.updateUsertags(exist, tags);

		// 該当ユーザーが既にフォロワーになっていた場合はFollowingもアップデートする
		await this.followingsRepository.update(
			{ followerId: exist.id },
			{ followerSharedInbox: person.sharedInbox ?? person.endpoints?.sharedInbox },
		);

		await this.updateFeatured(exist.id, resolver).catch(err => this.logger.error(err));

		const updated = { ...exist, ...updates };

		this.cacheService.uriPersonCache.set(uri, updated);

		// 移行処理を行う
		if (updated.movedAt && (
			// 初めて移行する場合はmovedAtがnullなので移行処理を許可
			exist.movedAt == null ||
			// 以前のmovingから14日以上経過した場合のみ移行処理を許可
			// （Mastodonのクールダウン期間は30日だが若干緩めに設定しておく）
			exist.movedAt.getTime() + 1000 * 60 * 60 * 24 * 14 < updated.movedAt.getTime()
		)) {
			this.logger.info(`Start to process Move of @${updated.username}@${updated.host} (${uri})`);
			return this.processRemoteMove(updated, movePreventUris)
				.then(result => {
					this.logger.info(`Processing Move Finished [${result}] @${updated.username}@${updated.host} (${uri})`);
					return result;
				})
				.catch(e => {
					this.logger.info(`Processing Move Failed @${updated.username}@${updated.host} (${uri})`, { stack: e });
				});
		}

		return 'skip';
	}

	/**
	 * Personを解決します。
	 *
	 * Misskeyに対象のPersonが登録されていればそれを返し、そうでなければ
	 * リモートサーバーからフェッチしてMisskeyに登録しそれを返します。
	 */
	@bindThis
	public async resolvePerson(uri: string, resolver?: Resolver): Promise<MiLocalUser | MiRemoteUser> {
		//#region このサーバーに既に登録されていたらそれを返す
		const exist = await this.fetchPerson(uri);
		if (exist) return exist;
		//#endregion

		// リモートサーバーからフェッチしてきて登録
		// eslint-disable-next-line no-param-reassign
		if (resolver == null) resolver = this.apResolverService.createResolver();
		return await this.createPerson(uri, resolver);
	}

	@bindThis
	// TODO: `attachments`が`IObject`だった場合、返り値が`[]`になるようだが構わないのか？
	public analyzeAttachments(attachments: IObject | IObject[] | undefined): Field[] {
		const fields: Field[] = [];

		if (Array.isArray(attachments)) {
			for (const attachment of attachments.filter(isPropertyValue)) {
				fields.push({
					name: attachment.name,
					value: this.mfmService.fromHtml(attachment.value),
				});
			}
		}

		return fields;
	}

	@bindThis
	public async updateFeatured(userId: MiUser['id'], resolver?: Resolver): Promise<void> {
		const user = await this.usersRepository.findOneByOrFail({ id: userId });
		if (!this.userEntityService.isRemoteUser(user)) return;
		if (!user.featured) return;

		this.logger.info(`Updating the featured: ${user.uri}`);

		const _resolver = resolver ?? this.apResolverService.createResolver();

		// Resolve to (Ordered)Collection Object
		const collection = await _resolver.resolveCollection(user.featured);
		if (!isCollectionOrOrderedCollection(collection)) throw new Error('Object is not Collection or OrderedCollection');

		// Resolve to Object(may be Note) arrays
		const unresolvedItems = isCollection(collection) ? collection.items : collection.orderedItems;
		const items = await Promise.all(toArray(unresolvedItems).map(x => _resolver.resolve(x)));

<<<<<<< HEAD
		// Resolve and register Notes
		const limit = promiseLimit<Note | null>(2);
=======
		// Resolve and regist Notes
		const limit = promiseLimit<MiNote | null>(2);
>>>>>>> e82c2e7c
		const featuredNotes = await Promise.all(items
			.filter(item => getApType(item) === 'Note')	// TODO: Noteでなくてもいいかも
			.slice(0, 5)
			.map(item => limit(() => this.apNoteService.resolveNote(item, {
				resolver: _resolver,
				sentFrom: new URL(user.uri),
			}))));

		await this.db.transaction(async transactionalEntityManager => {
			await transactionalEntityManager.delete(MiUserNotePining, { userId: user.id });

			// とりあえずidを別の時間で生成して順番を維持
			let td = 0;
			for (const note of featuredNotes.filter((note): note is MiNote => note != null)) {
				td -= 1000;
				transactionalEntityManager.insert(MiUserNotePining, {
					id: this.idService.genId(new Date(Date.now() + td)),
					createdAt: new Date(),
					userId: user.id,
					noteId: note.id,
				});
			}
		});
	}

	/**
	 * Retrieve outbox from an actor object.
	 *
	 * This only retrieves the first page for now.
	 */
	public async updateOutboxFirstPage(user: RemoteUser, outbox: IActor['outbox'], resolver: Resolver): Promise<void> {
		if (!this.config.outboxNotesFetchLimit) return;

		// https://www.w3.org/TR/activitypub/#actor-objects
		// Outbox is a required property for all actors
		if (!outbox) {
			throw new Error('No outbox property');
		}

		this.logger.info(`Fetching the outbox for ${user.uri}: ${outbox}`);

		const collection = await resolver.resolveCollection(outbox);
		if (!isOrderedCollection(collection)) {
			throw new Error('Outbox must be an ordered collection');
		}

		const firstPage = collection.first ?
			await resolver.resolveOrderedCollectionPage(collection.first) :
			collection;

		// Perform activity but only the first outboxNotesFetchLimit ones with `type: Create`
		await this.apInboxService.performActivity(user, firstPage, { limit: this.config.outboxNotesFetchLimit, allow: ['Create'] });
	}

	/**
	 * リモート由来のアカウント移行処理を行います
	 * @param src 移行元アカウント（リモートかつupdatePerson後である必要がある、というかこれ自体がupdatePersonで呼ばれる前提）
	 * @param movePreventUris ここに列挙されたURIにsrc.movedToUriが含まれる場合、移行処理はしない（無限ループ防止）
	 */
	@bindThis
	private async processRemoteMove(src: MiRemoteUser, movePreventUris: string[] = []): Promise<string> {
		if (!src.movedToUri) return 'skip: no movedToUri';
		if (src.uri === src.movedToUri) return 'skip: movedTo itself (src)'; // ？？？
		if (movePreventUris.length > 10) return 'skip: too many moves';

		// まずサーバー内で検索して様子見
		let dst = await this.fetchPerson(src.movedToUri);

		if (dst && this.userEntityService.isLocalUser(dst)) {
			// targetがローカルユーザーだった場合データベースから引っ張ってくる
			dst = await this.usersRepository.findOneByOrFail({ uri: src.movedToUri }) as MiLocalUser;
		} else if (dst) {
			if (movePreventUris.includes(src.movedToUri)) return 'skip: circular move';

			// targetを見つけたことがあるならtargetをupdatePersonする
			await this.updatePerson(src.movedToUri, undefined, undefined, [...movePreventUris, src.uri]);
			dst = await this.fetchPerson(src.movedToUri) ?? dst;
		} else {
			if (src.movedToUri.startsWith(`${this.config.url}/`)) {
				// ローカルユーザーっぽいのにfetchPersonで見つからないということはmovedToUriが間違っている
				return 'failed: movedTo is local but not found';
			}

			// targetが知らない人だったらresolvePerson
			// (uriが存在しなかったり応答がなかったりする場合resolvePersonはthrow Errorする)
			dst = await this.resolvePerson(src.movedToUri);
		}

		if (dst.movedToUri === dst.uri) return 'skip: movedTo itself (dst)'; // ？？？
		if (src.movedToUri !== dst.uri) return 'skip: missmatch uri'; // ？？？
		if (dst.movedToUri === src.uri) return 'skip: dst.movedToUri === src.uri';
		if (!dst.alsoKnownAs || dst.alsoKnownAs.length === 0) {
			return 'skip: dst.alsoKnownAs is empty';
		}
		if (!dst.alsoKnownAs.includes(src.uri)) {
			return 'skip: alsoKnownAs does not include from.uri';
		}

		await this.accountMoveService.postMoveProcess(src, dst);

		return 'ok';
	}
}<|MERGE_RESOLUTION|>--- conflicted
+++ resolved
@@ -595,13 +595,8 @@
 		const unresolvedItems = isCollection(collection) ? collection.items : collection.orderedItems;
 		const items = await Promise.all(toArray(unresolvedItems).map(x => _resolver.resolve(x)));
 
-<<<<<<< HEAD
 		// Resolve and register Notes
-		const limit = promiseLimit<Note | null>(2);
-=======
-		// Resolve and regist Notes
 		const limit = promiseLimit<MiNote | null>(2);
->>>>>>> e82c2e7c
 		const featuredNotes = await Promise.all(items
 			.filter(item => getApType(item) === 'Note')	// TODO: Noteでなくてもいいかも
 			.slice(0, 5)

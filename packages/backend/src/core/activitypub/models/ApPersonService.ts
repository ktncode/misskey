--- conflicted
+++ resolved
@@ -472,12 +472,8 @@
 			emojis: emojiNames,
 			name: truncate(person.name, nameLength),
 			tags,
-<<<<<<< HEAD
 			approved: true,
-			isBot: getApType(object) === 'Service',
-=======
 			isBot: getApType(object) === 'Service' || getApType(object) === 'Application',
->>>>>>> f72228f4
 			isCat: (person as any).isCat === true,
 			speakAsCat: (person as any).speakAsCat != null ? (person as any).speakAsCat === true : (person as any).isCat === true,
 			isLocked: person.manuallyApprovesFollowers,

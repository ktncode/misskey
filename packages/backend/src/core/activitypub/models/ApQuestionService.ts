/*
 * SPDX-FileCopyrightText: syuilo and misskey-project
 * SPDX-License-Identifier: AGPL-3.0-only
 */

import { Inject, Injectable } from '@nestjs/common';
import { DI } from '@/di-symbols.js';
import type { UsersRepository, NotesRepository, PollsRepository } from '@/models/_.js';
import type { Config } from '@/config.js';
import type { IPoll } from '@/models/Poll.js';
import type { MiRemoteUser } from '@/models/User.js';
import type Logger from '@/logger.js';
import { bindThis } from '@/decorators.js';
<<<<<<< HEAD
import { UtilityService } from '@/core/UtilityService.js';
import { getOneApId, isQuestion } from '../type.js';
=======
import { getOneApId, isQuestion } from '../type.js';
import { UtilityService } from '@/core/UtilityService.js';
>>>>>>> 551040ed
import { ApLoggerService } from '../ApLoggerService.js';
import { ApResolverService } from '../ApResolverService.js';
import type { Resolver } from '../ApResolverService.js';
import type { IObject } from '../type.js';

@Injectable()
export class ApQuestionService {
	private logger: Logger;

	constructor(
		@Inject(DI.config)
		private config: Config,

		@Inject(DI.usersRepository)
		private usersRepository: UsersRepository,

		@Inject(DI.notesRepository)
		private notesRepository: NotesRepository,

		@Inject(DI.pollsRepository)
		private pollsRepository: PollsRepository,

		private apResolverService: ApResolverService,
		private apLoggerService: ApLoggerService,
		private utilityService: UtilityService,
	) {
		this.logger = this.apLoggerService.logger;
	}

	@bindThis
	public async extractPollFromQuestion(source: string | IObject, resolver?: Resolver): Promise<IPoll> {
		// eslint-disable-next-line no-param-reassign
		if (resolver == null) resolver = this.apResolverService.createResolver();

		const question = await resolver.resolve(source);
		if (!isQuestion(question)) throw new Error('invalid type');

		const multiple = question.oneOf === undefined;
		if (multiple && question.anyOf === undefined) throw new Error('invalid question');

		const expiresAt = question.endTime ? new Date(question.endTime) : question.closed ? new Date(question.closed) : null;

		const choices = question[multiple ? 'anyOf' : 'oneOf']
			?.map((x) => x.name)
			.filter(x => x != null)
			?? [];

		const votes = question[multiple ? 'anyOf' : 'oneOf']?.map((x) => x.replies?.totalItems ?? x._misskey_votes ?? 0);

		return { choices, votes, multiple, expiresAt };
	}

	/**
	 * Update votes of Question
	 * @param uri URI of AP Question object
	 * @returns true if updated
	 */
	@bindThis
	public async updateQuestion(value: string | IObject, actor?: MiRemoteUser, resolver?: Resolver): Promise<boolean> {
		const uri = typeof value === 'string' ? value : value.id;
		if (uri == null) throw new Error('uri is null');

		// URIがこのサーバーを指しているならスキップ
		if (this.utilityService.isUriLocal(uri)) throw new Error('uri points local');

		//#region このサーバーに既に登録されているか
		const note = await this.notesRepository.findOneBy({ uri });
		if (note == null) throw new Error('Question is not registered');

		const poll = await this.pollsRepository.findOneBy({ noteId: note.id });
		if (poll == null) throw new Error('Question is not registered');

		const user = await this.usersRepository.findOneBy({ id: poll.userId });
		if (user == null) throw new Error('Question is not registered');
		//#endregion

		// resolve new Question object
		// eslint-disable-next-line no-param-reassign
		if (resolver == null) resolver = this.apResolverService.createResolver();
		const question = await resolver.resolve(value);
		this.logger.debug(`fetched question: ${JSON.stringify(question, null, 2)}`);

		if (!isQuestion(question)) throw new Error('object is not a Question');

		const attribution = (question.attributedTo) ? getOneApId(question.attributedTo) : user.uri;
		const attributionMatchesExisting = attribution === user.uri;
		const actorMatchesAttribution = (actor) ? attribution === actor.uri : true;

		if (!attributionMatchesExisting || !actorMatchesAttribution) {
			throw new Error('Refusing to ingest update for poll by different user');
		}

		const apChoices = question.oneOf ?? question.anyOf;
		if (apChoices == null) throw new Error('invalid apChoices: ' + apChoices);

		let changed = false;

		for (const choice of poll.choices) {
			const oldCount = poll.votes[poll.choices.indexOf(choice)];
			const newCount = apChoices.filter(ap => ap.name === choice).at(0)?.replies?.totalItems;
			if (newCount == null || !(Number.isInteger(newCount) && newCount >= 0)) throw new Error('invalid newCount: ' + newCount);

			if (oldCount <= newCount) {
				changed = true;
				poll.votes[poll.choices.indexOf(choice)] = newCount;
			}
		}

		await this.pollsRepository.update({ noteId: note.id }, { votes: poll.votes });

		return changed;
	}
}<|MERGE_RESOLUTION|>--- conflicted
+++ resolved
@@ -11,13 +11,8 @@
 import type { MiRemoteUser } from '@/models/User.js';
 import type Logger from '@/logger.js';
 import { bindThis } from '@/decorators.js';
-<<<<<<< HEAD
-import { UtilityService } from '@/core/UtilityService.js';
-import { getOneApId, isQuestion } from '../type.js';
-=======
 import { getOneApId, isQuestion } from '../type.js';
 import { UtilityService } from '@/core/UtilityService.js';
->>>>>>> 551040ed
 import { ApLoggerService } from '../ApLoggerService.js';
 import { ApResolverService } from '../ApResolverService.js';
 import type { Resolver } from '../ApResolverService.js';

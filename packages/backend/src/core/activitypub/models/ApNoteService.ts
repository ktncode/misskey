--- conflicted
+++ resolved
@@ -187,7 +187,6 @@
 
 		const url = getOneApHrefNullable(note.url);
 
-<<<<<<< HEAD
 		if (url != null) {
 			if (!checkHttps(url)) {
 				throw new UnrecoverableError(`unexpected schema of note.url ${url} in ${entryUri}`);
@@ -196,10 +195,6 @@
 			if (this.utilityService.punyHostPSLDomain(url) !== this.utilityService.punyHostPSLDomain(note.id)) {
 				throw new UnrecoverableError(`note url <> uri host mismatch: ${url} <> ${note.id} in ${entryUri}`);
 			}
-=======
-		if (url && !checkHttps(url)) {
-			throw new Error('unexpected schema of note url: ' + url);
->>>>>>> 9c70a4e6
 		}
 
 		this.logger.info(`Creating the Note: ${note.id}`);
@@ -696,7 +691,7 @@
 						publicUrl: tag.icon.url,
 						updatedAt: new Date(),
 						// _misskey_license が存在しなければ `null`
-						license: (tag._misskey_license?.freeText ?? null)
+						license: (tag._misskey_license?.freeText ?? null),
 					});
 
 					const emoji = await this.emojisRepository.findOneBy({ host, name });

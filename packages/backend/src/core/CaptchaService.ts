--- conflicted
+++ resolved
@@ -43,15 +43,11 @@
 		siteKey: string | null;
 		secretKey: string | null;
 	}
-<<<<<<< HEAD
 	fc: {
 		siteKey: string | null;
 		secretKey: string | null;
 	}
-}
-=======
 };
->>>>>>> 8d6573fb
 
 export class CaptchaError extends Error {
 	public readonly code: CaptchaErrorCode;

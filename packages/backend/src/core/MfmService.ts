--- conflicted
+++ resolved
@@ -6,11 +6,7 @@
 import { URL } from 'node:url';
 import { Inject, Injectable } from '@nestjs/common';
 import * as parse5 from 'parse5';
-<<<<<<< HEAD
-import { Window } from 'happy-dom';
-=======
-import { type Document, type HTMLParagraphElement, Window, XMLSerializer } from 'happy-dom';
->>>>>>> 7a41cfe2
+import { type Document, type HTMLParagraphElement, Window } from 'happy-dom';
 import { DI } from '@/di-symbols.js';
 import type { Config } from '@/config.js';
 import { intersperse } from '@/misc/prelude/array.js';
@@ -582,16 +578,11 @@
 
 		appendChildren(nodes, body);
 
-<<<<<<< HEAD
-		const serialized = body.outerHTML;
-=======
 		for (const additionalAppender of additionalAppenders) {
 			additionalAppender(doc, body);
 		}
 
-		// Remove the unnecessary namespace
-		const serialized = new XMLSerializer().serializeToString(body).replace(/^\s*<p xmlns=\"http:\/\/www.w3.org\/1999\/xhtml\">/, '<p>');
->>>>>>> 7a41cfe2
+		const serialized = body.outerHTML;
 
 		happyDOM.close().catch(err => {});
 

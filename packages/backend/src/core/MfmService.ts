--- conflicted
+++ resolved
@@ -412,15 +412,10 @@
 			mention: (node) => {
 				const a = doc.createElement('a');
 				const { username, host, acct } = node.props;
-<<<<<<< HEAD
 				const remoteUserInfo = mentionedRemoteUsers.find(remoteUser => remoteUser.username.toLowerCase() === username.toLowerCase() && remoteUser.host?.toLowerCase() === host?.toLowerCase());
-				a.setAttribute('href', remoteUserInfo ? (remoteUserInfo.url ? remoteUserInfo.url : remoteUserInfo.uri) : `${this.config.url}/${acct}`);
-=======
-				const remoteUserInfo = mentionedRemoteUsers.find(remoteUser => remoteUser.username === username && remoteUser.host === host);
 				a.setAttribute('href', remoteUserInfo
 					? (remoteUserInfo.url ? remoteUserInfo.url : remoteUserInfo.uri)
 					: `${this.config.url}/${acct.endsWith(`@${this.config.url}`) ? acct.substring(0, acct.length - this.config.url.length - 1) : acct}`);
->>>>>>> 4fed3555
 				a.className = 'u-url mention';
 				a.textContent = acct;
 				return a;

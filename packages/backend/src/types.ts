/*
 * SPDX-FileCopyrightText: syuilo and misskey-project
 * SPDX-License-Identifier: AGPL-3.0-only
 */

/**
 * note - 通知オンにしているユーザーが投稿した
 * follow - フォローされた
 * mention - 投稿で自分が言及された
 * reply - 投稿に返信された
 * renote - 投稿がRenoteされた
 * quote - 投稿が引用Renoteされた
 * reaction - 投稿にリアクションされた
 * pollEnded - 自分のアンケートもしくは自分が投票したアンケートが終了した
 * receiveFollowRequest - フォローリクエストされた
 * followRequestAccepted - 自分の送ったフォローリクエストが承認された
 * roleAssigned - ロールが付与された
 * chatRoomInvitationReceived - チャットルームに招待された
 * achievementEarned - 実績を獲得
 * exportCompleted - エクスポートが完了
 * login - ログイン
 * createToken - トークン作成
 * app - アプリ通知
 * test - テスト通知（サーバー側）
 */
export const notificationTypes = [
	'note',
	'follow',
	'mention',
	'reply',
	'renote',
	'quote',
	'reaction',
	'pollEnded',
	'edited',
	'receiveFollowRequest',
	'followRequestAccepted',
	'roleAssigned',
	'chatRoomInvitationReceived',
	'achievementEarned',
	'exportCompleted',
	'login',
	'createToken',
	'scheduledNoteFailed',
	'scheduledNotePosted',
	'app',
	'test',
] as const;

export const groupedNotificationTypes = [
	...notificationTypes,
	'reaction:grouped',
	'renote:grouped',
] as const;

export const obsoleteNotificationTypes = ['pollVote', 'groupInvited'] as const;

export const noteVisibilities = ['public', 'home', 'followers', 'specified'] as const;

export const mutedNoteReasons = ['word', 'manual', 'spam', 'other'] as const;

export const followingVisibilities = ['public', 'followers', 'private'] as const;
export const followersVisibilities = ['public', 'followers', 'private'] as const;

export const defaultCWPriorities = ['default', 'parent', 'defaultParent', 'parentDefault'] as const;

/**
 * ユーザーがエクスポートできるものの種類
 *
 * （主にエクスポート完了通知で使用するものであり、既存のDBの名称等と必ずしも一致しない）
 */
export const userExportableEntities = ['antenna', 'blocking', 'clip', 'customEmoji', 'favorite', 'following', 'muting', 'note', 'userList'] as const;

/**
 * ユーザーがインポートできるものの種類
 *
 * （主にインポート完了通知で使用するものであり、既存のDBの名称等と必ずしも一致しない）
 */
export const userImportableEntities = ['antenna', 'blocking', 'customEmoji', 'following', 'muting', 'userList'] as const;

export const moderationLogTypes = [
	'updateServerSettings',
	'suspend',
	'approve',
	'decline',
	'unsuspend',
	'updateUserNote',
	'addCustomEmoji',
	'updateCustomEmoji',
	'deleteCustomEmoji',
	'assignRole',
	'unassignRole',
	'createRole',
	'updateRole',
	'deleteRole',
	'clearQueue',
	'promoteQueue',
	'deleteDriveFile',
	'deleteNote',
	'createGlobalAnnouncement',
	'createUserAnnouncement',
	'updateGlobalAnnouncement',
	'updateUserAnnouncement',
	'deleteGlobalAnnouncement',
	'deleteUserAnnouncement',
	'resetPassword',
	'setMandatoryCW',
	'setRemoteInstanceNSFW',
	'unsetRemoteInstanceNSFW',
	'suspendRemoteInstance',
	'unsuspendRemoteInstance',
	'rejectRemoteInstanceReports',
	'acceptRemoteInstanceReports',
	'updateRemoteInstanceNote',
	'markSensitiveDriveFile',
	'unmarkSensitiveDriveFile',
	'resolveAbuseReport',
	'forwardAbuseReport',
	'updateAbuseReportNote',
	'createInvitation',
	'createAd',
	'updateAd',
	'deleteAd',
	'createAvatarDecoration',
	'updateAvatarDecoration',
	'deleteAvatarDecoration',
	'unsetUserAvatar',
	'unsetUserBanner',
	'createSystemWebhook',
	'updateSystemWebhook',
	'deleteSystemWebhook',
	'createAbuseReportNotificationRecipient',
	'updateAbuseReportNotificationRecipient',
	'deleteAbuseReportNotificationRecipient',
	'deleteAccount',
	'deletePage',
	'deleteFlash',
	'deleteGalleryPost',
<<<<<<< HEAD
	'acceptQuotesUser',
	'rejectQuotesUser',
	'acceptQuotesInstance',
	'rejectQuotesInstance',
	'clearUserFiles',
	'nsfwUser',
	'unNsfwUser',
	'silenceUser',
	'unSilenceUser',
	'createAccount',
	'clearRemoteFiles',
	'clearOwnerlessFiles',
	'updateCustomEmojis',
	'importCustomEmojis',
	'clearInstanceFiles',
	'severFollowRelations',
	'createPromo',
	'addRelay',
	'removeRelay',
=======
	'deleteChatRoom',
>>>>>>> f0ac0aa8
	'updateProxyAccountDescription',
] as const;

export type ModerationLogPayloads = {
	updateServerSettings: {
		before: any | null;
		after: any | null;
	};
	suspend: {
		userId: string;
		userUsername: string;
		userHost: string | null;
	};
	approve: {
		userId: string;
		userUsername: string;
		userHost: string | null;
	};
	decline: {
		userId: string;
		userUsername: string;
		userHost: string | null;
	};
	unsuspend: {
		userId: string;
		userUsername: string;
		userHost: string | null;
	};
	updateUserNote: {
		userId: string;
		userUsername: string;
		userHost: string | null;
		before: string | null;
		after: string | null;
	};
	addCustomEmoji: {
		emojiId: string;
		emoji: any;
	};
	updateCustomEmoji: {
		emojiId: string;
		before: any;
		after: any;
	};
	deleteCustomEmoji: {
		emojiId: string;
		emoji: any;
	};
	assignRole: {
		userId: string;
		userUsername: string;
		userHost: string | null;
		roleId: string;
		roleName: string;
		expiresAt: string | null;
	};
	unassignRole: {
		userId: string;
		userUsername: string;
		userHost: string | null;
		roleId: string;
		roleName: string;
	};
	createRole: {
		roleId: string;
		role: any;
	};
	updateRole: {
		roleId: string;
		before: any;
		after: any;
	};
	deleteRole: {
		roleId: string;
		role: any;
	};
	clearQueue: Record<string, never>;
	promoteQueue: Record<string, never>;
	deleteDriveFile: {
		fileId: string;
		fileUserId: string | null;
		fileUserUsername: string | null;
		fileUserHost: string | null;
	};
	deleteNote: {
		noteId: string;
		noteUserId: string;
		noteUserUsername: string;
		noteUserHost: string | null;
	};
	createGlobalAnnouncement: {
		announcementId: string;
		announcement: any;
	};
	createUserAnnouncement: {
		announcementId: string;
		announcement: any;
		userId: string;
		userUsername: string;
		userHost: string | null;
	};
	updateGlobalAnnouncement: {
		announcementId: string;
		before: any;
		after: any;
	};
	updateUserAnnouncement: {
		announcementId: string;
		before: any;
		after: any;
		userId: string;
		userUsername: string;
		userHost: string | null;
	};
	deleteGlobalAnnouncement: {
		announcementId: string;
		announcement: any;
	};
	deleteUserAnnouncement: {
		announcementId: string;
		announcement: any;
		userId: string;
		userUsername: string;
		userHost: string | null;
	};
	resetPassword: {
		userId: string;
		userUsername: string;
		userHost: string | null;
	};
	setMandatoryCW: {
		newCW: string | null;
		oldCW: string | null;
		userId: string;
		userUsername: string;
		userHost: string | null;
	};
	setRemoteInstanceNSFW: {
		id: string;
		host: string;
	};
	unsetRemoteInstanceNSFW: {
		id: string;
		host: string;
	};
	suspendRemoteInstance: {
		id: string;
		host: string;
	};
	unsuspendRemoteInstance: {
		id: string;
		host: string;
	};
	rejectRemoteInstanceReports: {
		id: string;
		host: string;
	};
	acceptRemoteInstanceReports: {
		id: string;
		host: string;
	};
	updateRemoteInstanceNote: {
		id: string;
		host: string;
		before: string | null;
		after: string | null;
	};
	markSensitiveDriveFile: {
		fileId: string;
		fileUserId: string | null;
		fileUserUsername: string | null;
		fileUserHost: string | null;
	};
	unmarkSensitiveDriveFile: {
		fileId: string;
		fileUserId: string | null;
		fileUserUsername: string | null;
		fileUserHost: string | null;
	};
	resolveAbuseReport: {
		reportId: string;
		report: any;
		forwarded?: boolean;
		resolvedAs?: string | null;
	};
	forwardAbuseReport: {
		reportId: string;
		report: any;
	};
	updateAbuseReportNote: {
		reportId: string;
		report: any;
		before: string;
		after: string;
	};
	createInvitation: {
		invitations: any[];
	};
	createAd: {
		adId: string;
		ad: any;
	};
	updateAd: {
		adId: string;
		before: any;
		after: any;
	};
	deleteAd: {
		adId: string;
		ad: any;
	};
	createAvatarDecoration: {
		avatarDecorationId: string;
		avatarDecoration: any;
	};
	updateAvatarDecoration: {
		avatarDecorationId: string;
		before: any;
		after: any;
	};
	deleteAvatarDecoration: {
		avatarDecorationId: string;
		avatarDecoration: any;
	};
	unsetUserAvatar: {
		userId: string;
		userUsername: string;
		userHost: string | null;
		fileId: string;
	};
	unsetUserBanner: {
		userId: string;
		userUsername: string;
		userHost: string | null;
		fileId: string;
	};
	createSystemWebhook: {
		systemWebhookId: string;
		webhook: any;
	};
	updateSystemWebhook: {
		systemWebhookId: string;
		before: any;
		after: any;
	};
	deleteSystemWebhook: {
		systemWebhookId: string;
		webhook: any;
	};
	createAbuseReportNotificationRecipient: {
		recipientId: string;
		recipient: any;
	};
	updateAbuseReportNotificationRecipient: {
		recipientId: string;
		before: any;
		after: any;
	};
	deleteAbuseReportNotificationRecipient: {
		recipientId: string;
		recipient: any;
	};
	deleteAccount: {
		userId: string;
		userUsername: string;
		userHost: string | null;
	};
	deletePage: {
		pageId: string;
		pageUserId: string;
		pageUserUsername: string;
	};
	deleteFlash: {
		flashId: string;
		flashUserId: string;
		flashUserUsername: string;
	};
	deleteGalleryPost: {
		postId: string;
		postUserId: string;
		postUserUsername: string;
	};
	acceptQuotesUser: {
		userId: string,
		userUsername: string,
		userHost: string | null,
	};
	rejectQuotesUser: {
		userId: string,
		userUsername: string,
		userHost: string | null,
	};
	acceptQuotesInstance: {
		id: string;
		host: string;
	};
	rejectQuotesInstance: {
		id: string;
		host: string;
	};
	deleteChatRoom: {
		roomId: string;
		room: any;
	};
	updateProxyAccountDescription: {
		before: string | null;
		after: string | null;
	};
	clearUserFiles: {
		userId: string;
		userUsername: string;
		userHost: string | null;
		count: number;
	};
	nsfwUser: {
		userId: string;
		userUsername: string;
		userHost: string | null;
	};
	unNsfwUser: {
		userId: string;
		userUsername: string;
		userHost: string | null;
	};
	silenceUser: {
		userId: string;
		userUsername: string;
		userHost: string | null;
	};
	unSilenceUser: {
		userId: string;
		userUsername: string;
		userHost: string | null;
	};
	createAccount: {
		userId: string;
		userUsername: string;
	};
	clearRemoteFiles: Record<string, never>;
	clearOwnerlessFiles: {
		count: number;
	};
	updateCustomEmojis: {
		ids: string[],
		category?: string | null,
		license?: string | null,
		setAliases?: string[],
		addAliases?: string[],
		delAliases?: string[],
	},
	importCustomEmojis: {
		fileName: string,
	},
	clearInstanceFiles: {
		host: string;
		count: number;
	},
	severFollowRelations: {
		host: string;
	},
	createPromo: {
		noteId: string,
		noteUserId: string;
		noteUserUsername: string;
		noteUserHost: string | null;
	},
	addRelay: {
		inbox: string;
	},
	removeRelay: {
		inbox: string;
	},
};

export type Serialized<T> = {
	[K in keyof T]:
	T[K] extends Date
		? string
		: T[K] extends (Date | null)
			? (string | null)
			: T[K] extends Record<string, any>
				? Serialized<T[K]>
				: T[K] extends (Record<string, any> | null)
					? (Serialized<T[K]> | null)
					: T[K] extends (Record<string, any> | undefined)
						? (Serialized<T[K]> | undefined)
						: T[K];
};

export type FilterUnionByProperty<
	Union,
	Property extends string | number | symbol,
	Condition,
> = Union extends Record<Property, Condition> ? Union : never;<|MERGE_RESOLUTION|>--- conflicted
+++ resolved
@@ -136,7 +136,7 @@
 	'deletePage',
 	'deleteFlash',
 	'deleteGalleryPost',
-<<<<<<< HEAD
+	'deleteChatRoom',
 	'acceptQuotesUser',
 	'rejectQuotesUser',
 	'acceptQuotesInstance',
@@ -156,9 +156,6 @@
 	'createPromo',
 	'addRelay',
 	'removeRelay',
-=======
-	'deleteChatRoom',
->>>>>>> f0ac0aa8
 	'updateProxyAccountDescription',
 ] as const;
 

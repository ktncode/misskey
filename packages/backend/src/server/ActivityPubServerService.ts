/*
 * SPDX-FileCopyrightText: syuilo and misskey-project
 * SPDX-License-Identifier: AGPL-3.0-only
 */

import * as crypto from 'node:crypto';
import { IncomingMessage } from 'node:http';
import { format as formatURL } from 'node:url';
import { Inject, Injectable } from '@nestjs/common';
import fastifyAccepts from '@fastify/accepts';
import httpSignature from '@peertube/http-signature';
import { Brackets, In, IsNull, LessThan, Not } from 'typeorm';
import accepts from 'accepts';
import vary from 'vary';
import secureJson from 'secure-json-parse';
import { DI } from '@/di-symbols.js';
import type { FollowingsRepository, NotesRepository, EmojisRepository, NoteReactionsRepository, UserProfilesRepository, UserNotePiningsRepository, UsersRepository, FollowRequestsRepository } from '@/models/_.js';
import * as url from '@/misc/prelude/url.js';
import type { Config } from '@/config.js';
import { ApRendererService } from '@/core/activitypub/ApRendererService.js';
import { ApDbResolverService } from '@/core/activitypub/ApDbResolverService.js';
import { QueueService } from '@/core/QueueService.js';
import type { MiLocalUser, MiRemoteUser, MiUser } from '@/models/User.js';
import { UserKeypairService } from '@/core/UserKeypairService.js';
import { InstanceActorService } from '@/core/InstanceActorService.js';
import type { MiUserPublickey } from '@/models/UserPublickey.js';
import type { MiFollowing } from '@/models/Following.js';
import { countIf } from '@/misc/prelude/array.js';
import type { MiNote } from '@/models/Note.js';
import { QueryService } from '@/core/QueryService.js';
import { UtilityService } from '@/core/UtilityService.js';
import { UserEntityService } from '@/core/entities/UserEntityService.js';
import type Logger from '@/logger.js';
import { LoggerService } from '@/core/LoggerService.js';
import { bindThis } from '@/decorators.js';
import { IActivity } from '@/core/activitypub/type.js';
import { isQuote, isRenote } from '@/misc/is-renote.js';
import * as Acct from '@/misc/acct.js';
<<<<<<< HEAD
import type Logger from '@/logger.js';
import { LoggerService } from '@/core/LoggerService.js';
=======
>>>>>>> 50a3e55b
import type { FastifyInstance, FastifyRequest, FastifyReply, FastifyPluginOptions, FastifyBodyParser } from 'fastify';
import type { FindOptionsWhere } from 'typeorm';

const ACTIVITY_JSON = 'application/activity+json; charset=utf-8';
const LD_JSON = 'application/ld+json; profile="https://www.w3.org/ns/activitystreams"; charset=utf-8';

@Injectable()
export class ActivityPubServerService {
	private logger: Logger;
	private authlogger: Logger;

	constructor(
		@Inject(DI.config)
		private config: Config,

		@Inject(DI.usersRepository)
		private usersRepository: UsersRepository,

		@Inject(DI.userProfilesRepository)
		private userProfilesRepository: UserProfilesRepository,

		@Inject(DI.notesRepository)
		private notesRepository: NotesRepository,

		@Inject(DI.noteReactionsRepository)
		private noteReactionsRepository: NoteReactionsRepository,

		@Inject(DI.emojisRepository)
		private emojisRepository: EmojisRepository,

		@Inject(DI.userNotePiningsRepository)
		private userNotePiningsRepository: UserNotePiningsRepository,

		@Inject(DI.followingsRepository)
		private followingsRepository: FollowingsRepository,

		@Inject(DI.followRequestsRepository)
		private followRequestsRepository: FollowRequestsRepository,

		private utilityService: UtilityService,
		private userEntityService: UserEntityService,
		private instanceActorService: InstanceActorService,
		private apRendererService: ApRendererService,
		private apDbResolverService: ApDbResolverService,
		private queueService: QueueService,
		private userKeypairService: UserKeypairService,
		private queryService: QueryService,
		private loggerService: LoggerService,
	) {
		//this.createServer = this.createServer.bind(this);
		this.logger = this.loggerService.getLogger('apserv', 'pink');
		this.authlogger = this.logger.createSubLogger('sigcheck');
	}

	@bindThis
	private setResponseType(request: FastifyRequest, reply: FastifyReply): void {
		const accept = request.accepts().type([ACTIVITY_JSON, LD_JSON]);
		if (accept === LD_JSON) {
			reply.type(LD_JSON);
		} else {
			reply.type(ACTIVITY_JSON);
		}
	}

	/**
	 * Pack Create<Note> or Announce Activity
	 * @param note Note
	 */
	@bindThis
	private async packActivity(note: MiNote): Promise<any> {
		if (isRenote(note) && !isQuote(note)) {
			const renote = await this.notesRepository.findOneByOrFail({ id: note.renoteId });
			return this.apRendererService.renderAnnounce(renote.uri ? renote.uri : `${this.config.url}/notes/${renote.id}`, note);
		}

		return this.apRendererService.renderCreate(await this.apRendererService.renderNote(note, false), note);
	}

	@bindThis
	private async shouldRefuseGetRequest(request: FastifyRequest, reply: FastifyReply, userId: string | undefined = undefined): Promise<boolean> {
		if (!this.config.checkActivityPubGetSignature) return false;

		/* this code is inspired from the `inbox` function below, and
			 `queue/processors/InboxProcessorService`

			 those pieces of code also check `digest`, and various bits from the
			 request body, but that only makes sense for requests with a body:
			 here we're validating GET requests

			 this is also inspired by FireFish's `checkFetch`
		*/

		/* tell any caching proxy that they should not cache these
		   responses: we wouldn't want the proxy to return a 403 to
		   someone presenting a valid signature, or return a cached
		   response body to someone we've blocked!
		 */
		reply.header('Cache-Control', 'private, max-age=0, must-revalidate');

		/* we always allow requests about our instance actor, because when
			 a remote instance needs to check our signature on a request we
			 sent, it will need to fetch information about the user that
			 signed it (which is our instance actor), and if we try to check
			 their signature on *that* request, we'll fetch *their* instance
			 actor... leading to an infinite recursion */
		if (userId) {
			const instanceActor = await this.instanceActorService.getInstanceActor();

			if (userId === instanceActor.id || userId === instanceActor.username) {
				this.authlogger.debug(`${request.id} ${request.url} request to instance.actor, letting through`);
				return false;
			}
		}

		let signature;

		try {
			signature = httpSignature.parseRequest(request.raw, { 'headers': ['(request-target)', 'host', 'date'], authorizationHeaderName: 'signature' });
		} catch (e) {
			// not signed, or malformed signature: refuse
			this.authlogger.warn(`${request.id} ${request.url} not signed, or malformed signature: refuse`);
			reply.code(401);
			return true;
		}

		const keyId = new URL(signature.keyId);
		const keyHost = this.utilityService.toPuny(keyId.hostname);

		const logPrefix = `${request.id} ${request.url} (by ${request.headers['user-agent']}) apparently from ${keyHost}:`;

		if (signature.params.headers.indexOf('host') === -1
			|| request.headers.host !== this.config.host) {
			// no destination host, or not us: refuse
			this.authlogger.warn(`${logPrefix} no destination host, or not us: refuse`);
			reply.code(401);
			return true;
		}

		if (!this.utilityService.isFederationAllowedHost(keyHost)) {
			/* blocked instance: refuse (we don't care if the signature is
				 good, if they even pretend to be from a blocked instance,
				 they're out) */
			this.authlogger.warn(`${logPrefix} instance is blocked: refuse`);
			reply.code(401);
			return true;
		}

		// do we know the signer already?
		let authUser: {
			user: MiRemoteUser;
			key: MiUserPublickey | null;
		} | null = await this.apDbResolverService.getAuthUserFromKeyId(signature.keyId);

		if (authUser == null) {
			/* keyId is often in the shape `${user.uri}#${keyname}`, try
				 fetching information about the remote user */
			const candidate = formatURL(keyId, { fragment: false });
			this.authlogger.info(`${logPrefix} we don't know the user for keyId ${keyId}, trying to fetch via ${candidate}`);
			authUser = await this.apDbResolverService.getAuthUserFromApId(candidate);
		}

		if (authUser?.key == null) {
			// we can't figure out who the signer is, or we can't get their key: refuse
			this.authlogger.warn(`${logPrefix} we can't figure out who the signer is, or we can't get their key: refuse`);
			reply.code(401);
			return true;
		}

		let httpSignatureValidated = httpSignature.verifySignature(signature, authUser.key.keyPem);

		// maybe they changed their key? refetch it
		if (!httpSignatureValidated) {
			authUser.key = await this.apDbResolverService.refetchPublicKeyForApId(authUser.user);
			if (authUser.key != null) {
				httpSignatureValidated = httpSignature.verifySignature(signature, authUser.key.keyPem);
			}
		}

		if (!httpSignatureValidated) {
			// bad signature: refuse
			this.authlogger.info(`${logPrefix} failed to validate signature: refuse`);
			reply.code(401);
			return true;
		}

		// all good, don't refuse
		return false;
	}

	@bindThis
	private inbox(request: FastifyRequest, reply: FastifyReply) {
		let signature;

		try {
			signature = httpSignature.parseRequest(request.raw, { 'headers': ['(request-target)', 'host', 'date'], authorizationHeaderName: 'signature' });
		} catch (e) {
			reply.code(401);
			return;
		}

		if (signature.params.headers.indexOf('host') === -1
			|| request.headers.host !== this.config.host) {
			// Host not specified or not match.
			reply.code(401);
			return;
		}

		if (signature.params.headers.indexOf('digest') === -1) {
			// Digest not found.
			reply.code(401);
		} else {
			const digest = request.headers.digest;

			if (typeof digest !== 'string') {
				// Huh?
				reply.code(401);
				return;
			}

			const re = /^([a-zA-Z0-9\-]+)=(.+)$/;
			const match = digest.match(re);

			if (match == null) {
				// Invalid digest
				reply.code(401);
				return;
			}

			const algo = match[1].toUpperCase();
			const digestValue = match[2];

			if (algo !== 'SHA-256') {
				// Unsupported digest algorithm
				reply.code(401);
				return;
			}

			if (request.rawBody == null) {
				// Bad request
				reply.code(400);
				return;
			}

			const hash = crypto.createHash('sha256').update(request.rawBody).digest('base64');

			if (hash !== digestValue) {
				// Invalid digest
				reply.code(401);
				return;
			}
		}

		this.queueService.inbox(request.body as IActivity, signature);

		reply.code(202);
	}

	@bindThis
	private async followers(
		request: FastifyRequest<{ Params: { user: string; }; Querystring: { cursor?: string; page?: string; }; }>,
		reply: FastifyReply,
	) {
		if (await this.shouldRefuseGetRequest(request, reply, request.params.user)) return;

		const userId = request.params.user;

		const cursor = request.query.cursor;
		if (cursor != null && typeof cursor !== 'string') {
			reply.code(400);
			return;
		}

		const page = request.query.page === 'true';

		const user = await this.usersRepository.findOneBy({
			id: userId,
			host: IsNull(),
		});

		if (user == null) {
			reply.code(404);
			return;
		}

		//#region Check ff visibility
		const profile = await this.userProfilesRepository.findOneByOrFail({ userId: user.id });

		if (profile.followersVisibility === 'private') {
			reply.code(403);
			if (!this.config.checkActivityPubGetSignature) reply.header('Cache-Control', 'public, max-age=30');
			return;
		} else if (profile.followersVisibility === 'followers') {
			reply.code(403);
			if (!this.config.checkActivityPubGetSignature) reply.header('Cache-Control', 'public, max-age=30');
			return;
		}
		//#endregion

		const limit = 10;
		const partOf = `${this.config.url}/users/${userId}/followers`;

		if (page) {
			const query = {
				followeeId: user.id,
			} as FindOptionsWhere<MiFollowing>;

			// カーソルが指定されている場合
			if (cursor) {
				query.id = LessThan(cursor);
			}

			// Get followers
			const followings = await this.followingsRepository.find({
				where: query,
				take: limit + 1,
				order: { id: -1 },
			});

			// 「次のページ」があるかどうか
			const inStock = followings.length === limit + 1;
			if (inStock) followings.pop();

			const renderedFollowers = await Promise.all(followings.map(following => this.apRendererService.renderFollowUser(following.followerId)));
			const rendered = this.apRendererService.renderOrderedCollectionPage(
				`${partOf}?${url.query({
					page: 'true',
					cursor,
				})}`,
				user.followersCount, renderedFollowers, partOf,
				undefined,
				inStock ? `${partOf}?${url.query({
					page: 'true',
					cursor: followings.at(-1)!.id,
				})}` : undefined,
			);

			this.setResponseType(request, reply);
			return (this.apRendererService.addContext(rendered));
		} else {
			// index page
			const rendered = this.apRendererService.renderOrderedCollection(
				partOf,
				user.followersCount,
				`${partOf}?page=true`,
			);
			if (!this.config.checkActivityPubGetSignature) reply.header('Cache-Control', 'public, max-age=180');
			this.setResponseType(request, reply);
			return (this.apRendererService.addContext(rendered));
		}
	}

	@bindThis
	private async following(
		request: FastifyRequest<{ Params: { user: string; }; Querystring: { cursor?: string; page?: string; }; }>,
		reply: FastifyReply,
	) {
		if (await this.shouldRefuseGetRequest(request, reply, request.params.user)) return;

		const userId = request.params.user;

		const cursor = request.query.cursor;
		if (cursor != null && typeof cursor !== 'string') {
			reply.code(400);
			return;
		}

		const page = request.query.page === 'true';

		const user = await this.usersRepository.findOneBy({
			id: userId,
			host: IsNull(),
		});

		if (user == null) {
			reply.code(404);
			return;
		}

		//#region Check ff visibility
		const profile = await this.userProfilesRepository.findOneByOrFail({ userId: user.id });

		if (profile.followingVisibility === 'private') {
			reply.code(403);
			if (!this.config.checkActivityPubGetSignature) reply.header('Cache-Control', 'public, max-age=30');
			return;
		} else if (profile.followingVisibility === 'followers') {
			reply.code(403);
			if (!this.config.checkActivityPubGetSignature) reply.header('Cache-Control', 'public, max-age=30');
			return;
		}
		//#endregion

		const limit = 10;
		const partOf = `${this.config.url}/users/${userId}/following`;

		if (page) {
			const query = {
				followerId: user.id,
			} as FindOptionsWhere<MiFollowing>;

			// カーソルが指定されている場合
			if (cursor) {
				query.id = LessThan(cursor);
			}

			// Get followings
			const followings = await this.followingsRepository.find({
				where: query,
				take: limit + 1,
				order: { id: -1 },
			});

			// 「次のページ」があるかどうか
			const inStock = followings.length === limit + 1;
			if (inStock) followings.pop();

			const renderedFollowees = await Promise.all(followings.map(following => this.apRendererService.renderFollowUser(following.followeeId)));
			const rendered = this.apRendererService.renderOrderedCollectionPage(
				`${partOf}?${url.query({
					page: 'true',
					cursor,
				})}`,
				user.followingCount, renderedFollowees, partOf,
				undefined,
				inStock ? `${partOf}?${url.query({
					page: 'true',
					cursor: followings.at(-1)!.id,
				})}` : undefined,
			);

			this.setResponseType(request, reply);
			return (this.apRendererService.addContext(rendered));
		} else {
			// index page
			const rendered = this.apRendererService.renderOrderedCollection(
				partOf,
				user.followingCount,
				`${partOf}?page=true`,
			);
			if (!this.config.checkActivityPubGetSignature) reply.header('Cache-Control', 'public, max-age=180');
			this.setResponseType(request, reply);
			return (this.apRendererService.addContext(rendered));
		}
	}

	@bindThis
	private async featured(request: FastifyRequest<{ Params: { user: string; }; }>, reply: FastifyReply) {
		if (await this.shouldRefuseGetRequest(request, reply, request.params.user)) return;

		const userId = request.params.user;

		const user = await this.usersRepository.findOneBy({
			id: userId,
			host: IsNull(),
		});

		if (user == null) {
			reply.code(404);
			return;
		}

		const pinings = await this.userNotePiningsRepository.find({
			where: { userId: user.id },
			order: { id: 'DESC' },
		});

		const pinnedNotes = (await Promise.all(pinings.map(pining =>
			this.notesRepository.findOneByOrFail({ id: pining.noteId }))))
			.filter(note => !note.localOnly && ['public', 'home'].includes(note.visibility));

		const renderedNotes = await Promise.all(pinnedNotes.map(note => this.apRendererService.renderNote(note)));

		const rendered = this.apRendererService.renderOrderedCollection(
			`${this.config.url}/users/${userId}/collections/featured`,
			renderedNotes.length,
			undefined,
			undefined,
			renderedNotes,
		);

		if (!this.config.checkActivityPubGetSignature) reply.header('Cache-Control', 'public, max-age=180');
		this.setResponseType(request, reply);
		return (this.apRendererService.addContext(rendered));
	}

	@bindThis
	private async outbox(
		request: FastifyRequest<{
			Params: { user: string; };
			Querystring: { since_id?: string; until_id?: string; page?: string; };
		}>,
		reply: FastifyReply,
	) {
		if (await this.shouldRefuseGetRequest(request, reply, request.params.user)) return;

		const userId = request.params.user;

		const sinceId = request.query.since_id;
		if (sinceId != null && typeof sinceId !== 'string') {
			reply.code(400);
			return;
		}

		const untilId = request.query.until_id;
		if (untilId != null && typeof untilId !== 'string') {
			reply.code(400);
			return;
		}

		const page = request.query.page === 'true';

		if (countIf(x => x != null, [sinceId, untilId]) > 1) {
			reply.code(400);
			return;
		}

		const user = await this.usersRepository.findOneBy({
			id: userId,
			host: IsNull(),
		});

		if (user == null) {
			reply.code(404);
			return;
		}

		const limit = 20;
		const partOf = `${this.config.url}/users/${userId}/outbox`;

		if (page) {
			const query = this.queryService.makePaginationQuery(this.notesRepository.createQueryBuilder('note'), sinceId, untilId)
				.andWhere('note.userId = :userId', { userId: user.id })
				.andWhere(new Brackets(qb => {
					qb
						.where('note.visibility = \'public\'')
						.orWhere('note.visibility = \'home\'');
				}))
				.andWhere('note.localOnly = FALSE');

			const notes = await query.limit(limit).getMany();

			if (sinceId) notes.reverse();

			const activities = await Promise.all(notes.map(note => this.packActivity(note)));
			const rendered = this.apRendererService.renderOrderedCollectionPage(
				`${partOf}?${url.query({
					page: 'true',
					since_id: sinceId,
					until_id: untilId,
				})}`,
				user.notesCount, activities, partOf,
				notes.length ? `${partOf}?${url.query({
					page: 'true',
					since_id: notes[0].id,
				})}` : undefined,
				notes.length ? `${partOf}?${url.query({
					page: 'true',
					until_id: notes.at(-1)!.id,
				})}` : undefined,
			);

			this.setResponseType(request, reply);
			return (this.apRendererService.addContext(rendered));
		} else {
			// index page
			const rendered = this.apRendererService.renderOrderedCollection(
				partOf,
				user.notesCount,
				`${partOf}?page=true`,
				`${partOf}?page=true&since_id=000000000000000000000000`,
			);
			if (!this.config.checkActivityPubGetSignature) reply.header('Cache-Control', 'public, max-age=180');
			this.setResponseType(request, reply);
			return (this.apRendererService.addContext(rendered));
		}
	}

	@bindThis
	private async userInfo(request: FastifyRequest, reply: FastifyReply, user: MiUser | null) {
		if (user == null) {
			reply.code(404);
			return;
		}

		// リモートだったらリダイレクト
		if (user.host != null) {
			if (user.uri == null || this.utilityService.isSelfHost(user.host)) {
				reply.code(500);
				return;
			}
			reply.redirect(user.uri, 301);
			return;
		}

		if (!this.config.checkActivityPubGetSignature) reply.header('Cache-Control', 'public, max-age=180');

		this.setResponseType(request, reply);
		return (this.apRendererService.addContext(await this.apRendererService.renderPerson(user as MiLocalUser)));
	}

	@bindThis
	public createServer(fastify: FastifyInstance, options: FastifyPluginOptions, done: (err?: Error) => void) {
		fastify.addConstraintStrategy({
			name: 'apOrHtml',
			storage() {
				const store = {} as any;
				return {
					get(key: string) {
						return store[key] ?? null;
					},
					set(key: string, value: any) {
						store[key] = value;
					},
				};
			},
			deriveConstraint(request: IncomingMessage) {
				const accepted = accepts(request).type(['html', ACTIVITY_JSON, LD_JSON]);
				if (accepted === false) return null;
				return accepted !== 'html' ? 'ap' : 'html';
			},
		});

		const almostDefaultJsonParser: FastifyBodyParser<Buffer> = function (request, rawBody, done) {
			if (rawBody.length === 0) {
				const err = new Error('Body cannot be empty!') as any;
				err.statusCode = 400;
				return done(err);
			}

			try {
				const json = secureJson.parse(rawBody.toString('utf8'), null, {
					protoAction: 'ignore',
					constructorAction: 'ignore',
				});
				done(null, json);
			} catch (err: any) {
				err.statusCode = 400;
				return done(err);
			}
		};

		fastify.register(fastifyAccepts);
		fastify.addContentTypeParser('application/activity+json', { parseAs: 'buffer' }, almostDefaultJsonParser);
		fastify.addContentTypeParser('application/ld+json', { parseAs: 'buffer' }, almostDefaultJsonParser);

		fastify.addHook('onRequest', (request, reply, done) => {
			reply.header('Access-Control-Allow-Headers', 'Accept');
			reply.header('Access-Control-Allow-Methods', 'GET, OPTIONS');
			reply.header('Access-Control-Allow-Origin', '*');
			reply.header('Access-Control-Expose-Headers', 'Vary');
			done();
		});

		//#region Routing
		// inbox (limit: 64kb)
		fastify.post('/inbox', { config: { rawBody: true }, bodyLimit: 1024 * 64 }, async (request, reply) => await this.inbox(request, reply));
		fastify.post('/users/:user/inbox', { config: { rawBody: true }, bodyLimit: 1024 * 64 }, async (request, reply) => await this.inbox(request, reply));

		// note
		fastify.get<{ Params: { note: string; } }>('/notes/:note', { constraints: { apOrHtml: 'ap' } }, async (request, reply) => {
			if (await this.shouldRefuseGetRequest(request, reply)) return;

			vary(reply.raw, 'Accept');

			const note = await this.notesRepository.findOneBy({
				id: request.params.note,
				visibility: In(['public', 'home']),
				localOnly: false,
			});

			if (note == null) {
				reply.code(404);
				return;
			}

			// リモートだったらリダイレクト
			if (note.userHost != null) {
				if (note.uri == null || this.utilityService.isSelfHost(note.userHost)) {
					reply.code(500);
					return;
				}
				reply.redirect(note.uri);
				return;
			}

			if (!this.config.checkActivityPubGetSignature) reply.header('Cache-Control', 'public, max-age=180');
			this.setResponseType(request, reply);
			return this.apRendererService.addContext(await this.apRendererService.renderNote(note, false));
		});

		// note activity
		fastify.get<{ Params: { note: string; } }>('/notes/:note/activity', async (request, reply) => {
			if (await this.shouldRefuseGetRequest(request, reply)) return;

			vary(reply.raw, 'Accept');

			const note = await this.notesRepository.findOneBy({
				id: request.params.note,
				userHost: IsNull(),
				visibility: In(['public', 'home']),
				localOnly: false,
			});

			if (note == null) {
				reply.code(404);
				return;
			}

			if (!this.config.checkActivityPubGetSignature) reply.header('Cache-Control', 'public, max-age=180');
			this.setResponseType(request, reply);
			return (this.apRendererService.addContext(await this.packActivity(note)));
		});

		// outbox
		fastify.get<{
			Params: { user: string; };
			Querystring: { since_id?: string; until_id?: string; page?: string; };
		}>('/users/:user/outbox', async (request, reply) => await this.outbox(request, reply));

		// followers
		fastify.get<{
			Params: { user: string; };
			Querystring: { cursor?: string; page?: string; };
		}>('/users/:user/followers', async (request, reply) => await this.followers(request, reply));

		// following
		fastify.get<{
			Params: { user: string; };
			Querystring: { cursor?: string; page?: string; };
		}>('/users/:user/following', async (request, reply) => await this.following(request, reply));

		// featured
		fastify.get<{ Params: { user: string; }; }>('/users/:user/collections/featured', async (request, reply) => await this.featured(request, reply));

		// publickey
		fastify.get<{ Params: { user: string; } }>('/users/:user/publickey', async (request, reply) => {
			if (await this.shouldRefuseGetRequest(request, reply, request.params.user)) return;

			const userId = request.params.user;

			const user = await this.usersRepository.findOneBy({
				id: userId,
				host: IsNull(),
			});

			if (user == null) {
				reply.code(404);
				return;
			}

			const keypair = await this.userKeypairService.getUserKeypair(user.id);

			if (this.userEntityService.isLocalUser(user)) {
				if (!this.config.checkActivityPubGetSignature) reply.header('Cache-Control', 'public, max-age=180');
				this.setResponseType(request, reply);
				return (this.apRendererService.addContext(this.apRendererService.renderKey(user, keypair)));
			} else {
				reply.code(400);
				return;
			}
		});

		fastify.get<{ Params: { user: string; } }>('/users/:user', { constraints: { apOrHtml: 'ap' } }, async (request, reply) => {
			if (await this.shouldRefuseGetRequest(request, reply, request.params.user)) return;

			vary(reply.raw, 'Accept');

			const userId = request.params.user;

			const user = await this.usersRepository.findOneBy({
				id: userId,
				isSuspended: false,
			});

			return await this.userInfo(request, reply, user);
		});

		fastify.get<{ Params: { acct: string; } }>('/@:acct', { constraints: { apOrHtml: 'ap' } }, async (request, reply) => {
			if (await this.shouldRefuseGetRequest(request, reply, request.params.acct)) return;

			vary(reply.raw, 'Accept');

			const acct = Acct.parse(request.params.acct);

			const user = await this.usersRepository.findOneBy({
				usernameLower: acct.username,
				host: acct.host ?? IsNull(),
				isSuspended: false,
			});

			return await this.userInfo(request, reply, user);
		});
		//#endregion

		// emoji
		fastify.get<{ Params: { emoji: string; } }>('/emojis/:emoji', async (request, reply) => {
			if (await this.shouldRefuseGetRequest(request, reply)) return;

			const emoji = await this.emojisRepository.findOneBy({
				host: IsNull(),
				name: request.params.emoji,
			});

			if (emoji == null || emoji.localOnly) {
				reply.code(404);
				return;
			}

			if (!this.config.checkActivityPubGetSignature) reply.header('Cache-Control', 'public, max-age=180');
			this.setResponseType(request, reply);
			return (this.apRendererService.addContext(await this.apRendererService.renderEmoji(emoji)));
		});

		// like
		fastify.get<{ Params: { like: string; } }>('/likes/:like', async (request, reply) => {
			if (await this.shouldRefuseGetRequest(request, reply)) return;

			const reaction = await this.noteReactionsRepository.findOneBy({ id: request.params.like });

			if (reaction == null) {
				reply.code(404);
				return;
			}

			const note = await this.notesRepository.findOneBy({ id: reaction.noteId });

			if (note == null) {
				reply.code(404);
				return;
			}

			if (!this.config.checkActivityPubGetSignature) reply.header('Cache-Control', 'public, max-age=180');
			this.setResponseType(request, reply);
			return (this.apRendererService.addContext(await this.apRendererService.renderLike(reaction, note)));
		});

		// follow
		fastify.get<{ Params: { follower: string; followee: string; } }>('/follows/:follower/:followee', async (request, reply) => {
			if (await this.shouldRefuseGetRequest(request, reply)) return;

			// This may be used before the follow is completed, so we do not
			// check if the following exists.

			const [follower, followee] = await Promise.all([
				this.usersRepository.findOneBy({
					id: request.params.follower,
					host: IsNull(),
				}),
				this.usersRepository.findOneBy({
					id: request.params.followee,
					host: Not(IsNull()),
				}),
			]) as [MiLocalUser | MiRemoteUser | null, MiLocalUser | MiRemoteUser | null];

			if (follower == null || followee == null) {
				reply.code(404);
				return;
			}

			if (!this.config.checkActivityPubGetSignature) reply.header('Cache-Control', 'public, max-age=180');
			this.setResponseType(request, reply);
			return (this.apRendererService.addContext(this.apRendererService.renderFollow(follower, followee)));
		});

		// follow
		fastify.get<{ Params: { followRequestId: string ; } }>('/follows/:followRequestId', async (request, reply) => {
			if (await this.shouldRefuseGetRequest(request, reply)) return;

			// This may be used before the follow is completed, so we do not
			// check if the following exists and only check if the follow request exists.

			const followRequest = await this.followRequestsRepository.findOneBy({
				id: request.params.followRequestId,
			});

			if (followRequest == null) {
				reply.code(404);
				return;
			}

			const [follower, followee] = await Promise.all([
				this.usersRepository.findOneBy({
					id: followRequest.followerId,
					host: IsNull(),
				}),
				this.usersRepository.findOneBy({
					id: followRequest.followeeId,
					host: Not(IsNull()),
				}),
			]) as [MiLocalUser | MiRemoteUser | null, MiLocalUser | MiRemoteUser | null];

			if (follower == null || followee == null) {
				reply.code(404);
				return;
			}

			if (!this.config.checkActivityPubGetSignature) reply.header('Cache-Control', 'public, max-age=180');
			this.setResponseType(request, reply);
			return (this.apRendererService.addContext(this.apRendererService.renderFollow(follower, followee)));
		});

		done();
	}
}<|MERGE_RESOLUTION|>--- conflicted
+++ resolved
@@ -36,11 +36,6 @@
 import { IActivity } from '@/core/activitypub/type.js';
 import { isQuote, isRenote } from '@/misc/is-renote.js';
 import * as Acct from '@/misc/acct.js';
-<<<<<<< HEAD
-import type Logger from '@/logger.js';
-import { LoggerService } from '@/core/LoggerService.js';
-=======
->>>>>>> 50a3e55b
 import type { FastifyInstance, FastifyRequest, FastifyReply, FastifyPluginOptions, FastifyBodyParser } from 'fastify';
 import type { FindOptionsWhere } from 'typeorm';
 

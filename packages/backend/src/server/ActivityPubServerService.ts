/*
 * SPDX-FileCopyrightText: syuilo and misskey-project
 * SPDX-License-Identifier: AGPL-3.0-only
 */

import * as crypto from 'node:crypto';
import { IncomingMessage } from 'node:http';
import { format as formatURL } from 'node:url';
import { Inject, Injectable } from '@nestjs/common';
import fastifyAccepts from '@fastify/accepts';
import httpSignature from '@peertube/http-signature';
import { Brackets, In, IsNull, LessThan, Not } from 'typeorm';
import accepts from 'accepts';
import vary from 'vary';
import secureJson from 'secure-json-parse';
import { DI } from '@/di-symbols.js';
import type { FollowingsRepository, NotesRepository, EmojisRepository, NoteReactionsRepository, UserProfilesRepository, UserNotePiningsRepository, UsersRepository, FollowRequestsRepository } from '@/models/_.js';
import * as url from '@/misc/prelude/url.js';
import type { Config } from '@/config.js';
import { ApRendererService } from '@/core/activitypub/ApRendererService.js';
import { ApDbResolverService } from '@/core/activitypub/ApDbResolverService.js';
import { QueueService } from '@/core/QueueService.js';
import type { MiLocalUser, MiRemoteUser, MiUser } from '@/models/User.js';
import { UserKeypairService } from '@/core/UserKeypairService.js';
import { InstanceActorService } from '@/core/InstanceActorService.js';
import type { MiUserPublickey } from '@/models/UserPublickey.js';
import type { MiFollowing } from '@/models/Following.js';
import { countIf } from '@/misc/prelude/array.js';
import type { MiNote } from '@/models/Note.js';
import { QueryService } from '@/core/QueryService.js';
import { UtilityService } from '@/core/UtilityService.js';
import { UserEntityService } from '@/core/entities/UserEntityService.js';
import { bindThis } from '@/decorators.js';
import { IActivity } from '@/core/activitypub/type.js';
import { isQuote, isRenote } from '@/misc/is-renote.js';
import * as Acct from '@/misc/acct.js';
import type { FastifyInstance, FastifyRequest, FastifyReply, FastifyPluginOptions, FastifyBodyParser } from 'fastify';
import type { FindOptionsWhere } from 'typeorm';
import type Logger from '@/logger.js';
import { LoggerService } from '@/core/LoggerService.js';

const ACTIVITY_JSON = 'application/activity+json; charset=utf-8';
const LD_JSON = 'application/ld+json; profile="https://www.w3.org/ns/activitystreams"; charset=utf-8';

@Injectable()
export class ActivityPubServerService {
	private logger: Logger;
	private authlogger: Logger;

	constructor(
		@Inject(DI.config)
		private config: Config,

		@Inject(DI.usersRepository)
		private usersRepository: UsersRepository,

		@Inject(DI.userProfilesRepository)
		private userProfilesRepository: UserProfilesRepository,

		@Inject(DI.notesRepository)
		private notesRepository: NotesRepository,

		@Inject(DI.noteReactionsRepository)
		private noteReactionsRepository: NoteReactionsRepository,

		@Inject(DI.emojisRepository)
		private emojisRepository: EmojisRepository,

		@Inject(DI.userNotePiningsRepository)
		private userNotePiningsRepository: UserNotePiningsRepository,

		@Inject(DI.followingsRepository)
		private followingsRepository: FollowingsRepository,

		@Inject(DI.followRequestsRepository)
		private followRequestsRepository: FollowRequestsRepository,

		private utilityService: UtilityService,
		private userEntityService: UserEntityService,
		private instanceActorService: InstanceActorService,
		private apRendererService: ApRendererService,
		private apDbResolverService: ApDbResolverService,
		private queueService: QueueService,
		private userKeypairService: UserKeypairService,
		private queryService: QueryService,
		private loggerService: LoggerService,
	) {
		//this.createServer = this.createServer.bind(this);
		this.logger = this.loggerService.getLogger('apserv', 'pink');
		this.authlogger = this.logger.createSubLogger('sigcheck');
	}

	@bindThis
	private setResponseType(request: FastifyRequest, reply: FastifyReply): void {
		const accept = request.accepts().type([ACTIVITY_JSON, LD_JSON]);
		if (accept === LD_JSON) {
			reply.type(LD_JSON);
		} else {
			reply.type(ACTIVITY_JSON);
		}
	}

	/**
	 * Pack Create<Note> or Announce Activity
	 * @param note Note
	 */
	@bindThis
	private async packActivity(note: MiNote): Promise<any> {
		if (isRenote(note) && !isQuote(note)) {
			const renote = await this.notesRepository.findOneByOrFail({ id: note.renoteId });
			return this.apRendererService.renderAnnounce(renote.uri ? renote.uri : `${this.config.url}/notes/${renote.id}`, note);
		}

		return this.apRendererService.renderCreate(await this.apRendererService.renderNote(note, false), note);
	}

	@bindThis
	private async shouldRefuseGetRequest(request: FastifyRequest, reply: FastifyReply, userId: string | undefined = undefined): Promise<boolean> {
		if (!this.config.checkActivityPubGetSignature) return false;

		/* this code is inspired from the `inbox` function below, and
			 `queue/processors/InboxProcessorService`

			 those pieces of code also check `digest`, and various bits from the
			 request body, but that only makes sense for requests with a body:
			 here we're validating GET requests

			 this is also inspired by FireFish's `checkFetch`
		*/

		/* tell any caching proxy that they should not cache these
		   responses: we wouldn't want the proxy to return a 403 to
		   someone presenting a valid signature, or return a cached
		   response body to someone we've blocked!
		 */
		reply.header('Cache-Control', 'private, max-age=0, must-revalidate');

		/* we always allow requests about our instance actor, because when
			 a remote instance needs to check our signature on a request we
			 sent, it will need to fetch information about the user that
			 signed it (which is our instance actor), and if we try to check
			 their signature on *that* request, we'll fetch *their* instance
			 actor... leading to an infinite recursion */
		if (userId) {
			const instanceActor = await this.instanceActorService.getInstanceActor();

			if (userId === instanceActor.id || userId === instanceActor.username) {
				this.authlogger.debug(`${request.id} ${request.url} request to instance.actor, letting through`);
				return false;
			}
		}

		let signature;

		try {
			signature = httpSignature.parseRequest(request.raw, { 'headers': ['(request-target)', 'host', 'date'], authorizationHeaderName: 'signature' });
		} catch (e) {
			// not signed, or malformed signature: refuse
			this.authlogger.warn(`${request.id} ${request.url} not signed, or malformed signature: refuse`);
			reply.code(401);
			return true;
		}

		const keyId = new URL(signature.keyId);
		const keyHost = this.utilityService.toPuny(keyId.hostname);

		const logPrefix = `${request.id} ${request.url} (by ${request.headers['user-agent']}) apparently from ${keyHost}:`;

		if (signature.params.headers.indexOf('host') === -1
			|| request.headers.host !== this.config.host) {
			// no destination host, or not us: refuse
			this.authlogger.warn(`${logPrefix} no destination host, or not us: refuse`);
			reply.code(401);
			return true;
		}

		if (!this.utilityService.isFederationAllowedHost(keyHost)) {
			/* blocked instance: refuse (we don't care if the signature is
				 good, if they even pretend to be from a blocked instance,
				 they're out) */
			this.authlogger.warn(`${logPrefix} instance is blocked: refuse`);
			reply.code(401);
			return true;
		}

		// do we know the signer already?
		let authUser: {
			user: MiRemoteUser;
			key: MiUserPublickey | null;
		} | null = await this.apDbResolverService.getAuthUserFromKeyId(signature.keyId);

		if (authUser == null) {
			/* keyId is often in the shape `${user.uri}#${keyname}`, try
				 fetching information about the remote user */
			const candidate = formatURL(keyId, { fragment: false });
			this.authlogger.info(`${logPrefix} we don't know the user for keyId ${keyId}, trying to fetch via ${candidate}`);
			authUser = await this.apDbResolverService.getAuthUserFromApId(candidate);
		}

		if (authUser?.key == null) {
			// we can't figure out who the signer is, or we can't get their key: refuse
			this.authlogger.warn(`${logPrefix} we can't figure out who the signer is, or we can't get their key: refuse`);
			reply.code(401);
			return true;
		}

		let httpSignatureValidated = httpSignature.verifySignature(signature, authUser.key.keyPem);

		// maybe they changed their key? refetch it
		if (!httpSignatureValidated) {
			authUser.key = await this.apDbResolverService.refetchPublicKeyForApId(authUser.user);
			if (authUser.key != null) {
				httpSignatureValidated = httpSignature.verifySignature(signature, authUser.key.keyPem);
			}
		}

		if (!httpSignatureValidated) {
			// bad signature: refuse
			this.authlogger.info(`${logPrefix} failed to validate signature: refuse`);
			reply.code(401);
			return true;
		}

		// all good, don't refuse
		return false;
	}

	@bindThis
	private inbox(request: FastifyRequest, reply: FastifyReply) {
		let signature;

		try {
<<<<<<< HEAD
			signature = httpSignature.parseRequest(request.raw, { 'headers': ['(request-target)', 'digest', 'host', 'date'], authorizationHeaderName: 'signature' });
=======
			signature = httpSignature.parseRequest(request.raw, { 'headers': ['(request-target)', 'host', 'date'], authorizationHeaderName: 'signature' });
>>>>>>> 551040ed
		} catch (e) {
			reply.code(401);
			return;
		}

		if (signature.params.headers.indexOf('host') === -1
			|| request.headers.host !== this.config.host) {
			// Host not specified or not match.
			reply.code(401);
			return;
		}

		if (signature.params.headers.indexOf('digest') === -1) {
			// Digest not found.
			reply.code(401);
		} else {
			const digest = request.headers.digest;

			if (typeof digest !== 'string') {
				// Huh?
				reply.code(401);
				return;
			}

			const re = /^([a-zA-Z0-9\-]+)=(.+)$/;
			const match = digest.match(re);

			if (match == null) {
				// Invalid digest
				reply.code(401);
				return;
			}

			const algo = match[1].toUpperCase();
			const digestValue = match[2];

			if (algo !== 'SHA-256') {
				// Unsupported digest algorithm
				reply.code(401);
				return;
			}

			if (request.rawBody == null) {
				// Bad request
				reply.code(400);
				return;
			}

			const hash = crypto.createHash('sha256').update(request.rawBody).digest('base64');

			if (hash !== digestValue) {
				// Invalid digest
				reply.code(401);
				return;
			}
		}

		this.queueService.inbox(request.body as IActivity, signature);

		reply.code(202);
	}

	@bindThis
	private async followers(
		request: FastifyRequest<{ Params: { user: string; }; Querystring: { cursor?: string; page?: string; }; }>,
		reply: FastifyReply,
	) {
		if (await this.shouldRefuseGetRequest(request, reply, request.params.user)) return;

		const userId = request.params.user;

		const cursor = request.query.cursor;
		if (cursor != null && typeof cursor !== 'string') {
			reply.code(400);
			return;
		}

		const page = request.query.page === 'true';

		const user = await this.usersRepository.findOneBy({
			id: userId,
			host: IsNull(),
		});

		if (user == null) {
			reply.code(404);
			return;
		}

		//#region Check ff visibility
		const profile = await this.userProfilesRepository.findOneByOrFail({ userId: user.id });

		if (profile.followersVisibility === 'private') {
			reply.code(403);
			if (!this.config.checkActivityPubGetSignature) reply.header('Cache-Control', 'public, max-age=30');
			return;
		} else if (profile.followersVisibility === 'followers') {
			reply.code(403);
			if (!this.config.checkActivityPubGetSignature) reply.header('Cache-Control', 'public, max-age=30');
			return;
		}
		//#endregion

		const limit = 10;
		const partOf = `${this.config.url}/users/${userId}/followers`;

		if (page) {
			const query = {
				followeeId: user.id,
			} as FindOptionsWhere<MiFollowing>;

			// カーソルが指定されている場合
			if (cursor) {
				query.id = LessThan(cursor);
			}

			// Get followers
			const followings = await this.followingsRepository.find({
				where: query,
				take: limit + 1,
				order: { id: -1 },
			});

			// 「次のページ」があるかどうか
			const inStock = followings.length === limit + 1;
			if (inStock) followings.pop();

			const renderedFollowers = await Promise.all(followings.map(following => this.apRendererService.renderFollowUser(following.followerId)));
			const rendered = this.apRendererService.renderOrderedCollectionPage(
				`${partOf}?${url.query({
					page: 'true',
					cursor,
				})}`,
				user.followersCount, renderedFollowers, partOf,
				undefined,
				inStock ? `${partOf}?${url.query({
					page: 'true',
					cursor: followings.at(-1)!.id,
				})}` : undefined,
			);

			this.setResponseType(request, reply);
			return (this.apRendererService.addContext(rendered));
		} else {
			// index page
			const rendered = this.apRendererService.renderOrderedCollection(
				partOf,
				user.followersCount,
				`${partOf}?page=true`,
			);
			if (!this.config.checkActivityPubGetSignature) reply.header('Cache-Control', 'public, max-age=180');
			this.setResponseType(request, reply);
			return (this.apRendererService.addContext(rendered));
		}
	}

	@bindThis
	private async following(
		request: FastifyRequest<{ Params: { user: string; }; Querystring: { cursor?: string; page?: string; }; }>,
		reply: FastifyReply,
	) {
		if (await this.shouldRefuseGetRequest(request, reply, request.params.user)) return;

		const userId = request.params.user;

		const cursor = request.query.cursor;
		if (cursor != null && typeof cursor !== 'string') {
			reply.code(400);
			return;
		}

		const page = request.query.page === 'true';

		const user = await this.usersRepository.findOneBy({
			id: userId,
			host: IsNull(),
		});

		if (user == null) {
			reply.code(404);
			return;
		}

		//#region Check ff visibility
		const profile = await this.userProfilesRepository.findOneByOrFail({ userId: user.id });

		if (profile.followingVisibility === 'private') {
			reply.code(403);
			if (!this.config.checkActivityPubGetSignature) reply.header('Cache-Control', 'public, max-age=30');
			return;
		} else if (profile.followingVisibility === 'followers') {
			reply.code(403);
			if (!this.config.checkActivityPubGetSignature) reply.header('Cache-Control', 'public, max-age=30');
			return;
		}
		//#endregion

		const limit = 10;
		const partOf = `${this.config.url}/users/${userId}/following`;

		if (page) {
			const query = {
				followerId: user.id,
			} as FindOptionsWhere<MiFollowing>;

			// カーソルが指定されている場合
			if (cursor) {
				query.id = LessThan(cursor);
			}

			// Get followings
			const followings = await this.followingsRepository.find({
				where: query,
				take: limit + 1,
				order: { id: -1 },
			});

			// 「次のページ」があるかどうか
			const inStock = followings.length === limit + 1;
			if (inStock) followings.pop();

			const renderedFollowees = await Promise.all(followings.map(following => this.apRendererService.renderFollowUser(following.followeeId)));
			const rendered = this.apRendererService.renderOrderedCollectionPage(
				`${partOf}?${url.query({
					page: 'true',
					cursor,
				})}`,
				user.followingCount, renderedFollowees, partOf,
				undefined,
				inStock ? `${partOf}?${url.query({
					page: 'true',
					cursor: followings.at(-1)!.id,
				})}` : undefined,
			);

			this.setResponseType(request, reply);
			return (this.apRendererService.addContext(rendered));
		} else {
			// index page
			const rendered = this.apRendererService.renderOrderedCollection(
				partOf,
				user.followingCount,
				`${partOf}?page=true`,
			);
			if (!this.config.checkActivityPubGetSignature) reply.header('Cache-Control', 'public, max-age=180');
			this.setResponseType(request, reply);
			return (this.apRendererService.addContext(rendered));
		}
	}

	@bindThis
	private async featured(request: FastifyRequest<{ Params: { user: string; }; }>, reply: FastifyReply) {
		if (await this.shouldRefuseGetRequest(request, reply, request.params.user)) return;

		const userId = request.params.user;

		const user = await this.usersRepository.findOneBy({
			id: userId,
			host: IsNull(),
		});

		if (user == null) {
			reply.code(404);
			return;
		}

		const pinings = await this.userNotePiningsRepository.find({
			where: { userId: user.id },
			order: { id: 'DESC' },
		});

		const pinnedNotes = (await Promise.all(pinings.map(pining =>
			this.notesRepository.findOneByOrFail({ id: pining.noteId }))))
			.filter(note => !note.localOnly && ['public', 'home'].includes(note.visibility));

		const renderedNotes = await Promise.all(pinnedNotes.map(note => this.apRendererService.renderNote(note)));

		const rendered = this.apRendererService.renderOrderedCollection(
			`${this.config.url}/users/${userId}/collections/featured`,
			renderedNotes.length,
			undefined,
			undefined,
			renderedNotes,
		);

		if (!this.config.checkActivityPubGetSignature) reply.header('Cache-Control', 'public, max-age=180');
		this.setResponseType(request, reply);
		return (this.apRendererService.addContext(rendered));
	}

	@bindThis
	private async outbox(
		request: FastifyRequest<{
			Params: { user: string; };
			Querystring: { since_id?: string; until_id?: string; page?: string; };
		}>,
		reply: FastifyReply,
	) {
		if (await this.shouldRefuseGetRequest(request, reply, request.params.user)) return;

		const userId = request.params.user;

		const sinceId = request.query.since_id;
		if (sinceId != null && typeof sinceId !== 'string') {
			reply.code(400);
			return;
		}

		const untilId = request.query.until_id;
		if (untilId != null && typeof untilId !== 'string') {
			reply.code(400);
			return;
		}

		const page = request.query.page === 'true';

		if (countIf(x => x != null, [sinceId, untilId]) > 1) {
			reply.code(400);
			return;
		}

		const user = await this.usersRepository.findOneBy({
			id: userId,
			host: IsNull(),
		});

		if (user == null) {
			reply.code(404);
			return;
		}

		const limit = 20;
		const partOf = `${this.config.url}/users/${userId}/outbox`;

		if (page) {
			const query = this.queryService.makePaginationQuery(this.notesRepository.createQueryBuilder('note'), sinceId, untilId)
				.andWhere('note.userId = :userId', { userId: user.id })
				.andWhere(new Brackets(qb => {
					qb
						.where('note.visibility = \'public\'')
						.orWhere('note.visibility = \'home\'');
				}))
				.andWhere('note.localOnly = FALSE');

			const notes = await query.limit(limit).getMany();

			if (sinceId) notes.reverse();

			const activities = await Promise.all(notes.map(note => this.packActivity(note)));
			const rendered = this.apRendererService.renderOrderedCollectionPage(
				`${partOf}?${url.query({
					page: 'true',
					since_id: sinceId,
					until_id: untilId,
				})}`,
				user.notesCount, activities, partOf,
				notes.length ? `${partOf}?${url.query({
					page: 'true',
					since_id: notes[0].id,
				})}` : undefined,
				notes.length ? `${partOf}?${url.query({
					page: 'true',
					until_id: notes.at(-1)!.id,
				})}` : undefined,
			);

			this.setResponseType(request, reply);
			return (this.apRendererService.addContext(rendered));
		} else {
			// index page
			const rendered = this.apRendererService.renderOrderedCollection(
				partOf,
				user.notesCount,
				`${partOf}?page=true`,
				`${partOf}?page=true&since_id=000000000000000000000000`,
			);
			if (!this.config.checkActivityPubGetSignature) reply.header('Cache-Control', 'public, max-age=180');
			this.setResponseType(request, reply);
			return (this.apRendererService.addContext(rendered));
		}
	}

	@bindThis
	private async userInfo(request: FastifyRequest, reply: FastifyReply, user: MiUser | null) {
		if (user == null) {
			reply.code(404);
			return;
		}

<<<<<<< HEAD
		if (!this.config.checkActivityPubGetSignature) reply.header('Cache-Control', 'public, max-age=180');
=======
		// リモートだったらリダイレクト
		if (user.host != null) {
			if (user.uri == null || this.utilityService.isSelfHost(user.host)) {
				reply.code(500);
				return;
			}
			reply.redirect(user.uri, 301);
			return;
		}

		reply.header('Cache-Control', 'public, max-age=180');
>>>>>>> 551040ed
		this.setResponseType(request, reply);
		return (this.apRendererService.addContext(await this.apRendererService.renderPerson(user as MiLocalUser)));
	}

	@bindThis
	public createServer(fastify: FastifyInstance, options: FastifyPluginOptions, done: (err?: Error) => void) {
		fastify.addConstraintStrategy({
			name: 'apOrHtml',
			storage() {
				const store = {} as any;
				return {
					get(key: string) {
						return store[key] ?? null;
					},
					set(key: string, value: any) {
						store[key] = value;
					},
				};
			},
			deriveConstraint(request: IncomingMessage) {
				const accepted = accepts(request).type(['html', ACTIVITY_JSON, LD_JSON]);
				const isAp = typeof accepted === 'string' && !accepted.match(/html/);
				return isAp ? 'ap' : 'html';
			},
		});

		const almostDefaultJsonParser: FastifyBodyParser<Buffer> = function (request, rawBody, done) {
			if (rawBody.length === 0) {
				const err = new Error('Body cannot be empty!') as any;
				err.statusCode = 400;
				return done(err);
			}

			try {
				const json = secureJson.parse(rawBody.toString('utf8'), null, {
					protoAction: 'ignore',
					constructorAction: 'ignore',
				});
				done(null, json);
			} catch (err: any) {
				err.statusCode = 400;
				return done(err);
			}
		};

		fastify.register(fastifyAccepts);
		fastify.addContentTypeParser('application/activity+json', { parseAs: 'buffer' }, almostDefaultJsonParser);
		fastify.addContentTypeParser('application/ld+json', { parseAs: 'buffer' }, almostDefaultJsonParser);

		fastify.addHook('onRequest', (request, reply, done) => {
			reply.header('Access-Control-Allow-Headers', 'Accept');
			reply.header('Access-Control-Allow-Methods', 'GET, OPTIONS');
			reply.header('Access-Control-Allow-Origin', '*');
			reply.header('Access-Control-Expose-Headers', 'Vary');
			done();
		});

		//#region Routing
		// inbox (limit: 64kb)
		fastify.post('/inbox', { config: { rawBody: true }, bodyLimit: 1024 * 64 }, async (request, reply) => await this.inbox(request, reply));
		fastify.post('/users/:user/inbox', { config: { rawBody: true }, bodyLimit: 1024 * 64 }, async (request, reply) => await this.inbox(request, reply));

		// note
		fastify.get<{ Params: { note: string; } }>('/notes/:note', { constraints: { apOrHtml: 'ap' } }, async (request, reply) => {
			if (await this.shouldRefuseGetRequest(request, reply)) return;

			vary(reply.raw, 'Accept');

			const note = await this.notesRepository.findOneBy({
				id: request.params.note,
				visibility: In(['public', 'home']),
				localOnly: false,
			});

			if (note == null) {
				reply.code(404);
				return;
			}

			// リモートだったらリダイレクト
			if (note.userHost != null) {
				if (note.uri == null || this.utilityService.isSelfHost(note.userHost)) {
					reply.code(500);
					return;
				}
				reply.redirect(note.uri);
				return;
			}

			if (!this.config.checkActivityPubGetSignature) reply.header('Cache-Control', 'public, max-age=180');
			this.setResponseType(request, reply);
			return this.apRendererService.addContext(await this.apRendererService.renderNote(note, false));
		});

		// note activity
		fastify.get<{ Params: { note: string; } }>('/notes/:note/activity', async (request, reply) => {
			if (await this.shouldRefuseGetRequest(request, reply)) return;

			vary(reply.raw, 'Accept');

			const note = await this.notesRepository.findOneBy({
				id: request.params.note,
				userHost: IsNull(),
				visibility: In(['public', 'home']),
				localOnly: false,
			});

			if (note == null) {
				reply.code(404);
				return;
			}

			if (!this.config.checkActivityPubGetSignature) reply.header('Cache-Control', 'public, max-age=180');
			this.setResponseType(request, reply);
			return (this.apRendererService.addContext(await this.packActivity(note)));
		});

		// outbox
		fastify.get<{
			Params: { user: string; };
			Querystring: { since_id?: string; until_id?: string; page?: string; };
		}>('/users/:user/outbox', async (request, reply) => await this.outbox(request, reply));

		// followers
		fastify.get<{
			Params: { user: string; };
			Querystring: { cursor?: string; page?: string; };
		}>('/users/:user/followers', async (request, reply) => await this.followers(request, reply));

		// following
		fastify.get<{
			Params: { user: string; };
			Querystring: { cursor?: string; page?: string; };
		}>('/users/:user/following', async (request, reply) => await this.following(request, reply));

		// featured
		fastify.get<{ Params: { user: string; }; }>('/users/:user/collections/featured', async (request, reply) => await this.featured(request, reply));

		// publickey
		fastify.get<{ Params: { user: string; } }>('/users/:user/publickey', async (request, reply) => {
			if (await this.shouldRefuseGetRequest(request, reply, request.params.user)) return;

			const userId = request.params.user;

			const user = await this.usersRepository.findOneBy({
				id: userId,
				host: IsNull(),
			});

			if (user == null) {
				reply.code(404);
				return;
			}

			const keypair = await this.userKeypairService.getUserKeypair(user.id);

			if (this.userEntityService.isLocalUser(user)) {
				if (!this.config.checkActivityPubGetSignature) reply.header('Cache-Control', 'public, max-age=180');
				this.setResponseType(request, reply);
				return (this.apRendererService.addContext(this.apRendererService.renderKey(user, keypair)));
			} else {
				reply.code(400);
				return;
			}
		});

		fastify.get<{ Params: { user: string; } }>('/users/:user', { constraints: { apOrHtml: 'ap' } }, async (request, reply) => {
			if (await this.shouldRefuseGetRequest(request, reply, request.params.user)) return;

			vary(reply.raw, 'Accept');

			const userId = request.params.user;

			const user = await this.usersRepository.findOneBy({
				id: userId,
				isSuspended: false,
			});

			return await this.userInfo(request, reply, user);
		});

<<<<<<< HEAD
		fastify.get<{ Params: { user: string; } }>('/@:user', { constraints: { apOrHtml: 'ap' } }, async (request, reply) => {
			if (await this.shouldRefuseGetRequest(request, reply, request.params.user)) return;

=======
		fastify.get<{ Params: { acct: string; } }>('/@:acct', { constraints: { apOrHtml: 'ap' } }, async (request, reply) => {
>>>>>>> 551040ed
			vary(reply.raw, 'Accept');

			const acct = Acct.parse(request.params.acct);

			const user = await this.usersRepository.findOneBy({
				usernameLower: acct.username,
				host: acct.host ?? IsNull(),
				isSuspended: false,
			});

			return await this.userInfo(request, reply, user);
		});
		//#endregion

		// emoji
		fastify.get<{ Params: { emoji: string; } }>('/emojis/:emoji', async (request, reply) => {
			if (await this.shouldRefuseGetRequest(request, reply)) return;

			const emoji = await this.emojisRepository.findOneBy({
				host: IsNull(),
				name: request.params.emoji,
			});

			if (emoji == null || emoji.localOnly) {
				reply.code(404);
				return;
			}

			if (!this.config.checkActivityPubGetSignature) reply.header('Cache-Control', 'public, max-age=180');
			this.setResponseType(request, reply);
			return (this.apRendererService.addContext(await this.apRendererService.renderEmoji(emoji)));
		});

		// like
		fastify.get<{ Params: { like: string; } }>('/likes/:like', async (request, reply) => {
			if (await this.shouldRefuseGetRequest(request, reply)) return;

			const reaction = await this.noteReactionsRepository.findOneBy({ id: request.params.like });

			if (reaction == null) {
				reply.code(404);
				return;
			}

			const note = await this.notesRepository.findOneBy({ id: reaction.noteId });

			if (note == null) {
				reply.code(404);
				return;
			}

			if (!this.config.checkActivityPubGetSignature) reply.header('Cache-Control', 'public, max-age=180');
			this.setResponseType(request, reply);
			return (this.apRendererService.addContext(await this.apRendererService.renderLike(reaction, note)));
		});

		// follow
		fastify.get<{ Params: { follower: string; followee: string; } }>('/follows/:follower/:followee', async (request, reply) => {
			if (await this.shouldRefuseGetRequest(request, reply)) return;

			// This may be used before the follow is completed, so we do not
			// check if the following exists.

			const [follower, followee] = await Promise.all([
				this.usersRepository.findOneBy({
					id: request.params.follower,
					host: IsNull(),
				}),
				this.usersRepository.findOneBy({
					id: request.params.followee,
					host: Not(IsNull()),
				}),
			]) as [MiLocalUser | MiRemoteUser | null, MiLocalUser | MiRemoteUser | null];

			if (follower == null || followee == null) {
				reply.code(404);
				return;
			}

			if (!this.config.checkActivityPubGetSignature) reply.header('Cache-Control', 'public, max-age=180');
			this.setResponseType(request, reply);
			return (this.apRendererService.addContext(this.apRendererService.renderFollow(follower, followee)));
		});

		// follow
		fastify.get<{ Params: { followRequestId: string ; } }>('/follows/:followRequestId', async (request, reply) => {
			if (await this.shouldRefuseGetRequest(request, reply)) return;

			// This may be used before the follow is completed, so we do not
			// check if the following exists and only check if the follow request exists.

			const followRequest = await this.followRequestsRepository.findOneBy({
				id: request.params.followRequestId,
			});

			if (followRequest == null) {
				reply.code(404);
				return;
			}

			const [follower, followee] = await Promise.all([
				this.usersRepository.findOneBy({
					id: followRequest.followerId,
					host: IsNull(),
				}),
				this.usersRepository.findOneBy({
					id: followRequest.followeeId,
					host: Not(IsNull()),
				}),
			]) as [MiLocalUser | MiRemoteUser | null, MiLocalUser | MiRemoteUser | null];

			if (follower == null || followee == null) {
				reply.code(404);
				return;
			}

			if (!this.config.checkActivityPubGetSignature) reply.header('Cache-Control', 'public, max-age=180');
			this.setResponseType(request, reply);
			return (this.apRendererService.addContext(this.apRendererService.renderFollow(follower, followee)));
		});

		done();
	}
}<|MERGE_RESOLUTION|>--- conflicted
+++ resolved
@@ -230,11 +230,7 @@
 		let signature;
 
 		try {
-<<<<<<< HEAD
-			signature = httpSignature.parseRequest(request.raw, { 'headers': ['(request-target)', 'digest', 'host', 'date'], authorizationHeaderName: 'signature' });
-=======
 			signature = httpSignature.parseRequest(request.raw, { 'headers': ['(request-target)', 'host', 'date'], authorizationHeaderName: 'signature' });
->>>>>>> 551040ed
 		} catch (e) {
 			reply.code(401);
 			return;
@@ -624,9 +620,6 @@
 			return;
 		}
 
-<<<<<<< HEAD
-		if (!this.config.checkActivityPubGetSignature) reply.header('Cache-Control', 'public, max-age=180');
-=======
 		// リモートだったらリダイレクト
 		if (user.host != null) {
 			if (user.uri == null || this.utilityService.isSelfHost(user.host)) {
@@ -637,8 +630,8 @@
 			return;
 		}
 
-		reply.header('Cache-Control', 'public, max-age=180');
->>>>>>> 551040ed
+		if (!this.config.checkActivityPubGetSignature) reply.header('Cache-Control', 'public, max-age=180');
+
 		this.setResponseType(request, reply);
 		return (this.apRendererService.addContext(await this.apRendererService.renderPerson(user as MiLocalUser)));
 	}
@@ -820,13 +813,9 @@
 			return await this.userInfo(request, reply, user);
 		});
 
-<<<<<<< HEAD
-		fastify.get<{ Params: { user: string; } }>('/@:user', { constraints: { apOrHtml: 'ap' } }, async (request, reply) => {
+		fastify.get<{ Params: { acct: string; } }>('/@:acct', { constraints: { apOrHtml: 'ap' } }, async (request, reply) => {
 			if (await this.shouldRefuseGetRequest(request, reply, request.params.user)) return;
 
-=======
-		fastify.get<{ Params: { acct: string; } }>('/@:acct', { constraints: { apOrHtml: 'ap' } }, async (request, reply) => {
->>>>>>> 551040ed
 			vary(reply.raw, 'Accept');
 
 			const acct = Acct.parse(request.params.acct);

/*
 * SPDX-FileCopyrightText: syuilo and misskey-project
 * SPDX-License-Identifier: AGPL-3.0-only
 */

import * as crypto from 'node:crypto';
import { IncomingMessage } from 'node:http';
import { format as formatURL } from 'node:url';
import { Inject, Injectable } from '@nestjs/common';
import fastifyAccepts from '@fastify/accepts';
import httpSignature from '@peertube/http-signature';
import { Brackets, In, IsNull, LessThan, Not } from 'typeorm';
import accepts from 'accepts';
import vary from 'vary';
import secureJson from 'secure-json-parse';
import { DI } from '@/di-symbols.js';
import type { FollowingsRepository, NotesRepository, EmojisRepository, NoteReactionsRepository, UserProfilesRepository, UserNotePiningsRepository, UsersRepository, FollowRequestsRepository, MiMeta } from '@/models/_.js';
import * as url from '@/misc/prelude/url.js';
import type { Config } from '@/config.js';
import { ApRendererService } from '@/core/activitypub/ApRendererService.js';
import { ApDbResolverService } from '@/core/activitypub/ApDbResolverService.js';
import { QueueService } from '@/core/QueueService.js';
import type { MiLocalUser, MiRemoteUser, MiUser } from '@/models/User.js';
import { UserKeypairService } from '@/core/UserKeypairService.js';
import type { MiUserPublickey } from '@/models/UserPublickey.js';
import type { MiFollowing } from '@/models/Following.js';
import { countIf } from '@/misc/prelude/array.js';
import type { MiNote } from '@/models/Note.js';
import { QueryService } from '@/core/QueryService.js';
import { UtilityService } from '@/core/UtilityService.js';
import { UserEntityService } from '@/core/entities/UserEntityService.js';
import type Logger from '@/logger.js';
import { LoggerService } from '@/core/LoggerService.js';
import { bindThis } from '@/decorators.js';
import { IActivity, IAnnounce, ICreate } from '@/core/activitypub/type.js';
import { isQuote, isRenote } from '@/misc/is-renote.js';
import * as Acct from '@/misc/acct.js';
import { CacheService } from '@/core/CacheService.js';
import type { FastifyInstance, FastifyRequest, FastifyReply, FastifyPluginOptions, FastifyBodyParser } from 'fastify';
import type { FindOptionsWhere } from 'typeorm';

const ACTIVITY_JSON = 'application/activity+json; charset=utf-8';
const LD_JSON = 'application/ld+json; profile="https://www.w3.org/ns/activitystreams"; charset=utf-8';

@Injectable()
export class ActivityPubServerService {
	private logger: Logger;
	private authlogger: Logger;

	constructor(
		@Inject(DI.config)
		private config: Config,

		@Inject(DI.meta)
		private meta: MiMeta,

		@Inject(DI.usersRepository)
		private usersRepository: UsersRepository,

		@Inject(DI.userProfilesRepository)
		private userProfilesRepository: UserProfilesRepository,

		@Inject(DI.notesRepository)
		private notesRepository: NotesRepository,

		@Inject(DI.noteReactionsRepository)
		private noteReactionsRepository: NoteReactionsRepository,

		@Inject(DI.emojisRepository)
		private emojisRepository: EmojisRepository,

		@Inject(DI.userNotePiningsRepository)
		private userNotePiningsRepository: UserNotePiningsRepository,

		@Inject(DI.followingsRepository)
		private followingsRepository: FollowingsRepository,

		@Inject(DI.followRequestsRepository)
		private followRequestsRepository: FollowRequestsRepository,

		private utilityService: UtilityService,
		private userEntityService: UserEntityService,
		private apRendererService: ApRendererService,
		private apDbResolverService: ApDbResolverService,
		private queueService: QueueService,
		private userKeypairService: UserKeypairService,
		private queryService: QueryService,
		private loggerService: LoggerService,
		private readonly cacheService: CacheService,
	) {
		//this.createServer = this.createServer.bind(this);
		this.logger = this.loggerService.getLogger('apserv', 'pink');
		this.authlogger = this.logger.createSubLogger('sigcheck');
	}

	@bindThis
	private setResponseType(request: FastifyRequest, reply: FastifyReply): void {
		const accept = request.accepts().type([ACTIVITY_JSON, LD_JSON]);
		if (accept === LD_JSON) {
			reply.type(LD_JSON);
		} else {
			reply.type(ACTIVITY_JSON);
		}
	}

	/**
	 * Pack Create<Note> or Announce Activity
	 * @param note Note
	 * @param author Author of the note
	 */
	@bindThis
	private async packActivity(note: MiNote, author: MiUser): Promise<ICreate | IAnnounce> {
		if (isRenote(note) && !isQuote(note)) {
			const renote = await this.notesRepository.findOneByOrFail({ id: note.renoteId });
			return this.apRendererService.renderAnnounce(renote.uri ? renote.uri : `${this.config.url}/notes/${renote.id}`, note);
		}

		return this.apRendererService.renderCreate(await this.apRendererService.renderNote(note, author, false), note);
	}

	/**
	 * Checks Authorized Fetch.
	 * Returns an object with two properties:
	 * * reject - true if the request should be ignored by the caller, false if it should be processed.
	 * * redact - true if the caller should redact response data, false if it should return full data.
	 * When "reject" is true, the HTTP status code will be automatically set to 401 unauthorized.
	 */
	private async checkAuthorizedFetch(
		request: FastifyRequest,
		reply: FastifyReply,
		userId?: string,
		essential?: boolean,
	): Promise<{ reject: boolean, redact: boolean }> {
		// Federation disabled => reject
		if (this.meta.federation === 'none') {
			reply.code(401);
			return { reject: true, redact: true };
		}

		// Auth fetch disabled => accept
		const allowUnsignedFetch = await this.getUnsignedFetchAllowance(userId);
		if (allowUnsignedFetch === 'always') {
			return { reject: false, redact: false };
		}

		// Valid signature => accept
		const error = await this.checkSignature(request);
		if (!error) {
			return { reject: false, redact: false };
		}

		// Unsigned, but essential => accept redacted
		if (allowUnsignedFetch === 'essential' && essential) {
			return { reject: false, redact: true };
		}

		// Unsigned, not essential => reject
		this.authlogger.warn(error);
		reply.code(401);
		return { reject: true, redact: true };
	}

	/**
	 * Verifies HTTP Signatures for a request.
	 * Returns null of success (valid signature).
	 * Returns a string error on validation failure.
	 */
	@bindThis
	private async checkSignature(request: FastifyRequest): Promise<string | null> {
		/* this code is inspired from the `inbox` function below, and
			 `queue/processors/InboxProcessorService`

			 those pieces of code also check `digest`, and various bits from the
			 request body, but that only makes sense for requests with a body:
			 here we're validating GET requests

			 this is also inspired by FireFish's `checkFetch`
		*/

		let signature;

		try {
			signature = httpSignature.parseRequest(request.raw, {
				headers: ['(request-target)', 'host', 'date'],
				authorizationHeaderName: 'signature',
			});
		} catch (e) {
			// not signed, or malformed signature: refuse
			return `${request.id} ${request.url} not signed, or malformed signature: refuse`;
		}

		const keyId = new URL(signature.keyId);
		const keyHost = this.utilityService.toPuny(keyId.hostname);

		const logPrefix = `${request.id} ${request.url} (by ${request.headers['user-agent']}) claims to be from ${keyHost}:`;

		if (signature.params.headers.indexOf('host') === -1 || request.headers.host !== this.config.host) {
			// no destination host, or not us: refuse
			return `${logPrefix} no destination host, or not us: refuse`;
		}

		if (!this.utilityService.isFederationAllowedHost(keyHost)) {
			/* blocked instance: refuse (we don't care if the signature is
				 good, if they even pretend to be from a blocked instance,
				 they're out) */
			return `${logPrefix} instance is blocked: refuse`;
		}

		// do we know the signer already?
		let authUser: {
			user: MiRemoteUser;
			key: MiUserPublickey | null;
		} | null = await this.apDbResolverService.getAuthUserFromKeyId(signature.keyId);

		if (authUser == null) {
			/* keyId is often in the shape `${user.uri}#${keyname}`, try
				 fetching information about the remote user */
			const candidate = formatURL(keyId, { fragment: false });
			this.authlogger.info(`${logPrefix} we don't know the user for keyId ${keyId}, trying to fetch via ${candidate}`);
			authUser = await this.apDbResolverService.getAuthUserFromApId(candidate);
		}

		if (authUser?.key == null) {
			// we can't figure out who the signer is, or we can't get their key: refuse
			return `${logPrefix} we can't figure out who the signer is, or we can't get their key: refuse`;
		}

		if (authUser.user.isSuspended) {
			// Signer is suspended locally
			return `${logPrefix} signer is suspended: refuse`;
		}

		let httpSignatureValidated = httpSignature.verifySignature(signature, authUser.key.keyPem);

		// maybe they changed their key? refetch it
		// TODO rate-limit this using lastFetchedAt
		if (!httpSignatureValidated) {
			authUser.key = await this.apDbResolverService.refetchPublicKeyForApId(authUser.user);
			if (authUser.key != null) {
				httpSignatureValidated = httpSignature.verifySignature(signature, authUser.key.keyPem);
			}
		}

		if (!httpSignatureValidated) {
			// bad signature: refuse
			return `${logPrefix} failed to validate signature: refuse`;
		}

		// all good, don't refuse
		return null;
	}

	@bindThis
	private inbox(request: FastifyRequest, reply: FastifyReply) {
		if (this.meta.federation === 'none') {
			reply.code(403);
			return;
		}

		let signature;

		try {
			signature = httpSignature.parseRequest(request.raw, { 'headers': ['(request-target)', 'host', 'date'], authorizationHeaderName: 'signature' });
		} catch (e) {
			reply.code(401);
			return;
		}

		if (signature.params.headers.indexOf('host') === -1
			|| request.headers.host !== this.config.host) {
			// Host not specified or not match.
			reply.code(401);
			return;
		}

		if (signature.params.headers.indexOf('digest') === -1) {
			// Digest not found.
			reply.code(401);
		} else {
			const digest = request.headers.digest;

			if (typeof digest !== 'string') {
				// Huh?
				reply.code(401);
				return;
			}

			const re = /^([a-zA-Z0-9\-]+)=(.+)$/;
			const match = digest.match(re);

			if (match == null) {
				// Invalid digest
				reply.code(401);
				return;
			}

			const algo = match[1].toUpperCase();
			const digestValue = match[2];

			if (algo !== 'SHA-256') {
				// Unsupported digest algorithm
				reply.code(401);
				return;
			}

			if (request.rawBody == null) {
				// Bad request
				reply.code(400);
				return;
			}

			const hash = crypto.createHash('sha256').update(request.rawBody).digest('base64');

			if (hash !== digestValue) {
				// Invalid digest
				reply.code(401);
				return;
			}
		}

		this.queueService.inbox(request.body as IActivity, signature);

		reply.code(202);
	}

	@bindThis
	private async followers(
		request: FastifyRequest<{ Params: { user: string; }; Querystring: { cursor?: string; page?: string; }; }>,
		reply: FastifyReply,
	) {
<<<<<<< HEAD
		const { reject } = await this.checkAuthorizedFetch(request, reply, request.params.user);
		if (reject) return;
=======
		if (this.meta.federation === 'none') {
			reply.code(403);
			return;
		}
>>>>>>> 8d6573fb

		const userId = request.params.user;

		const cursor = request.query.cursor;
		if (cursor != null && typeof cursor !== 'string') {
			reply.code(400);
			return;
		}

		const page = request.query.page === 'true';

		const user = await this.usersRepository.findOneBy({
			id: userId,
			host: IsNull(),
		});

		if (user == null) {
			reply.code(404);
			return;
		}

		//#region Check ff visibility
		const profile = await this.userProfilesRepository.findOneByOrFail({ userId: user.id });

		if (profile.followersVisibility === 'private') {
			reply.code(403);
			return;
		} else if (profile.followersVisibility === 'followers') {
			reply.code(403);
			return;
		}
		//#endregion

		const limit = 10;
		const partOf = `${this.config.url}/users/${userId}/followers`;

		if (page) {
			const query = {
				followeeId: user.id,
			} as FindOptionsWhere<MiFollowing>;

			// カーソルが指定されている場合
			if (cursor) {
				query.id = LessThan(cursor);
			}

			// Get followers
			const followings = await this.followingsRepository.find({
				where: query,
				take: limit + 1,
				order: { id: -1 },
			});

			// 「次のページ」があるかどうか
			const inStock = followings.length === limit + 1;
			if (inStock) followings.pop();

			const renderedFollowers = await Promise.all(followings.map(following => this.apRendererService.renderFollowUser(following.followerId)));
			const rendered = this.apRendererService.renderOrderedCollectionPage(
				`${partOf}?${url.query({
					page: 'true',
					cursor,
				})}`,
				user.followersCount, renderedFollowers, partOf,
				undefined,
				inStock ? `${partOf}?${url.query({
					page: 'true',
					cursor: followings.at(-1)!.id,
				})}` : undefined,
			);

			this.setResponseType(request, reply);
			return (this.apRendererService.addContext(rendered));
		} else {
			// index page
			const rendered = this.apRendererService.renderOrderedCollection(
				partOf,
				user.followersCount,
				`${partOf}?page=true`,
			);
			this.setResponseType(request, reply);
			return (this.apRendererService.addContext(rendered));
		}
	}

	@bindThis
	private async following(
		request: FastifyRequest<{ Params: { user: string; }; Querystring: { cursor?: string; page?: string; }; }>,
		reply: FastifyReply,
	) {
<<<<<<< HEAD
		const { reject } = await this.checkAuthorizedFetch(request, reply, request.params.user);
		if (reject) return;
=======
		if (this.meta.federation === 'none') {
			reply.code(403);
			return;
		}
>>>>>>> 8d6573fb

		const userId = request.params.user;

		const cursor = request.query.cursor;
		if (cursor != null && typeof cursor !== 'string') {
			reply.code(400);
			return;
		}

		const page = request.query.page === 'true';

		const user = await this.usersRepository.findOneBy({
			id: userId,
			host: IsNull(),
		});

		if (user == null) {
			reply.code(404);
			return;
		}

		//#region Check ff visibility
		const profile = await this.userProfilesRepository.findOneByOrFail({ userId: user.id });

		if (profile.followingVisibility === 'private') {
			reply.code(403);
			return;
		} else if (profile.followingVisibility === 'followers') {
			reply.code(403);
			return;
		}
		//#endregion

		const limit = 10;
		const partOf = `${this.config.url}/users/${userId}/following`;

		if (page) {
			const query = {
				followerId: user.id,
			} as FindOptionsWhere<MiFollowing>;

			// カーソルが指定されている場合
			if (cursor) {
				query.id = LessThan(cursor);
			}

			// Get followings
			const followings = await this.followingsRepository.find({
				where: query,
				take: limit + 1,
				order: { id: -1 },
			});

			// 「次のページ」があるかどうか
			const inStock = followings.length === limit + 1;
			if (inStock) followings.pop();

			const renderedFollowees = await Promise.all(followings.map(following => this.apRendererService.renderFollowUser(following.followeeId)));
			const rendered = this.apRendererService.renderOrderedCollectionPage(
				`${partOf}?${url.query({
					page: 'true',
					cursor,
				})}`,
				user.followingCount, renderedFollowees, partOf,
				undefined,
				inStock ? `${partOf}?${url.query({
					page: 'true',
					cursor: followings.at(-1)!.id,
				})}` : undefined,
			);

			this.setResponseType(request, reply);
			return (this.apRendererService.addContext(rendered));
		} else {
			// index page
			const rendered = this.apRendererService.renderOrderedCollection(
				partOf,
				user.followingCount,
				`${partOf}?page=true`,
			);
			this.setResponseType(request, reply);
			return (this.apRendererService.addContext(rendered));
		}
	}

	@bindThis
	private async featured(request: FastifyRequest<{ Params: { user: string; }; }>, reply: FastifyReply) {
<<<<<<< HEAD
		const { reject } = await this.checkAuthorizedFetch(request, reply, request.params.user);
		if (reject) return;
=======
		if (this.meta.federation === 'none') {
			reply.code(403);
			return;
		}
>>>>>>> 8d6573fb

		const userId = request.params.user;

		const user = await this.usersRepository.findOneBy({
			id: userId,
			host: IsNull(),
		});

		if (user == null) {
			reply.code(404);
			return;
		}

		const pinings = await this.userNotePiningsRepository.find({
			where: { userId: user.id },
			order: { id: 'DESC' },
		});

		const pinnedNotes = (await Promise.all(pinings.map(pining =>
			this.notesRepository.findOneByOrFail({ id: pining.noteId }))))
			.filter(note => !note.localOnly && ['public', 'home'].includes(note.visibility));

		const renderedNotes = await Promise.all(pinnedNotes.map(note => this.apRendererService.renderNote(note, user)));

		const rendered = this.apRendererService.renderOrderedCollection(
			`${this.config.url}/users/${userId}/collections/featured`,
			renderedNotes.length,
			undefined,
			undefined,
			renderedNotes,
		);

		this.setResponseType(request, reply);
		return (this.apRendererService.addContext(rendered));
	}

	@bindThis
	private async outbox(
		request: FastifyRequest<{
			Params: { user: string; };
			Querystring: { since_id?: string; until_id?: string; page?: string; };
		}>,
		reply: FastifyReply,
	) {
<<<<<<< HEAD
		const { reject } = await this.checkAuthorizedFetch(request, reply, request.params.user);
		if (reject) return;
=======
		if (this.meta.federation === 'none') {
			reply.code(403);
			return;
		}
>>>>>>> 8d6573fb

		const userId = request.params.user;

		const sinceId = request.query.since_id;
		if (sinceId != null && typeof sinceId !== 'string') {
			reply.code(400);
			return;
		}

		const untilId = request.query.until_id;
		if (untilId != null && typeof untilId !== 'string') {
			reply.code(400);
			return;
		}

		const page = request.query.page === 'true';

		if (countIf(x => x != null, [sinceId, untilId]) > 1) {
			reply.code(400);
			return;
		}

		const user = await this.usersRepository.findOneBy({
			id: userId,
			host: IsNull(),
		});

		if (user == null) {
			reply.code(404);
			return;
		}

		const limit = 20;
		const partOf = `${this.config.url}/users/${userId}/outbox`;

		if (page) {
			const query = this.queryService.makePaginationQuery(this.notesRepository.createQueryBuilder('note'), sinceId, untilId)
				.andWhere('note.userId = :userId', { userId: user.id })
				.andWhere(new Brackets(qb => {
					qb
						.where('note.visibility = \'public\'')
						.orWhere('note.visibility = \'home\'');
				}))
				.andWhere('note.localOnly = FALSE');

			const notes = await query.limit(limit).getMany();

			if (sinceId) notes.reverse();

			const activities = await Promise.all(notes.map(note => this.packActivity(note, user)));
			const rendered = this.apRendererService.renderOrderedCollectionPage(
				`${partOf}?${url.query({
					page: 'true',
					since_id: sinceId,
					until_id: untilId,
				})}`,
				user.notesCount, activities, partOf,
				notes.length ? `${partOf}?${url.query({
					page: 'true',
					since_id: notes[0].id,
				})}` : undefined,
				notes.length ? `${partOf}?${url.query({
					page: 'true',
					until_id: notes.at(-1)!.id,
				})}` : undefined,
			);

			this.setResponseType(request, reply);
			return (this.apRendererService.addContext(rendered));
		} else {
			// index page
			const rendered = this.apRendererService.renderOrderedCollection(
				partOf,
				user.notesCount,
				`${partOf}?page=true`,
				`${partOf}?page=true&since_id=000000000000000000000000`,
			);
			this.setResponseType(request, reply);
			return (this.apRendererService.addContext(rendered));
		}
	}

	@bindThis
<<<<<<< HEAD
	private async userInfo(request: FastifyRequest, reply: FastifyReply, user: MiUser | null, redact = false) {
=======
	private async userInfo(request: FastifyRequest, reply: FastifyReply, user: MiUser | null) {
		if (this.meta.federation === 'none') {
			reply.code(403);
			return;
		}

>>>>>>> 8d6573fb
		if (user == null) {
			reply.code(404);
			return;
		}

		// リモートだったらリダイレクト
		if (user.host != null) {
			if (user.uri == null || this.utilityService.isSelfHost(user.host)) {
				reply.code(500);
				return;
			}
			reply.redirect(user.uri, 301);
			return;
		}

		this.setResponseType(request, reply);

		const person = redact
			? await this.apRendererService.renderPersonRedacted(user as MiLocalUser)
			: await this.apRendererService.renderPerson(user as MiLocalUser);
		return this.apRendererService.addContext(person);
	}

	@bindThis
	public createServer(fastify: FastifyInstance, options: FastifyPluginOptions, done: (err?: Error) => void) {
		fastify.addConstraintStrategy({
			name: 'apOrHtml',
			storage() {
				const store = {} as any;
				return {
					get(key: string) {
						return store[key] ?? null;
					},
					set(key: string, value: any) {
						store[key] = value;
					},
				};
			},
			deriveConstraint(request: IncomingMessage) {
				const accepted = accepts(request).type(['html', ACTIVITY_JSON, LD_JSON]);
				if (accepted === false) return null;
				return accepted !== 'html' ? 'ap' : 'html';
			},
		});

		const almostDefaultJsonParser: FastifyBodyParser<Buffer> = function (request, rawBody, done) {
			if (rawBody.length === 0) {
				const err = new Error('Body cannot be empty!') as any;
				err.statusCode = 400;
				return done(err);
			}

			try {
				const json = secureJson.parse(rawBody.toString('utf8'), null, {
					protoAction: 'ignore',
					constructorAction: 'ignore',
				});
				done(null, json);
			} catch (err: any) {
				err.statusCode = 400;
				return done(err);
			}
		};

		fastify.register(fastifyAccepts);
		fastify.addContentTypeParser('application/activity+json', { parseAs: 'buffer' }, almostDefaultJsonParser);
		fastify.addContentTypeParser('application/ld+json', { parseAs: 'buffer' }, almostDefaultJsonParser);

		fastify.addHook('onRequest', (request, reply, done) => {
			reply.header('Access-Control-Allow-Headers', 'Accept');
			reply.header('Access-Control-Allow-Methods', 'GET, OPTIONS');
			reply.header('Access-Control-Allow-Origin', '*');
			reply.header('Access-Control-Expose-Headers', 'Vary');

			/* tell any caching proxy that they should not cache these
				 responses: we wouldn't want the proxy to return a 403 to
				 someone presenting a valid signature, or return a cached
				 response body to someone we've blocked!
			 */
			reply.header('Cache-Control', 'private, max-age=0, must-revalidate');
			done();
		});

		//#region Routing
		// inbox (limit: 64kb)
		fastify.post('/inbox', { config: { rawBody: true }, bodyLimit: 1024 * 64 }, async (request, reply) => await this.inbox(request, reply));
		fastify.post('/users/:user/inbox', { config: { rawBody: true }, bodyLimit: 1024 * 64 }, async (request, reply) => await this.inbox(request, reply));

		// note
		fastify.get<{ Params: { note: string; } }>('/notes/:note', { constraints: { apOrHtml: 'ap' } }, async (request, reply) => {
			vary(reply.raw, 'Accept');

			if (this.meta.federation === 'none') {
				reply.code(403);
				return;
			}

			const note = await this.notesRepository.findOneBy({
				id: request.params.note,
				visibility: In(['public', 'home']),
				localOnly: false,
			});

			const { reject } = await this.checkAuthorizedFetch(request, reply, note?.userId);
			if (reject) return;

			if (note == null) {
				reply.code(404);
				return;
			}

			// リモートだったらリダイレクト
			if (note.userHost != null) {
				if (note.uri == null || this.utilityService.isSelfHost(note.userHost)) {
					reply.code(500);
					return;
				}
				reply.redirect(note.uri);
				return;
			}

			this.setResponseType(request, reply);

			const author = await this.usersRepository.findOneByOrFail({ id: note.userId });
			return this.apRendererService.addContext(await this.apRendererService.renderNote(note, author, false));
		});

		// note activity
		fastify.get<{ Params: { note: string; } }>('/notes/:note/activity', async (request, reply) => {
			vary(reply.raw, 'Accept');

			if (this.meta.federation === 'none') {
				reply.code(403);
				return;
			}

			const note = await this.notesRepository.findOneBy({
				id: request.params.note,
				userHost: IsNull(),
				visibility: In(['public', 'home']),
				localOnly: false,
			});

			const { reject } = await this.checkAuthorizedFetch(request, reply, note?.userId);
			if (reject) return;

			if (note == null) {
				reply.code(404);
				return;
			}

			this.setResponseType(request, reply);

			const author = await this.usersRepository.findOneByOrFail({ id: note.userId });
			return (this.apRendererService.addContext(await this.packActivity(note, author)));
		});

		// replies
		fastify.get<{
			Params: { note: string; };
			Querystring: { page?: unknown; until_id?: unknown; };
		}>('/notes/:note/replies', async (request, reply) => {
			vary(reply.raw, 'Accept');
			this.setResponseType(request, reply);

			// Raw query to avoid fetching the while entity just to check access and get the user ID
			const note = await this.notesRepository
				.createQueryBuilder('note')
				.andWhere({
					id: request.params.note,
					userHost: IsNull(),
					visibility: In(['public', 'home']),
					localOnly: false,
				})
				.select(['note.id', 'note.userId'])
				.getRawOne<{ note_id: string, note_userId: string }>();

			const { reject } = await this.checkAuthorizedFetch(request, reply, note?.note_userId);
			if (reject) return;

			if (note == null) {
				reply.code(404);
				return;
			}

			const untilId = request.query.until_id;
			if (untilId != null && typeof(untilId) !== 'string') {
				reply.code(400);
				return;
			}

			// If page is unset, then we just provide the outer wrapper.
			// This is because the spec doesn't allow the wrapper to contain both elements *and* pages.
			// We could technically do it anyway, but that may break other instances.
			if (request.query.page !== 'true') {
				const collection = await this.apRendererService.renderRepliesCollection(note.note_id);
				return this.apRendererService.addContext(collection);
			}

			const page = await this.apRendererService.renderRepliesCollectionPage(note.note_id, untilId ?? undefined);
			return this.apRendererService.addContext(page);
		});

		// outbox
		fastify.get<{
			Params: { user: string; };
			Querystring: { since_id?: string; until_id?: string; page?: string; };
		}>('/users/:user/outbox', async (request, reply) => await this.outbox(request, reply));

		// followers
		fastify.get<{
			Params: { user: string; };
			Querystring: { cursor?: string; page?: string; };
		}>('/users/:user/followers', async (request, reply) => await this.followers(request, reply));

		// following
		fastify.get<{
			Params: { user: string; };
			Querystring: { cursor?: string; page?: string; };
		}>('/users/:user/following', async (request, reply) => await this.following(request, reply));

		// featured
		fastify.get<{ Params: { user: string; }; }>('/users/:user/collections/featured', async (request, reply) => await this.featured(request, reply));

		// publickey
		fastify.get<{ Params: { user: string; } }>('/users/:user/publickey', async (request, reply) => {
<<<<<<< HEAD
			const { reject } = await this.checkAuthorizedFetch(request, reply, request.params.user, true);
			if (reject) return;
=======
			if (this.meta.federation === 'none') {
				reply.code(403);
				return;
			}
>>>>>>> 8d6573fb

			const userId = request.params.user;

			const user = await this.usersRepository.findOneBy({
				id: userId,
				host: IsNull(),
			});

			if (user == null) {
				reply.code(404);
				return;
			}

			const keypair = await this.userKeypairService.getUserKeypair(user.id);

			if (this.userEntityService.isLocalUser(user)) {
				this.setResponseType(request, reply);
				return (this.apRendererService.addContext(this.apRendererService.renderKey(user, keypair)));
			} else {
				reply.code(400);
				return;
			}
		});

		fastify.get<{ Params: { user: string; } }>('/users/:user', { constraints: { apOrHtml: 'ap' } }, async (request, reply) => {
			const { reject, redact } = await this.checkAuthorizedFetch(request, reply, request.params.user, true);
			if (reject) return;

			vary(reply.raw, 'Accept');

			if (this.meta.federation === 'none') {
				reply.code(403);
				return;
			}

			const userId = request.params.user;

			const user = await this.usersRepository.findOneBy({
				id: userId,
				isSuspended: false,
			});

			return await this.userInfo(request, reply, user, redact);
		});

		fastify.get<{ Params: { acct: string; } }>('/@:acct', { constraints: { apOrHtml: 'ap' } }, async (request, reply) => {
			vary(reply.raw, 'Accept');

			if (this.meta.federation === 'none') {
				reply.code(403);
				return;
			}

			const acct = Acct.parse(request.params.acct);

			const user = await this.usersRepository.findOneBy({
				usernameLower: acct.username.toLowerCase(),
				host: acct.host ?? IsNull(),
				isSuspended: false,
			});

			const { reject, redact } = await this.checkAuthorizedFetch(request, reply, user?.id, true);
			if (reject) return;

			return await this.userInfo(request, reply, user, redact);
		});
		//#endregion

		// emoji
		fastify.get<{ Params: { emoji: string; } }>('/emojis/:emoji', async (request, reply) => {
<<<<<<< HEAD
			const { reject } = await this.checkAuthorizedFetch(request, reply);
			if (reject) return;
=======
			if (this.meta.federation === 'none') {
				reply.code(403);
				return;
			}
>>>>>>> 8d6573fb

			const emoji = await this.emojisRepository.findOneBy({
				host: IsNull(),
				name: request.params.emoji,
			});

			if (emoji == null || emoji.localOnly) {
				reply.code(404);
				return;
			}

			this.setResponseType(request, reply);
			return (this.apRendererService.addContext(await this.apRendererService.renderEmoji(emoji)));
		});

		// like
		fastify.get<{ Params: { like: string; } }>('/likes/:like', async (request, reply) => {
			if (this.meta.federation === 'none') {
				reply.code(403);
				return;
			}

			const reaction = await this.noteReactionsRepository.findOneBy({ id: request.params.like });

			const { reject } = await this.checkAuthorizedFetch(request, reply, reaction?.userId);
			if (reject) return;

			if (reaction == null) {
				reply.code(404);
				return;
			}

			const note = await this.notesRepository.findOneBy({ id: reaction.noteId });

			if (note == null) {
				reply.code(404);
				return;
			}

			this.setResponseType(request, reply);
			return (this.apRendererService.addContext(await this.apRendererService.renderLike(reaction, note)));
		});

		// follow
		fastify.get<{ Params: { follower: string; followee: string; } }>('/follows/:follower/:followee', async (request, reply) => {
<<<<<<< HEAD
			const { reject } = await this.checkAuthorizedFetch(request, reply, request.params.follower);
			if (reject) return;
=======
			if (this.meta.federation === 'none') {
				reply.code(403);
				return;
			}
>>>>>>> 8d6573fb

			// This may be used before the follow is completed, so we do not
			// check if the following exists.

			const [follower, followee] = await Promise.all([
				this.usersRepository.findOneBy({
					id: request.params.follower,
					host: IsNull(),
				}),
				this.usersRepository.findOneBy({
					id: request.params.followee,
					host: Not(IsNull()),
				}),
			]) as [MiLocalUser | MiRemoteUser | null, MiLocalUser | MiRemoteUser | null];

			if (follower == null || followee == null) {
				reply.code(404);
				return;
			}

			this.setResponseType(request, reply);
			return (this.apRendererService.addContext(this.apRendererService.renderFollow(follower, followee)));
		});

		// follow
		fastify.get<{ Params: { followRequestId: string; } }>('/follows/:followRequestId', async (request, reply) => {
			if (this.meta.federation === 'none') {
				reply.code(403);
				return;
			}

			// This may be used before the follow is completed, so we do not
			// check if the following exists and only check if the follow request exists.

			const followRequest = await this.followRequestsRepository.findOneBy({
				id: request.params.followRequestId,
			});

			const { reject } = await this.checkAuthorizedFetch(request, reply, followRequest?.followerId);
			if (reject) return;

			if (followRequest == null) {
				reply.code(404);
				return;
			}

			const [follower, followee] = await Promise.all([
				this.usersRepository.findOneBy({
					id: followRequest.followerId,
					host: IsNull(),
				}),
				this.usersRepository.findOneBy({
					id: followRequest.followeeId,
					host: Not(IsNull()),
				}),
			]) as [MiLocalUser | MiRemoteUser | null, MiLocalUser | MiRemoteUser | null];

			if (follower == null || followee == null) {
				reply.code(404);
				return;
			}

			this.setResponseType(request, reply);
			return (this.apRendererService.addContext(this.apRendererService.renderFollow(follower, followee)));
		});

		done();
	}

	private async getUnsignedFetchAllowance(userId: string | undefined) {
		const user = userId ? await this.cacheService.findLocalUserById(userId) : null;

		// User system value if there is no user, or if user has deferred the choice.
		if (!user?.allowUnsignedFetch || user.allowUnsignedFetch === 'staff') {
			return this.meta.allowUnsignedFetch;
		}

		return user.allowUnsignedFetch;
	}
}<|MERGE_RESOLUTION|>--- conflicted
+++ resolved
@@ -328,15 +328,13 @@
 		request: FastifyRequest<{ Params: { user: string; }; Querystring: { cursor?: string; page?: string; }; }>,
 		reply: FastifyReply,
 	) {
-<<<<<<< HEAD
+		if (this.meta.federation === 'none') {
+			reply.code(403);
+			return;
+		}
+
 		const { reject } = await this.checkAuthorizedFetch(request, reply, request.params.user);
 		if (reject) return;
-=======
-		if (this.meta.federation === 'none') {
-			reply.code(403);
-			return;
-		}
->>>>>>> 8d6573fb
 
 		const userId = request.params.user;
 
@@ -427,15 +425,13 @@
 		request: FastifyRequest<{ Params: { user: string; }; Querystring: { cursor?: string; page?: string; }; }>,
 		reply: FastifyReply,
 	) {
-<<<<<<< HEAD
+		if (this.meta.federation === 'none') {
+			reply.code(403);
+			return;
+		}
+
 		const { reject } = await this.checkAuthorizedFetch(request, reply, request.params.user);
 		if (reject) return;
-=======
-		if (this.meta.federation === 'none') {
-			reply.code(403);
-			return;
-		}
->>>>>>> 8d6573fb
 
 		const userId = request.params.user;
 
@@ -523,15 +519,13 @@
 
 	@bindThis
 	private async featured(request: FastifyRequest<{ Params: { user: string; }; }>, reply: FastifyReply) {
-<<<<<<< HEAD
+		if (this.meta.federation === 'none') {
+			reply.code(403);
+			return;
+		}
+
 		const { reject } = await this.checkAuthorizedFetch(request, reply, request.params.user);
 		if (reject) return;
-=======
-		if (this.meta.federation === 'none') {
-			reply.code(403);
-			return;
-		}
->>>>>>> 8d6573fb
 
 		const userId = request.params.user;
 
@@ -576,15 +570,13 @@
 		}>,
 		reply: FastifyReply,
 	) {
-<<<<<<< HEAD
+		if (this.meta.federation === 'none') {
+			reply.code(403);
+			return;
+		}
+
 		const { reject } = await this.checkAuthorizedFetch(request, reply, request.params.user);
 		if (reject) return;
-=======
-		if (this.meta.federation === 'none') {
-			reply.code(403);
-			return;
-		}
->>>>>>> 8d6573fb
 
 		const userId = request.params.user;
 
@@ -668,16 +660,12 @@
 	}
 
 	@bindThis
-<<<<<<< HEAD
 	private async userInfo(request: FastifyRequest, reply: FastifyReply, user: MiUser | null, redact = false) {
-=======
-	private async userInfo(request: FastifyRequest, reply: FastifyReply, user: MiUser | null) {
 		if (this.meta.federation === 'none') {
 			reply.code(403);
 			return;
 		}
 
->>>>>>> 8d6573fb
 		if (user == null) {
 			reply.code(404);
 			return;
@@ -904,15 +892,13 @@
 
 		// publickey
 		fastify.get<{ Params: { user: string; } }>('/users/:user/publickey', async (request, reply) => {
-<<<<<<< HEAD
+			if (this.meta.federation === 'none') {
+				reply.code(403);
+				return;
+			}
+
 			const { reject } = await this.checkAuthorizedFetch(request, reply, request.params.user, true);
 			if (reject) return;
-=======
-			if (this.meta.federation === 'none') {
-				reply.code(403);
-				return;
-			}
->>>>>>> 8d6573fb
 
 			const userId = request.params.user;
 
@@ -983,15 +969,13 @@
 
 		// emoji
 		fastify.get<{ Params: { emoji: string; } }>('/emojis/:emoji', async (request, reply) => {
-<<<<<<< HEAD
+			if (this.meta.federation === 'none') {
+				reply.code(403);
+				return;
+			}
+
 			const { reject } = await this.checkAuthorizedFetch(request, reply);
 			if (reject) return;
-=======
-			if (this.meta.federation === 'none') {
-				reply.code(403);
-				return;
-			}
->>>>>>> 8d6573fb
 
 			const emoji = await this.emojisRepository.findOneBy({
 				host: IsNull(),
@@ -1037,15 +1021,13 @@
 
 		// follow
 		fastify.get<{ Params: { follower: string; followee: string; } }>('/follows/:follower/:followee', async (request, reply) => {
-<<<<<<< HEAD
+			if (this.meta.federation === 'none') {
+				reply.code(403);
+				return;
+			}
+
 			const { reject } = await this.checkAuthorizedFetch(request, reply, request.params.follower);
 			if (reject) return;
-=======
-			if (this.meta.federation === 'none') {
-				reply.code(403);
-				return;
-			}
->>>>>>> 8d6573fb
 
 			// This may be used before the follow is completed, so we do not
 			// check if the following exists.

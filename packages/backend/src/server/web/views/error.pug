--- conflicted
+++ resolved
@@ -2,7 +2,6 @@
 
 //
 	-
-<<<<<<< HEAD
 	  _____ _                _
 	 /  ___| |              | |
 	 \ `--.| |__   __ _ _ __| | _____ _   _
@@ -14,17 +13,7 @@
 
 	 Thank you for using Sharkey!
 	 If you are reading this message... how about joining the development?
-	 https://activitypub.software/TransFem-org/Sharkey
-=======
-	  _____ _         _
-	 |     |_|___ ___| |_ ___ _ _
-	 | | | | |_ -|_ -| '_| -_| | |
-	 |_|_|_|_|___|___|_,_|___|_  |
-	                         |___|
-	 Thank you for using Misskey!
-	 If you are reading this message... how about joining the development?
 	 https://github.com/misskey-dev/misskey
->>>>>>> 8d6573fb
 
 
 html
@@ -51,7 +40,7 @@
 		path(d="M12 9v2m0 4v.01")
 		path(d="M5 19h14a2 2 0 0 0 1.84 -2.75l-7.1 -12.25a2 2 0 0 0 -3.5 0l-7.1 12.25a2 2 0 0 0 1.75 2.75")
 
-	h1(data-i18n="title") Failed to initialize Misskey
+	h1(data-i18n="title") Failed to initialize Sharkey
 
 	button.button-big(onclick="location.reload();")
 		span.button-label-big(data-i18n-reload) Reload

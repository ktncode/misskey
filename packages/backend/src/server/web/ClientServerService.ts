/*
 * SPDX-FileCopyrightText: syuilo and other misskey contributors
 * SPDX-License-Identifier: AGPL-3.0-only
 */

import { randomUUID } from 'node:crypto';
import { dirname } from 'node:path';
import { fileURLToPath } from 'node:url';
import { Inject, Injectable } from '@nestjs/common';
import { createBullBoard } from '@bull-board/api';
import { BullMQAdapter } from '@bull-board/api/bullMQAdapter.js';
import { FastifyAdapter } from '@bull-board/fastify';
import ms from 'ms';
import sharp from 'sharp';
import pug from 'pug';
import { In, IsNull } from 'typeorm';
import fastifyStatic from '@fastify/static';
import fastifyView from '@fastify/view';
import fastifyCookie from '@fastify/cookie';
import fastifyProxy from '@fastify/http-proxy';
import vary from 'vary';
import type { Config } from '@/config.js';
import { getNoteSummary } from '@/misc/get-note-summary.js';
import { DI } from '@/di-symbols.js';
import * as Acct from '@/misc/acct.js';
import { MetaService } from '@/core/MetaService.js';
import type { DbQueue, DeliverQueue, EndedPollNotificationQueue, InboxQueue, ObjectStorageQueue, SystemQueue, WebhookDeliverQueue } from '@/core/QueueModule.js';
import { UserEntityService } from '@/core/entities/UserEntityService.js';
import { NoteEntityService } from '@/core/entities/NoteEntityService.js';
import { PageEntityService } from '@/core/entities/PageEntityService.js';
import { GalleryPostEntityService } from '@/core/entities/GalleryPostEntityService.js';
import { ClipEntityService } from '@/core/entities/ClipEntityService.js';
import { ChannelEntityService } from '@/core/entities/ChannelEntityService.js';
import type { ChannelsRepository, ClipsRepository, FlashsRepository, GalleryPostsRepository, MiMeta, NotesRepository, PagesRepository, UserProfilesRepository, UsersRepository } from '@/models/_.js';
import type Logger from '@/logger.js';
import { deepClone } from '@/misc/clone.js';
import { bindThis } from '@/decorators.js';
import { FlashEntityService } from '@/core/entities/FlashEntityService.js';
import { RoleService } from '@/core/RoleService.js';
import { FeedService } from './FeedService.js';
import { UrlPreviewService } from './UrlPreviewService.js';
import { ClientLoggerService } from './ClientLoggerService.js';
import type { FastifyInstance, FastifyPluginOptions, FastifyReply } from 'fastify';

const _filename = fileURLToPath(import.meta.url);
const _dirname = dirname(_filename);

const staticAssets = `${_dirname}/../../../assets/`;
const clientAssets = `${_dirname}/../../../../frontend/assets/`;
const assets = `${_dirname}/../../../../../built/_frontend_dist_/`;
const swAssets = `${_dirname}/../../../../../built/_sw_dist_/`;
const viteOut = `${_dirname}/../../../../../built/_vite_/`;

@Injectable()
export class ClientServerService {
	private logger: Logger;

	constructor(
		@Inject(DI.config)
		private config: Config,

		@Inject(DI.usersRepository)
		private usersRepository: UsersRepository,

		@Inject(DI.userProfilesRepository)
		private userProfilesRepository: UserProfilesRepository,

		@Inject(DI.notesRepository)
		private notesRepository: NotesRepository,

		@Inject(DI.galleryPostsRepository)
		private galleryPostsRepository: GalleryPostsRepository,

		@Inject(DI.channelsRepository)
		private channelsRepository: ChannelsRepository,

		@Inject(DI.clipsRepository)
		private clipsRepository: ClipsRepository,

		@Inject(DI.pagesRepository)
		private pagesRepository: PagesRepository,

		@Inject(DI.flashsRepository)
		private flashsRepository: FlashsRepository,

		private flashEntityService: FlashEntityService,
		private userEntityService: UserEntityService,
		private noteEntityService: NoteEntityService,
		private pageEntityService: PageEntityService,
		private galleryPostEntityService: GalleryPostEntityService,
		private clipEntityService: ClipEntityService,
		private channelEntityService: ChannelEntityService,
		private metaService: MetaService,
		private urlPreviewService: UrlPreviewService,
		private feedService: FeedService,
		private roleService: RoleService,
		private clientLoggerService: ClientLoggerService,

		@Inject('queue:system') public systemQueue: SystemQueue,
		@Inject('queue:endedPollNotification') public endedPollNotificationQueue: EndedPollNotificationQueue,
		@Inject('queue:deliver') public deliverQueue: DeliverQueue,
		@Inject('queue:inbox') public inboxQueue: InboxQueue,
		@Inject('queue:db') public dbQueue: DbQueue,
		@Inject('queue:objectStorage') public objectStorageQueue: ObjectStorageQueue,
		@Inject('queue:webhookDeliver') public webhookDeliverQueue: WebhookDeliverQueue,
	) {
		//this.createServer = this.createServer.bind(this);
	}

	@bindThis
	private async manifestHandler(reply: FastifyReply) {
		const instance = await this.metaService.fetch(true);

		let manifest = {
			// 空文字列の場合右辺を使いたいため
			// eslint-disable-next-line @typescript-eslint/prefer-nullish-coalescing
			'short_name': instance.shortName || instance.name || this.config.host,
			// 空文字列の場合右辺を使いたいため
			// eslint-disable-next-line @typescript-eslint/prefer-nullish-coalescing
			'name': instance.name || this.config.host,
			'start_url': '/',
			'display': 'standalone',
			'background_color': '#313a42',
			// 空文字列の場合右辺を使いたいため
			// eslint-disable-next-line @typescript-eslint/prefer-nullish-coalescing
			'theme_color': instance.themeColor || '#86b300',
			'icons': [{
				// 空文字列の場合右辺を使いたいため
				// eslint-disable-next-line @typescript-eslint/prefer-nullish-coalescing
				'src': instance.app192IconUrl || '/static-assets/icons/192.png',
				'sizes': '192x192',
				'type': 'image/png',
				'purpose': 'maskable',
			}, {
				// 空文字列の場合右辺を使いたいため
				// eslint-disable-next-line @typescript-eslint/prefer-nullish-coalescing
				'src': instance.app512IconUrl || '/static-assets/icons/512.png',
				'sizes': '512x512',
				'type': 'image/png',
				'purpose': 'maskable',
			}, {
				'src': '/static-assets/splash.png',
				'sizes': '300x300',
				'type': 'image/png',
				'purpose': 'any',
			}],
			'share_target': {
				'action': '/share/',
				'method': 'GET',
				'enctype': 'application/x-www-form-urlencoded',
				'params': {
					'title': 'title',
					'text': 'text',
					'url': 'url',
				},
			},
		};

		manifest = {
			...manifest,
			...JSON.parse(instance.manifestJsonOverride === '' ? '{}' : instance.manifestJsonOverride),
		};

		reply.header('Cache-Control', 'max-age=300');
		return (manifest);
	}

	@bindThis
	private generateCommonPugData(meta: MiMeta) {
		return {
			instanceName: meta.name ?? 'Sharkey',
			icon: meta.iconUrl,
			appleTouchIcon: meta.app512IconUrl,
			themeColor: meta.themeColor,
<<<<<<< HEAD
			serverErrorImageUrl: meta.serverErrorImageUrl ?? 'https://launcher.moe/error.png',
			infoImageUrl: meta.infoImageUrl ?? 'https://launcher.moe/nothinghere.png',
			notFoundImageUrl: meta.notFoundImageUrl ?? 'https://launcher.moe/missingpage.webp',
=======
			serverErrorImageUrl: meta.serverErrorImageUrl ?? 'https://xn--931a.moe/assets/error.jpg',
			infoImageUrl: meta.infoImageUrl ?? 'https://xn--931a.moe/assets/info.jpg',
			notFoundImageUrl: meta.notFoundImageUrl ?? 'https://xn--931a.moe/assets/not-found.jpg',
			instanceUrl: this.config.url,
>>>>>>> 04709cf2
		};
	}

	@bindThis
	public createServer(fastify: FastifyInstance, options: FastifyPluginOptions, done: (err?: Error) => void) {
		fastify.register(fastifyCookie, {});

		//#region Bull Dashboard
		const bullBoardPath = '/queue';

		// Authenticate
		fastify.addHook('onRequest', async (request, reply) => {
			// %71ueueとかでリクエストされたら困るため
			const url = decodeURI(request.routeOptions.url);
			if (url === bullBoardPath || url.startsWith(bullBoardPath + '/')) {
				const token = request.cookies.token;
				if (token == null) {
					reply.code(401).send('Login required');
					return;
				}
				const user = await this.usersRepository.findOneBy({ token });
				if (user == null) {
					reply.code(403).send('No such user');
					return;
				}
				const isAdministrator = await this.roleService.isAdministrator(user);
				if (!isAdministrator) {
					reply.code(403).send('Access denied');
					return;
				}
			}
		});

		const serverAdapter = new FastifyAdapter();

		createBullBoard({
			queues: [
				this.systemQueue,
				this.endedPollNotificationQueue,
				this.deliverQueue,
				this.inboxQueue,
				this.dbQueue,
				this.objectStorageQueue,
				this.webhookDeliverQueue,
			].map(q => new BullMQAdapter(q)),
			serverAdapter,
		});

		serverAdapter.setBasePath(bullBoardPath);
		(fastify.register as any)(serverAdapter.registerPlugin(), { prefix: bullBoardPath });
		//#endregion

		fastify.register(fastifyView, {
			root: _dirname + '/views',
			engine: {
				pug: pug,
			},
			defaultContext: {
				version: this.config.version,
				config: this.config,
			},
		});

		fastify.addHook('onRequest', (request, reply, done) => {
			// クリックジャッキング防止のためiFrameの中に入れられないようにする
			reply.header('X-Frame-Options', 'DENY');
			done();
		});

		//#region vite assets
		if (this.config.clientManifestExists) {
			fastify.register(fastifyStatic, {
				root: viteOut,
				prefix: '/vite/',
				maxAge: ms('30 days'),
				decorateReply: false,
			});
		} else {
			const port = (process.env.VITE_PORT ?? '5173');
			fastify.register(fastifyProxy, {
				upstream: 'http://localhost:' + port,
				prefix: '/vite',
				rewritePrefix: '/vite',
			});
		}
		//#endregion

		//#region static assets

		fastify.register(fastifyStatic, {
			root: staticAssets,
			prefix: '/static-assets/',
			maxAge: ms('7 days'),
			decorateReply: false,
		});

		fastify.register(fastifyStatic, {
			root: clientAssets,
			prefix: '/client-assets/',
			maxAge: ms('7 days'),
			decorateReply: false,
		});

		fastify.register(fastifyStatic, {
			root: assets,
			prefix: '/assets/',
			maxAge: ms('7 days'),
			decorateReply: false,
		});

		fastify.get('/favicon.ico', async (request, reply) => {
			return reply.sendFile('/favicon.ico', staticAssets);
		});

		fastify.get('/apple-touch-icon.png', async (request, reply) => {
			return reply.sendFile('/apple-touch-icon.png', staticAssets);
		});

		fastify.get<{ Params: { path: string } }>('/fluent-emoji/:path(.*)', async (request, reply) => {
			const path = request.params.path;

			if (!path.match(/^[0-9a-f-]+\.png$/)) {
				reply.code(404);
				return;
			}

			reply.header('Content-Security-Policy', 'default-src \'none\'; style-src \'unsafe-inline\'');

			return await reply.sendFile(path, `${_dirname}/../../../../../fluent-emojis/dist/`, {
				maxAge: ms('30 days'),
			});
		});

		fastify.get<{ Params: { path: string } }>('/twemoji/:path(.*)', async (request, reply) => {
			const path = request.params.path;

			if (!path.match(/^[0-9a-f-]+\.svg$/)) {
				reply.code(404);
				return;
			}

			reply.header('Content-Security-Policy', 'default-src \'none\'; style-src \'unsafe-inline\'');

			return await reply.sendFile(path, `${_dirname}/../../../node_modules/@discordapp/twemoji/dist/svg/`, {
				maxAge: ms('30 days'),
			});
		});

		fastify.get<{ Params: { path: string } }>('/twemoji-badge/:path(.*)', async (request, reply) => {
			const path = request.params.path;

			if (!path.match(/^[0-9a-f-]+\.png$/)) {
				reply.code(404);
				return;
			}

			const mask = await sharp(
				`${_dirname}/../../../node_modules/@discordapp/twemoji/dist/svg/${path.replace('.png', '')}.svg`,
				{ density: 1000 },
			)
				.resize(488, 488)
				.greyscale()
				.normalise()
				.linear(1.75, -(128 * 1.75) + 128) // 1.75x contrast
				.flatten({ background: '#000' })
				.extend({
					top: 12,
					bottom: 12,
					left: 12,
					right: 12,
					background: '#000',
				})
				.toColorspace('b-w')
				.png()
				.toBuffer();

			const buffer = await sharp({
				create: { width: 512, height: 512, channels: 4, background: { r: 0, g: 0, b: 0, alpha: 0 } },
			})
				.pipelineColorspace('b-w')
				.boolean(mask, 'eor')
				.resize(96, 96)
				.png()
				.toBuffer();

			reply.header('Content-Security-Policy', 'default-src \'none\'; style-src \'unsafe-inline\'');
			reply.header('Cache-Control', 'max-age=2592000');
			reply.header('Content-Type', 'image/png');
			return buffer;
		});

		// ServiceWorker
		fastify.get('/sw.js', async (request, reply) => {
			return await reply.sendFile('/sw.js', swAssets, {
				maxAge: ms('10 minutes'),
			});
		});

		// Manifest
		fastify.get('/manifest.json', async (request, reply) => await this.manifestHandler(reply));

		fastify.get('/robots.txt', async (request, reply) => {
			return await reply.sendFile('/robots.txt', staticAssets);
		});

		// OpenSearch XML
		fastify.get('/opensearch.xml', async (request, reply) => {
			const meta = await this.metaService.fetch();

			const name = meta.name ?? 'Sharkey';
			let content = '';
			content += '<OpenSearchDescription xmlns="http://a9.com/-/spec/opensearch/1.1/" xmlns:moz="http://www.mozilla.org/2006/browser/search/">';
			content += `<ShortName>${name}</ShortName>`;
			content += `<Description>${name} Search</Description>`;
			content += '<InputEncoding>UTF-8</InputEncoding>';
			content += `<Image width="16" height="16" type="image/x-icon">${this.config.url}/favicon.ico</Image>`;
			content += `<Url type="text/html" template="${this.config.url}/search?q={searchTerms}"/>`;
			content += '</OpenSearchDescription>';

			reply.header('Content-Type', 'application/opensearchdescription+xml');
			return await reply.send(content);
		});

		//#endregion

		const renderBase = async (reply: FastifyReply) => {
			const meta = await this.metaService.fetch();
			reply.header('Cache-Control', 'public, max-age=30');
			return await reply.view('base', {
				img: meta.bannerUrl,
				url: this.config.url,
				title: meta.name ?? 'Misskey',
				desc: meta.description,
				...this.generateCommonPugData(meta),
			});
		};

		// URL preview endpoint
		fastify.get<{ Querystring: { url: string; lang: string; } }>('/url', (request, reply) => this.urlPreviewService.handle(request, reply));

		const getFeed = async (acct: string) => {
			const { username, host } = Acct.parse(acct);
			const user = await this.usersRepository.findOneBy({
				usernameLower: username.toLowerCase(),
				host: host ?? IsNull(),
				isSuspended: false,
			});

			return user && await this.feedService.packFeed(user);
		};

		// Atom
		fastify.get<{ Params: { user: string; } }>('/@:user.atom', async (request, reply) => {
			const feed = await getFeed(request.params.user);

			if (feed) {
				reply.header('Content-Type', 'application/atom+xml; charset=utf-8');
				return feed.atom1();
			} else {
				reply.code(404);
				return;
			}
		});

		// RSS
		fastify.get<{ Params: { user: string; } }>('/@:user.rss', async (request, reply) => {
			const feed = await getFeed(request.params.user);

			if (feed) {
				reply.header('Content-Type', 'application/rss+xml; charset=utf-8');
				return feed.rss2();
			} else {
				reply.code(404);
				return;
			}
		});

		// JSON
		fastify.get<{ Params: { user: string; } }>('/@:user.json', async (request, reply) => {
			const feed = await getFeed(request.params.user);

			if (feed) {
				reply.header('Content-Type', 'application/json; charset=utf-8');
				return feed.json1();
			} else {
				reply.code(404);
				return;
			}
		});

		//#region SSR (for crawlers)
		// User
		fastify.get<{ Params: { user: string; sub?: string; } }>('/@:user/:sub?', async (request, reply) => {
			const { username, host } = Acct.parse(request.params.user);
			const user = await this.usersRepository.findOneBy({
				usernameLower: username.toLowerCase(),
				host: host ?? IsNull(),
				isSuspended: false,
			});

			if (user != null) {
				const profile = await this.userProfilesRepository.findOneByOrFail({ userId: user.id });
				const meta = await this.metaService.fetch();
				const me = profile.fields
					? profile.fields
						.filter(filed => filed.value != null && filed.value.match(/^https?:/))
						.map(field => field.value)
					: [];

				reply.header('Cache-Control', 'public, max-age=15');
				if (profile.preventAiLearning) {
					reply.header('X-Robots-Tag', 'noimageai');
					reply.header('X-Robots-Tag', 'noai');
				}
				return await reply.view('user', {
					user, profile, me,
					avatarUrl: user.avatarUrl ?? this.userEntityService.getIdenticonUrl(user),
					sub: request.params.sub,
					...this.generateCommonPugData(meta),
				});
			} else {
				// リモートユーザーなので
				// モデレータがAPI経由で参照可能にするために404にはしない
				return await renderBase(reply);
			}
		});

		fastify.get<{ Params: { user: string; } }>('/users/:user', async (request, reply) => {
			const user = await this.usersRepository.findOneBy({
				id: request.params.user,
				host: IsNull(),
				isSuspended: false,
			});

			if (user == null) {
				reply.code(404);
				return;
			}

			reply.redirect(`/@${user.username}${ user.host == null ? '' : '@' + user.host}`);
		});

		// Note
		fastify.get<{ Params: { note: string; } }>('/notes/:note', async (request, reply) => {
			vary(reply.raw, 'Accept');

			const note = await this.notesRepository.findOneBy({
				id: request.params.note,
				visibility: In(['public', 'home']),
			});

			if (note) {
				const _note = await this.noteEntityService.pack(note);
				const profile = await this.userProfilesRepository.findOneByOrFail({ userId: note.userId });
				const meta = await this.metaService.fetch();
				reply.header('Cache-Control', 'public, max-age=15');
				if (profile.preventAiLearning) {
					reply.header('X-Robots-Tag', 'noimageai');
					reply.header('X-Robots-Tag', 'noai');
				}
				return await reply.view('note', {
					note: _note,
					profile,
					avatarUrl: _note.user.avatarUrl,
					// TODO: Let locale changeable by instance setting
					summary: getNoteSummary(_note),
					...this.generateCommonPugData(meta),
				});
			} else {
				return await renderBase(reply);
			}
		});

		// Page
		fastify.get<{ Params: { user: string; page: string; } }>('/@:user/pages/:page', async (request, reply) => {
			const { username, host } = Acct.parse(request.params.user);
			const user = await this.usersRepository.findOneBy({
				usernameLower: username.toLowerCase(),
				host: host ?? IsNull(),
			});

			if (user == null) return;

			const page = await this.pagesRepository.findOneBy({
				name: request.params.page,
				userId: user.id,
			});

			if (page) {
				const _page = await this.pageEntityService.pack(page);
				const profile = await this.userProfilesRepository.findOneByOrFail({ userId: page.userId });
				const meta = await this.metaService.fetch();
				if (['public'].includes(page.visibility)) {
					reply.header('Cache-Control', 'public, max-age=15');
				} else {
					reply.header('Cache-Control', 'private, max-age=0, must-revalidate');
				}
				if (profile.preventAiLearning) {
					reply.header('X-Robots-Tag', 'noimageai');
					reply.header('X-Robots-Tag', 'noai');
				}
				return await reply.view('page', {
					page: _page,
					profile,
					avatarUrl: _page.user.avatarUrl,
					...this.generateCommonPugData(meta),
				});
			} else {
				return await renderBase(reply);
			}
		});

		// Flash
		fastify.get<{ Params: { id: string; } }>('/play/:id', async (request, reply) => {
			const flash = await this.flashsRepository.findOneBy({
				id: request.params.id,
			});

			if (flash) {
				const _flash = await this.flashEntityService.pack(flash);
				const profile = await this.userProfilesRepository.findOneByOrFail({ userId: flash.userId });
				const meta = await this.metaService.fetch();
				reply.header('Cache-Control', 'public, max-age=15');
				if (profile.preventAiLearning) {
					reply.header('X-Robots-Tag', 'noimageai');
					reply.header('X-Robots-Tag', 'noai');
				}
				return await reply.view('flash', {
					flash: _flash,
					profile,
					avatarUrl: _flash.user.avatarUrl,
					...this.generateCommonPugData(meta),
				});
			} else {
				return await renderBase(reply);
			}
		});

		// Clip
		fastify.get<{ Params: { clip: string; } }>('/clips/:clip', async (request, reply) => {
			const clip = await this.clipsRepository.findOneBy({
				id: request.params.clip,
			});

			if (clip && clip.isPublic) {
				const _clip = await this.clipEntityService.pack(clip);
				const profile = await this.userProfilesRepository.findOneByOrFail({ userId: clip.userId });
				const meta = await this.metaService.fetch();
				reply.header('Cache-Control', 'public, max-age=15');
				if (profile.preventAiLearning) {
					reply.header('X-Robots-Tag', 'noimageai');
					reply.header('X-Robots-Tag', 'noai');
				}
				return await reply.view('clip', {
					clip: _clip,
					profile,
					avatarUrl: _clip.user.avatarUrl,
					...this.generateCommonPugData(meta),
				});
			} else {
				return await renderBase(reply);
			}
		});

		// Gallery post
		fastify.get<{ Params: { post: string; } }>('/gallery/:post', async (request, reply) => {
			const post = await this.galleryPostsRepository.findOneBy({ id: request.params.post });

			if (post) {
				const _post = await this.galleryPostEntityService.pack(post);
				const profile = await this.userProfilesRepository.findOneByOrFail({ userId: post.userId });
				const meta = await this.metaService.fetch();
				reply.header('Cache-Control', 'public, max-age=15');
				if (profile.preventAiLearning) {
					reply.header('X-Robots-Tag', 'noimageai');
					reply.header('X-Robots-Tag', 'noai');
				}
				return await reply.view('gallery-post', {
					post: _post,
					profile,
					avatarUrl: _post.user.avatarUrl,
					...this.generateCommonPugData(meta),
				});
			} else {
				return await renderBase(reply);
			}
		});

		// Channel
		fastify.get<{ Params: { channel: string; } }>('/channels/:channel', async (request, reply) => {
			const channel = await this.channelsRepository.findOneBy({
				id: request.params.channel,
			});

			if (channel) {
				const _channel = await this.channelEntityService.pack(channel);
				const meta = await this.metaService.fetch();
				reply.header('Cache-Control', 'public, max-age=15');
				return await reply.view('channel', {
					channel: _channel,
					...this.generateCommonPugData(meta),
				});
			} else {
				return await renderBase(reply);
			}
		});
		//#endregion

		fastify.get('/_info_card_', async (request, reply) => {
			const meta = await this.metaService.fetch(true);

			reply.removeHeader('X-Frame-Options');

			return await reply.view('info-card', {
				version: this.config.version,
				host: this.config.host,
				meta: meta,
				originalUsersCount: await this.usersRepository.countBy({ host: IsNull() }),
				originalNotesCount: await this.notesRepository.countBy({ userHost: IsNull() }),
			});
		});

		fastify.get('/bios', async (request, reply) => {
			return await reply.view('bios', {
				version: this.config.version,
			});
		});

		fastify.get('/cli', async (request, reply) => {
			return await reply.view('cli', {
				version: this.config.version,
			});
		});

		const override = (source: string, target: string, depth = 0) =>
			[, ...target.split('/').filter(x => x), ...source.split('/').filter(x => x).splice(depth)].join('/');

		fastify.get('/flush', async (request, reply) => {
			return await reply.view('flush');
		});

		// streamingに非WebSocketリクエストが来た場合にbase htmlをキャシュ付きで返すと、Proxy等でそのパスがキャッシュされておかしくなる
		fastify.get('/streaming', async (request, reply) => {
			reply.code(503);
			reply.header('Cache-Control', 'private, max-age=0');
		});

		// Render base html for all requests
		fastify.get('*', async (request, reply) => {
			return await renderBase(reply);
		});

		fastify.setErrorHandler(async (error, request, reply) => {
			const errId = randomUUID();
			this.clientLoggerService.logger.error(`Internal error occurred in ${request.routeOptions.url}: ${error.message}`, {
				path: request.routeOptions.url,
				params: request.params,
				query: request.query,
				code: error.name,
				stack: error.stack,
				id: errId,
			});
			reply.code(500);
			reply.header('Cache-Control', 'max-age=10, must-revalidate');
			return await reply.view('error', {
				code: error.code,
				id: errId,
			});
		});

		done();
	}
}<|MERGE_RESOLUTION|>--- conflicted
+++ resolved
@@ -172,16 +172,10 @@
 			icon: meta.iconUrl,
 			appleTouchIcon: meta.app512IconUrl,
 			themeColor: meta.themeColor,
-<<<<<<< HEAD
 			serverErrorImageUrl: meta.serverErrorImageUrl ?? 'https://launcher.moe/error.png',
 			infoImageUrl: meta.infoImageUrl ?? 'https://launcher.moe/nothinghere.png',
 			notFoundImageUrl: meta.notFoundImageUrl ?? 'https://launcher.moe/missingpage.webp',
-=======
-			serverErrorImageUrl: meta.serverErrorImageUrl ?? 'https://xn--931a.moe/assets/error.jpg',
-			infoImageUrl: meta.infoImageUrl ?? 'https://xn--931a.moe/assets/info.jpg',
-			notFoundImageUrl: meta.notFoundImageUrl ?? 'https://xn--931a.moe/assets/not-found.jpg',
 			instanceUrl: this.config.url,
->>>>>>> 04709cf2
 		};
 	}
 

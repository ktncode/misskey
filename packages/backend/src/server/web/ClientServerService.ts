/*
 * SPDX-FileCopyrightText: syuilo and misskey-project
 * SPDX-License-Identifier: AGPL-3.0-only
 */

import { randomUUID } from 'node:crypto';
import { dirname } from 'node:path';
import { fileURLToPath } from 'node:url';
import { Inject, Injectable } from '@nestjs/common';
import { createBullBoard } from '@bull-board/api';
import { BullMQAdapter } from '@bull-board/api/bullMQAdapter.js';
import { FastifyAdapter as BullBoardFastifyAdapter } from '@bull-board/fastify';
import ms from 'ms';
import sharp from 'sharp';
import pug from 'pug';
import { In, IsNull } from 'typeorm';
import fastifyStatic from '@fastify/static';
import fastifyView from '@fastify/view';
import fastifyCookie from '@fastify/cookie';
import fastifyProxy from '@fastify/http-proxy';
import vary from 'vary';
import htmlSafeJsonStringify from 'htmlescape';
import type { Config } from '@/config.js';
import { getNoteSummary } from '@/misc/get-note-summary.js';
import { DI } from '@/di-symbols.js';
import * as Acct from '@/misc/acct.js';
import type {
	DbQueue,
	DeliverQueue,
	EndedPollNotificationQueue,
	InboxQueue,
	ObjectStorageQueue,
	RelationshipQueue,
	SystemQueue,
	UserWebhookDeliverQueue,
	SystemWebhookDeliverQueue,
	ScheduleNotePostQueue,
} from '@/core/QueueModule.js';
import { UserEntityService } from '@/core/entities/UserEntityService.js';
import { NoteEntityService } from '@/core/entities/NoteEntityService.js';
import { PageEntityService } from '@/core/entities/PageEntityService.js';
import { MetaEntityService } from '@/core/entities/MetaEntityService.js';
import { GalleryPostEntityService } from '@/core/entities/GalleryPostEntityService.js';
import { ClipEntityService } from '@/core/entities/ClipEntityService.js';
import { ChannelEntityService } from '@/core/entities/ChannelEntityService.js';
import type {
	AnnouncementsRepository,
	ChannelsRepository,
	ClipsRepository,
	FlashsRepository,
	GalleryPostsRepository,
	MiMeta,
	NotesRepository,
	PagesRepository,
	ReversiGamesRepository,
	UserProfilesRepository,
	UsersRepository,
} from '@/models/_.js';
import type Logger from '@/logger.js';
import { handleRequestRedirectToOmitSearch } from '@/misc/fastify-hook-handlers.js';
import { bindThis } from '@/decorators.js';
import { FlashEntityService } from '@/core/entities/FlashEntityService.js';
import { RoleService } from '@/core/RoleService.js';
import { ReversiGameEntityService } from '@/core/entities/ReversiGameEntityService.js';
import { AnnouncementEntityService } from '@/core/entities/AnnouncementEntityService.js';
import { FeedService } from './FeedService.js';
import { UrlPreviewService } from './UrlPreviewService.js';
import { ClientLoggerService } from './ClientLoggerService.js';
import type { FastifyInstance, FastifyPluginOptions, FastifyReply } from 'fastify';

const _filename = fileURLToPath(import.meta.url);
const _dirname = dirname(_filename);

const staticAssets = `${_dirname}/../../../assets/`;
const clientAssets = `${_dirname}/../../../../frontend/assets/`;
const assets = `${_dirname}/../../../../../built/_frontend_dist_/`;
const swAssets = `${_dirname}/../../../../../built/_sw_dist_/`;
const frontendViteOut = `${_dirname}/../../../../../built/_frontend_vite_/`;
const frontendEmbedViteOut = `${_dirname}/../../../../../built/_frontend_embed_vite_/`;
const tarball = `${_dirname}/../../../../../built/tarball/`;

@Injectable()
export class ClientServerService {
	private logger: Logger;

	constructor(
		@Inject(DI.config)
		private config: Config,

		@Inject(DI.meta)
		private meta: MiMeta,

		@Inject(DI.usersRepository)
		private usersRepository: UsersRepository,

		@Inject(DI.userProfilesRepository)
		private userProfilesRepository: UserProfilesRepository,

		@Inject(DI.notesRepository)
		private notesRepository: NotesRepository,

		@Inject(DI.galleryPostsRepository)
		private galleryPostsRepository: GalleryPostsRepository,

		@Inject(DI.channelsRepository)
		private channelsRepository: ChannelsRepository,

		@Inject(DI.clipsRepository)
		private clipsRepository: ClipsRepository,

		@Inject(DI.pagesRepository)
		private pagesRepository: PagesRepository,

		@Inject(DI.flashsRepository)
		private flashsRepository: FlashsRepository,

		@Inject(DI.reversiGamesRepository)
		private reversiGamesRepository: ReversiGamesRepository,

		@Inject(DI.announcementsRepository)
		private announcementsRepository: AnnouncementsRepository,

		private flashEntityService: FlashEntityService,
		private userEntityService: UserEntityService,
		private noteEntityService: NoteEntityService,
		private pageEntityService: PageEntityService,
		private metaEntityService: MetaEntityService,
		private galleryPostEntityService: GalleryPostEntityService,
		private clipEntityService: ClipEntityService,
		private channelEntityService: ChannelEntityService,
		private reversiGameEntityService: ReversiGameEntityService,
		private announcementEntityService: AnnouncementEntityService,
		private urlPreviewService: UrlPreviewService,
		private feedService: FeedService,
		private roleService: RoleService,
		private clientLoggerService: ClientLoggerService,

		@Inject('queue:system') public systemQueue: SystemQueue,
		@Inject('queue:endedPollNotification') public endedPollNotificationQueue: EndedPollNotificationQueue,
		@Inject('queue:deliver') public deliverQueue: DeliverQueue,
		@Inject('queue:inbox') public inboxQueue: InboxQueue,
		@Inject('queue:db') public dbQueue: DbQueue,
		@Inject('queue:relationship') public relationshipQueue: RelationshipQueue,
		@Inject('queue:objectStorage') public objectStorageQueue: ObjectStorageQueue,
		@Inject('queue:userWebhookDeliver') public userWebhookDeliverQueue: UserWebhookDeliverQueue,
		@Inject('queue:systemWebhookDeliver') public systemWebhookDeliverQueue: SystemWebhookDeliverQueue,
		@Inject('queue:scheduleNotePost') public scheduleNotePostQueue: ScheduleNotePostQueue,
	) {
		//this.createServer = this.createServer.bind(this);
	}

	@bindThis
	private async manifestHandler(reply: FastifyReply) {
		let manifest = {
			// 空文字列の場合右辺を使いたいため
			// eslint-disable-next-line @typescript-eslint/prefer-nullish-coalescing
			'short_name': this.meta.shortName || this.meta.name || this.config.host,
			// 空文字列の場合右辺を使いたいため
			// eslint-disable-next-line @typescript-eslint/prefer-nullish-coalescing
			'name': this.meta.name || this.config.host,
			'start_url': '/',
			'display': 'standalone',
			'background_color': '#313a42',
			// 空文字列の場合右辺を使いたいため
			// eslint-disable-next-line @typescript-eslint/prefer-nullish-coalescing
			'theme_color': this.meta.themeColor || '#86b300',
			'icons': [{
				// 空文字列の場合右辺を使いたいため
				// eslint-disable-next-line @typescript-eslint/prefer-nullish-coalescing
				'src': this.meta.app192IconUrl || '/static-assets/icons/192.png',
				'sizes': '192x192',
				'type': 'image/png',
				'purpose': 'maskable',
			}, {
				// 空文字列の場合右辺を使いたいため
				// eslint-disable-next-line @typescript-eslint/prefer-nullish-coalescing
				'src': this.meta.app512IconUrl || '/static-assets/icons/512.png',
				'sizes': '512x512',
				'type': 'image/png',
				'purpose': 'maskable',
			}, {
				// 空文字列の場合右辺を使いたいため
				// eslint-disable-next-line @typescript-eslint/prefer-nullish-coalescing
				'src': this.meta.app512IconUrl || '/static-assets/icons/512.png',
				'sizes': '300x300',
				'type': 'image/png',
				'purpose': 'any',
			}],
			'share_target': {
				'action': '/share/',
				'method': 'GET',
				'enctype': 'application/x-www-form-urlencoded',
				'params': {
					'title': 'title',
					'text': 'text',
					'url': 'url',
				},
			},
		};

		manifest = {
			...manifest,
			...JSON.parse(this.meta.manifestJsonOverride === '' ? '{}' : this.meta.manifestJsonOverride),
		};

		reply.header('Cache-Control', 'max-age=300');
		return (manifest);
	}

	@bindThis
	private async generateCommonPugData(meta: MiMeta) {
		return {
			instanceName: meta.name ?? 'Sharkey',
			icon: meta.iconUrl,
			appleTouchIcon: meta.app512IconUrl,
			themeColor: meta.themeColor,
			serverErrorImageUrl: meta.serverErrorImageUrl ?? '/client-assets/status/error.png',
			infoImageUrl: meta.infoImageUrl ?? '/client-assets/status/nothinghere.png',
			notFoundImageUrl: meta.notFoundImageUrl ?? '/client-assets/status/missingpage.webp',
			instanceUrl: this.config.url,
			randomMOTD: this.config.customMOTD ? this.config.customMOTD[Math.floor(Math.random() * this.config.customMOTD.length)] : undefined,
			metaJson: htmlSafeJsonStringify(await this.metaEntityService.packDetailed(meta)),
			now: Date.now(),
		};
	}

	@bindThis
	public createServer(fastify: FastifyInstance, options: FastifyPluginOptions, done: (err?: Error) => void) {
		fastify.register(fastifyCookie, {});

		//#region Bull Dashboard
		const bullBoardPath = '/queue';

		// Authenticate
		fastify.addHook('onRequest', async (request, reply) => {
			if (request.routeOptions.url == null) {
				reply.code(404).send('Not found');
				return;
			}

			// %71ueueとかでリクエストされたら困るため
			const url = decodeURI(request.routeOptions.url);
			if (url === bullBoardPath || url.startsWith(bullBoardPath + '/')) {
				if (!url.startsWith(bullBoardPath + '/static/')) {
					reply.header('Cache-Control', 'private, max-age=0, must-revalidate');
				}

				const token = request.cookies.token;
				if (token == null) {
					reply.code(401).send('Login required');
					return;
				}
				const user = await this.usersRepository.findOneBy({ token });
				if (user == null) {
					reply.code(403).send('No such user');
					return;
				}
				const isAdministrator = await this.roleService.isAdministrator(user);
				if (!isAdministrator) {
					reply.code(403).send('Access denied');
					return;
				}
			}
		});

		const bullBoardServerAdapter = new BullBoardFastifyAdapter();

		createBullBoard({
			queues: [
				this.systemQueue,
				this.endedPollNotificationQueue,
				this.deliverQueue,
				this.inboxQueue,
				this.dbQueue,
				this.relationshipQueue,
				this.objectStorageQueue,
				this.userWebhookDeliverQueue,
				this.systemWebhookDeliverQueue,
				this.scheduleNotePostQueue,
			].map(q => new BullMQAdapter(q)),
			serverAdapter: bullBoardServerAdapter,
		});

		bullBoardServerAdapter.setBasePath(bullBoardPath);
		(fastify.register as any)(bullBoardServerAdapter.registerPlugin(), { prefix: bullBoardPath });
		//#endregion

		fastify.register(fastifyView, {
			root: _dirname + '/views',
			engine: {
				pug: pug,
			},
			defaultContext: {
				version: this.config.version,
				config: this.config,
			},
		});

		fastify.addHook('onRequest', (request, reply, done) => {
			// クリックジャッキング防止のためiFrameの中に入れられないようにする
			reply.header('X-Frame-Options', 'DENY');
			done();
		});

		//#region vite assets
		if (this.config.frontendEmbedManifestExists) {
			fastify.register((fastify, options, done) => {
				fastify.register(fastifyStatic, {
					root: frontendViteOut,
					prefix: '/vite/',
					maxAge: ms('30 days'),
					immutable: true,
					decorateReply: false,
				});
				fastify.register(fastifyStatic, {
					root: frontendEmbedViteOut,
					prefix: '/embed_vite/',
					maxAge: ms('30 days'),
					immutable: true,
					decorateReply: false,
				});
				fastify.addHook('onRequest', handleRequestRedirectToOmitSearch);
				done();
			});
		} else {
			const configUrl = new URL(this.config.url);
			const urlOriginWithoutPort = configUrl.origin.replace(/:\d+$/, '');

			const port = (process.env.VITE_PORT ?? '5173');
			fastify.register(fastifyProxy, {
				upstream: urlOriginWithoutPort + ':' + port,
				prefix: '/vite',
				rewritePrefix: '/vite',
			});

			const embedPort = (process.env.EMBED_VITE_PORT ?? '5174');
			fastify.register(fastifyProxy, {
				upstream: urlOriginWithoutPort + ':' + embedPort,
				prefix: '/embed_vite',
				rewritePrefix: '/embed_vite',
			});
		}
		//#endregion

		//#region static assets

		fastify.register(fastifyStatic, {
			root: staticAssets,
			prefix: '/static-assets/',
			maxAge: ms('7 days'),
			decorateReply: false,
		});

		fastify.register(fastifyStatic, {
			root: clientAssets,
			prefix: '/client-assets/',
			maxAge: ms('7 days'),
			decorateReply: false,
		});

		fastify.register(fastifyStatic, {
			root: assets,
			prefix: '/assets/',
			maxAge: ms('7 days'),
			decorateReply: false,
		});

		fastify.register((fastify, options, done) => {
			fastify.register(fastifyStatic, {
				root: tarball,
				prefix: '/tarball/',
				maxAge: ms('30 days'),
				immutable: true,
				decorateReply: false,
			});
			fastify.addHook('onRequest', handleRequestRedirectToOmitSearch);
			done();
		});

		fastify.get('/favicon.ico', async (request, reply) => {
			return reply.sendFile('/favicon.ico', staticAssets);
		});

		fastify.get('/apple-touch-icon.png', async (request, reply) => {
			return reply.sendFile('/apple-touch-icon.png', staticAssets);
		});

		fastify.get<{ Params: { path: string } }>('/fluent-emoji/:path(.*)', async (request, reply) => {
			const path = request.params.path;

			if (!path.match(/^[0-9a-f-]+\.png$/)) {
				reply.code(404);
				return;
			}

			reply.header('Content-Security-Policy', 'default-src \'none\'; style-src \'unsafe-inline\'');

			return await reply.sendFile(path, `${_dirname}/../../../../../fluent-emojis/dist/`, {
				maxAge: ms('30 days'),
			});
		});

		fastify.get<{ Params: { path: string } }>('/twemoji/:path(.*)', async (request, reply) => {
			const path = request.params.path;

			if (!path.match(/^[0-9a-f-]+\.svg$/)) {
				reply.code(404);
				return;
			}

			reply.header('Content-Security-Policy', 'default-src \'none\'; style-src \'unsafe-inline\'');

			return await reply.sendFile(path, `${_dirname}/../../../node_modules/@discordapp/twemoji/dist/svg/`, {
				maxAge: ms('30 days'),
			});
		});

		fastify.get<{ Params: { path: string } }>('/tossface/:path(.*)', async (request, reply) => {
			const path = request.params.path;

			if (!path.match(/^[0-9a-f-]+\.svg$/)) {
				reply.code(404);
				return;
			}

			reply.header('Content-Security-Policy', 'default-src \'none\'; style-src \'unsafe-inline\'');

			return await reply.sendFile(path, `${_dirname}/../../../../../tossface-emojis/dist`, {
				maxAge: ms('30 days'),
			});
		});

		fastify.get<{ Params: { path: string } }>('/twemoji-badge/:path(.*)', async (request, reply) => {
			const path = request.params.path;

			if (!path.match(/^[0-9a-f-]+\.png$/)) {
				reply.code(404);
				return;
			}

			const mask = await sharp(
				`${_dirname}/../../../node_modules/@discordapp/twemoji/dist/svg/${path.replace('.png', '')}.svg`,
				{ density: 1000 },
			)
				.resize(488, 488)
				.greyscale()
				.normalise()
				.linear(1.75, -(128 * 1.75) + 128) // 1.75x contrast
				.flatten({ background: '#000' })
				.extend({
					top: 12,
					bottom: 12,
					left: 12,
					right: 12,
					background: '#000',
				})
				.toColorspace('b-w')
				.png()
				.toBuffer();

			const buffer = await sharp({
				create: { width: 512, height: 512, channels: 4, background: { r: 0, g: 0, b: 0, alpha: 0 } },
			})
				.pipelineColorspace('b-w')
				.boolean(mask, 'eor')
				.resize(96, 96)
				.png()
				.toBuffer();

			reply.header('Content-Security-Policy', 'default-src \'none\'; style-src \'unsafe-inline\'');
			reply.header('Cache-Control', 'max-age=2592000');
			reply.header('Content-Type', 'image/png');
			return buffer;
		});

		// ServiceWorker
		fastify.get('/sw.js', async (request, reply) => {
			return await reply.sendFile('/sw.js', swAssets, {
				maxAge: ms('10 minutes'),
			});
		});

		// Manifest
		fastify.get('/manifest.json', async (request, reply) => await this.manifestHandler(reply));

		// Embed Javascript
		fastify.get('/embed.js', async (request, reply) => {
			return await reply.sendFile('/embed.js', staticAssets, {
				maxAge: ms('1 day'),
			});
		});

		fastify.get('/robots.txt', async (request, reply) => {
			if (this.meta.robotsTxt) {
				reply.header('Content-Type', 'text/plain');
				return await reply.send(this.meta.robotsTxt);
			} else {
				return await reply.sendFile('/robots.txt', staticAssets);
			}
		});

		// OpenSearch XML
		fastify.get('/opensearch.xml', async (request, reply) => {
			const name = this.meta.name ?? 'Sharkey';
			let content = '';
			content += '<OpenSearchDescription xmlns="http://a9.com/-/spec/opensearch/1.1/" xmlns:moz="http://www.mozilla.org/2006/browser/search/">';
			content += `<ShortName>${name}</ShortName>`;
			content += `<Description>${name} Search</Description>`;
			content += '<InputEncoding>UTF-8</InputEncoding>';
			content += `<Image width="16" height="16" type="image/x-icon">${this.config.url}/favicon.ico</Image>`;
			content += `<Url type="text/html" template="${this.config.url}/search?q={searchTerms}"/>`;
			content += '</OpenSearchDescription>';

			reply.header('Content-Type', 'application/opensearchdescription+xml');
			return await reply.send(content);
		});

		//#endregion

		const renderBase = async (reply: FastifyReply, data: { [key: string]: any } = {}) => {
			reply.header('Cache-Control', 'public, max-age=30');
			return await reply.view('base', {
				img: this.meta.bannerUrl,
				url: this.config.url,
				title: this.meta.name ?? 'Sharkey',
				desc: this.meta.description,
				...await this.generateCommonPugData(this.meta),
				...data,
			});
		};

		// URL preview endpoint
		fastify.get<{ Querystring: { url: string; lang: string; } }>('/url', (request, reply) => this.urlPreviewService.handle(request, reply));

		const getFeed = async (acct: string) => {
			const { username, host } = Acct.parse(acct);
			const user = await this.usersRepository.findOneBy({
				usernameLower: username.toLowerCase(),
				host: host ?? IsNull(),
				isSuspended: false,
<<<<<<< HEAD
				enableRss: true,
=======
				requireSigninToViewContents: false,
>>>>>>> 9c70a4e6
			});

			return user && await this.feedService.packFeed(user);
		};

		// Atom
		fastify.get<{ Params: { user?: string; } }>('/@:user.atom', async (request, reply) => {
			if (request.params.user == null) return await renderBase(reply);

			const feed = await getFeed(request.params.user);

			if (feed) {
				reply.header('Content-Type', 'application/atom+xml; charset=utf-8');
				return feed.atom1();
			} else {
				reply.code(404);
				return;
			}
		});

		// RSS
		fastify.get<{ Params: { user?: string; } }>('/@:user.rss', async (request, reply) => {
			if (request.params.user == null) return await renderBase(reply);

			const feed = await getFeed(request.params.user);

			if (feed) {
				reply.header('Content-Type', 'application/rss+xml; charset=utf-8');
				return feed.rss2();
			} else {
				reply.code(404);
				return;
			}
		});

		// JSON
		fastify.get<{ Params: { user?: string; } }>('/@:user.json', async (request, reply) => {
			if (request.params.user == null) return await renderBase(reply);

			const feed = await getFeed(request.params.user);

			if (feed) {
				reply.header('Content-Type', 'application/json; charset=utf-8');
				return feed.json1();
			} else {
				reply.code(404);
				return;
			}
		});

		//#region SSR
		// User
		fastify.get<{ Params: { user: string; sub?: string; } }>('/@:user/:sub?', async (request, reply) => {
			const { username, host } = Acct.parse(request.params.user);
			const user = await this.usersRepository.findOneBy({
				usernameLower: username.toLowerCase(),
				host: host ?? IsNull(),
				isSuspended: false,
			});

			vary(reply.raw, 'Accept');

			if (user != null) {
				const profile = await this.userProfilesRepository.findOneByOrFail({ userId: user.id });
				const me = profile.fields
					? profile.fields
						.filter(filed => filed.value != null && filed.value.match(/^https?:/))
						.map(field => field.value)
					: [];

				reply.header('Cache-Control', 'public, max-age=15');
				if (profile.preventAiLearning) {
					reply.header('X-Robots-Tag', 'noimageai');
					reply.header('X-Robots-Tag', 'noai');
				}

				const _user = await this.userEntityService.pack(user, null, {
					schema: 'UserDetailed',
					userProfile: profile,
				});

				return await reply.view('user', {
					user, profile, me,
					avatarUrl: user.avatarUrl ?? this.userEntityService.getIdenticonUrl(user),
					sub: request.params.sub,
					...await this.generateCommonPugData(this.meta),
					clientCtx: htmlSafeJsonStringify({
						user: _user,
					}),
				});
			} else {
				// リモートユーザーなので
				// モデレータがAPI経由で参照可能にするために404にはしない
				return await renderBase(reply);
			}
		});

		fastify.get<{ Params: { user: string; } }>('/users/:user', async (request, reply) => {
			const user = await this.usersRepository.findOneBy({
				id: request.params.user,
				host: IsNull(),
				isSuspended: false,
			});

			if (user == null) {
				reply.code(404);
				return;
			}

			vary(reply.raw, 'Accept');

			reply.redirect(`/@${user.username}${ user.host == null ? '' : '@' + user.host}`);
		});

		// Note
		fastify.get<{ Params: { note: string; } }>('/notes/:note', async (request, reply) => {
			vary(reply.raw, 'Accept');

			const note = await this.notesRepository.findOne({
				where: {
					id: request.params.note,
					visibility: In(['public', 'home']),
				},
				relations: ['user'],
			});

			if (note && !note.user!.requireSigninToViewContents) {
				const _note = await this.noteEntityService.pack(note);
				const profile = await this.userProfilesRepository.findOneByOrFail({ userId: note.userId });
				reply.header('Cache-Control', 'public, max-age=15');
				if (profile.preventAiLearning) {
					reply.header('X-Robots-Tag', 'noimageai');
					reply.header('X-Robots-Tag', 'noai');
				}
				return await reply.view('note', {
					note: _note,
					profile,
					avatarUrl: _note.user.avatarUrl,
					// TODO: Let locale changeable by instance setting
					summary: getNoteSummary(_note),
					...await this.generateCommonPugData(this.meta),
					clientCtx: htmlSafeJsonStringify({
						note: _note,
					}),
				});
			} else {
				return await renderBase(reply);
			}
		});

		// Page
		fastify.get<{ Params: { user: string; page: string; } }>('/@:user/pages/:page', async (request, reply) => {
			const { username, host } = Acct.parse(request.params.user);
			const user = await this.usersRepository.findOneBy({
				usernameLower: username.toLowerCase(),
				host: host ?? IsNull(),
			});

			if (user == null) return;

			const page = await this.pagesRepository.findOneBy({
				name: request.params.page,
				userId: user.id,
			});

			if (page) {
				const _page = await this.pageEntityService.pack(page);
				const profile = await this.userProfilesRepository.findOneByOrFail({ userId: page.userId });
				if (['public'].includes(page.visibility)) {
					reply.header('Cache-Control', 'public, max-age=15');
				} else {
					reply.header('Cache-Control', 'private, max-age=0, must-revalidate');
				}
				if (profile.preventAiLearning) {
					reply.header('X-Robots-Tag', 'noimageai');
					reply.header('X-Robots-Tag', 'noai');
				}
				return await reply.view('page', {
					page: _page,
					profile,
					avatarUrl: _page.user.avatarUrl,
					...await this.generateCommonPugData(this.meta),
				});
			} else {
				return await renderBase(reply);
			}
		});

		// Flash
		fastify.get<{ Params: { id: string; } }>('/play/:id', async (request, reply) => {
			const flash = await this.flashsRepository.findOneBy({
				id: request.params.id,
			});

			if (flash) {
				const _flash = await this.flashEntityService.pack(flash);
				const profile = await this.userProfilesRepository.findOneByOrFail({ userId: flash.userId });
				reply.header('Cache-Control', 'public, max-age=15');
				if (profile.preventAiLearning) {
					reply.header('X-Robots-Tag', 'noimageai');
					reply.header('X-Robots-Tag', 'noai');
				}
				return await reply.view('flash', {
					flash: _flash,
					profile,
					avatarUrl: _flash.user.avatarUrl,
					...await this.generateCommonPugData(this.meta),
				});
			} else {
				return await renderBase(reply);
			}
		});

		// Clip
		fastify.get<{ Params: { clip: string; } }>('/clips/:clip', async (request, reply) => {
			const clip = await this.clipsRepository.findOneBy({
				id: request.params.clip,
			});

			if (clip && clip.isPublic) {
				const _clip = await this.clipEntityService.pack(clip);
				const profile = await this.userProfilesRepository.findOneByOrFail({ userId: clip.userId });
				reply.header('Cache-Control', 'public, max-age=15');
				if (profile.preventAiLearning) {
					reply.header('X-Robots-Tag', 'noimageai');
					reply.header('X-Robots-Tag', 'noai');
				}
				return await reply.view('clip', {
					clip: _clip,
					profile,
					avatarUrl: _clip.user.avatarUrl,
					...await this.generateCommonPugData(this.meta),
					clientCtx: htmlSafeJsonStringify({
						clip: _clip,
					}),
				});
			} else {
				return await renderBase(reply);
			}
		});

		// Gallery post
		fastify.get<{ Params: { post: string; } }>('/gallery/:post', async (request, reply) => {
			const post = await this.galleryPostsRepository.findOneBy({ id: request.params.post });

			if (post) {
				const _post = await this.galleryPostEntityService.pack(post);
				const profile = await this.userProfilesRepository.findOneByOrFail({ userId: post.userId });
				reply.header('Cache-Control', 'public, max-age=15');
				if (profile.preventAiLearning) {
					reply.header('X-Robots-Tag', 'noimageai');
					reply.header('X-Robots-Tag', 'noai');
				}
				return await reply.view('gallery-post', {
					post: _post,
					profile,
					avatarUrl: _post.user.avatarUrl,
					...await this.generateCommonPugData(this.meta),
				});
			} else {
				return await renderBase(reply);
			}
		});

		// Channel
		fastify.get<{ Params: { channel: string; } }>('/channels/:channel', async (request, reply) => {
			const channel = await this.channelsRepository.findOneBy({
				id: request.params.channel,
			});

			if (channel) {
				const _channel = await this.channelEntityService.pack(channel);
				reply.header('Cache-Control', 'public, max-age=15');
				return await reply.view('channel', {
					channel: _channel,
					...await this.generateCommonPugData(this.meta),
				});
			} else {
				return await renderBase(reply);
			}
		});

		// Reversi game
		fastify.get<{ Params: { game: string; } }>('/reversi/g/:game', async (request, reply) => {
			const game = await this.reversiGamesRepository.findOneBy({
				id: request.params.game,
			});

			if (game) {
				const _game = await this.reversiGameEntityService.packDetail(game);
				reply.header('Cache-Control', 'public, max-age=3600');
				return await reply.view('reversi-game', {
					game: _game,
					...await this.generateCommonPugData(this.meta),
				});
			} else {
				return await renderBase(reply);
			}
		});

		// 個別お知らせページ
		fastify.get<{ Params: { announcementId: string; } }>('/announcements/:announcementId', async (request, reply) => {
			const announcement = await this.announcementsRepository.findOneBy({
				id: request.params.announcementId,
				userId: IsNull(),
			});

			if (announcement) {
				const _announcement = await this.announcementEntityService.pack(announcement);
				reply.header('Cache-Control', 'public, max-age=3600');
				return await reply.view('announcement', {
					announcement: _announcement,
					...await this.generateCommonPugData(this.meta),
				});
			} else {
				return await renderBase(reply);
			}
		});
		//#endregion

		//#region noindex pages
		// Tags
		fastify.get<{ Params: { clip: string; } }>('/tags/:tag', async (request, reply) => {
			return await renderBase(reply, { noindex: true });
		});

		// User with Tags
		fastify.get<{ Params: { clip: string; } }>('/user-tags/:tag', async (request, reply) => {
			return await renderBase(reply, { noindex: true });
		});
		//#endregion

		//#region embed pages
		fastify.get<{ Params: { user: string; } }>('/embed/user-timeline/:user', async (request, reply) => {
			reply.removeHeader('X-Frame-Options');

			const user = await this.usersRepository.findOneBy({
				id: request.params.user,
			});

			if (user == null) return;
			if (user.host != null) return;

			const _user = await this.userEntityService.pack(user);

			reply.header('Cache-Control', 'public, max-age=3600');
			return await reply.view('base-embed', {
				title: this.meta.name ?? 'Sharkey',
				...await this.generateCommonPugData(this.meta),
				embedCtx: htmlSafeJsonStringify({
					user: _user,
				}),
			});
		});

		fastify.get<{ Params: { note: string; } }>('/embed/notes/:note', async (request, reply) => {
			reply.removeHeader('X-Frame-Options');

			const note = await this.notesRepository.findOneBy({
				id: request.params.note,
			});

			if (note == null) return;
			if (['specified', 'followers'].includes(note.visibility)) return;
			if (note.userHost != null) return;

			const _note = await this.noteEntityService.pack(note, null, { detail: true });

			reply.header('Cache-Control', 'public, max-age=3600');
			return await reply.view('base-embed', {
				title: this.meta.name ?? 'Sharkey',
				...await this.generateCommonPugData(this.meta),
				embedCtx: htmlSafeJsonStringify({
					note: _note,
				}),
			});
		});

		fastify.get<{ Params: { clip: string; } }>('/embed/clips/:clip', async (request, reply) => {
			reply.removeHeader('X-Frame-Options');

			const clip = await this.clipsRepository.findOneBy({
				id: request.params.clip,
			});

			if (clip == null) return;

			const _clip = await this.clipEntityService.pack(clip);

			reply.header('Cache-Control', 'public, max-age=3600');
			return await reply.view('base-embed', {
				title: this.meta.name ?? 'Sharkey',
				...await this.generateCommonPugData(this.meta),
				embedCtx: htmlSafeJsonStringify({
					clip: _clip,
				}),
			});
		});

		fastify.get('/embed/*', async (request, reply) => {
			reply.removeHeader('X-Frame-Options');

			reply.header('Cache-Control', 'public, max-age=3600');
			return await reply.view('base-embed', {
				title: this.meta.name ?? 'Sharkey',
				...await this.generateCommonPugData(this.meta),
			});
		});

		fastify.get('/_info_card_', async (request, reply) => {
			reply.removeHeader('X-Frame-Options');

			return await reply.view('info-card', {
				version: this.config.version,
				host: this.config.host,
				meta: this.meta,
				originalUsersCount: await this.usersRepository.countBy({ host: IsNull() }),
				originalNotesCount: await this.notesRepository.countBy({ userHost: IsNull() }),
			});
		});
		//#endregion

		fastify.get('/bios', async (request, reply) => {
			return await reply.view('bios', {
				version: this.config.version,
			});
		});

		fastify.get('/cli', async (request, reply) => {
			return await reply.view('cli', {
				version: this.config.version,
			});
		});

		const override = (source: string, target: string, depth = 0) =>
			[, ...target.split('/').filter(x => x), ...source.split('/').filter(x => x).splice(depth)].join('/');

		fastify.get('/flush', async (request, reply) => {
			return await reply.view('flush');
		});

		// streamingに非WebSocketリクエストが来た場合にbase htmlをキャシュ付きで返すと、Proxy等でそのパスがキャッシュされておかしくなる
		fastify.get('/streaming', async (request, reply) => {
			reply.code(503);
			reply.header('Cache-Control', 'private, max-age=0');
		});

		// Render base html for all requests
		fastify.get('*', async (request, reply) => {
			return await renderBase(reply);
		});

		fastify.setErrorHandler(async (error, request, reply) => {
			const errId = randomUUID();
			this.clientLoggerService.logger.error(`Internal error occurred in ${request.routeOptions.url}: ${error.message}`, {
				path: request.routeOptions.url,
				params: request.params,
				query: request.query,
				code: error.name,
				stack: error.stack,
				id: errId,
			});
			reply.code(500);
			reply.header('Cache-Control', 'max-age=10, must-revalidate');
			return await reply.view('error', {
				code: error.code,
				id: errId,
			});
		});

		done();
	}
}<|MERGE_RESOLUTION|>--- conflicted
+++ resolved
@@ -538,11 +538,8 @@
 				usernameLower: username.toLowerCase(),
 				host: host ?? IsNull(),
 				isSuspended: false,
-<<<<<<< HEAD
 				enableRss: true,
-=======
 				requireSigninToViewContents: false,
->>>>>>> 9c70a4e6
 			});
 
 			return user && await this.feedService.packFeed(user);

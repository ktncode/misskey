--- conflicted
+++ resolved
@@ -470,13 +470,7 @@
 
 		// OpenSearch XML
 		fastify.get('/opensearch.xml', async (request, reply) => {
-<<<<<<< HEAD
-			const meta = await this.metaService.fetch();
-
-			const name = meta.name ?? 'Sharkey';
-=======
-			const name = this.meta.name ?? 'Misskey';
->>>>>>> 5fc8b3bc
+			const name = this.meta.name ?? 'Sharkey';
 			let content = '';
 			content += '<OpenSearchDescription xmlns="http://a9.com/-/spec/opensearch/1.1/" xmlns:moz="http://www.mozilla.org/2006/browser/search/">';
 			content += `<ShortName>${name}</ShortName>`;

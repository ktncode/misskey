/*
 * SPDX-FileCopyrightText: syuilo and misskey-project
 * SPDX-License-Identifier: AGPL-3.0-only
 */

'use strict';

// ブロックの中に入れないと、定義した変数がブラウザのグローバルスコープに登録されてしまい邪魔なので
(async () => {
	window.onerror = (e) => {
		console.error(e);
		renderError('SOMETHING_HAPPENED');
	};
	window.onunhandledrejection = (e) => {
		console.error(e);
		renderError('SOMETHING_HAPPENED_IN_PROMISE');
	};

	let forceError = localStorage.getItem('forceError');
	if (forceError != null) {
		renderError('FORCED_ERROR', 'This error is forced by having forceError in local storage.');
		return;
	}

	// パラメータに応じてsplashのスタイルを変更
	const params = new URLSearchParams(location.search);
	if (params.has('rounded') && params.get('rounded') === 'false') {
		document.documentElement.classList.add('norounded');
	}
	if (params.has('border') && params.get('border') === 'false') {
		document.documentElement.classList.add('noborder');
	}

	// Force update when locales change
	const langsVersion = LANGS_VERSION;
	const localeVersion = localStorage.getItem('localeVersion');
	if (localeVersion !== langsVersion) {
		console.info(`Updating locales from version ${localeVersion ?? 'N/A'} to ${langsVersion}`);
		localStorage.removeItem('localeVersion');
		localStorage.removeItem('locale');
	}

	//#region Detect language & fetch translations
	if (!localStorage.getItem('locale')) {
		const supportedLangs = LANGS;
		let lang = localStorage.getItem('lang');
		if (lang == null || !supportedLangs.includes(lang)) {
			if (supportedLangs.includes(navigator.language)) {
				lang = navigator.language;
			} else {
				lang = supportedLangs.find(x => x.split('-')[0] === navigator.language.split('-')[0]);

				// Fallback
				if (lang == null) lang = 'en-US';
			}
		}

		// for https://github.com/misskey-dev/misskey/issues/10202
		if (lang == null || lang.toString == null || lang.toString() === 'null') {
			console.error('invalid lang value detected!!!', typeof lang, lang);
			lang = 'en-US';
		}

		const localRes = await window.fetch(`/assets/locales/${lang}.${langsVersion}.json`);
		if (localRes.status === 200) {
			localStorage.setItem('lang', lang);
			localStorage.setItem('locale', await localRes.text());
			localStorage.setItem('localeVersion', langsVersion);
		} else {
			renderError('LOCALE_FETCH');
			return;
		}
	}
	//#endregion

	//#region Script
	async function importAppScript() {
		await import(`/embed_vite/${CLIENT_ENTRY}`)
			.catch(async e => {
				console.error(e);
				renderError('APP_IMPORT');
			});
	}

	// タイミングによっては、この時点でDOMの構築が済んでいる場合とそうでない場合とがある
	if (document.readyState !== 'loading') {
		importAppScript();
	} else {
		window.addEventListener('DOMContentLoaded', () => {
			importAppScript();
		});
	}
	//#endregion

	async function addStyle(styleText) {
		let css = document.createElement('style');
		css.appendChild(document.createTextNode(styleText));
		document.head.appendChild(css);
	}

	async function renderError(code) {
		// Cannot set property 'innerHTML' of null を回避
		if (document.readyState === 'loading') {
			await new Promise(resolve => window.addEventListener('DOMContentLoaded', resolve));
		}

		const locale = JSON.parse(localStorage.getItem('locale') || '{}');

		const title = locale?._bootErrors?.title || 'Failed to initialize Misskey';
		const reload = locale?.reload || 'Reload';

		document.body.innerHTML = `<svg xmlns="http://www.w3.org/2000/svg" width="24" height="24" viewBox="0 0 24 24" fill="none" stroke="currentColor" stroke-width="2" stroke-linecap="round" stroke-linejoin="round" class="icon"><path stroke="none" d="M0 0h24v24H0z" fill="none"/><path d="M12 12m-9 0a9 9 0 1 0 18 0a9 9 0 1 0 -18 0" /><path d="M12 9v4" /><path d="M12 16v.01" /></svg>
<<<<<<< HEAD
		<div class="message">読み込みに失敗しました</div>
		<div class="submessage">Failed to initialize Sharkey</div>
=======
		<div class="message">${title}</div>
>>>>>>> 8d6573fb
		<div class="submessage">Error Code: ${code}</div>
		<button onclick="location.reload(!0)">
			<div>${reload}</div>
		</button>`;
		addStyle(`
		#sharkey_app,
		#splash {
			display: none !important;
		}

		html,
		body {
			margin: 0;
		}

		body {
			position: relative;
			color: #dee7e4;
			font-family: Hiragino Maru Gothic Pro, BIZ UDGothic, Roboto, HelveticaNeue, Arial, sans-serif;
			line-height: 1.35;
			display: flex;
			flex-direction: column;
			align-items: center;
			justify-content: center;
			min-height: 100vh;
			margin: 0;
			padding: 24px;
			box-sizing: border-box;
			overflow: hidden;

			border-radius: var(--radius, 12px);
			border: 1px solid rgba(231, 255, 251, 0.14);
		}

		body::before {
			content: '';
			position: fixed;
			top: 0;
			left: 0;
			width: 100%;
			height: 100%;
			background: #192320;
			border-radius: var(--radius, 12px);
			z-index: -1;
		}

		html.embed.norounded body,
		html.embed.norounded body::before {
			border-radius: 0;
		}

		html.embed.noborder body {
			border: none;
		}

		.icon {
			max-width: 60px;
			width: 100%;
			height: auto;
			margin-bottom: 20px;
			color: #dec340;
		}

		.message {
			text-align: center;
			font-size: 20px;
			font-weight: 700;
			margin-bottom: 20px;
		}

		.submessage {
			text-align: center;
			font-size: 90%;
			margin-bottom: 7.5px;
		}

		.submessage:last-of-type {
			margin-bottom: 20px;
		}

		button {
			padding: 7px 14px;
			min-width: 100px;
			font-weight: 700;
			font-family: Hiragino Maru Gothic Pro, BIZ UDGothic, Roboto, HelveticaNeue, Arial, sans-serif;
			line-height: 1.35;
			border-radius: 99rem;
			background-color: #b4e900;
			color: #192320;
			border: none;
			cursor: pointer;
			-webkit-tap-highlight-color: transparent;
		}

		button:hover {
			background-color: #c6ff03;
		}`);
	}
})();<|MERGE_RESOLUTION|>--- conflicted
+++ resolved
@@ -110,12 +110,8 @@
 		const reload = locale?.reload || 'Reload';
 
 		document.body.innerHTML = `<svg xmlns="http://www.w3.org/2000/svg" width="24" height="24" viewBox="0 0 24 24" fill="none" stroke="currentColor" stroke-width="2" stroke-linecap="round" stroke-linejoin="round" class="icon"><path stroke="none" d="M0 0h24v24H0z" fill="none"/><path d="M12 12m-9 0a9 9 0 1 0 18 0a9 9 0 1 0 -18 0" /><path d="M12 9v4" /><path d="M12 16v.01" /></svg>
-<<<<<<< HEAD
-		<div class="message">読み込みに失敗しました</div>
+		<div class="message">${title}</div>
 		<div class="submessage">Failed to initialize Sharkey</div>
-=======
-		<div class="message">${title}</div>
->>>>>>> 8d6573fb
 		<div class="submessage">Error Code: ${code}</div>
 		<button onclick="location.reload(!0)">
 			<div>${reload}</div>

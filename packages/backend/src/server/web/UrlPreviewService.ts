--- conflicted
+++ resolved
@@ -28,16 +28,12 @@
 		@Inject(DI.config)
 		private config: Config,
 
-<<<<<<< HEAD
 		@Inject(DI.redis)
 		private redisClient: Redis.Redis,
 
-		private metaService: MetaService,
-=======
 		@Inject(DI.meta)
 		private meta: MiMeta,
 
->>>>>>> 5fc8b3bc
 		private httpRequestService: HttpRequestService,
 		private loggerService: LoggerService,
 	) {
@@ -91,7 +87,6 @@
 			};
 		}
 
-<<<<<<< HEAD
 		const key = `${url}@${lang}`;
 		const cached = await this.previewCache.get(key);
 		if (cached !== undefined) {
@@ -102,14 +97,9 @@
 			return cached;
 		}
 
-		this.logger.info(meta.urlPreviewSummaryProxyUrl
+		this.logger.info(this.meta.urlPreviewSummaryProxyUrl
 			? `(Proxy) Getting preview of ${key} ...`
 			: `Getting preview of ${key} ...`);
-=======
-		this.logger.info(this.meta.urlPreviewSummaryProxyUrl
-			? `(Proxy) Getting preview of ${url}@${lang} ...`
-			: `Getting preview of ${url}@${lang} ...`);
->>>>>>> 5fc8b3bc
 
 		try {
 			const summary = this.meta.urlPreviewSummaryProxyUrl

--- conflicted
+++ resolved
@@ -5,11 +5,7 @@
 
 import { Inject, Injectable } from '@nestjs/common';
 import bcrypt from 'bcryptjs';
-<<<<<<< HEAD
 import * as argon2 from 'argon2';
-import * as OTPAuth from 'otpauth';
-=======
->>>>>>> d2e8dc4f
 import { IsNull } from 'typeorm';
 import * as Misskey from 'misskey-js';
 import { DI } from '@/di-symbols.js';
@@ -77,6 +73,7 @@
 				'hcaptcha-response'?: string;
 				'g-recaptcha-response'?: string;
 				'turnstile-response'?: string;
+				'frc-captcha-solution'?: string;
 				'm-captcha-response'?: string;
 				'testcaptcha-response'?: string;
 			};
@@ -208,6 +205,12 @@
 					});
 				}
 
+				if (this.meta.enableFC && this.meta.fcSecretKey) {
+					await this.captchaService.verifyFriendlyCaptcha(this.meta.fcSecretKey, body['frc-captcha-solution']).catch(err => {
+						throw new FastifyReplyError(400, err);
+					});
+				}
+
 				if (this.meta.enableRecaptcha && this.meta.recaptchaSecretKey) {
 					await this.captchaService.verifyRecaptcha(this.meta.recaptchaSecretKey, body['g-recaptcha-response']).catch(err => {
 						throw new FastifyReplyError(400, err);

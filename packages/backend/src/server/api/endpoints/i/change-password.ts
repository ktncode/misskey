--- conflicted
+++ resolved
@@ -39,10 +39,6 @@
 			const token = ps.token;
 			const profile = await this.userProfilesRepository.findOneByOrFail({ userId: me.id });
 
-<<<<<<< HEAD
-			// Compare password
-			const same = await argon2.verify(profile.password!, ps.currentPassword);
-=======
 			if (profile.twoFactorEnabled) {
 				if (token == null) {
 					throw new Error('authentication failed');
@@ -55,8 +51,7 @@
 				}
 			}
 
-			const passwordMatched = await bcrypt.compare(ps.currentPassword, profile.password!);
->>>>>>> 2039e244
+			const passwordMatched = await argon2.verify(profile.password!, ps.currentPassword);
 
 			if (!passwordMatched) {
 				throw new Error('incorrect password');

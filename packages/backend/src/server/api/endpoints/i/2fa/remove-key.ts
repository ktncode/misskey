--- conflicted
+++ resolved
@@ -55,15 +55,11 @@
 			const token = ps.token;
 			const profile = await this.userProfilesRepository.findOneByOrFail({ userId: me.id });
 
-<<<<<<< HEAD
 			// Compare password
-			const same = await argon2.verify(profile.password ?? '', ps.password);
-=======
 			if (profile.twoFactorEnabled) {
 				if (token == null) {
 					throw new Error('authentication failed');
 				}
->>>>>>> 2039e244
 
 				try {
 					await this.userAuthService.twoFactorAuthenticate(profile, token);
@@ -72,7 +68,7 @@
 				}
 			}
 
-			const passwordMatched = await bcrypt.compare(ps.password, profile.password ?? '');
+			const passwordMatched = await argon2.verify(profile.password ?? '', ps.password);
 			if (!passwordMatched) {
 				throw new ApiError(meta.errors.incorrectPassword);
 			}

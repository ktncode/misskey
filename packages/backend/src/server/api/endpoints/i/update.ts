--- conflicted
+++ resolved
@@ -324,7 +324,6 @@
 				updates.bannerBlurhash = null;
 			}
 
-<<<<<<< HEAD
 			if (ps.backgroundId) {
 				const background = await this.driveFilesRepository.findOneBy({ id: ps.backgroundId });
 
@@ -338,7 +337,8 @@
 				updates.backgroundId = null;
 				updates.backgroundUrl = null;
 				updates.backgroundBlurhash = null;
-=======
+			}
+			
 			if (ps.avatarDecorations) {
 				const decorations = await this.avatarDecorationService.getAll(true);
 				const myRoles = await this.roleService.getUserRoles(user.id);
@@ -352,7 +352,6 @@
 					angle: d.angle ?? 0,
 					flipH: d.flipH ?? false,
 				}));
->>>>>>> bf01c1ee
 			}
 
 			if (ps.pinnedPageId) {

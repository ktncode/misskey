--- conflicted
+++ resolved
@@ -134,18 +134,6 @@
 				this.notificationService.readAllNotification(me.id);
 			}
 
-<<<<<<< HEAD
-			const noteIds = notifications
-				.filter((notification): notification is FilterUnionByProperty<MiNotification, 'type', 'mention' | 'reply' | 'quote' | 'edited'> => ['mention', 'reply', 'quote', 'edited'].includes(notification.type))
-				.map(notification => notification.noteId);
-
-			if (noteIds.length > 0) {
-				const notes = await this.notesRepository.findBy({ id: In(noteIds) });
-				this.noteReadService.read(me.id, notes);
-			}
-
-=======
->>>>>>> 8d6573fb
 			return await this.notificationEntityService.packMany(notifications, me.id);
 		});
 	}

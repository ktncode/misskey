--- conflicted
+++ resolved
@@ -60,15 +60,8 @@
 				return;
 			}
 
-<<<<<<< HEAD
-			// Compare password
-			const same = await argon2.verify(profile.password!, ps.password);
-
-			if (!same) {
-=======
-			const passwordMatched = await bcrypt.compare(ps.password, profile.password!);
+			const passwordMatched = await argon2.verify(profile.password!, ps.password);
 			if (!passwordMatched) {
->>>>>>> 2039e244
 				throw new Error('incorrect password');
 			}
 

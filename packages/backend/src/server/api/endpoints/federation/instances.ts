/*
 * SPDX-FileCopyrightText: syuilo and other misskey contributors
 * SPDX-License-Identifier: AGPL-3.0-only
 */

import { Inject, Injectable } from '@nestjs/common';
import { Endpoint } from '@/server/api/endpoint-base.js';
import type { InstancesRepository } from '@/models/_.js';
import { InstanceEntityService } from '@/core/entities/InstanceEntityService.js';
import { MetaService } from '@/core/MetaService.js';
import { DI } from '@/di-symbols.js';
import { sqlLikeEscape } from '@/misc/sql-like-escape.js';

export const meta = {
	tags: ['federation'],

	requireCredential: false,
	allowGet: true,
	cacheSec: 3600,

	res: {
		type: 'array',
		optional: false, nullable: false,
		items: {
			type: 'object',
			optional: false, nullable: false,
			ref: 'FederationInstance',
		},
	},
} as const;

export const paramDef = {
	type: 'object',
	properties: {
		host: { type: 'string', nullable: true, description: 'Omit or use `null` to not filter by host.' },
		blocked: { type: 'boolean', nullable: true },
		notResponding: { type: 'boolean', nullable: true },
		suspended: { type: 'boolean', nullable: true },
		silenced: { type: 'boolean', nullable: true },
		federating: { type: 'boolean', nullable: true },
		subscribing: { type: 'boolean', nullable: true },
		publishing: { type: 'boolean', nullable: true },
		nsfw: { type: 'boolean', nullable: true },
		limit: { type: 'integer', minimum: 1, maximum: 100, default: 30 },
		offset: { type: 'integer', default: 0 },
		sort: {
			type: 'string',
			nullable: true,
			enum: [
				'+pubSub',
				'-pubSub',
				'+notes',
				'-notes',
				'+users',
				'-users',
				'+following',
				'-following',
				'+followers',
				'-followers',
				'+firstRetrievedAt',
				'-firstRetrievedAt',
				'+latestRequestReceivedAt',
				'-latestRequestReceivedAt',
			],
		},
	},
	required: [],
} as const;

@Injectable()
export default class extends Endpoint<typeof meta, typeof paramDef> { // eslint-disable-line import/no-default-export
	constructor(
		@Inject(DI.instancesRepository)
		private instancesRepository: InstancesRepository,

		private instanceEntityService: InstanceEntityService,
		private metaService: MetaService,
	) {
		super(meta, paramDef, async (ps, me) => {
			const query = this.instancesRepository.createQueryBuilder('instance');

			switch (ps.sort) {
				case '+pubSub': query.orderBy('instance.followingCount', 'DESC').orderBy('instance.followersCount', 'DESC'); break;
				case '-pubSub': query.orderBy('instance.followingCount', 'ASC').orderBy('instance.followersCount', 'ASC'); break;
				case '+notes': query.orderBy('instance.notesCount', 'DESC'); break;
				case '-notes': query.orderBy('instance.notesCount', 'ASC'); break;
				case '+users': query.orderBy('instance.usersCount', 'DESC'); break;
				case '-users': query.orderBy('instance.usersCount', 'ASC'); break;
				case '+following': query.orderBy('instance.followingCount', 'DESC'); break;
				case '-following': query.orderBy('instance.followingCount', 'ASC'); break;
				case '+followers': query.orderBy('instance.followersCount', 'DESC'); break;
				case '-followers': query.orderBy('instance.followersCount', 'ASC'); break;
				case '+firstRetrievedAt': query.orderBy('instance.firstRetrievedAt', 'DESC'); break;
				case '-firstRetrievedAt': query.orderBy('instance.firstRetrievedAt', 'ASC'); break;
				case '+latestRequestReceivedAt': query.orderBy('instance.latestRequestReceivedAt', 'DESC', 'NULLS LAST'); break;
				case '-latestRequestReceivedAt': query.orderBy('instance.latestRequestReceivedAt', 'ASC', 'NULLS FIRST'); break;

				default: query.orderBy('instance.id', 'DESC'); break;
			}

			if (typeof ps.blocked === 'boolean') {
				const meta = await this.metaService.fetch(true);
				if (ps.blocked) {
					query.andWhere(meta.blockedHosts.length === 0 ? '1=0' : 'instance.host IN (:...blocks)', { blocks: meta.blockedHosts });
				} else {
					query.andWhere(meta.blockedHosts.length === 0 ? '1=1' : 'instance.host NOT IN (:...blocks)', { blocks: meta.blockedHosts });
				}
			}

			if (typeof ps.notResponding === 'boolean') {
				if (ps.notResponding) {
					query.andWhere('instance.isNotResponding = TRUE');
				} else {
					query.andWhere('instance.isNotResponding = FALSE');
				}
			}

			if (typeof ps.suspended === 'boolean') {
				if (ps.suspended) {
					query.andWhere('instance.isSuspended = TRUE');
				} else {
					query.andWhere('instance.isSuspended = FALSE');
				}
			}

<<<<<<< HEAD
			if (typeof ps.nsfw === 'boolean') {
				if (ps.nsfw) {
					query.andWhere('instance.isNSFW = TRUE');
				} else {
					query.andWhere('instance.isNSFW = FALSE');
				}
			}

			if (typeof ps.silenced === "boolean") {
=======
			if (typeof ps.silenced === 'boolean') {
>>>>>>> 62549549
				const meta = await this.metaService.fetch(true);

				if (ps.silenced) {
					if (meta.silencedHosts.length === 0) {
						return [];
					}
					query.andWhere('instance.host IN (:...silences)', {
						silences: meta.silencedHosts,
					});
				} else if (meta.silencedHosts.length > 0) {
					query.andWhere('instance.host NOT IN (:...silences)', {
						silences: meta.silencedHosts,
					});
				}
			}

			if (typeof ps.federating === 'boolean') {
				if (ps.federating) {
					query.andWhere('((instance.followingCount > 0) OR (instance.followersCount > 0))');
				} else {
					query.andWhere('((instance.followingCount = 0) AND (instance.followersCount = 0))');
				}
			}

			if (typeof ps.subscribing === 'boolean') {
				if (ps.subscribing) {
					query.andWhere('instance.followersCount > 0');
				} else {
					query.andWhere('instance.followersCount = 0');
				}
			}

			if (typeof ps.publishing === 'boolean') {
				if (ps.publishing) {
					query.andWhere('instance.followingCount > 0');
				} else {
					query.andWhere('instance.followingCount = 0');
				}
			}

			if (ps.host) {
				query.andWhere('instance.host like :host', { host: '%' + sqlLikeEscape(ps.host.toLowerCase()) + '%' });
			}

			const instances = await query.limit(ps.limit).offset(ps.offset).getMany();

			return await this.instanceEntityService.packMany(instances);
		});
	}
}<|MERGE_RESOLUTION|>--- conflicted
+++ resolved
@@ -123,7 +123,6 @@
 				}
 			}
 
-<<<<<<< HEAD
 			if (typeof ps.nsfw === 'boolean') {
 				if (ps.nsfw) {
 					query.andWhere('instance.isNSFW = TRUE');
@@ -132,10 +131,7 @@
 				}
 			}
 
-			if (typeof ps.silenced === "boolean") {
-=======
 			if (typeof ps.silenced === 'boolean') {
->>>>>>> 62549549
 				const meta = await this.metaService.fetch(true);
 
 				if (ps.silenced) {

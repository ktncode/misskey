/*
 * SPDX-FileCopyrightText: syuilo and misskey-project
 * SPDX-License-Identifier: AGPL-3.0-only
 */

import { Injectable } from '@nestjs/common';
import type { MiMeta } from '@/models/Meta.js';
import { ModerationLogService } from '@/core/ModerationLogService.js';
import { Endpoint } from '@/server/api/endpoint-base.js';
import { MetaService } from '@/core/MetaService.js';

export const meta = {
	tags: ['admin'],

	requireCredential: true,
	requireAdmin: true,
	kind: 'write:admin:meta',
} as const;

export const paramDef = {
	type: 'object',
	properties: {
		disableRegistration: { type: 'boolean', nullable: true },
		pinnedUsers: {
			type: 'array', nullable: true, items: {
				type: 'string',
			},
		},
		hiddenTags: {
			type: 'array', nullable: true, items: {
				type: 'string',
			},
		},
		blockedHosts: {
			type: 'array', nullable: true, items: {
				type: 'string',
			},
		},
		sensitiveWords: {
			type: 'array', nullable: true, items: {
				type: 'string',
			},
		},
		prohibitedWords: {
			type: 'array', nullable: true, items: {
				type: 'string',
			},
		},
		themeColor: { type: 'string', nullable: true, pattern: '^#[0-9a-fA-F]{6}$' },
		mascotImageUrl: { type: 'string', nullable: true },
		bannerUrl: { type: 'string', nullable: true },
		serverErrorImageUrl: { type: 'string', nullable: true },
		infoImageUrl: { type: 'string', nullable: true },
		notFoundImageUrl: { type: 'string', nullable: true },
		iconUrl: { type: 'string', nullable: true },
		app192IconUrl: { type: 'string', nullable: true },
		app512IconUrl: { type: 'string', nullable: true },
		sidebarLogoUrl: { type: 'string', nullable: true },
		backgroundImageUrl: { type: 'string', nullable: true },
		logoImageUrl: { type: 'string', nullable: true },
		name: { type: 'string', nullable: true },
		shortName: { type: 'string', nullable: true },
		description: { type: 'string', nullable: true },
		defaultLightTheme: { type: 'string', nullable: true },
		defaultDarkTheme: { type: 'string', nullable: true },
		defaultLike: { type: 'string', nullable: true },
		cacheRemoteFiles: { type: 'boolean' },
		cacheRemoteSensitiveFiles: { type: 'boolean' },
		emailRequiredForSignup: { type: 'boolean' },
		approvalRequiredForSignup: { type: 'boolean' },
		enableHcaptcha: { type: 'boolean' },
		hcaptchaSiteKey: { type: 'string', nullable: true },
		hcaptchaSecretKey: { type: 'string', nullable: true },
		enableMcaptcha: { type: 'boolean' },
		mcaptchaSiteKey: { type: 'string', nullable: true },
		mcaptchaInstanceUrl: { type: 'string', nullable: true },
		mcaptchaSecretKey: { type: 'string', nullable: true },
		enableRecaptcha: { type: 'boolean' },
		recaptchaSiteKey: { type: 'string', nullable: true },
		recaptchaSecretKey: { type: 'string', nullable: true },
		enableTurnstile: { type: 'boolean' },
		turnstileSiteKey: { type: 'string', nullable: true },
		turnstileSecretKey: { type: 'string', nullable: true },
		sensitiveMediaDetection: { type: 'string', enum: ['none', 'all', 'local', 'remote'] },
		sensitiveMediaDetectionSensitivity: { type: 'string', enum: ['medium', 'low', 'high', 'veryLow', 'veryHigh'] },
		setSensitiveFlagAutomatically: { type: 'boolean' },
		enableSensitiveMediaDetectionForVideos: { type: 'boolean' },
		enableBotTrending: { type: 'boolean' },
		proxyAccountId: { type: 'string', format: 'misskey:id', nullable: true },
		maintainerName: { type: 'string', nullable: true },
		maintainerEmail: { type: 'string', nullable: true },
		langs: {
			type: 'array', items: {
				type: 'string',
			},
		},
		deeplAuthKey: { type: 'string', nullable: true },
		deeplIsPro: { type: 'boolean' },
		deeplFreeMode: { type: 'boolean' },
		deeplFreeInstance: { type: 'string', nullable: true },
		enableEmail: { type: 'boolean' },
		email: { type: 'string', nullable: true },
		smtpSecure: { type: 'boolean' },
		smtpHost: { type: 'string', nullable: true },
		smtpPort: { type: 'integer', nullable: true },
		smtpUser: { type: 'string', nullable: true },
		smtpPass: { type: 'string', nullable: true },
		enableServiceWorker: { type: 'boolean' },
		swPublicKey: { type: 'string', nullable: true },
		swPrivateKey: { type: 'string', nullable: true },
		tosUrl: { type: 'string', nullable: true },
		repositoryUrl: { type: 'string', nullable: true },
		feedbackUrl: { type: 'string', nullable: true },
		impressumUrl: { type: 'string', nullable: true },
		donationUrl: { type: 'string', nullable: true },
		privacyPolicyUrl: { type: 'string', nullable: true },
		inquiryUrl: { type: 'string', nullable: true },
		useObjectStorage: { type: 'boolean' },
		objectStorageBaseUrl: { type: 'string', nullable: true },
		objectStorageBucket: { type: 'string', nullable: true },
		objectStoragePrefix: { type: 'string', nullable: true },
		objectStorageEndpoint: { type: 'string', nullable: true },
		objectStorageRegion: { type: 'string', nullable: true },
		objectStoragePort: { type: 'integer', nullable: true },
		objectStorageAccessKey: { type: 'string', nullable: true },
		objectStorageSecretKey: { type: 'string', nullable: true },
		objectStorageUseSSL: { type: 'boolean' },
		objectStorageUseProxy: { type: 'boolean' },
		objectStorageSetPublicRead: { type: 'boolean' },
		objectStorageS3ForcePathStyle: { type: 'boolean' },
		enableIpLogging: { type: 'boolean' },
		enableActiveEmailValidation: { type: 'boolean' },
		enableVerifymailApi: { type: 'boolean' },
		verifymailAuthKey: { type: 'string', nullable: true },
		enableTruemailApi: { type: 'boolean' },
		truemailInstance: { type: 'string', nullable: true },
		truemailAuthKey: { type: 'string', nullable: true },
		enableChartsForRemoteUser: { type: 'boolean' },
		enableChartsForFederatedInstances: { type: 'boolean' },
		enableServerMachineStats: { type: 'boolean' },
		enableAchievements: { type: 'boolean' },
		enableIdenticonGeneration: { type: 'boolean' },
		serverRules: { type: 'array', items: { type: 'string' } },
		bannedEmailDomains: { type: 'array', items: { type: 'string' } },
		preservedUsernames: { type: 'array', items: { type: 'string' } },
		bubbleInstances: { type: 'array', items: { type: 'string' } },
		manifestJsonOverride: { type: 'string' },
		enableFanoutTimeline: { type: 'boolean' },
		enableFanoutTimelineDbFallback: { type: 'boolean' },
		perLocalUserUserTimelineCacheMax: { type: 'integer' },
		perRemoteUserUserTimelineCacheMax: { type: 'integer' },
		perUserHomeTimelineCacheMax: { type: 'integer' },
		perUserListTimelineCacheMax: { type: 'integer' },
		enableReactionsBuffering: { type: 'boolean' },
		notesPerOneAd: { type: 'integer' },
		silencedHosts: {
			type: 'array',
			nullable: true,
			items: {
				type: 'string',
			},
		},
		mediaSilencedHosts: {
			type: 'array',
			nullable: true,
			items: {
				type: 'string',
			},
		},
		summalyProxy: {
			type: 'string', nullable: true,
			description: '[Deprecated] Use "urlPreviewSummaryProxyUrl" instead.',
		},
		urlPreviewEnabled: { type: 'boolean' },
		urlPreviewTimeout: { type: 'integer' },
		urlPreviewMaximumContentLength: { type: 'integer' },
		urlPreviewRequireContentLength: { type: 'boolean' },
		urlPreviewUserAgent: { type: 'string', nullable: true },
		urlPreviewSummaryProxyUrl: { type: 'string', nullable: true },
<<<<<<< HEAD
		trustedLinkUrlPatterns: {
			type: 'array', nullable: true, items: {
=======
		federation: {
			type: 'string',
			enum: ['all', 'none', 'specified'],
		},
		federationHosts: {
			type: 'array',
			items: {
>>>>>>> 5fc8b3bc
				type: 'string',
			},
		},
	},
	required: [],
} as const;

@Injectable()
export default class extends Endpoint<typeof meta, typeof paramDef> { // eslint-disable-line import/no-default-export
	constructor(
		private metaService: MetaService,
		private moderationLogService: ModerationLogService,
	) {
		super(meta, paramDef, async (ps, me) => {
			const set = {} as Partial<MiMeta>;

			if (typeof ps.disableRegistration === 'boolean') {
				set.disableRegistration = ps.disableRegistration;
			}

			if (Array.isArray(ps.pinnedUsers)) {
				set.pinnedUsers = ps.pinnedUsers.filter(Boolean);
			}

			if (Array.isArray(ps.hiddenTags)) {
				set.hiddenTags = ps.hiddenTags.filter(Boolean);
			}

			if (Array.isArray(ps.blockedHosts)) {
				set.blockedHosts = ps.blockedHosts.filter(Boolean).map(x => x.toLowerCase());
			}

			if (Array.isArray(ps.sensitiveWords)) {
				set.sensitiveWords = ps.sensitiveWords.filter(Boolean);
			}
			if (Array.isArray(ps.prohibitedWords)) {
				set.prohibitedWords = ps.prohibitedWords.filter(Boolean);
			}
			if (Array.isArray(ps.silencedHosts)) {
				let lastValue = '';
				set.silencedHosts = ps.silencedHosts.sort().filter((h) => {
					const lv = lastValue;
					lastValue = h;
					return h !== '' && h !== lv && !set.blockedHosts?.includes(h);
				});
			}
			if (Array.isArray(ps.mediaSilencedHosts)) {
				let lastValue = '';
				set.mediaSilencedHosts = ps.mediaSilencedHosts.sort().filter((h) => {
					const lv = lastValue;
					lastValue = h;
					return h !== '' && h !== lv && !set.blockedHosts?.includes(h);
				});
			}
			if (ps.themeColor !== undefined) {
				set.themeColor = ps.themeColor;
			}

			if (ps.mascotImageUrl !== undefined) {
				set.mascotImageUrl = ps.mascotImageUrl;
			}

			if (ps.bannerUrl !== undefined) {
				set.bannerUrl = ps.bannerUrl;
			}

			if (ps.iconUrl !== undefined) {
				set.iconUrl = ps.iconUrl;
			}

			if (ps.app192IconUrl !== undefined) {
				set.app192IconUrl = ps.app192IconUrl;
			}

			if (ps.app512IconUrl !== undefined) {
				set.app512IconUrl = ps.app512IconUrl;
			}

			if (ps.sidebarLogoUrl !== undefined) {
				set.sidebarLogoUrl = ps.sidebarLogoUrl;
			}

			if (ps.serverErrorImageUrl !== undefined) {
				set.serverErrorImageUrl = ps.serverErrorImageUrl;
			}

			if (ps.infoImageUrl !== undefined) {
				set.infoImageUrl = ps.infoImageUrl;
			}

			if (ps.notFoundImageUrl !== undefined) {
				set.notFoundImageUrl = ps.notFoundImageUrl;
			}

			if (ps.backgroundImageUrl !== undefined) {
				set.backgroundImageUrl = ps.backgroundImageUrl;
			}

			if (ps.logoImageUrl !== undefined) {
				set.logoImageUrl = ps.logoImageUrl;
			}

			if (ps.name !== undefined) {
				set.name = ps.name;
			}

			if (ps.shortName !== undefined) {
				set.shortName = ps.shortName;
			}

			if (ps.description !== undefined) {
				set.description = ps.description;
			}

			if (ps.defaultLightTheme !== undefined) {
				set.defaultLightTheme = ps.defaultLightTheme;
			}

			if (ps.defaultDarkTheme !== undefined) {
				set.defaultDarkTheme = ps.defaultDarkTheme;
			}

			if (ps.defaultLike !== undefined) {
				set.defaultLike = ps.defaultLike;
			}

			if (ps.cacheRemoteFiles !== undefined) {
				set.cacheRemoteFiles = ps.cacheRemoteFiles;
			}

			if (ps.cacheRemoteSensitiveFiles !== undefined) {
				set.cacheRemoteSensitiveFiles = ps.cacheRemoteSensitiveFiles;
			}

			if (ps.emailRequiredForSignup !== undefined) {
				set.emailRequiredForSignup = ps.emailRequiredForSignup;
			}

			if (ps.approvalRequiredForSignup !== undefined) {
				set.approvalRequiredForSignup = ps.approvalRequiredForSignup;
			}

			if (ps.enableHcaptcha !== undefined) {
				set.enableHcaptcha = ps.enableHcaptcha;
			}

			if (ps.hcaptchaSiteKey !== undefined) {
				set.hcaptchaSiteKey = ps.hcaptchaSiteKey;
			}

			if (ps.hcaptchaSecretKey !== undefined) {
				set.hcaptchaSecretKey = ps.hcaptchaSecretKey;
			}

			if (ps.enableMcaptcha !== undefined) {
				set.enableMcaptcha = ps.enableMcaptcha;
			}

			if (ps.mcaptchaSiteKey !== undefined) {
				set.mcaptchaSitekey = ps.mcaptchaSiteKey;
			}

			if (ps.mcaptchaInstanceUrl !== undefined) {
				set.mcaptchaInstanceUrl = ps.mcaptchaInstanceUrl;
			}

			if (ps.mcaptchaSecretKey !== undefined) {
				set.mcaptchaSecretKey = ps.mcaptchaSecretKey;
			}

			if (ps.enableRecaptcha !== undefined) {
				set.enableRecaptcha = ps.enableRecaptcha;
			}

			if (ps.recaptchaSiteKey !== undefined) {
				set.recaptchaSiteKey = ps.recaptchaSiteKey;
			}

			if (ps.recaptchaSecretKey !== undefined) {
				set.recaptchaSecretKey = ps.recaptchaSecretKey;
			}

			if (ps.enableTurnstile !== undefined) {
				set.enableTurnstile = ps.enableTurnstile;
			}

			if (ps.turnstileSiteKey !== undefined) {
				set.turnstileSiteKey = ps.turnstileSiteKey;
			}

			if (ps.turnstileSecretKey !== undefined) {
				set.turnstileSecretKey = ps.turnstileSecretKey;
			}

			if (ps.enableBotTrending !== undefined) {
				set.enableBotTrending = ps.enableBotTrending;
			}

			if (ps.proxyAccountId !== undefined) {
				set.proxyAccountId = ps.proxyAccountId;
			}

			if (ps.maintainerName !== undefined) {
				set.maintainerName = ps.maintainerName;
			}

			if (ps.maintainerEmail !== undefined) {
				set.maintainerEmail = ps.maintainerEmail;
			}

			if (Array.isArray(ps.langs)) {
				set.langs = ps.langs.filter(Boolean);
			}

			if (ps.enableEmail !== undefined) {
				set.enableEmail = ps.enableEmail;
			}

			if (ps.email !== undefined) {
				set.email = ps.email;
			}

			if (ps.smtpSecure !== undefined) {
				set.smtpSecure = ps.smtpSecure;
			}

			if (ps.smtpHost !== undefined) {
				set.smtpHost = ps.smtpHost;
			}

			if (ps.smtpPort !== undefined) {
				set.smtpPort = ps.smtpPort;
			}

			if (ps.smtpUser !== undefined) {
				set.smtpUser = ps.smtpUser;
			}

			if (ps.smtpPass !== undefined) {
				set.smtpPass = ps.smtpPass;
			}

			if (ps.enableServiceWorker !== undefined) {
				set.enableServiceWorker = ps.enableServiceWorker;
			}

			if (ps.swPublicKey !== undefined) {
				set.swPublicKey = ps.swPublicKey;
			}

			if (ps.swPrivateKey !== undefined) {
				set.swPrivateKey = ps.swPrivateKey;
			}

			if (ps.tosUrl !== undefined) {
				set.termsOfServiceUrl = ps.tosUrl;
			}

			if (ps.repositoryUrl !== undefined) {
				set.repositoryUrl = URL.canParse(ps.repositoryUrl!) ? ps.repositoryUrl : null;
			}

			if (ps.feedbackUrl !== undefined) {
				set.feedbackUrl = ps.feedbackUrl;
			}

			if (ps.impressumUrl !== undefined) {
				set.impressumUrl = ps.impressumUrl;
			}

			if (ps.donationUrl !== undefined) {
				set.donationUrl = ps.donationUrl;
			}

			if (ps.privacyPolicyUrl !== undefined) {
				set.privacyPolicyUrl = ps.privacyPolicyUrl;
			}

			if (ps.inquiryUrl !== undefined) {
				set.inquiryUrl = ps.inquiryUrl;
			}

			if (ps.useObjectStorage !== undefined) {
				set.useObjectStorage = ps.useObjectStorage;
			}

			if (ps.objectStorageBaseUrl !== undefined) {
				set.objectStorageBaseUrl = ps.objectStorageBaseUrl;
			}

			if (ps.objectStorageBucket !== undefined) {
				set.objectStorageBucket = ps.objectStorageBucket;
			}

			if (ps.objectStoragePrefix !== undefined) {
				set.objectStoragePrefix = ps.objectStoragePrefix;
			}

			if (ps.objectStorageEndpoint !== undefined) {
				set.objectStorageEndpoint = ps.objectStorageEndpoint;
			}

			if (ps.objectStorageRegion !== undefined) {
				set.objectStorageRegion = ps.objectStorageRegion;
			}

			if (ps.objectStoragePort !== undefined) {
				set.objectStoragePort = ps.objectStoragePort;
			}

			if (ps.objectStorageAccessKey !== undefined) {
				set.objectStorageAccessKey = ps.objectStorageAccessKey;
			}

			if (ps.objectStorageSecretKey !== undefined) {
				set.objectStorageSecretKey = ps.objectStorageSecretKey;
			}

			if (ps.objectStorageUseSSL !== undefined) {
				set.objectStorageUseSSL = ps.objectStorageUseSSL;
			}

			if (ps.objectStorageUseProxy !== undefined) {
				set.objectStorageUseProxy = ps.objectStorageUseProxy;
			}

			if (ps.objectStorageSetPublicRead !== undefined) {
				set.objectStorageSetPublicRead = ps.objectStorageSetPublicRead;
			}

			if (ps.objectStorageS3ForcePathStyle !== undefined) {
				set.objectStorageS3ForcePathStyle = ps.objectStorageS3ForcePathStyle;
			}

			if (ps.deeplAuthKey !== undefined) {
				if (ps.deeplAuthKey === '') {
					set.deeplAuthKey = null;
				} else {
					set.deeplAuthKey = ps.deeplAuthKey;
				}
			}

			if (ps.deeplIsPro !== undefined) {
				set.deeplIsPro = ps.deeplIsPro;
			}

			if (ps.deeplFreeMode !== undefined) {
				set.deeplFreeMode = ps.deeplFreeMode;
			}

			if (ps.deeplFreeInstance !== undefined) {
				if (ps.deeplFreeInstance === '') {
					set.deeplFreeInstance = null;
				} else {
					set.deeplFreeInstance = ps.deeplFreeInstance;
				}
			}

			if (ps.enableIpLogging !== undefined) {
				set.enableIpLogging = ps.enableIpLogging;
			}

			if (ps.enableActiveEmailValidation !== undefined) {
				set.enableActiveEmailValidation = ps.enableActiveEmailValidation;
			}

			if (ps.enableVerifymailApi !== undefined) {
				set.enableVerifymailApi = ps.enableVerifymailApi;
			}

			if (ps.verifymailAuthKey !== undefined) {
				if (ps.verifymailAuthKey === '') {
					set.verifymailAuthKey = null;
				} else {
					set.verifymailAuthKey = ps.verifymailAuthKey;
				}
			}

			if (ps.enableTruemailApi !== undefined) {
				set.enableTruemailApi = ps.enableTruemailApi;
			}

			if (ps.truemailInstance !== undefined) {
				if (ps.truemailInstance === '') {
					set.truemailInstance = null;
				} else {
					set.truemailInstance = ps.truemailInstance;
				}
			}

			if (ps.truemailAuthKey !== undefined) {
				if (ps.truemailAuthKey === '') {
					set.truemailAuthKey = null;
				} else {
					set.truemailAuthKey = ps.truemailAuthKey;
				}
			}

			if (ps.enableChartsForRemoteUser !== undefined) {
				set.enableChartsForRemoteUser = ps.enableChartsForRemoteUser;
			}

			if (ps.enableChartsForFederatedInstances !== undefined) {
				set.enableChartsForFederatedInstances = ps.enableChartsForFederatedInstances;
			}

			if (ps.enableServerMachineStats !== undefined) {
				set.enableServerMachineStats = ps.enableServerMachineStats;
			}

			if (ps.enableAchievements !== undefined) {
				set.enableAchievements = ps.enableAchievements;
			}

			if (ps.enableIdenticonGeneration !== undefined) {
				set.enableIdenticonGeneration = ps.enableIdenticonGeneration;
			}

			if (ps.serverRules !== undefined) {
				set.serverRules = ps.serverRules;
			}

			if (ps.preservedUsernames !== undefined) {
				set.preservedUsernames = ps.preservedUsernames;
			}

			if (ps.bubbleInstances !== undefined) {
				set.bubbleInstances = ps.bubbleInstances;
			}

			if (ps.manifestJsonOverride !== undefined) {
				set.manifestJsonOverride = ps.manifestJsonOverride;
			}

			if (ps.enableFanoutTimeline !== undefined) {
				set.enableFanoutTimeline = ps.enableFanoutTimeline;
			}

			if (ps.enableFanoutTimelineDbFallback !== undefined) {
				set.enableFanoutTimelineDbFallback = ps.enableFanoutTimelineDbFallback;
			}

			if (ps.perLocalUserUserTimelineCacheMax !== undefined) {
				set.perLocalUserUserTimelineCacheMax = ps.perLocalUserUserTimelineCacheMax;
			}

			if (ps.perRemoteUserUserTimelineCacheMax !== undefined) {
				set.perRemoteUserUserTimelineCacheMax = ps.perRemoteUserUserTimelineCacheMax;
			}

			if (ps.perUserHomeTimelineCacheMax !== undefined) {
				set.perUserHomeTimelineCacheMax = ps.perUserHomeTimelineCacheMax;
			}

			if (ps.perUserListTimelineCacheMax !== undefined) {
				set.perUserListTimelineCacheMax = ps.perUserListTimelineCacheMax;
			}

			if (ps.enableReactionsBuffering !== undefined) {
				set.enableReactionsBuffering = ps.enableReactionsBuffering;
			}

			if (ps.notesPerOneAd !== undefined) {
				set.notesPerOneAd = ps.notesPerOneAd;
			}

			if (ps.bannedEmailDomains !== undefined) {
				set.bannedEmailDomains = ps.bannedEmailDomains;
			}

			if (ps.urlPreviewEnabled !== undefined) {
				set.urlPreviewEnabled = ps.urlPreviewEnabled;
			}

			if (ps.urlPreviewTimeout !== undefined) {
				set.urlPreviewTimeout = ps.urlPreviewTimeout;
			}

			if (ps.urlPreviewMaximumContentLength !== undefined) {
				set.urlPreviewMaximumContentLength = ps.urlPreviewMaximumContentLength;
			}

			if (ps.urlPreviewRequireContentLength !== undefined) {
				set.urlPreviewRequireContentLength = ps.urlPreviewRequireContentLength;
			}

			if (ps.urlPreviewUserAgent !== undefined) {
				const value = (ps.urlPreviewUserAgent ?? '').trim();
				set.urlPreviewUserAgent = value === '' ? null : ps.urlPreviewUserAgent;
			}

			if (ps.summalyProxy !== undefined || ps.urlPreviewSummaryProxyUrl !== undefined) {
				const value = ((ps.urlPreviewSummaryProxyUrl ?? ps.summalyProxy) ?? '').trim();
				set.urlPreviewSummaryProxyUrl = value === '' ? null : value;
			}

<<<<<<< HEAD
			if (Array.isArray(ps.trustedLinkUrlPatterns)) {
				set.trustedLinkUrlPatterns = ps.trustedLinkUrlPatterns.filter(Boolean);
=======
			if (ps.federation !== undefined) {
				set.federation = ps.federation;
			}

			if (Array.isArray(ps.federationHosts)) {
				set.blockedHosts = ps.federationHosts.filter(Boolean).map(x => x.toLowerCase());
>>>>>>> 5fc8b3bc
			}

			const before = await this.metaService.fetch(true);

			await this.metaService.update(set);

			const after = await this.metaService.fetch(true);

			this.moderationLogService.log(me, 'updateServerSettings', {
				before,
				after,
			});
		});
	}
}<|MERGE_RESOLUTION|>--- conflicted
+++ resolved
@@ -177,10 +177,11 @@
 		urlPreviewRequireContentLength: { type: 'boolean' },
 		urlPreviewUserAgent: { type: 'string', nullable: true },
 		urlPreviewSummaryProxyUrl: { type: 'string', nullable: true },
-<<<<<<< HEAD
 		trustedLinkUrlPatterns: {
 			type: 'array', nullable: true, items: {
-=======
+				type: 'string',
+			},
+		},
 		federation: {
 			type: 'string',
 			enum: ['all', 'none', 'specified'],
@@ -188,7 +189,6 @@
 		federationHosts: {
 			type: 'array',
 			items: {
->>>>>>> 5fc8b3bc
 				type: 'string',
 			},
 		},
@@ -685,17 +685,16 @@
 				set.urlPreviewSummaryProxyUrl = value === '' ? null : value;
 			}
 
-<<<<<<< HEAD
 			if (Array.isArray(ps.trustedLinkUrlPatterns)) {
 				set.trustedLinkUrlPatterns = ps.trustedLinkUrlPatterns.filter(Boolean);
-=======
+			}
+
 			if (ps.federation !== undefined) {
 				set.federation = ps.federation;
 			}
 
 			if (Array.isArray(ps.federationHosts)) {
 				set.blockedHosts = ps.federationHosts.filter(Boolean).map(x => x.toLowerCase());
->>>>>>> 5fc8b3bc
 			}
 
 			const before = await this.metaService.fetch(true);

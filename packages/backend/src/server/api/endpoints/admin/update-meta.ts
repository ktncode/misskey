--- conflicted
+++ resolved
@@ -96,11 +96,7 @@
 		sensitiveMediaDetectionSensitivity: { type: 'string', enum: ['medium', 'low', 'high', 'veryLow', 'veryHigh'] },
 		setSensitiveFlagAutomatically: { type: 'boolean' },
 		enableSensitiveMediaDetectionForVideos: { type: 'boolean' },
-<<<<<<< HEAD
 		enableBotTrending: { type: 'boolean' },
-		proxyAccountId: { type: 'string', format: 'misskey:id', nullable: true },
-=======
->>>>>>> 8d6573fb
 		maintainerName: { type: 'string', nullable: true },
 		maintainerEmail: { type: 'string', nullable: true },
 		langs: {
@@ -413,19 +409,13 @@
 				set.enableFC = ps.enableFC;
 			}
 
-<<<<<<< HEAD
 			if (ps.enableTestcaptcha !== undefined) {
 				set.enableTestcaptcha = ps.enableTestcaptcha;
-=======
+			}
+
 			if (ps.googleAnalyticsMeasurementId !== undefined) {
 				// 空文字列をnullにしたいので??は使わない
-				// eslint-disable-next-line @typescript-eslint/prefer-nullish-coalescing
 				set.googleAnalyticsMeasurementId = ps.googleAnalyticsMeasurementId || null;
-			}
-
-			if (ps.sensitiveMediaDetection !== undefined) {
-				set.sensitiveMediaDetection = ps.sensitiveMediaDetection;
->>>>>>> 8d6573fb
 			}
 
 			if (ps.fcSiteKey !== undefined) {

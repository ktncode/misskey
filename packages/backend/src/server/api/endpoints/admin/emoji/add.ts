--- conflicted
+++ resolved
@@ -93,19 +93,12 @@
 			if (driveFile.user !== null) await this.driveFilesRepository.update(driveFile.id, { user: null });
 
 			const emoji = await this.customEmojiService.add({
-<<<<<<< HEAD
-				driveFile,
+				originalUrl: driveFile.url,
+				publicUrl: driveFile.webpublicUrl ?? driveFile.url,
+				fileType: driveFile.webpublicType ?? driveFile.type,
 				name: nameNfc,
 				category: ps.category?.normalize('NFC') ?? null,
 				aliases: ps.aliases?.map(a => a.normalize('NFC')) ?? [],
-=======
-				originalUrl: driveFile.url,
-				publicUrl: driveFile.webpublicUrl ?? driveFile.url,
-				fileType: driveFile.webpublicType ?? driveFile.type,
-				name: ps.name,
-				category: ps.category ?? null,
-				aliases: ps.aliases ?? [],
->>>>>>> 9c70a4e6
 				host: null,
 				license: ps.license ?? null,
 				isSensitive: ps.isSensitive ?? false,

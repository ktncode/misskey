/*
 * SPDX-FileCopyrightText: syuilo and misskey-project
 * SPDX-License-Identifier: AGPL-3.0-only
 */

import { Inject, Injectable } from '@nestjs/common';
import { Endpoint } from '@/server/api/endpoint-base.js';
import { CustomEmojiService } from '@/core/CustomEmojiService.js';
import type { DriveFilesRepository, MiEmoji } from '@/models/_.js';
import { DI } from '@/di-symbols.js';
import { ApiError } from '../../../error.js';

export const meta = {
	tags: ['admin'],

	requireCredential: true,
	requireRolePolicy: 'canManageCustomEmojis',
	kind: 'write:admin:emoji',

	errors: {
		noSuchEmoji: {
			message: 'No such emoji.',
			code: 'NO_SUCH_EMOJI',
			id: '684dec9d-a8c2-4364-9aa8-456c49cb1dc8',
		},
		noSuchFile: {
			message: 'No such file.',
			code: 'NO_SUCH_FILE',
			id: '14fb9fd9-0731-4e2f-aeb9-f09e4740333d',
		},
		sameNameEmojiExists: {
			message: 'Emoji that have same name already exists.',
			code: 'SAME_NAME_EMOJI_EXISTS',
			id: '7180fe9d-1ee3-bff9-647d-fe9896d2ffb8',
		},
	},
} as const;

export const paramDef = {
	type: 'object',
	properties: {
		id: { type: 'string', format: 'misskey:id' },
		name: { type: 'string', pattern: '^[\\p{Letter}\\p{Number}\\p{Mark}_+-]+$' },
		fileId: { type: 'string', format: 'misskey:id' },
		category: {
			type: 'string',
			nullable: true,
			description: 'Use `null` to reset the category.',
		},
		aliases: { type: 'array', items: {
			type: 'string',
		} },
		license: { type: 'string', nullable: true },
		isSensitive: { type: 'boolean' },
		localOnly: { type: 'boolean' },
		roleIdsThatCanBeUsedThisEmojiAsReaction: { type: 'array', items: {
			type: 'string',
		} },
	},
	anyOf: [
		{ required: ['id'] },
		{ required: ['name'] },
	],
} as const;

@Injectable()
export default class extends Endpoint<typeof meta, typeof paramDef> { // eslint-disable-line import/no-default-export
	constructor(
		@Inject(DI.driveFilesRepository)
		private driveFilesRepository: DriveFilesRepository,

		private customEmojiService: CustomEmojiService,
	) {
		super(meta, paramDef, async (ps, me) => {
			const nameNfc = ps.name?.normalize('NFC');
			let driveFile;
			if (ps.fileId) {
				driveFile = await this.driveFilesRepository.findOneBy({ id: ps.fileId });
				if (driveFile == null) throw new ApiError(meta.errors.noSuchFile);
			}

			// JSON schemeのanyOfの型変換がうまくいっていないらしい
<<<<<<< HEAD
			const required = { id: ps.id, name: nameNfc } as
=======
			const required = { id: ps.id, name: ps.name } as
>>>>>>> 9c70a4e6
				| { id: MiEmoji['id']; name?: string }
				| { id?: MiEmoji['id']; name: string };

			const error = await this.customEmojiService.update({
				...required,
<<<<<<< HEAD
				driveFile,
				category: ps.category?.normalize('NFC'),
				aliases: ps.aliases?.map(a => a.normalize('NFC')),
=======
				originalUrl: driveFile != null ? driveFile.url : undefined,
				publicUrl: driveFile != null ? (driveFile.webpublicUrl ?? driveFile.url) : undefined,
				fileType: driveFile != null ? (driveFile.webpublicType ?? driveFile.type) : undefined,
				category: ps.category,
				aliases: ps.aliases,
>>>>>>> 9c70a4e6
				license: ps.license,
				isSensitive: ps.isSensitive,
				localOnly: ps.localOnly,
				roleIdsThatCanBeUsedThisEmojiAsReaction: ps.roleIdsThatCanBeUsedThisEmojiAsReaction,
			}, me);

			switch (error) {
				case null: return;
				case 'NO_SUCH_EMOJI': throw new ApiError(meta.errors.noSuchEmoji);
				case 'SAME_NAME_EMOJI_EXISTS': throw new ApiError(meta.errors.sameNameEmojiExists);
			}
			// 網羅性チェック
			const mustBeNever: never = error;
		});
	}
}<|MERGE_RESOLUTION|>--- conflicted
+++ resolved
@@ -80,27 +80,17 @@
 			}
 
 			// JSON schemeのanyOfの型変換がうまくいっていないらしい
-<<<<<<< HEAD
 			const required = { id: ps.id, name: nameNfc } as
-=======
-			const required = { id: ps.id, name: ps.name } as
->>>>>>> 9c70a4e6
 				| { id: MiEmoji['id']; name?: string }
 				| { id?: MiEmoji['id']; name: string };
 
 			const error = await this.customEmojiService.update({
 				...required,
-<<<<<<< HEAD
-				driveFile,
-				category: ps.category?.normalize('NFC'),
-				aliases: ps.aliases?.map(a => a.normalize('NFC')),
-=======
 				originalUrl: driveFile != null ? driveFile.url : undefined,
 				publicUrl: driveFile != null ? (driveFile.webpublicUrl ?? driveFile.url) : undefined,
 				fileType: driveFile != null ? (driveFile.webpublicType ?? driveFile.type) : undefined,
-				category: ps.category,
-				aliases: ps.aliases,
->>>>>>> 9c70a4e6
+				category: ps.category?.normalize('NFC'),
+				aliases: ps.aliases?.map(a => a.normalize('NFC')),
 				license: ps.license,
 				isSensitive: ps.isSensitive,
 				localOnly: ps.localOnly,

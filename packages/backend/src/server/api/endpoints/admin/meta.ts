--- conflicted
+++ resolved
@@ -9,11 +9,8 @@
 import type { Config } from '@/config.js';
 import { DI } from '@/di-symbols.js';
 import { DEFAULT_POLICIES } from '@/core/RoleService.js';
-<<<<<<< HEAD
 import { instanceUnsignedFetchOptions } from '@/const.js';
-=======
 import { SystemAccountService } from '@/core/SystemAccountService.js';
->>>>>>> 8d6573fb
 
 export const meta = {
 	tags: ['meta'],
@@ -705,12 +702,8 @@
 				sensitiveMediaDetectionSensitivity: instance.sensitiveMediaDetectionSensitivity,
 				setSensitiveFlagAutomatically: instance.setSensitiveFlagAutomatically,
 				enableSensitiveMediaDetectionForVideos: instance.enableSensitiveMediaDetectionForVideos,
-<<<<<<< HEAD
 				enableBotTrending: instance.enableBotTrending,
-				proxyAccountId: instance.proxyAccountId,
-=======
 				proxyAccountId: proxy.id,
->>>>>>> 8d6573fb
 				email: instance.email,
 				smtpSecure: instance.smtpSecure,
 				smtpHost: instance.smtpHost,

--- conflicted
+++ resolved
@@ -73,7 +73,6 @@
 				type: 'string',
 				optional: false, nullable: true,
 			},
-<<<<<<< HEAD
 			enableFC: {
 				type: 'boolean',
 				optional: false, nullable: false,
@@ -82,12 +81,10 @@
 				type: 'string',
 				optional: false, nullable: true,
 			},
-=======
 			enableTestcaptcha: {
 				type: 'boolean',
 				optional: false, nullable: false,
 			},
->>>>>>> d2e8dc4f
 			swPublickey: {
 				type: 'string',
 				optional: false, nullable: true,
@@ -630,12 +627,9 @@
 				recaptchaSiteKey: instance.recaptchaSiteKey,
 				enableTurnstile: instance.enableTurnstile,
 				turnstileSiteKey: instance.turnstileSiteKey,
-<<<<<<< HEAD
 				enableFC: instance.enableFC,
 				fcSiteKey: instance.fcSiteKey,
-=======
 				enableTestcaptcha: instance.enableTestcaptcha,
->>>>>>> d2e8dc4f
 				swPublickey: instance.swPublicKey,
 				themeColor: instance.themeColor,
 				mascotImageUrl: instance.mascotImageUrl,

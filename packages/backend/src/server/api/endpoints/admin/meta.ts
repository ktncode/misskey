--- conflicted
+++ resolved
@@ -530,15 +530,19 @@
 				type: 'string',
 				optional: false, nullable: true,
 			},
-<<<<<<< HEAD
 			trustedLinkUrlPatterns: {
-=======
+				type: 'array',
+				optional: false, nullable: false,
+				items: {
+					type: 'string',
+					optional: false, nullable: false,
+				},
+			},
 			federation: {
 				type: 'string',
 				optional: false, nullable: false,
 			},
 			federationHosts: {
->>>>>>> 5fc8b3bc
 				type: 'array',
 				optional: false, nullable: false,
 				items: {
@@ -690,12 +694,9 @@
 				urlPreviewRequireContentLength: instance.urlPreviewRequireContentLength,
 				urlPreviewUserAgent: instance.urlPreviewUserAgent,
 				urlPreviewSummaryProxyUrl: instance.urlPreviewSummaryProxyUrl,
-<<<<<<< HEAD
 				trustedLinkUrlPatterns: instance.trustedLinkUrlPatterns,
-=======
 				federation: instance.federation,
 				federationHosts: instance.federationHosts,
->>>>>>> 5fc8b3bc
 			};
 		});
 	}

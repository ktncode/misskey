--- conflicted
+++ resolved
@@ -9,14 +9,10 @@
 import { Endpoint } from '@/server/api/endpoint-base.js';
 import { DriveFileEntityService } from '@/core/entities/DriveFileEntityService.js';
 import { DriveService } from '@/core/DriveService.js';
-<<<<<<< HEAD
 import type { Config } from '@/config.js';
 import { ApiError } from '../../../error.js';
-=======
->>>>>>> 81739b1f
 import { MiMeta } from '@/models/_.js';
 import { DI } from '@/di-symbols.js';
-import { ApiError } from '../../../error.js';
 
 export const meta = {
 	tags: ['drive'],
@@ -61,17 +57,16 @@
 			id: 'd08dbc37-a6a9-463a-8c47-96c32ab5f064',
 		},
 
-<<<<<<< HEAD
 		commentTooLong: {
 			message: 'Cannot upload the file because the comment exceeds the instance limit.',
 			code: 'COMMENT_TOO_LONG',
 			id: '333652d9-0826-40f5-a2c3-e2bedcbb9fe5',
-=======
+		},
+
 		maxFileSizeExceeded: {
 			message: 'Cannot upload the file because it exceeds the maximum file size.',
 			code: 'MAX_FILE_SIZE_EXCEEDED',
 			id: 'b9d8c348-33f0-4673-b9a9-5d4da058977a',
->>>>>>> 81739b1f
 		},
 	},
 } as const;

/*
 * SPDX-FileCopyrightText: syuilo and other misskey contributors
 * SPDX-License-Identifier: AGPL-3.0-only
 */

import { Brackets } from 'typeorm';
import { Inject, Injectable } from '@nestjs/common';
import type { MiNote, NotesRepository, ChannelFollowingsRepository } from '@/models/_.js';
import { Endpoint } from '@/server/api/endpoint-base.js';
import { QueryService } from '@/core/QueryService.js';
import ActiveUsersChart from '@/core/chart/charts/active-users.js';
import { NoteEntityService } from '@/core/entities/NoteEntityService.js';
import { DI } from '@/di-symbols.js';
import { IdService } from '@/core/IdService.js';
import { CacheService } from '@/core/CacheService.js';
import { isUserRelated } from '@/misc/is-user-related.js';
import { FunoutTimelineService } from '@/core/FunoutTimelineService.js';
import { UserFollowingService } from '@/core/UserFollowingService.js';
import { MiLocalUser } from '@/models/User.js';
import { MetaService } from '@/core/MetaService.js';

export const meta = {
	tags: ['notes'],

	requireCredential: true,

	res: {
		type: 'array',
		optional: false, nullable: false,
		items: {
			type: 'object',
			optional: false, nullable: false,
			ref: 'Note',
		},
	},
} as const;

export const paramDef = {
	type: 'object',
	properties: {
		limit: { type: 'integer', minimum: 1, maximum: 100, default: 10 },
		sinceId: { type: 'string', format: 'misskey:id' },
		untilId: { type: 'string', format: 'misskey:id' },
		sinceDate: { type: 'integer' },
		untilDate: { type: 'integer' },
		includeMyRenotes: { type: 'boolean', default: true },
		includeRenotedMyNotes: { type: 'boolean', default: true },
		includeLocalRenotes: { type: 'boolean', default: true },
		withFiles: { type: 'boolean', default: false },
		withRenotes: { type: 'boolean', default: true },
		withBots: { type: 'boolean', default: true },
	},
	required: [],
} as const;

@Injectable()
export default class extends Endpoint<typeof meta, typeof paramDef> { // eslint-disable-line import/no-default-export
	constructor(
		@Inject(DI.notesRepository)
		private notesRepository: NotesRepository,

		@Inject(DI.channelFollowingsRepository)
		private channelFollowingsRepository: ChannelFollowingsRepository,

		private noteEntityService: NoteEntityService,
		private activeUsersChart: ActiveUsersChart,
		private idService: IdService,
		private cacheService: CacheService,
		private funoutTimelineService: FunoutTimelineService,
		private userFollowingService: UserFollowingService,
		private queryService: QueryService,
		private metaService: MetaService,
	) {
		super(meta, paramDef, async (ps, me) => {
			const untilId = ps.untilId ?? (ps.untilDate ? this.idService.gen(ps.untilDate!) : null);
			const sinceId = ps.sinceId ?? (ps.sinceDate ? this.idService.gen(ps.sinceDate!) : null);

			const serverSettings = await this.metaService.fetch();

<<<<<<< HEAD
			if (serverSettings.enableFanoutTimeline) {
				const [
					followings,
					userIdsWhoMeMuting,
					userIdsWhoMeMutingRenotes,
					userIdsWhoBlockingMe,
				] = await Promise.all([
					this.cacheService.userFollowingsCache.fetch(me.id),
					this.cacheService.userMutingsCache.fetch(me.id),
					this.cacheService.renoteMutingsCache.fetch(me.id),
					this.cacheService.userBlockedCache.fetch(me.id),
				]);

				let noteIds = await this.funoutTimelineService.get(ps.withFiles ? `homeTimelineWithFiles:${me.id}` : `homeTimeline:${me.id}`, untilId, sinceId);
				noteIds = noteIds.slice(0, ps.limit);

				let redisTimeline: MiNote[] = [];

				if (noteIds.length > 0) {
					const query = this.notesRepository.createQueryBuilder('note')
						.where('note.id IN (:...noteIds)', { noteIds: noteIds })
						.innerJoinAndSelect('note.user', 'user')
						.leftJoinAndSelect('note.reply', 'reply')
						.leftJoinAndSelect('note.renote', 'renote')
						.leftJoinAndSelect('reply.user', 'replyUser')
						.leftJoinAndSelect('renote.user', 'renoteUser')
						.leftJoinAndSelect('note.channel', 'channel');

					redisTimeline = await query.getMany();

					redisTimeline = redisTimeline.filter(note => {
						if (note.userId === me.id) {
							return true;
						}
						if (isUserRelated(note, userIdsWhoBlockingMe)) return false;
						if (isUserRelated(note, userIdsWhoMeMuting)) return false;
						if (note.renoteId) {
							if (note.text == null && note.fileIds.length === 0 && !note.hasPoll) {
								if (isUserRelated(note, userIdsWhoMeMutingRenotes)) return false;
								if (ps.withRenotes === false) return false;
							}
						}
						if (note.reply && note.reply.visibility === 'followers') {
							if (!Object.hasOwn(followings, note.reply.userId)) return false;
						}
						if (!ps.withBots && note.user?.isBot) return false;
=======
			if (!serverSettings.enableFanoutTimeline) {
				return await this.getFromDb({
					untilId,
					sinceId,
					limit: ps.limit,
					includeMyRenotes: ps.includeMyRenotes,
					includeRenotedMyNotes: ps.includeRenotedMyNotes,
					includeLocalRenotes: ps.includeLocalRenotes,
					withFiles: ps.withFiles,
					withRenotes: ps.withRenotes,
				}, me);
			}
>>>>>>> 04709cf2

			const [
				followings,
				userIdsWhoMeMuting,
				userIdsWhoMeMutingRenotes,
				userIdsWhoBlockingMe,
			] = await Promise.all([
				this.cacheService.userFollowingsCache.fetch(me.id),
				this.cacheService.userMutingsCache.fetch(me.id),
				this.cacheService.renoteMutingsCache.fetch(me.id),
				this.cacheService.userBlockedCache.fetch(me.id),
			]);

			let noteIds = await this.funoutTimelineService.get(ps.withFiles ? `homeTimelineWithFiles:${me.id}` : `homeTimeline:${me.id}`, untilId, sinceId);
			noteIds = noteIds.slice(0, ps.limit);

			let redisTimeline: MiNote[] = [];

			if (noteIds.length > 0) {
				const query = this.notesRepository.createQueryBuilder('note')
					.where('note.id IN (:...noteIds)', { noteIds: noteIds })
					.innerJoinAndSelect('note.user', 'user')
					.leftJoinAndSelect('note.reply', 'reply')
					.leftJoinAndSelect('note.renote', 'renote')
					.leftJoinAndSelect('reply.user', 'replyUser')
					.leftJoinAndSelect('renote.user', 'renoteUser')
					.leftJoinAndSelect('note.channel', 'channel');

				redisTimeline = await query.getMany();

				redisTimeline = redisTimeline.filter(note => {
					if (note.userId === me.id) {
						return true;
					}
					if (isUserRelated(note, userIdsWhoBlockingMe)) return false;
					if (isUserRelated(note, userIdsWhoMeMuting)) return false;
					if (note.renoteId) {
						if (note.text == null && note.fileIds.length === 0 && !note.hasPoll) {
							if (isUserRelated(note, userIdsWhoMeMutingRenotes)) return false;
							if (ps.withRenotes === false) return false;
						}
					}
					if (note.reply && note.reply.visibility === 'followers') {
						if (!Object.hasOwn(followings, note.reply.userId)) return false;
					}

					return true;
				});

				redisTimeline.sort((a, b) => a.id > b.id ? -1 : 1);
			}

			if (redisTimeline.length > 0) {
				process.nextTick(() => {
					this.activeUsersChart.read(me);
				});

				return await this.noteEntityService.packMany(redisTimeline, me);
			} else {
				if (serverSettings.enableFanoutTimelineDbFallback) { // fallback to db
					return await this.getFromDb({
						untilId,
						sinceId,
						limit: ps.limit,
						includeMyRenotes: ps.includeMyRenotes,
						includeRenotedMyNotes: ps.includeRenotedMyNotes,
						includeLocalRenotes: ps.includeLocalRenotes,
						withFiles: ps.withFiles,
						withRenotes: ps.withRenotes,
						withBots: ps.withBots,
					}, me);
				} else {
					return [];
				}
<<<<<<< HEAD
			} else {
				return await this.getFromDb({
					untilId,
					sinceId,
					limit: ps.limit,
					includeMyRenotes: ps.includeMyRenotes,
					includeRenotedMyNotes: ps.includeRenotedMyNotes,
					includeLocalRenotes: ps.includeLocalRenotes,
					withFiles: ps.withFiles,
					withRenotes: ps.withRenotes,
					withBots: ps.withBots,
				}, me);
=======
>>>>>>> 04709cf2
			}
		});
	}

	private async getFromDb(ps: { untilId: string | null; sinceId: string | null; limit: number; includeMyRenotes: boolean; includeRenotedMyNotes: boolean; includeLocalRenotes: boolean; withFiles: boolean; withRenotes: boolean; withBots: boolean; }, me: MiLocalUser) {
		const followees = await this.userFollowingService.getFollowees(me.id);
		const followingChannels = await this.channelFollowingsRepository.find({
			where: {
				followerId: me.id,
			},
		});

		//#region Construct query
		const query = this.queryService.makePaginationQuery(this.notesRepository.createQueryBuilder('note'), ps.sinceId, ps.untilId)
			.innerJoinAndSelect('note.user', 'user')
			.leftJoinAndSelect('note.reply', 'reply')
			.leftJoinAndSelect('note.renote', 'renote')
			.leftJoinAndSelect('reply.user', 'replyUser')
			.leftJoinAndSelect('renote.user', 'renoteUser');

		if (followees.length > 0 && followingChannels.length > 0) {
			// ユーザー・チャンネルともにフォローあり
			const meOrFolloweeIds = [me.id, ...followees.map(f => f.followeeId)];
			const followingChannelIds = followingChannels.map(x => x.followeeId);
			query.andWhere(new Brackets(qb => {
				qb
					.where(new Brackets(qb2 => {
						qb2
							.where('note.userId IN (:...meOrFolloweeIds)', { meOrFolloweeIds: meOrFolloweeIds })
							.andWhere('note.channelId IS NULL');
					}))
					.orWhere('note.channelId IN (:...followingChannelIds)', { followingChannelIds });
			}));
		} else if (followees.length > 0) {
			// ユーザーフォローのみ（チャンネルフォローなし）
			const meOrFolloweeIds = [me.id, ...followees.map(f => f.followeeId)];
			query
				.andWhere('note.channelId IS NULL')
				.andWhere('note.userId IN (:...meOrFolloweeIds)', { meOrFolloweeIds: meOrFolloweeIds });
		} else if (followingChannels.length > 0) {
			// チャンネルフォローのみ（ユーザーフォローなし）
			const followingChannelIds = followingChannels.map(x => x.followeeId);
			query.andWhere(new Brackets(qb => {
				qb
					.where('note.channelId IN (:...followingChannelIds)', { followingChannelIds })
					.orWhere('note.userId = :meId', { meId: me.id });
			}));
		} else {
			// フォローなし
			query
				.andWhere('note.channelId IS NULL')
				.andWhere('note.userId = :meId', { meId: me.id });
		}

		query.andWhere(new Brackets(qb => {
			qb
				.where('note.replyId IS NULL') // 返信ではない
				.orWhere(new Brackets(qb => {
					qb // 返信だけど投稿者自身への返信
						.where('note.replyId IS NOT NULL')
						.andWhere('note.replyUserId = note.userId');
				}));
		}));

		this.queryService.generateVisibilityQuery(query, me);
		this.queryService.generateMutedUserQuery(query, me);
		this.queryService.generateBlockedUserQuery(query, me);
		this.queryService.generateMutedUserRenotesQueryForNotes(query, me);

		if (ps.includeMyRenotes === false) {
			query.andWhere(new Brackets(qb => {
				qb.orWhere('note.userId != :meId', { meId: me.id });
				qb.orWhere('note.renoteId IS NULL');
				qb.orWhere('note.text IS NOT NULL');
				qb.orWhere('note.fileIds != \'{}\'');
				qb.orWhere('0 < (SELECT COUNT(*) FROM poll WHERE poll."noteId" = note.id)');
			}));
		}

		if (ps.includeRenotedMyNotes === false) {
			query.andWhere(new Brackets(qb => {
				qb.orWhere('note.renoteUserId != :meId', { meId: me.id });
				qb.orWhere('note.renoteId IS NULL');
				qb.orWhere('note.text IS NOT NULL');
				qb.orWhere('note.fileIds != \'{}\'');
				qb.orWhere('0 < (SELECT COUNT(*) FROM poll WHERE poll."noteId" = note.id)');
			}));
		}

		if (ps.includeLocalRenotes === false) {
			query.andWhere(new Brackets(qb => {
				qb.orWhere('note.renoteUserHost IS NOT NULL');
				qb.orWhere('note.renoteId IS NULL');
				qb.orWhere('note.text IS NOT NULL');
				qb.orWhere('note.fileIds != \'{}\'');
				qb.orWhere('0 < (SELECT COUNT(*) FROM poll WHERE poll."noteId" = note.id)');
			}));
		}

		if (ps.withFiles) {
			query.andWhere('note.fileIds != \'{}\'');
		}

		if (ps.withRenotes === false) {
			query.andWhere('note.renoteId IS NULL');
		}

		if (!ps.withBots) query.andWhere('user.isBot = FALSE');
		//#endregion

		const timeline = await query.limit(ps.limit).getMany();

		process.nextTick(() => {
			this.activeUsersChart.read(me);
		});

		return await this.noteEntityService.packMany(timeline, me);
	}
}<|MERGE_RESOLUTION|>--- conflicted
+++ resolved
@@ -77,54 +77,6 @@
 
 			const serverSettings = await this.metaService.fetch();
 
-<<<<<<< HEAD
-			if (serverSettings.enableFanoutTimeline) {
-				const [
-					followings,
-					userIdsWhoMeMuting,
-					userIdsWhoMeMutingRenotes,
-					userIdsWhoBlockingMe,
-				] = await Promise.all([
-					this.cacheService.userFollowingsCache.fetch(me.id),
-					this.cacheService.userMutingsCache.fetch(me.id),
-					this.cacheService.renoteMutingsCache.fetch(me.id),
-					this.cacheService.userBlockedCache.fetch(me.id),
-				]);
-
-				let noteIds = await this.funoutTimelineService.get(ps.withFiles ? `homeTimelineWithFiles:${me.id}` : `homeTimeline:${me.id}`, untilId, sinceId);
-				noteIds = noteIds.slice(0, ps.limit);
-
-				let redisTimeline: MiNote[] = [];
-
-				if (noteIds.length > 0) {
-					const query = this.notesRepository.createQueryBuilder('note')
-						.where('note.id IN (:...noteIds)', { noteIds: noteIds })
-						.innerJoinAndSelect('note.user', 'user')
-						.leftJoinAndSelect('note.reply', 'reply')
-						.leftJoinAndSelect('note.renote', 'renote')
-						.leftJoinAndSelect('reply.user', 'replyUser')
-						.leftJoinAndSelect('renote.user', 'renoteUser')
-						.leftJoinAndSelect('note.channel', 'channel');
-
-					redisTimeline = await query.getMany();
-
-					redisTimeline = redisTimeline.filter(note => {
-						if (note.userId === me.id) {
-							return true;
-						}
-						if (isUserRelated(note, userIdsWhoBlockingMe)) return false;
-						if (isUserRelated(note, userIdsWhoMeMuting)) return false;
-						if (note.renoteId) {
-							if (note.text == null && note.fileIds.length === 0 && !note.hasPoll) {
-								if (isUserRelated(note, userIdsWhoMeMutingRenotes)) return false;
-								if (ps.withRenotes === false) return false;
-							}
-						}
-						if (note.reply && note.reply.visibility === 'followers') {
-							if (!Object.hasOwn(followings, note.reply.userId)) return false;
-						}
-						if (!ps.withBots && note.user?.isBot) return false;
-=======
 			if (!serverSettings.enableFanoutTimeline) {
 				return await this.getFromDb({
 					untilId,
@@ -135,9 +87,9 @@
 					includeLocalRenotes: ps.includeLocalRenotes,
 					withFiles: ps.withFiles,
 					withRenotes: ps.withRenotes,
+					withBots: ps.withBots,
 				}, me);
 			}
->>>>>>> 04709cf2
 
 			const [
 				followings,
@@ -183,6 +135,7 @@
 					if (note.reply && note.reply.visibility === 'followers') {
 						if (!Object.hasOwn(followings, note.reply.userId)) return false;
 					}
+					if (!ps.withBots && note.user?.isBot) return false;
 
 					return true;
 				});
@@ -212,21 +165,6 @@
 				} else {
 					return [];
 				}
-<<<<<<< HEAD
-			} else {
-				return await this.getFromDb({
-					untilId,
-					sinceId,
-					limit: ps.limit,
-					includeMyRenotes: ps.includeMyRenotes,
-					includeRenotedMyNotes: ps.includeRenotedMyNotes,
-					includeLocalRenotes: ps.includeLocalRenotes,
-					withFiles: ps.withFiles,
-					withRenotes: ps.withRenotes,
-					withBots: ps.withBots,
-				}, me);
-=======
->>>>>>> 04709cf2
 			}
 		});
 	}

--- conflicted
+++ resolved
@@ -80,12 +80,8 @@
 
 			this.queryService.generateVisibilityQuery(query, me);
 			if (me) {
-<<<<<<< HEAD
-				this.queryService.generateBlockedUserQuery(query, me);
-=======
 				this.queryService.generateMutedUserQueryForNotes(query, me);
 				this.queryService.generateBlockedUserQueryForNotes(query, me);
->>>>>>> 303b62af
 			}
 
 			const notes = await query.limit(ps.limit).getMany();

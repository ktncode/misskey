/*
 * SPDX-FileCopyrightText: syuilo and other misskey contributors
 * SPDX-License-Identifier: AGPL-3.0-only
 */

import { Brackets } from 'typeorm';
import { Inject, Injectable } from '@nestjs/common';
import type { MiNote, NotesRepository } from '@/models/_.js';
import { Endpoint } from '@/server/api/endpoint-base.js';
import { NoteEntityService } from '@/core/entities/NoteEntityService.js';
import ActiveUsersChart from '@/core/chart/charts/active-users.js';
import { DI } from '@/di-symbols.js';
import { RoleService } from '@/core/RoleService.js';
import { IdService } from '@/core/IdService.js';
import { CacheService } from '@/core/CacheService.js';
import { isUserRelated } from '@/misc/is-user-related.js';
import { FunoutTimelineService } from '@/core/FunoutTimelineService.js';
import { QueryService } from '@/core/QueryService.js';
import { MetaService } from '@/core/MetaService.js';
import { MiLocalUser } from '@/models/User.js';
import { ApiError } from '../../error.js';

export const meta = {
	tags: ['notes'],

	res: {
		type: 'array',
		optional: false, nullable: false,
		items: {
			type: 'object',
			optional: false, nullable: false,
			ref: 'Note',
		},
	},

	errors: {
		ltlDisabled: {
			message: 'Local timeline has been disabled.',
			code: 'LTL_DISABLED',
			id: '45a6eb02-7695-4393-b023-dd3be9aaaefd',
		},
	},
} as const;

export const paramDef = {
	type: 'object',
	properties: {
		withFiles: { type: 'boolean', default: false },
		withRenotes: { type: 'boolean', default: true },
		withReplies: { type: 'boolean', default: false },
		withBots: { type: 'boolean', default: true },
		excludeNsfw: { type: 'boolean', default: false },
		limit: { type: 'integer', minimum: 1, maximum: 100, default: 10 },
		sinceId: { type: 'string', format: 'misskey:id' },
		untilId: { type: 'string', format: 'misskey:id' },
		sinceDate: { type: 'integer' },
		untilDate: { type: 'integer' },
	},
	required: [],
} as const;

@Injectable()
export default class extends Endpoint<typeof meta, typeof paramDef> { // eslint-disable-line import/no-default-export
	constructor(
		@Inject(DI.notesRepository)
		private notesRepository: NotesRepository,

		private noteEntityService: NoteEntityService,
		private roleService: RoleService,
		private activeUsersChart: ActiveUsersChart,
		private idService: IdService,
		private cacheService: CacheService,
		private funoutTimelineService: FunoutTimelineService,
		private queryService: QueryService,
		private metaService: MetaService,
	) {
		super(meta, paramDef, async (ps, me) => {
			const untilId = ps.untilId ?? (ps.untilDate ? this.idService.gen(ps.untilDate!) : null);
			const sinceId = ps.sinceId ?? (ps.sinceDate ? this.idService.gen(ps.sinceDate!) : null);

			const policies = await this.roleService.getUserPolicies(me ? me.id : null);
			if (!policies.ltlAvailable) {
				throw new ApiError(meta.errors.ltlDisabled);
			}

			const serverSettings = await this.metaService.fetch();

			if (!serverSettings.enableFanoutTimeline) {
				return await this.getFromDb({
					untilId,
					sinceId,
					limit: ps.limit,
					withFiles: ps.withFiles,
					withReplies: ps.withReplies,
				}, me);
			}

			const [
				userIdsWhoMeMuting,
				userIdsWhoMeMutingRenotes,
				userIdsWhoBlockingMe,
			] = me ? await Promise.all([
				this.cacheService.userMutingsCache.fetch(me.id),
				this.cacheService.renoteMutingsCache.fetch(me.id),
				this.cacheService.userBlockedCache.fetch(me.id),
			]) : [new Set<string>(), new Set<string>(), new Set<string>()];

			let noteIds: string[];

			if (ps.withFiles) {
				noteIds = await this.funoutTimelineService.get('localTimelineWithFiles', untilId, sinceId);
			} else {
				const [nonReplyNoteIds, replyNoteIds] = await this.funoutTimelineService.getMulti([
					'localTimeline',
					'localTimelineWithReplies',
				], untilId, sinceId);
				noteIds = Array.from(new Set([...nonReplyNoteIds, ...replyNoteIds]));
				noteIds.sort((a, b) => a > b ? -1 : 1);
			}

			noteIds = noteIds.slice(0, ps.limit);

<<<<<<< HEAD
					redisTimeline = redisTimeline.filter(note => {
						if (me && (note.userId === me.id)) {
							return true;
						}
						if (!ps.withReplies && note.replyId && note.replyUserId !== note.userId && (me == null || note.replyUserId !== me.id)) return false;
						if (!ps.withBots && note.user?.isBot) return false;
						if (me && isUserRelated(note, userIdsWhoBlockingMe)) return false;
						if (me && isUserRelated(note, userIdsWhoMeMuting)) return false;
						if (note.renoteId) {
							if (note.text == null && note.fileIds.length === 0 && !note.hasPoll) {
								if (me && isUserRelated(note, userIdsWhoMeMutingRenotes)) return false;
								if (ps.withRenotes === false) return false;
							}
						}
=======
			let redisTimeline: MiNote[] = [];
>>>>>>> 04709cf2

			if (noteIds.length > 0) {
				const query = this.notesRepository.createQueryBuilder('note')
					.where('note.id IN (:...noteIds)', { noteIds: noteIds })
					.innerJoinAndSelect('note.user', 'user')
					.leftJoinAndSelect('note.reply', 'reply')
					.leftJoinAndSelect('note.renote', 'renote')
					.leftJoinAndSelect('reply.user', 'replyUser')
					.leftJoinAndSelect('renote.user', 'renoteUser')
					.leftJoinAndSelect('note.channel', 'channel');

				redisTimeline = await query.getMany();

				redisTimeline = redisTimeline.filter(note => {
					if (me && (note.userId === me.id)) {
						return true;
					}
					if (!ps.withReplies && note.replyId && note.replyUserId !== note.userId && (me == null || note.replyUserId !== me.id)) return false;
					if (me && isUserRelated(note, userIdsWhoBlockingMe)) return false;
					if (me && isUserRelated(note, userIdsWhoMeMuting)) return false;
					if (note.renoteId) {
						if (note.text == null && note.fileIds.length === 0 && !note.hasPoll) {
							if (me && isUserRelated(note, userIdsWhoMeMutingRenotes)) return false;
							if (ps.withRenotes === false) return false;
						}
					}

					return true;
				});

				redisTimeline.sort((a, b) => a.id > b.id ? -1 : 1);
			}

			if (redisTimeline.length > 0) {
				process.nextTick(() => {
					if (me) {
						this.activeUsersChart.read(me);
					}
				});

				return await this.noteEntityService.packMany(redisTimeline, me);
			} else {
				if (serverSettings.enableFanoutTimelineDbFallback) { // fallback to db
					return await this.getFromDb({
						untilId,
						sinceId,
						limit: ps.limit,
						withFiles: ps.withFiles,
						withReplies: ps.withReplies,
						withBots: ps.withBots,
					}, me);
				} else {
					return [];
				}
<<<<<<< HEAD
			} else {
				return await this.getFromDb({
					untilId,
					sinceId,
					limit: ps.limit,
					withFiles: ps.withFiles,
					withReplies: ps.withReplies,
					withBots: ps.withBots,
				}, me);
=======
>>>>>>> 04709cf2
			}
		});
	}

	private async getFromDb(ps: {
		sinceId: string | null,
		untilId: string | null,
		limit: number,
		withFiles: boolean,
		withReplies: boolean,
		withBots: boolean,
	}, me: MiLocalUser | null) {
		const query = this.queryService.makePaginationQuery(this.notesRepository.createQueryBuilder('note'),
			ps.sinceId, ps.untilId)
			.andWhere('(note.visibility = \'public\') AND (note.userHost IS NULL) AND (note.channelId IS NULL)')
			.innerJoinAndSelect('note.user', 'user')
			.leftJoinAndSelect('note.reply', 'reply')
			.leftJoinAndSelect('note.renote', 'renote')
			.leftJoinAndSelect('reply.user', 'replyUser')
			.leftJoinAndSelect('renote.user', 'renoteUser');

		this.queryService.generateVisibilityQuery(query, me);
		if (me) this.queryService.generateMutedUserQuery(query, me);
		if (me) this.queryService.generateBlockedUserQuery(query, me);
		if (me) this.queryService.generateMutedUserRenotesQueryForNotes(query, me);

		if (ps.withFiles) {
			query.andWhere('note.fileIds != \'{}\'');
		}

		if (!ps.withReplies) {
			query.andWhere(new Brackets(qb => {
				qb
					.where('note.replyId IS NULL') // 返信ではない
					.orWhere(new Brackets(qb => {
						qb // 返信だけど投稿者自身への返信
							.where('note.replyId IS NOT NULL')
							.andWhere('note.replyUserId = note.userId');
					}));
			}));
		}

		if (!ps.withBots) query.andWhere('user.isBot = FALSE');

		const timeline = await query.limit(ps.limit).getMany();

		process.nextTick(() => {
			if (me) {
				this.activeUsersChart.read(me);
			}
		});

		return await this.noteEntityService.packMany(timeline, me);
	}
}<|MERGE_RESOLUTION|>--- conflicted
+++ resolved
@@ -92,6 +92,7 @@
 					limit: ps.limit,
 					withFiles: ps.withFiles,
 					withReplies: ps.withReplies,
+					withBots: ps.withBots,
 				}, me);
 			}
 
@@ -120,24 +121,7 @@
 
 			noteIds = noteIds.slice(0, ps.limit);
 
-<<<<<<< HEAD
-					redisTimeline = redisTimeline.filter(note => {
-						if (me && (note.userId === me.id)) {
-							return true;
-						}
-						if (!ps.withReplies && note.replyId && note.replyUserId !== note.userId && (me == null || note.replyUserId !== me.id)) return false;
-						if (!ps.withBots && note.user?.isBot) return false;
-						if (me && isUserRelated(note, userIdsWhoBlockingMe)) return false;
-						if (me && isUserRelated(note, userIdsWhoMeMuting)) return false;
-						if (note.renoteId) {
-							if (note.text == null && note.fileIds.length === 0 && !note.hasPoll) {
-								if (me && isUserRelated(note, userIdsWhoMeMutingRenotes)) return false;
-								if (ps.withRenotes === false) return false;
-							}
-						}
-=======
 			let redisTimeline: MiNote[] = [];
->>>>>>> 04709cf2
 
 			if (noteIds.length > 0) {
 				const query = this.notesRepository.createQueryBuilder('note')
@@ -156,6 +140,7 @@
 						return true;
 					}
 					if (!ps.withReplies && note.replyId && note.replyUserId !== note.userId && (me == null || note.replyUserId !== me.id)) return false;
+					if (!ps.withBots && note.user?.isBot) return false;
 					if (me && isUserRelated(note, userIdsWhoBlockingMe)) return false;
 					if (me && isUserRelated(note, userIdsWhoMeMuting)) return false;
 					if (note.renoteId) {
@@ -192,18 +177,6 @@
 				} else {
 					return [];
 				}
-<<<<<<< HEAD
-			} else {
-				return await this.getFromDb({
-					untilId,
-					sinceId,
-					limit: ps.limit,
-					withFiles: ps.withFiles,
-					withReplies: ps.withReplies,
-					withBots: ps.withBots,
-				}, me);
-=======
->>>>>>> 04709cf2
 			}
 		});
 	}

/*
 * SPDX-FileCopyrightText: syuilo and other misskey contributors
 * SPDX-License-Identifier: AGPL-3.0-only
 */

import { Brackets } from 'typeorm';
import { Inject, Injectable } from '@nestjs/common';
import type { MiNote, NotesRepository } from '@/models/_.js';
import { Endpoint } from '@/server/api/endpoint-base.js';
import { NoteEntityService } from '@/core/entities/NoteEntityService.js';
import ActiveUsersChart from '@/core/chart/charts/active-users.js';
import { DI } from '@/di-symbols.js';
import { RoleService } from '@/core/RoleService.js';
import { IdService } from '@/core/IdService.js';
import { CacheService } from '@/core/CacheService.js';
import { isUserRelated } from '@/misc/is-user-related.js';
import { FunoutTimelineService } from '@/core/FunoutTimelineService.js';
import { QueryService } from '@/core/QueryService.js';
import { ApiError } from '../../error.js';

export const meta = {
	tags: ['notes'],

	res: {
		type: 'array',
		optional: false, nullable: false,
		items: {
			type: 'object',
			optional: false, nullable: false,
			ref: 'Note',
		},
	},

	errors: {
		ltlDisabled: {
			message: 'Local timeline has been disabled.',
			code: 'LTL_DISABLED',
			id: '45a6eb02-7695-4393-b023-dd3be9aaaefd',
		},
	},
} as const;

export const paramDef = {
	type: 'object',
	properties: {
		withFiles: { type: 'boolean', default: false },
		withRenotes: { type: 'boolean', default: true },
		withReplies: { type: 'boolean', default: false },
		withBots: { type: 'boolean', default: true },
		excludeNsfw: { type: 'boolean', default: false },
		limit: { type: 'integer', minimum: 1, maximum: 100, default: 10 },
		sinceId: { type: 'string', format: 'misskey:id' },
		untilId: { type: 'string', format: 'misskey:id' },
		sinceDate: { type: 'integer' },
		untilDate: { type: 'integer' },
	},
	required: [],
} as const;

@Injectable()
export default class extends Endpoint<typeof meta, typeof paramDef> { // eslint-disable-line import/no-default-export
	constructor(
		@Inject(DI.notesRepository)
		private notesRepository: NotesRepository,

		private noteEntityService: NoteEntityService,
		private roleService: RoleService,
		private activeUsersChart: ActiveUsersChart,
		private idService: IdService,
		private cacheService: CacheService,
		private funoutTimelineService: FunoutTimelineService,
		private queryService: QueryService,
	) {
		super(meta, paramDef, async (ps, me) => {
			const untilId = ps.untilId ?? (ps.untilDate ? this.idService.gen(ps.untilDate!) : null);
			const sinceId = ps.sinceId ?? (ps.sinceDate ? this.idService.gen(ps.sinceDate!) : null);

			const policies = await this.roleService.getUserPolicies(me ? me.id : null);
			if (!policies.ltlAvailable) {
				throw new ApiError(meta.errors.ltlDisabled);
			}

			const [
				followings,
				userIdsWhoMeMuting,
				userIdsWhoMeMutingRenotes,
				userIdsWhoBlockingMe,
			] = me ? await Promise.all([
				this.cacheService.userFollowingsCache.fetch(me.id),
				this.cacheService.userMutingsCache.fetch(me.id),
				this.cacheService.renoteMutingsCache.fetch(me.id),
				this.cacheService.userBlockedCache.fetch(me.id),
			]) : [undefined, new Set<string>(), new Set<string>(), new Set<string>()];

			let noteIds: string[];

			if (ps.withFiles) {
				noteIds = await this.funoutTimelineService.get('localTimelineWithFiles', untilId, sinceId);
			} else {
				const [nonReplyNoteIds, replyNoteIds] = await this.funoutTimelineService.getMulti([
					'localTimeline',
					'localTimelineWithReplies',
				], untilId, sinceId);
				noteIds = Array.from(new Set([...nonReplyNoteIds, ...replyNoteIds]));
				noteIds.sort((a, b) => a > b ? -1 : 1);
			}

			noteIds = noteIds.slice(0, ps.limit);

			if (noteIds.length > 0) {
				const query = this.notesRepository.createQueryBuilder('note')
					.where('note.id IN (:...noteIds)', { noteIds: noteIds })
					.innerJoinAndSelect('note.user', 'user')
					.leftJoinAndSelect('note.reply', 'reply')
					.leftJoinAndSelect('note.renote', 'renote')
					.leftJoinAndSelect('reply.user', 'replyUser')
					.leftJoinAndSelect('renote.user', 'renoteUser')
					.leftJoinAndSelect('note.channel', 'channel');

				let timeline = await query.getMany();

				timeline = timeline.filter(note => {
					if (me && (note.userId === me.id)) {
						return true;
					}
					if (!ps.withReplies && note.replyId && (me == null || note.replyUserId !== me.id)) return false;
					if (me && isUserRelated(note, userIdsWhoBlockingMe)) return false;
					if (me && isUserRelated(note, userIdsWhoMeMuting)) return false;
					if (note.renoteId) {
						if (note.text == null && note.fileIds.length === 0 && !note.hasPoll) {
							if (me && isUserRelated(note, userIdsWhoMeMutingRenotes)) return false;
							if (ps.withRenotes === false) return false;
						}
					}

					return true;
				});

<<<<<<< HEAD
			if (!ps.withBots) query.andWhere('user.isBot = FALSE');

			let timeline = await query.getMany();
=======
				// TODO: フィルタした結果件数が足りなかった場合の対応
>>>>>>> de6e15e3

				timeline.sort((a, b) => a.id > b.id ? -1 : 1);

				process.nextTick(() => {
					if (me) {
						this.activeUsersChart.read(me);
					}
				});

				return await this.noteEntityService.packMany(timeline, me);
			} else { // fallback to db
				const query = this.queryService.makePaginationQuery(this.notesRepository.createQueryBuilder('note'),
					ps.sinceId, ps.untilId, ps.sinceDate, ps.untilDate)
					.andWhere('(note.visibility = \'public\') AND (note.userHost IS NULL)')
					.innerJoinAndSelect('note.user', 'user')
					.leftJoinAndSelect('note.reply', 'reply')
					.leftJoinAndSelect('note.renote', 'renote')
					.leftJoinAndSelect('reply.user', 'replyUser')
					.leftJoinAndSelect('renote.user', 'renoteUser');

				this.queryService.generateVisibilityQuery(query, me);
				if (me) this.queryService.generateMutedUserQuery(query, me);
				if (me) this.queryService.generateBlockedUserQuery(query, me);
				if (me) this.queryService.generateMutedUserRenotesQueryForNotes(query, me);

				if (ps.withFiles) {
					query.andWhere('note.fileIds != \'{}\'');
				}
				if (note.user?.isSilenced && me && followings && note.userId !== me.id && !followings[note.userId]) return false;

				const timeline = await query.limit(ps.limit).getMany();

				process.nextTick(() => {
					if (me) {
						this.activeUsersChart.read(me);
					}
				});

				return await this.noteEntityService.packMany(timeline, me);
			}
		});
	}
}<|MERGE_RESOLUTION|>--- conflicted
+++ resolved
@@ -117,6 +117,8 @@
 					.leftJoinAndSelect('renote.user', 'renoteUser')
 					.leftJoinAndSelect('note.channel', 'channel');
 
+				if (!ps.withBots) query.andWhere('user.isBot = FALSE');
+
 				let timeline = await query.getMany();
 
 				timeline = timeline.filter(note => {
@@ -132,17 +134,12 @@
 							if (ps.withRenotes === false) return false;
 						}
 					}
+					if (note.user?.isSilenced && me && followings && note.userId !== me.id && !followings[note.userId]) return false;
 
 					return true;
 				});
 
-<<<<<<< HEAD
-			if (!ps.withBots) query.andWhere('user.isBot = FALSE');
-
-			let timeline = await query.getMany();
-=======
 				// TODO: フィルタした結果件数が足りなかった場合の対応
->>>>>>> de6e15e3
 
 				timeline.sort((a, b) => a.id > b.id ? -1 : 1);
 
@@ -163,6 +160,8 @@
 					.leftJoinAndSelect('reply.user', 'replyUser')
 					.leftJoinAndSelect('renote.user', 'renoteUser');
 
+				if (!ps.withBots) query.andWhere('user.isBot = FALSE');
+
 				this.queryService.generateVisibilityQuery(query, me);
 				if (me) this.queryService.generateMutedUserQuery(query, me);
 				if (me) this.queryService.generateBlockedUserQuery(query, me);
@@ -171,7 +170,6 @@
 				if (ps.withFiles) {
 					query.andWhere('note.fileIds != \'{}\'');
 				}
-				if (note.user?.isSilenced && me && followings && note.userId !== me.id && !followings[note.userId]) return false;
 
 				const timeline = await query.limit(ps.limit).getMany();
 

--- conflicted
+++ resolved
@@ -126,24 +126,6 @@
 			noteIds.sort((a, b) => a > b ? -1 : 1);
 			noteIds = noteIds.slice(0, ps.limit);
 
-<<<<<<< HEAD
-			if (noteIds.length === 0) {
-				return [];
-			}
-
-			const query = this.notesRepository.createQueryBuilder('note')
-				.where('note.id IN (:...noteIds)', { noteIds: noteIds })
-				.innerJoinAndSelect('note.user', 'user')
-				.leftJoinAndSelect('note.reply', 'reply')
-				.leftJoinAndSelect('note.renote', 'renote')
-				.leftJoinAndSelect('reply.user', 'replyUser')
-				.leftJoinAndSelect('renote.user', 'renoteUser')
-				.leftJoinAndSelect('note.channel', 'channel');
-
-			if (!ps.withBots) query.andWhere('user.isBot = FALSE');
-
-			let timeline = await query.getMany();
-=======
 			if (!shouldFallbackToDb) {
 				const query = this.notesRepository.createQueryBuilder('note')
 					.where('note.id IN (:...noteIds)', { noteIds: noteIds })
@@ -153,6 +135,8 @@
 					.leftJoinAndSelect('reply.user', 'replyUser')
 					.leftJoinAndSelect('renote.user', 'renoteUser')
 					.leftJoinAndSelect('note.channel', 'channel');
+
+				if (!ps.withBots) query.andWhere('user.isBot = FALSE');
 
 				let timeline = await query.getMany();
 
@@ -168,7 +152,7 @@
 							if (ps.withRenotes === false) return false;
 						}
 					}
->>>>>>> de6e15e3
+					if (note.user?.isSilenced && note.userId !== me.id && !followings[note.userId]) return false;
 
 					return true;
 				});
@@ -201,6 +185,8 @@
 					.leftJoinAndSelect('note.renote', 'renote')
 					.leftJoinAndSelect('reply.user', 'replyUser')
 					.leftJoinAndSelect('renote.user', 'renoteUser');
+					
+				if (!ps.withBots) query.andWhere('user.isBot = FALSE');
 
 				query.andWhere(new Brackets(qb => {
 					qb
@@ -236,7 +222,6 @@
 						qb.orWhere('0 < (SELECT COUNT(*) FROM poll WHERE poll."noteId" = note.id)');
 					}));
 				}
-				if (note.user?.isSilenced && note.userId !== me.id && !followings[note.userId]) return false;
 
 				if (ps.includeLocalRenotes === false) {
 					query.andWhere(new Brackets(qb => {

/*
 * SPDX-FileCopyrightText: syuilo and other misskey contributors
 * SPDX-License-Identifier: AGPL-3.0-only
 */

import { Brackets } from 'typeorm';
import { Inject, Injectable } from '@nestjs/common';
import type { NotesRepository, FollowingsRepository, MiNote, ChannelFollowingsRepository } from '@/models/_.js';
import { Endpoint } from '@/server/api/endpoint-base.js';
import ActiveUsersChart from '@/core/chart/charts/active-users.js';
import { NoteEntityService } from '@/core/entities/NoteEntityService.js';
import { DI } from '@/di-symbols.js';
import { RoleService } from '@/core/RoleService.js';
import { IdService } from '@/core/IdService.js';
import { isUserRelated } from '@/misc/is-user-related.js';
import { CacheService } from '@/core/CacheService.js';
import { FunoutTimelineService } from '@/core/FunoutTimelineService.js';
import { QueryService } from '@/core/QueryService.js';
import { UserFollowingService } from '@/core/UserFollowingService.js';
import { MetaService } from '@/core/MetaService.js';
import { MiLocalUser } from '@/models/User.js';
import { ApiError } from '../../error.js';

export const meta = {
	tags: ['notes'],

	requireCredential: true,

	res: {
		type: 'array',
		optional: false, nullable: false,
		items: {
			type: 'object',
			optional: false, nullable: false,
			ref: 'Note',
		},
	},

	errors: {
		stlDisabled: {
			message: 'Hybrid timeline has been disabled.',
			code: 'STL_DISABLED',
			id: '620763f4-f621-4533-ab33-0577a1a3c342',
		},
	},
} as const;

export const paramDef = {
	type: 'object',
	properties: {
		limit: { type: 'integer', minimum: 1, maximum: 100, default: 10 },
		sinceId: { type: 'string', format: 'misskey:id' },
		untilId: { type: 'string', format: 'misskey:id' },
		sinceDate: { type: 'integer' },
		untilDate: { type: 'integer' },
		includeMyRenotes: { type: 'boolean', default: true },
		includeRenotedMyNotes: { type: 'boolean', default: true },
		includeLocalRenotes: { type: 'boolean', default: true },
		withFiles: { type: 'boolean', default: false },
		withRenotes: { type: 'boolean', default: true },
		withReplies: { type: 'boolean', default: false },
		withBots: { type: 'boolean', default: true },
	},
	required: [],
} as const;

@Injectable()
export default class extends Endpoint<typeof meta, typeof paramDef> { // eslint-disable-line import/no-default-export
	constructor(
		@Inject(DI.notesRepository)
		private notesRepository: NotesRepository,

		@Inject(DI.channelFollowingsRepository)
		private channelFollowingsRepository: ChannelFollowingsRepository,

		private noteEntityService: NoteEntityService,
		private roleService: RoleService,
		private activeUsersChart: ActiveUsersChart,
		private idService: IdService,
		private cacheService: CacheService,
		private funoutTimelineService: FunoutTimelineService,
		private queryService: QueryService,
		private userFollowingService: UserFollowingService,
		private metaService: MetaService,
	) {
		super(meta, paramDef, async (ps, me) => {
			const untilId = ps.untilId ?? (ps.untilDate ? this.idService.gen(ps.untilDate!) : null);
			const sinceId = ps.sinceId ?? (ps.sinceDate ? this.idService.gen(ps.sinceDate!) : null);

			const policies = await this.roleService.getUserPolicies(me.id);
			if (!policies.ltlAvailable) {
				throw new ApiError(meta.errors.stlDisabled);
			}

			const serverSettings = await this.metaService.fetch();

			if (!serverSettings.enableFanoutTimeline) {
				return await this.getFromDb({
					untilId,
					sinceId,
					limit: ps.limit,
					includeMyRenotes: ps.includeMyRenotes,
					includeRenotedMyNotes: ps.includeRenotedMyNotes,
					includeLocalRenotes: ps.includeLocalRenotes,
					withFiles: ps.withFiles,
					withReplies: ps.withReplies,
				}, me);
			}

			const [
				userIdsWhoMeMuting,
				userIdsWhoMeMutingRenotes,
				userIdsWhoBlockingMe,
			] = await Promise.all([
				this.cacheService.userMutingsCache.fetch(me.id),
				this.cacheService.renoteMutingsCache.fetch(me.id),
				this.cacheService.userBlockedCache.fetch(me.id),
			]);

			let noteIds: string[];
			let shouldFallbackToDb = false;

			if (ps.withFiles) {
				const [htlNoteIds, ltlNoteIds] = await this.funoutTimelineService.getMulti([
					`homeTimelineWithFiles:${me.id}`,
					'localTimelineWithFiles',
				], untilId, sinceId);
				noteIds = Array.from(new Set([...htlNoteIds, ...ltlNoteIds]));
			} else if (ps.withReplies) {
				const [htlNoteIds, ltlNoteIds, ltlReplyNoteIds] = await this.funoutTimelineService.getMulti([
					`homeTimeline:${me.id}`,
					'localTimeline',
					'localTimelineWithReplies',
				], untilId, sinceId);
				noteIds = Array.from(new Set([...htlNoteIds, ...ltlNoteIds, ...ltlReplyNoteIds]));
			} else {
				const [htlNoteIds, ltlNoteIds] = await this.funoutTimelineService.getMulti([
					`homeTimeline:${me.id}`,
					'localTimeline',
				], untilId, sinceId);
				noteIds = Array.from(new Set([...htlNoteIds, ...ltlNoteIds]));
				shouldFallbackToDb = htlNoteIds.length === 0;
			}

			noteIds.sort((a, b) => a > b ? -1 : 1);
			noteIds = noteIds.slice(0, ps.limit);

			shouldFallbackToDb = shouldFallbackToDb || (noteIds.length === 0);

			let redisTimeline: MiNote[] = [];

			if (!shouldFallbackToDb) {
				const query = this.notesRepository.createQueryBuilder('note')
					.where('note.id IN (:...noteIds)', { noteIds: noteIds })
					.innerJoinAndSelect('note.user', 'user')
					.leftJoinAndSelect('note.reply', 'reply')
					.leftJoinAndSelect('note.renote', 'renote')
					.leftJoinAndSelect('reply.user', 'replyUser')
					.leftJoinAndSelect('renote.user', 'renoteUser')
					.leftJoinAndSelect('note.channel', 'channel');

<<<<<<< HEAD
					redisTimeline = redisTimeline.filter(note => {
						if (note.userId === me.id) {
							return true;
						}
						if (isUserRelated(note, userIdsWhoBlockingMe)) return false;
						if (isUserRelated(note, userIdsWhoMeMuting)) return false;
						if (note.renoteId) {
							if (note.text == null && note.fileIds.length === 0 && !note.hasPoll) {
								if (isUserRelated(note, userIdsWhoMeMutingRenotes)) return false;
								if (ps.withRenotes === false) return false;
							}
						}
						if (!ps.withBots && note.user?.isBot) return false;
=======
				redisTimeline = await query.getMany();
>>>>>>> 04709cf2

				redisTimeline = redisTimeline.filter(note => {
					if (note.userId === me.id) {
						return true;
					}
					if (isUserRelated(note, userIdsWhoBlockingMe)) return false;
					if (isUserRelated(note, userIdsWhoMeMuting)) return false;
					if (note.renoteId) {
						if (note.text == null && note.fileIds.length === 0 && !note.hasPoll) {
							if (isUserRelated(note, userIdsWhoMeMutingRenotes)) return false;
							if (ps.withRenotes === false) return false;
						}
					}

					return true;
				});

				redisTimeline.sort((a, b) => a.id > b.id ? -1 : 1);
			}

			if (redisTimeline.length > 0) {
				process.nextTick(() => {
					this.activeUsersChart.read(me);
				});

				return await this.noteEntityService.packMany(redisTimeline, me);
			} else {
				if (serverSettings.enableFanoutTimelineDbFallback) { // fallback to db
					return await this.getFromDb({
						untilId,
						sinceId,
						limit: ps.limit,
						includeMyRenotes: ps.includeMyRenotes,
						includeRenotedMyNotes: ps.includeRenotedMyNotes,
						includeLocalRenotes: ps.includeLocalRenotes,
						withFiles: ps.withFiles,
						withReplies: ps.withReplies,
						withBots: ps.withBots,
					}, me);
				} else {
					return [];
				}
<<<<<<< HEAD
			} else {
				return await this.getFromDb({
					untilId,
					sinceId,
					limit: ps.limit,
					includeMyRenotes: ps.includeMyRenotes,
					includeRenotedMyNotes: ps.includeRenotedMyNotes,
					includeLocalRenotes: ps.includeLocalRenotes,
					withFiles: ps.withFiles,
					withReplies: ps.withReplies,
					withBots: ps.withBots,
				}, me);
=======
>>>>>>> 04709cf2
			}
		});
	}

	private async getFromDb(ps: {
		untilId: string | null,
		sinceId: string | null,
		limit: number,
		includeMyRenotes: boolean,
		includeRenotedMyNotes: boolean,
		includeLocalRenotes: boolean,
		withFiles: boolean,
		withReplies: boolean,
		withBots: boolean,
	}, me: MiLocalUser) {
		const followees = await this.userFollowingService.getFollowees(me.id);
		const followingChannels = await this.channelFollowingsRepository.find({
			where: {
				followerId: me.id,
			},
		});

		const query = this.queryService.makePaginationQuery(this.notesRepository.createQueryBuilder('note'), ps.sinceId, ps.untilId)
			.andWhere(new Brackets(qb => {
				if (followees.length > 0) {
					const meOrFolloweeIds = [me.id, ...followees.map(f => f.followeeId)];
					qb.where('note.userId IN (:...meOrFolloweeIds)', { meOrFolloweeIds: meOrFolloweeIds });
					qb.orWhere('(note.visibility = \'public\') AND (note.userHost IS NULL)');
				} else {
					qb.where('note.userId = :meId', { meId: me.id });
					qb.orWhere('(note.visibility = \'public\') AND (note.userHost IS NULL)');
				}
			}))
			.innerJoinAndSelect('note.user', 'user')
			.leftJoinAndSelect('note.reply', 'reply')
			.leftJoinAndSelect('note.renote', 'renote')
			.leftJoinAndSelect('reply.user', 'replyUser')
			.leftJoinAndSelect('renote.user', 'renoteUser');

		if (followingChannels.length > 0) {
			const followingChannelIds = followingChannels.map(x => x.followeeId);

			query.andWhere(new Brackets(qb => {
				qb.where('note.channelId IN (:...followingChannelIds)', { followingChannelIds });
				qb.orWhere('note.channelId IS NULL');
			}));
		} else {
			query.andWhere('note.channelId IS NULL');
		}

		if (!ps.withReplies) {
			query.andWhere(new Brackets(qb => {
				qb
					.where('note.replyId IS NULL') // 返信ではない
					.orWhere(new Brackets(qb => {
						qb // 返信だけど投稿者自身への返信
							.where('note.replyId IS NOT NULL')
							.andWhere('note.replyUserId = note.userId');
					}));
			}));
		}

		this.queryService.generateVisibilityQuery(query, me);
		this.queryService.generateMutedUserQuery(query, me);
		this.queryService.generateBlockedUserQuery(query, me);
		this.queryService.generateMutedUserRenotesQueryForNotes(query, me);

		if (ps.includeMyRenotes === false) {
			query.andWhere(new Brackets(qb => {
				qb.orWhere('note.userId != :meId', { meId: me.id });
				qb.orWhere('note.renoteId IS NULL');
				qb.orWhere('note.text IS NOT NULL');
				qb.orWhere('note.fileIds != \'{}\'');
				qb.orWhere('0 < (SELECT COUNT(*) FROM poll WHERE poll."noteId" = note.id)');
			}));
		}

		if (ps.includeRenotedMyNotes === false) {
			query.andWhere(new Brackets(qb => {
				qb.orWhere('note.renoteUserId != :meId', { meId: me.id });
				qb.orWhere('note.renoteId IS NULL');
				qb.orWhere('note.text IS NOT NULL');
				qb.orWhere('note.fileIds != \'{}\'');
				qb.orWhere('0 < (SELECT COUNT(*) FROM poll WHERE poll."noteId" = note.id)');
			}));
		}

		if (ps.includeLocalRenotes === false) {
			query.andWhere(new Brackets(qb => {
				qb.orWhere('note.renoteUserHost IS NOT NULL');
				qb.orWhere('note.renoteId IS NULL');
				qb.orWhere('note.text IS NOT NULL');
				qb.orWhere('note.fileIds != \'{}\'');
				qb.orWhere('0 < (SELECT COUNT(*) FROM poll WHERE poll."noteId" = note.id)');
			}));
		}

		if (ps.withFiles) {
			query.andWhere('note.fileIds != \'{}\'');
		}

		if (!ps.withBots) query.andWhere('user.isBot = FALSE');
		//#endregion

		const timeline = await query.limit(ps.limit).getMany();

		process.nextTick(() => {
			this.activeUsersChart.read(me);
		});

		return await this.noteEntityService.packMany(timeline, me);
	}
}<|MERGE_RESOLUTION|>--- conflicted
+++ resolved
@@ -104,6 +104,7 @@
 					includeLocalRenotes: ps.includeLocalRenotes,
 					withFiles: ps.withFiles,
 					withReplies: ps.withReplies,
+					withBots: ps.withBots,
 				}, me);
 			}
 
@@ -159,23 +160,7 @@
 					.leftJoinAndSelect('renote.user', 'renoteUser')
 					.leftJoinAndSelect('note.channel', 'channel');
 
-<<<<<<< HEAD
-					redisTimeline = redisTimeline.filter(note => {
-						if (note.userId === me.id) {
-							return true;
-						}
-						if (isUserRelated(note, userIdsWhoBlockingMe)) return false;
-						if (isUserRelated(note, userIdsWhoMeMuting)) return false;
-						if (note.renoteId) {
-							if (note.text == null && note.fileIds.length === 0 && !note.hasPoll) {
-								if (isUserRelated(note, userIdsWhoMeMutingRenotes)) return false;
-								if (ps.withRenotes === false) return false;
-							}
-						}
-						if (!ps.withBots && note.user?.isBot) return false;
-=======
 				redisTimeline = await query.getMany();
->>>>>>> 04709cf2
 
 				redisTimeline = redisTimeline.filter(note => {
 					if (note.userId === me.id) {
@@ -189,6 +174,8 @@
 							if (ps.withRenotes === false) return false;
 						}
 					}
+
+					if (!ps.withBots && note.user?.isBot) return false;
 
 					return true;
 				});
@@ -218,21 +205,6 @@
 				} else {
 					return [];
 				}
-<<<<<<< HEAD
-			} else {
-				return await this.getFromDb({
-					untilId,
-					sinceId,
-					limit: ps.limit,
-					includeMyRenotes: ps.includeMyRenotes,
-					includeRenotedMyNotes: ps.includeRenotedMyNotes,
-					includeLocalRenotes: ps.includeLocalRenotes,
-					withFiles: ps.withFiles,
-					withReplies: ps.withReplies,
-					withBots: ps.withBots,
-				}, me);
-=======
->>>>>>> 04709cf2
 			}
 		});
 	}

/*
 * SPDX-FileCopyrightText: syuilo and misskey-project
 * SPDX-License-Identifier: AGPL-3.0-only
 */

import { Brackets } from 'typeorm';
import { Inject, Injectable } from '@nestjs/common';
import type { NotesRepository, FollowingsRepository } from '@/models/_.js';
import { MiNote } from '@/models/_.js';
import { Endpoint } from '@/server/api/endpoint-base.js';
import { QueryService } from '@/core/QueryService.js';
import { NoteEntityService } from '@/core/entities/NoteEntityService.js';
import { DI } from '@/di-symbols.js';
import ActiveUsersChart from '@/core/chart/charts/active-users.js';

export const meta = {
	tags: ['notes'],

	requireCredential: true,
	kind: 'read:account',

	res: {
		type: 'array',
		optional: false, nullable: false,
		items: {
			type: 'object',
			optional: false, nullable: false,
			ref: 'Note',
		},
	},

	// 10 calls per 5 seconds
	limit: {
		duration: 1000 * 5,
		max: 10,
	},
} as const;

export const paramDef = {
	type: 'object',
	properties: {
		following: { type: 'boolean', default: false },
		limit: { type: 'integer', minimum: 1, maximum: 100, default: 10 },
		sinceId: { type: 'string', format: 'misskey:id' },
		untilId: { type: 'string', format: 'misskey:id' },
		visibility: { type: 'string' },
	},
	required: [],
} as const;

@Injectable()
export default class extends Endpoint<typeof meta, typeof paramDef> { // eslint-disable-line import/no-default-export
	constructor(
		@Inject(DI.notesRepository)
		private notesRepository: NotesRepository,

		@Inject(DI.followingsRepository)
		private followingsRepository: FollowingsRepository,

		private noteEntityService: NoteEntityService,
		private queryService: QueryService,
		private readonly activeUsersChart: ActiveUsersChart,
	) {
		super(meta, paramDef, async (ps, me) => {
			const query = this.queryService.makePaginationQuery(this.notesRepository.createQueryBuilder('note'), ps.sinceId, ps.untilId)
				.innerJoin(qb => {
					qb
						.select('note.id', 'id')
						.from(qbb => qbb
							.select('note.id', 'id')
							.from(MiNote, 'note')
							.where(new Brackets(qbbb => qbbb
								// DM to me
								.orWhere(':meIdAsList <@ note.visibleUserIds')
								// Mentions me
								.orWhere(':meIdAsList <@ note.mentions'),
							))
							.setParameters({ meIdAsList: [me.id] })
						, 'source')
						.innerJoin(MiNote, 'note', 'note.id = source.id');

					// Mentioned or visible users can always access
					//this.queryService.generateVisibilityQuery(query, me);
					this.queryService.generateBlockedHostQueryForNote(qb);
					this.queryService.generateMutedUserQueryForNotes(qb, me);
					this.queryService.generateMutedNoteThreadQuery(qb, me);
					this.queryService.generateBlockedUserQueryForNotes(qb, me);
					// A renote can't mention a user, so it will never appear here anyway.
					//this.queryService.generateMutedUserRenotesQueryForNotes(query, me);

					if (ps.visibility) {
						qb.andWhere('note.visibility = :visibility', { visibility: ps.visibility });
					}

					if (ps.following) {
						this.queryService
							.andFollowingUser(qb, ':meId', 'note.userId')
							.setParameters({ meId: me.id });
					}

					return qb;
				}, 'source', 'source.id = note.id')
				.innerJoinAndSelect('note.user', 'user')
				.leftJoinAndSelect('note.reply', 'reply')
				.leftJoinAndSelect('note.renote', 'renote')
				.leftJoinAndSelect('reply.user', 'replyUser')
<<<<<<< HEAD
				.leftJoinAndSelect('renote.user', 'renoteUser');

			this.queryService.generateVisibilityQuery(query, me);
			this.queryService.generateBlockedHostQueryForNote(query);
			this.queryService.generateSuspendedUserQueryForNote(query);
			this.queryService.generateMutedUserQueryForNotes(query, me);
			this.queryService.generateMutedNoteThreadQuery(query, me);
			this.queryService.generateBlockedUserQueryForNotes(query, me);

			if (ps.visibility) {
				query.andWhere('note.visibility = :visibility', { visibility: ps.visibility });
			}
=======
				.leftJoinAndSelect('renote.user', 'renoteUser')
				.limit(ps.limit);
>>>>>>> 8cf6f328

			const mentions = await query.getMany();

			process.nextTick(() => {
				this.activeUsersChart.read(me);
			});

			return await this.noteEntityService.packMany(mentions, me);
		});
	}
}<|MERGE_RESOLUTION|>--- conflicted
+++ resolved
@@ -82,6 +82,7 @@
 					// Mentioned or visible users can always access
 					//this.queryService.generateVisibilityQuery(query, me);
 					this.queryService.generateBlockedHostQueryForNote(qb);
+					this.queryService.generateSuspendedUserQueryForNote(query);
 					this.queryService.generateMutedUserQueryForNotes(qb, me);
 					this.queryService.generateMutedNoteThreadQuery(qb, me);
 					this.queryService.generateBlockedUserQueryForNotes(qb, me);
@@ -104,23 +105,8 @@
 				.leftJoinAndSelect('note.reply', 'reply')
 				.leftJoinAndSelect('note.renote', 'renote')
 				.leftJoinAndSelect('reply.user', 'replyUser')
-<<<<<<< HEAD
-				.leftJoinAndSelect('renote.user', 'renoteUser');
-
-			this.queryService.generateVisibilityQuery(query, me);
-			this.queryService.generateBlockedHostQueryForNote(query);
-			this.queryService.generateSuspendedUserQueryForNote(query);
-			this.queryService.generateMutedUserQueryForNotes(query, me);
-			this.queryService.generateMutedNoteThreadQuery(query, me);
-			this.queryService.generateBlockedUserQueryForNotes(query, me);
-
-			if (ps.visibility) {
-				query.andWhere('note.visibility = :visibility', { visibility: ps.visibility });
-			}
-=======
 				.leftJoinAndSelect('renote.user', 'renoteUser')
 				.limit(ps.limit);
->>>>>>> 8cf6f328
 
 			const mentions = await query.getMany();
 

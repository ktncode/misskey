--- conflicted
+++ resolved
@@ -40,10 +40,6 @@
 	type: 'object',
 	properties: {
 		withFiles: { type: 'boolean', default: false },
-<<<<<<< HEAD
-		withReplies: { type: 'boolean', default: false },
-=======
->>>>>>> 5fd0cb31
 		withRenotes: { type: 'boolean', default: true },
 		limit: { type: 'integer', minimum: 1, maximum: 100, default: 10 },
 		sinceId: { type: 'string', format: 'misskey:id' },
@@ -71,54 +67,8 @@
 				throw new ApiError(meta.errors.gtlDisabled);
 			}
 
-<<<<<<< HEAD
-			//#region Construct query
-			const query = this.queryService.makePaginationQuery(this.notesRepository.createQueryBuilder('note'),
-				ps.sinceId, ps.untilId, ps.sinceDate, ps.untilDate)
-				.andWhere('note.visibility = \'public\'')
-				.andWhere('note.channelId IS NULL')
-				.innerJoinAndSelect('note.user', 'user')
-				.leftJoinAndSelect('note.reply', 'reply')
-				.leftJoinAndSelect('note.renote', 'renote')
-				.leftJoinAndSelect('reply.user', 'replyUser')
-				.leftJoinAndSelect('renote.user', 'renoteUser');
-
-			this.queryService.generateRepliesQuery(query, ps.withReplies, me);
-			if (me) {
-				this.queryService.generateMutedUserQuery(query, me);
-				this.queryService.generateMutedNoteQuery(query, me);
-				this.queryService.generateBlockedUserQuery(query, me);
-				this.queryService.generateMutedUserRenotesQueryForNotes(query, me);
-			}
-
-			if (ps.withFiles) {
-				query.andWhere('note.fileIds != \'{}\'');
-			}
-
-			if (ps.withRenotes === false) {
-				query.andWhere(new Brackets(qb => {
-					qb.orWhere('note.renoteId IS NULL');
-					qb.orWhere(new Brackets(qb => {
-						qb.orWhere('note.text IS NOT NULL');
-						qb.orWhere('note.fileIds != \'{}\'');
-					}));
-				}));
-			}
-			//#endregion
-
-			const timeline = await query.limit(ps.limit).getMany();
-
-			process.nextTick(() => {
-				if (me) {
-					this.activeUsersChart.read(me);
-				}
-			});
-
-			return await this.noteEntityService.packMany(timeline, me);
-=======
 			// TODO?
 			return [];
->>>>>>> 5fd0cb31
 		});
 	}
 }
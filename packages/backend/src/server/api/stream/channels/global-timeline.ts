/*
 * SPDX-FileCopyrightText: syuilo and misskey-project
 * SPDX-License-Identifier: AGPL-3.0-only
 */

import { Injectable } from '@nestjs/common';
import type { Packed } from '@/misc/json-schema.js';
import { MetaService } from '@/core/MetaService.js';
import { NoteEntityService } from '@/core/entities/NoteEntityService.js';
import { bindThis } from '@/decorators.js';
import { RoleService } from '@/core/RoleService.js';
import { isRenotePacked, isQuotePacked } from '@/misc/is-renote.js';
import type { JsonObject } from '@/misc/json-value.js';
import Channel, { type MiChannelService } from '../channel.js';

class GlobalTimelineChannel extends Channel {
	public readonly chName = 'globalTimeline';
	public static shouldShare = false;
	public static requireCredential = false as const;
	private withRenotes: boolean;
	private withFiles: boolean;
	private withBots: boolean;

	constructor(
		private metaService: MetaService,
		private roleService: RoleService,
		private noteEntityService: NoteEntityService,

		id: string,
		connection: Channel['connection'],
	) {
		super(id, connection);
		//this.onNote = this.onNote.bind(this);
	}

	@bindThis
	public async init(params: JsonObject) {
		const policies = await this.roleService.getUserPolicies(this.user ? this.user.id : null);
		if (!policies.gtlAvailable) return;

<<<<<<< HEAD
		this.withRenotes = params.withRenotes ?? true;
		this.withFiles = params.withFiles ?? false;
		this.withBots = params.withBots ?? true;
=======
		this.withRenotes = !!(params.withRenotes ?? true);
		this.withFiles = !!(params.withFiles ?? false);
>>>>>>> e98f66db

		// Subscribe events
		this.subscriber.on('notesStream', this.onNote);
	}

	@bindThis
	private async onNote(note: Packed<'Note'>) {
		if (this.withFiles && (note.fileIds == null || note.fileIds.length === 0)) return;
		if (!this.withBots && note.user.isBot) return;

		if (note.visibility !== 'public') return;
		if (note.channelId != null) return;

		if (isRenotePacked(note) && !isQuotePacked(note) && !this.withRenotes) return;

		if (note.user.isSilenced && !this.following[note.userId] && note.userId !== this.user!.id) return;

		if (this.isNoteMutedOrBlocked(note)) return;

		if (this.user && isRenotePacked(note) && !isQuotePacked(note)) {
			if (note.renote && Object.keys(note.renote.reactions).length > 0) {
				const myRenoteReaction = await this.noteEntityService.populateMyReaction(note.renote, this.user.id);
				note.renote.myReaction = myRenoteReaction;
			}
		}

		this.connection.cacheNote(note);

		this.send('note', note);
	}

	@bindThis
	public dispose() {
		// Unsubscribe events
		this.subscriber.off('notesStream', this.onNote);
	}
}

@Injectable()
export class GlobalTimelineChannelService implements MiChannelService<false> {
	public readonly shouldShare = GlobalTimelineChannel.shouldShare;
	public readonly requireCredential = GlobalTimelineChannel.requireCredential;
	public readonly kind = GlobalTimelineChannel.kind;

	constructor(
		private metaService: MetaService,
		private roleService: RoleService,
		private noteEntityService: NoteEntityService,
	) {
	}

	@bindThis
	public create(id: string, connection: Channel['connection']): GlobalTimelineChannel {
		return new GlobalTimelineChannel(
			this.metaService,
			this.roleService,
			this.noteEntityService,
			id,
			connection,
		);
	}
}<|MERGE_RESOLUTION|>--- conflicted
+++ resolved
@@ -38,14 +38,9 @@
 		const policies = await this.roleService.getUserPolicies(this.user ? this.user.id : null);
 		if (!policies.gtlAvailable) return;
 
-<<<<<<< HEAD
-		this.withRenotes = params.withRenotes ?? true;
-		this.withFiles = params.withFiles ?? false;
-		this.withBots = params.withBots ?? true;
-=======
 		this.withRenotes = !!(params.withRenotes ?? true);
 		this.withFiles = !!(params.withFiles ?? false);
->>>>>>> e98f66db
+		this.withBots = !!(params.withBots ?? true);
 
 		// Subscribe events
 		this.subscriber.on('notesStream', this.onNote);

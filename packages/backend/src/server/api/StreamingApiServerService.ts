/*
 * SPDX-FileCopyrightText: syuilo and misskey-project
 * SPDX-License-Identifier: AGPL-3.0-only
 */

import { EventEmitter } from 'events';
import { Inject, Injectable } from '@nestjs/common';
import * as Redis from 'ioredis';
import * as WebSocket from 'ws';
import proxyAddr from 'proxy-addr';
import ms from 'ms';
import { DI } from '@/di-symbols.js';
<<<<<<< HEAD
import type { UsersRepository, MiAccessToken } from '@/models/_.js';
=======
import type { UsersRepository, MiAccessToken, MiUser } from '@/models/_.js';
import type { Config } from '@/config.js';
import type { Keyed, RateLimit } from '@/misc/rate-limit-utils.js';
import { NoteReadService } from '@/core/NoteReadService.js';
>>>>>>> 865a9c49
import { NotificationService } from '@/core/NotificationService.js';
import { bindThis } from '@/decorators.js';
import { CacheService } from '@/core/CacheService.js';
import { MiLocalUser } from '@/models/User.js';
import { UserService } from '@/core/UserService.js';
import { ChannelFollowingService } from '@/core/ChannelFollowingService.js';
import { getIpHash } from '@/misc/get-ip-hash.js';
import { LoggerService } from '@/core/LoggerService.js';
import { SkRateLimiterService } from '@/server/SkRateLimiterService.js';
import { AuthenticateService, AuthenticationError } from './AuthenticateService.js';
import MainStreamConnection from './stream/Connection.js';
import { ChannelsService } from './stream/ChannelsService.js';
import type * as http from 'node:http';

// Maximum number of simultaneous connections by client (user ID or IP address).
// Excess connections will be closed automatically.
const MAX_CONNECTIONS_PER_CLIENT = 32;

@Injectable()
export class StreamingApiServerService {
	#wss: WebSocket.WebSocketServer;
	#connections = new Map<WebSocket.WebSocket, number>();
	#connectionsByClient = new Map<string, Set<WebSocket.WebSocket>>(); // key: IP / user ID -> value: connection
	#cleanConnectionsIntervalId: NodeJS.Timeout | null = null;

	constructor(
		@Inject(DI.redisForSub)
		private redisForSub: Redis.Redis,

		@Inject(DI.usersRepository)
		private usersRepository: UsersRepository,

		private cacheService: CacheService,
		private authenticateService: AuthenticateService,
		private channelsService: ChannelsService,
		private notificationService: NotificationService,
		private usersService: UserService,
		private channelFollowingService: ChannelFollowingService,
		private rateLimiterService: SkRateLimiterService,
		private loggerService: LoggerService,

		@Inject(DI.config)
		private config: Config,
	) {
	}

	@bindThis
	private async rateLimitThis(
		limitActor: MiUser | string,
		limit: Keyed<RateLimit>,
	) : Promise<boolean> {
		// Rate limit
		const rateLimit = await this.rateLimiterService.limit(limit, limitActor);
		return rateLimit.blocked;
	}

	@bindThis
	public attach(server: http.Server): void {
		this.#wss = new WebSocket.WebSocketServer({
			noServer: true,
			perMessageDeflate: this.config.websocketCompression,
		});

		server.on('upgrade', async (request, socket, head) => {
			if (request.url == null) {
				socket.write('HTTP/1.1 400 Bad Request\r\n\r\n');
				socket.destroy();
				return;
			}

			const q = new URL(request.url, `http://${request.headers.host}`).searchParams;

			let user: MiLocalUser | null = null;
			let app: MiAccessToken | null = null;

			// https://datatracker.ietf.org/doc/html/rfc6750.html#section-2.1
			// Note that the standard WHATWG WebSocket API does not support setting any headers,
			// but non-browser apps may still be able to set it.
			const token = request.headers.authorization?.startsWith('Bearer ')
				? request.headers.authorization.slice(7)
				: q.get('i');

			try {
				[user, app] = await this.authenticateService.authenticate(token);

				if (app !== null && !app.permission.some(p => p === 'read:account')) {
					throw new AuthenticationError('Your app does not have necessary permissions to use websocket API.');
				}
			} catch (e) {
				if (e instanceof AuthenticationError) {
					socket.write([
						'HTTP/1.1 401 Unauthorized',
						'WWW-Authenticate: Bearer realm="Misskey", error="invalid_token", error_description="Failed to authenticate"',
					].join('\r\n') + '\r\n\r\n');
				} else {
					socket.write('HTTP/1.1 500 Internal Server Error\r\n\r\n');
				}
				socket.destroy();
				return;
			}

			if (user?.isSuspended) {
				socket.write('HTTP/1.1 403 Forbidden\r\n\r\n');
				socket.destroy();
				return;
			}

			// ServerServices sets `trustProxy: true`, which inside fastify/request.js ends up calling `proxyAddr` in this way, so we do the same.
			const requestIp = proxyAddr(request, () => true );
			const limitActor = user?.id ?? getIpHash(requestIp);
			if (await this.rateLimitThis(limitActor, {
				key: 'wsconnect',
				duration: ms('5min'),
				max: 32,
			})) {
				socket.write('HTTP/1.1 429 Rate Limit Exceeded\r\n\r\n');
				socket.destroy();
				return;
			}

			// For performance and code simplicity, obtain and hold this reference for the lifetime of the connection.
			// This should be safe because the map entry should only be deleted after *all* connections close.
			let connectionsForClient = this.#connectionsByClient.get(limitActor);
			if (!connectionsForClient) {
				connectionsForClient = new Set();
				this.#connectionsByClient.set(limitActor, connectionsForClient);
			}

			// Close excess connections
			while (connectionsForClient.size >= MAX_CONNECTIONS_PER_CLIENT) {
				// Set maintains insertion order, so first entry is the oldest.
				// eslint-disable-next-line @typescript-eslint/no-non-null-assertion
				const oldestConnection = connectionsForClient.values().next().value!;

				// Technically, the close() handler should remove this entry.
				// But if that ever fails, then we could enter an infinite loop.
				// We manually remove the connection here just in case.
				oldestConnection.close(1008, 'Disconnected - too many simultaneous connections');
				connectionsForClient.delete(oldestConnection);
			}

			const rateLimiter = () => {
				// Rather high limit because when catching up at the top of a timeline, the frontend may render many many notes.
				// Each of which causes a message via `useNoteCapture` to ask for realtime updates of that note.
				return this.rateLimitThis(limitActor, {
					type: 'bucket',
					key: 'wsmessage',
					size: 4096, // Allow spikes of up to 4096
					dripRate: 50, // Then once every 50ms (20/second rate)
				});
			};

			const stream = new MainStreamConnection(
				this.channelsService,
				this.notificationService,
				this.cacheService,
				this.channelFollowingService,
				this.loggerService,
				user, app, requestIp,
				rateLimiter,
			);

			await stream.init();

			this.#wss.handleUpgrade(request, socket, head, (ws) => {
				connectionsForClient.add(ws);

				// Call before emit() in case it throws an error.
				// We don't want to leave dangling references!
				ws.once('close', () => {
					connectionsForClient.delete(ws);

					// Make sure we don't leak the Set objects!
					if (connectionsForClient.size < 1) {
						this.#connectionsByClient.delete(limitActor);
					}
				});

				this.#wss.emit('connection', ws, request, {
					stream, user, app,
				});
			});
		});

		const globalEv = new EventEmitter();

		this.redisForSub.on('message', (_: string, data: string) => {
			const parsed = JSON.parse(data);
			globalEv.emit('message', parsed);
		});

		this.#wss.on('connection', async (connection: WebSocket.WebSocket, request: http.IncomingMessage, ctx: {
			stream: MainStreamConnection,
			user: MiLocalUser | null;
			app: MiAccessToken | null
		}) => {
			const { stream, user, app } = ctx;

			const ev = new EventEmitter();

			function onRedisMessage(data: any): void {
				ev.emit(data.channel, data.message);
			}

			globalEv.on('message', onRedisMessage);

			await stream.listen(ev, connection);

			this.#connections.set(connection, Date.now());

			const userUpdateIntervalId = user ? setInterval(() => {
				this.usersService.updateLastActiveDate(user);
			}, 1000 * 60 * 5) : null;
			if (user) {
				this.usersService.updateLastActiveDate(user);
			}

			connection.once('close', () => {
				ev.removeAllListeners();
				stream.dispose();
				globalEv.off('message', onRedisMessage);
				this.#connections.delete(connection);
				if (userUpdateIntervalId) clearInterval(userUpdateIntervalId);
			});

			connection.on('pong', () => {
				this.#connections.set(connection, Date.now());
			});
		});

		// 一定期間通信が無いコネクションは実際には切断されている可能性があるため定期的にterminateする
		this.#cleanConnectionsIntervalId = setInterval(() => {
			const now = Date.now();
			for (const [connection, lastActive] of this.#connections.entries()) {
				if (now - lastActive > 1000 * 60 * 2) {
					connection.terminate();
					this.#connections.delete(connection);
				} else {
					connection.ping();
				}
			}
		}, 1000 * 60);
	}

	@bindThis
	public detach(): Promise<void> {
		if (this.#cleanConnectionsIntervalId) {
			clearInterval(this.#cleanConnectionsIntervalId);
			this.#cleanConnectionsIntervalId = null;
		}
		return new Promise((resolve) => {
			this.#wss.close(() => resolve());
		});
	}
}<|MERGE_RESOLUTION|>--- conflicted
+++ resolved
@@ -10,14 +10,9 @@
 import proxyAddr from 'proxy-addr';
 import ms from 'ms';
 import { DI } from '@/di-symbols.js';
-<<<<<<< HEAD
-import type { UsersRepository, MiAccessToken } from '@/models/_.js';
-=======
 import type { UsersRepository, MiAccessToken, MiUser } from '@/models/_.js';
 import type { Config } from '@/config.js';
 import type { Keyed, RateLimit } from '@/misc/rate-limit-utils.js';
-import { NoteReadService } from '@/core/NoteReadService.js';
->>>>>>> 865a9c49
 import { NotificationService } from '@/core/NotificationService.js';
 import { bindThis } from '@/decorators.js';
 import { CacheService } from '@/core/CacheService.js';

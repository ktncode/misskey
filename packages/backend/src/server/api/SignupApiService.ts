/*
 * SPDX-FileCopyrightText: syuilo and misskey-project
 * SPDX-License-Identifier: AGPL-3.0-only
 */

import { Inject, Injectable } from '@nestjs/common';
//import bcrypt from 'bcryptjs';
import * as argon2 from 'argon2';
import { IsNull } from 'typeorm';
import { DI } from '@/di-symbols.js';
import type { RegistrationTicketsRepository, UsedUsernamesRepository, UserPendingsRepository, UserProfilesRepository, UsersRepository, MiRegistrationTicket } from '@/models/_.js';
import type { Config } from '@/config.js';
import { MetaService } from '@/core/MetaService.js';
import { CaptchaService } from '@/core/CaptchaService.js';
import { IdService } from '@/core/IdService.js';
import { SignupService } from '@/core/SignupService.js';
import { UserEntityService } from '@/core/entities/UserEntityService.js';
import { EmailService } from '@/core/EmailService.js';
import { MiLocalUser } from '@/models/User.js';
import { FastifyReplyError } from '@/misc/fastify-reply-error.js';
import { bindThis } from '@/decorators.js';
import { L_CHARS, secureRndstr } from '@/misc/secure-rndstr.js';
import { SigninService } from './SigninService.js';
import type { FastifyRequest, FastifyReply } from 'fastify';
import instance from './endpoints/charts/instance.js';
import { RoleService } from '@/core/RoleService.js';

@Injectable()
export class SignupApiService {
	constructor(
		@Inject(DI.config)
		private config: Config,

		@Inject(DI.usersRepository)
		private usersRepository: UsersRepository,

		@Inject(DI.userProfilesRepository)
		private userProfilesRepository: UserProfilesRepository,

		@Inject(DI.userPendingsRepository)
		private userPendingsRepository: UserPendingsRepository,

		@Inject(DI.usedUsernamesRepository)
		private usedUsernamesRepository: UsedUsernamesRepository,

		@Inject(DI.registrationTicketsRepository)
		private registrationTicketsRepository: RegistrationTicketsRepository,

		private userEntityService: UserEntityService,
		private idService: IdService,
		private metaService: MetaService,
		private captchaService: CaptchaService,
		private signupService: SignupService,
		private signinService: SigninService,
		private emailService: EmailService,
		private roleService: RoleService,
	) {
	}

	@bindThis
	public async signup(
		request: FastifyRequest<{
			Body: {
				username: string;
				password: string;
				host?: string;
				invitationCode?: string;
				emailAddress?: string;
				reason?: string;
				'hcaptcha-response'?: string;
				'g-recaptcha-response'?: string;
				'turnstile-response'?: string;
				'm-captcha-response'?: string;
			}
		}>,
		reply: FastifyReply,
	) {
		const body = request.body;

		const instance = await this.metaService.fetch(true);

		// Verify *Captcha
		// ただしテスト時はこの機構は障害となるため無効にする
		if (process.env.NODE_ENV !== 'test') {
			if (instance.enableHcaptcha && instance.hcaptchaSecretKey) {
				await this.captchaService.verifyHcaptcha(instance.hcaptchaSecretKey, body['hcaptcha-response']).catch(err => {
					throw new FastifyReplyError(400, err);
				});
			}

			if (instance.enableMcaptcha && instance.mcaptchaSecretKey && instance.mcaptchaSitekey && instance.mcaptchaInstanceUrl) {
				await this.captchaService.verifyMcaptcha(instance.mcaptchaSecretKey, instance.mcaptchaSitekey, instance.mcaptchaInstanceUrl, body['m-captcha-response']).catch(err => {
					throw new FastifyReplyError(400, err);
				});
			}

			if (instance.enableRecaptcha && instance.recaptchaSecretKey) {
				await this.captchaService.verifyRecaptcha(instance.recaptchaSecretKey, body['g-recaptcha-response']).catch(err => {
					throw new FastifyReplyError(400, err);
				});
			}

			if (instance.enableTurnstile && instance.turnstileSecretKey) {
				await this.captchaService.verifyTurnstile(instance.turnstileSecretKey, body['turnstile-response']).catch(err => {
					throw new FastifyReplyError(400, err);
				});
			}
		}

		const username = body['username'];
		const password = body['password'];
		const host: string | null = process.env.NODE_ENV === 'test' ? (body['host'] ?? null) : null;
		const invitationCode = body['invitationCode'];
		const reason = body['reason'];
		const emailAddress = body['emailAddress'];

		if (instance.emailRequiredForSignup) {
			if (emailAddress == null || typeof emailAddress !== 'string') {
				reply.code(400);
				return;
			}

			const res = await this.emailService.validateEmailForAccount(emailAddress);
			if (!res.available) {
				reply.code(400);
				return;
			}
		}

		if (instance.approvalRequiredForSignup) {
			if (reason == null || typeof reason !== 'string') {
				reply.code(400);
				return;
			}
		}

		let ticket: MiRegistrationTicket | null = null;

		if (instance.disableRegistration) {
			if (invitationCode == null || typeof invitationCode !== 'string') {
				reply.code(400);
				return;
			}

			ticket = await this.registrationTicketsRepository.findOneBy({
				code: invitationCode,
			});

			if (ticket == null || ticket.usedById != null) {
				reply.code(400);
				return;
			}

			if (ticket.expiresAt && ticket.expiresAt < new Date()) {
				reply.code(400);
				return;
			}

			// メアド認証が有効の場合
			if (instance.emailRequiredForSignup) {
				// メアド認証済みならエラー
				if (ticket.usedBy) {
					reply.code(400);
					return;
				}

				// 認証しておらず、メール送信から30分以内ならエラー
				if (ticket.usedAt && ticket.usedAt.getTime() + (1000 * 60 * 30) > Date.now()) {
					reply.code(400);
					return;
				}
			} else if (ticket.usedAt) {
				reply.code(400);
				return;
			}
		}

		if (instance.emailRequiredForSignup) {
			if (await this.usersRepository.exists({ where: { usernameLower: username.toLowerCase(), host: IsNull() } })) {
				throw new FastifyReplyError(400, 'DUPLICATED_USERNAME');
			}

			// Check deleted username duplication
			if (await this.usedUsernamesRepository.exists({ where: { username: username.toLowerCase() } })) {
				throw new FastifyReplyError(400, 'USED_USERNAME');
			}

			const isPreserved = instance.preservedUsernames.map(x => x.toLowerCase()).includes(username.toLowerCase());
			if (isPreserved) {
				throw new FastifyReplyError(400, 'DENIED_USERNAME');
			}

			const code = secureRndstr(16, { chars: L_CHARS });

			// Generate hash of password
			//const salt = await bcrypt.genSalt(8);
			const hash = await argon2.hash(password);

			const pendingUser = await this.userPendingsRepository.insertOne({
				id: this.idService.gen(),
				code,
				email: emailAddress!,
				username: username,
				password: hash,
<<<<<<< HEAD
				reason: reason,
			}).then(x => this.userPendingsRepository.findOneByOrFail(x.identifiers[0]));
=======
			});
>>>>>>> e98f66db

			const link = `${this.config.url}/signup-complete/${code}`;

			this.emailService.sendEmail(emailAddress!, 'Signup',
				`To complete signup, please click this link:<br><a href="${link}">${link}</a>`,
				`To complete signup, please click this link: ${link}`);

			if (ticket) {
				await this.registrationTicketsRepository.update(ticket.id, {
					usedAt: new Date(),
					pendingUserId: pendingUser.id,
				});
			}

			reply.code(204);
			return;
		} else if (instance.approvalRequiredForSignup) {
			const { account } = await this.signupService.signup({
				username, password, host, reason,
			});

			if (emailAddress) {
				this.emailService.sendEmail(emailAddress, 'Approval pending',
					'Congratulations! Your account is now pending approval. You will get notified when you have been accepted.',
					'Congratulations! Your account is now pending approval. You will get notified when you have been accepted.');
			}

			if (ticket) {
				await this.registrationTicketsRepository.update(ticket.id, {
					usedAt: new Date(),
					usedBy: account,
					usedById: account.id,
				});
			}

			const moderators = await this.roleService.getModerators();

			for (const moderator of moderators) {
				const profile = await this.userProfilesRepository.findOneBy({ userId: moderator.id });

				if (profile?.email) {
					this.emailService.sendEmail(profile.email, 'New user awaiting approval',
						`A new user called ${account.username} is awaiting approval with the following reason: "${reason}"`,
						`A new user called ${account.username} is awaiting approval with the following reason: "${reason}"`);
				}
			}

			reply.code(204);
			return;
		} else {
			try {
				const { account, secret } = await this.signupService.signup({
					username, password, host,
				});

				const res = await this.userEntityService.pack(account, account, {
					schema: 'MeDetailed',
					includeSecrets: true,
				});

				if (ticket) {
					await this.registrationTicketsRepository.update(ticket.id, {
						usedAt: new Date(),
						usedBy: account,
						usedById: account.id,
					});
				}

				return {
					...res,
					token: secret,
				};
			} catch (err) {
				throw new FastifyReplyError(400, typeof err === 'string' ? err : (err as Error).toString());
			}
		}
	}

	@bindThis
	public async signupPending(request: FastifyRequest<{ Body: { code: string; } }>, reply: FastifyReply) {
		const body = request.body;

		const code = body['code'];

		const instance = await this.metaService.fetch(true);

		try {
			const pendingUser = await this.userPendingsRepository.findOneByOrFail({ code });

			if (this.idService.parse(pendingUser.id).date.getTime() + (1000 * 60 * 30) < Date.now()) {
				throw new FastifyReplyError(400, 'EXPIRED');
			}

			const { account, secret } = await this.signupService.signup({
				username: pendingUser.username,
				passwordHash: pendingUser.password,
				reason: pendingUser.reason,
			});

			this.userPendingsRepository.delete({
				id: pendingUser.id,
			});

			const profile = await this.userProfilesRepository.findOneByOrFail({ userId: account.id });

			await this.userProfilesRepository.update({ userId: profile.userId }, {
				email: pendingUser.email,
				emailVerified: true,
				emailVerifyCode: null,
			});

			const ticket = await this.registrationTicketsRepository.findOneBy({ pendingUserId: pendingUser.id });
			if (ticket) {
				await this.registrationTicketsRepository.update(ticket.id, {
					usedBy: account,
					usedById: account.id,
					pendingUserId: null,
				});
			}

			if (instance.approvalRequiredForSignup) {
				if (pendingUser.email) {
					this.emailService.sendEmail(pendingUser.email, 'Approval pending',
						'Congratulations! Your account is now pending approval. You will get notified when you have been accepted.',
						'Congratulations! Your account is now pending approval. You will get notified when you have been accepted.');
				}

				const moderators = await this.roleService.getModerators();

				for (const moderator of moderators) {
					const profile = await this.userProfilesRepository.findOneBy({ userId: moderator.id });

					if (profile?.email) {
						this.emailService.sendEmail(profile.email, 'New user awaiting approval',
							`A new user called ${pendingUser.username} is awaiting approval with the following reason: "${pendingUser.reason}"`,
							`A new user called ${pendingUser.username} is awaiting approval with the following reason: "${pendingUser.reason}"`);
					}
				}

				return { pendingApproval: true };
			}

			return this.signinService.signin(request, reply, account as MiLocalUser);
		} catch (err) {
			throw new FastifyReplyError(400, typeof err === 'string' ? err : (err as Error).toString());
		}
	}
}<|MERGE_RESOLUTION|>--- conflicted
+++ resolved
@@ -202,12 +202,8 @@
 				email: emailAddress!,
 				username: username,
 				password: hash,
-<<<<<<< HEAD
 				reason: reason,
-			}).then(x => this.userPendingsRepository.findOneByOrFail(x.identifiers[0]));
-=======
-			});
->>>>>>> e98f66db
+			});
 
 			const link = `${this.config.url}/signup-complete/${code}`;
 

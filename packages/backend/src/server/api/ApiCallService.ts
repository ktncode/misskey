/*
 * SPDX-FileCopyrightText: syuilo and misskey-project
 * SPDX-License-Identifier: AGPL-3.0-only
 */

import { randomUUID } from 'node:crypto';
import * as fs from 'node:fs';
import * as stream from 'node:stream/promises';
import { Transform } from 'node:stream';
import { type MultipartFile } from '@fastify/multipart';
import { Inject, Injectable } from '@nestjs/common';
import * as Sentry from '@sentry/node';
import { AttachmentFile } from '@/server/api/endpoint-base.js';
import { DI } from '@/di-symbols.js';
import { getIpHash } from '@/misc/get-ip-hash.js';
import type { MiLocalUser, MiUser } from '@/models/User.js';
import type { MiAccessToken } from '@/models/AccessToken.js';
import type Logger from '@/logger.js';
import type { MiMeta, UserIpsRepository } from '@/models/_.js';
import { createTemp } from '@/misc/create-temp.js';
import { bindThis } from '@/decorators.js';
import { type RolePolicies, RoleService } from '@/core/RoleService.js';
import type { Config } from '@/config.js';
import { sendRateLimitHeaders } from '@/misc/rate-limit-utils.js';
import { SkRateLimiterService } from '@/server/SkRateLimiterService.js';
import { ApiError } from './error.js';
import { ApiLoggerService } from './ApiLoggerService.js';
import { AuthenticateService, AuthenticationError } from './AuthenticateService.js';
import type { FastifyRequest, FastifyReply } from 'fastify';
import type { OnApplicationShutdown } from '@nestjs/common';
import type { IEndpointMeta, IEndpoint } from './endpoints.js';

const accessDenied = {
	message: 'Access denied.',
	code: 'ACCESS_DENIED',
	id: '56f35758-7dd5-468b-8439-5d6fb8ec9b8e',
};

@Injectable()
export class ApiCallService implements OnApplicationShutdown {
	private logger: Logger;
	private userIpHistories: Map<MiUser['id'], Set<string>>;
	private userIpHistoriesClearIntervalId: NodeJS.Timeout;

	constructor(
		@Inject(DI.meta)
		private meta: MiMeta,

		@Inject(DI.config)
		private config: Config,

		@Inject(DI.userIpsRepository)
		private userIpsRepository: UserIpsRepository,

		private authenticateService: AuthenticateService,
		private rateLimiterService: SkRateLimiterService,
		private roleService: RoleService,
		private apiLoggerService: ApiLoggerService,
	) {
		this.logger = this.apiLoggerService.logger;
		this.userIpHistories = new Map<MiUser['id'], Set<string>>();

		this.userIpHistoriesClearIntervalId = setInterval(() => {
			this.userIpHistories.clear();
		}, 1000 * 60 * 60);
	}

	#sendApiError(reply: FastifyReply, err: ApiError): void {
		let statusCode = err.httpStatusCode;
		if (err.httpStatusCode === 401) {
			reply.header('WWW-Authenticate', 'Bearer realm="Misskey"');
		} else if (err.kind === 'client') {
			reply.header('WWW-Authenticate', `Bearer realm="Misskey", error="invalid_request", error_description="${err.message}"`);
			statusCode = statusCode ?? 400;
		} else if (err.kind === 'permission') {
			// (ROLE_PERMISSION_DENIEDは関係ない)
			if (err.code === 'PERMISSION_DENIED') {
				reply.header('WWW-Authenticate', `Bearer realm="Misskey", error="insufficient_scope", error_description="${err.message}"`);
			}
			statusCode = statusCode ?? 403;
		} else if (!statusCode) {
			statusCode = 500;
		}
		this.send(reply, statusCode, err);
	}

	#sendAuthenticationError(reply: FastifyReply, err: unknown): void {
		if (err instanceof AuthenticationError) {
			const message = 'Authentication failed. Please ensure your token is correct.';
			reply.header('WWW-Authenticate', `Bearer realm="Misskey", error="invalid_token", error_description="${message}"`);
			this.send(reply, 401, new ApiError({
				message: 'Authentication failed. Please ensure your token is correct.',
				code: 'AUTHENTICATION_FAILED',
				id: 'b0a7f5f8-dc2f-4171-b91f-de88ad238e14',
			}));
		} else {
			this.send(reply, 500, new ApiError());
		}
	}

	#onExecError(ep: IEndpoint, data: any, err: Error, userId?: MiUser['id']): void {
		if (err instanceof ApiError || err instanceof AuthenticationError) {
			throw err;
		} else {
			const errId = randomUUID();
			this.logger.error(`Internal error occurred in ${ep.name}: ${err.message}`, {
				ep: ep.name,
				ps: data,
				e: {
					message: err.message,
					code: err.name,
					stack: err.stack,
					id: errId,
				},
			});

			if (this.config.sentryForBackend) {
				Sentry.captureMessage(`Internal error occurred in ${ep.name}: ${err.message}`, {
					level: 'error',
					user: {
						id: userId,
					},
					extra: {
						ep: ep.name,
						ps: data,
						e: {
							message: err.message,
							code: err.name,
							stack: err.stack,
							id: errId,
						},
					},
				});
			}

			throw new ApiError(null, {
				e: {
					message: err.message,
					code: err.name,
					id: errId,
				},
			});
		}
	}

	@bindThis
	public handleRequest(
		endpoint: IEndpoint & { exec: any },
		request: FastifyRequest<{ Body: Record<string, unknown> | undefined, Querystring: Record<string, unknown> }>,
		reply: FastifyReply,
	): void {
		const body = request.method === 'GET'
			? request.query
			: request.body;

		// https://datatracker.ietf.org/doc/html/rfc6750.html#section-2.1 (case sensitive)
		const token = request.headers.authorization?.startsWith('Bearer ')
			? request.headers.authorization.slice(7)
			: body?.['i'];
		if (token != null && typeof token !== 'string') {
			reply.code(400);
			return;
		}
		this.authenticateService.authenticate(token).then(([user, app]) => {
			this.call(endpoint, user, app, body, null, request, reply).then((res) => {
				if (request.method === 'GET' && endpoint.meta.cacheSec && !token && !user) {
					reply.header('Cache-Control', `public, max-age=${endpoint.meta.cacheSec}`);
				}
				this.send(reply, res);
			}).catch((err: ApiError) => {
				this.#sendApiError(reply, err);
			});

			if (user) {
				this.logIp(request, user);
			}
		}).catch(err => {
			this.#sendAuthenticationError(reply, err);
		});
	}

	@bindThis
	public async handleMultipartRequest(
		endpoint: IEndpoint & { exec: any },
		request: FastifyRequest<{ Body: Record<string, unknown>, Querystring: Record<string, unknown> }>,
		reply: FastifyReply,
	): Promise<void> {
		const multipartData = await request.file().catch(() => {
			/* Fastify throws if the remote didn't send multipart data. Return 400 below. */
		});
		if (multipartData == null) {
			reply.code(400);
			reply.send();
			return;
		}

		const fields = {} as Record<string, unknown>;
		for (const [k, v] of Object.entries(multipartData.fields)) {
			fields[k] = typeof v === 'object' && 'value' in v ? v.value : undefined;
		}

		// https://datatracker.ietf.org/doc/html/rfc6750.html#section-2.1 (case sensitive)
		const token = request.headers.authorization?.startsWith('Bearer ')
			? request.headers.authorization.slice(7)
			: fields['i'];
		if (token != null && typeof token !== 'string') {
			reply.code(400);
			return;
		}
		this.authenticateService.authenticate(token).then(([user, app]) => {
<<<<<<< HEAD
			this.call(endpoint, user, app, fields, {
				name: multipartData.filename,
				path: path,
			}, request, reply).then((res) => {
=======
			this.call(endpoint, user, app, fields, multipartData, request).then((res) => {
>>>>>>> 81739b1f
				this.send(reply, res);
			}).catch((err: ApiError) => {
				this.#sendApiError(reply, err);
			});

			if (user) {
				this.logIp(request, user);
			}
		}).catch(err => {
			this.#sendAuthenticationError(reply, err);
		});
	}

	@bindThis
	private send(reply: FastifyReply, x?: any, y?: ApiError) {
		if (x == null) {
			reply.code(204);
			reply.send();
		} else if (typeof x === 'number' && y) {
			reply.code(x);
			reply.send({
				error: {
					message: y!.message,
					code: y!.code,
					id: y!.id,
					kind: y!.kind,
					...(y!.info ? { info: y!.info } : {}),
				},
			});
		} else {
			// 文字列を返す場合は、JSON.stringify通さないとJSONと認識されない
			reply.send(typeof x === 'string' ? JSON.stringify(x) : x);
		}
	}

	@bindThis
	private logIp(request: FastifyRequest, user: MiLocalUser) {
		if (!this.meta.enableIpLogging) return;
		const ip = request.ip;
		if (!ip) {
			this.logger.warn(`user ${user.id} has a null IP address; please check your network configuration.`);
			return;
		}

		const ips = this.userIpHistories.get(user.id);
		if (ips == null || !ips.has(ip)) {
			if (ips == null) {
				this.userIpHistories.set(user.id, new Set([ip]));
			} else {
				ips.add(ip);
			}

			try {
				this.userIpsRepository.createQueryBuilder().insert().values({
					createdAt: new Date(),
					userId: user.id,
					ip: ip,
				}).orIgnore(true).execute();
			} catch {
			}
		}
	}

	@bindThis
	private async call(
		ep: IEndpoint & { exec: any },
		user: MiLocalUser | null | undefined,
		token: MiAccessToken | null | undefined,
		data: any,
		multipartFile: MultipartFile | null,
		request: FastifyRequest<{ Body: Record<string, unknown> | undefined, Querystring: Record<string, unknown> }>,
		reply: FastifyReply,
	) {
		const isSecure = user != null && token == null;

		if (ep.meta.secure && !isSecure) {
			throw new ApiError(accessDenied);
		}

		// For endpoints without a limit, the default is 10 calls per second
		const endpointLimit = ep.meta.limit ?? {
			duration: 1000,
			max: 10,
		};

		// We don't need this check, but removing it would cause a big merge conflict.
		// eslint-disable-next-line @typescript-eslint/no-unnecessary-condition
		if (endpointLimit) {
			// koa will automatically load the `X-Forwarded-For` header if `proxy: true` is configured in the app.
			let limitActor: string | MiLocalUser;
			if (user) {
				limitActor = user;
			} else {
				limitActor = getIpHash(request.ip);
			}

			const limit = {
				key: ep.name,
				...endpointLimit,
			};

			// Rate limit
			const info = await this.rateLimiterService.limit(limit, limitActor);

			sendRateLimitHeaders(reply, info);

			if (info.blocked) {
				throw new ApiError({
					message: 'Rate limit exceeded. Please try again later.',
					code: 'RATE_LIMIT_EXCEEDED',
					id: 'd5826d14-3982-4d2e-8011-b9e9f02499ef',
					httpStatusCode: 429,
				}, info);
			}
		}

		if (ep.meta.requireCredential || ep.meta.requireModerator || ep.meta.requireAdmin) {
			if (user == null) {
				throw new ApiError({
					message: 'Credential required.',
					code: 'CREDENTIAL_REQUIRED',
					id: '1384574d-a912-4b81-8601-c7b1c4085df1',
					httpStatusCode: 401,
				});
			} else if (user!.isSuspended) {
				throw new ApiError({
					message: 'Your account has been suspended.',
					code: 'YOUR_ACCOUNT_SUSPENDED',
					kind: 'permission',
					id: 'a8c724b3-6e9c-4b46-b1a8-bc3ed6258370',
				});
			}
		}

		if (ep.meta.prohibitMoved) {
			if (user?.movedToUri) {
				throw new ApiError({
					message: 'You have moved your account.',
					code: 'YOUR_ACCOUNT_MOVED',
					kind: 'permission',
					id: '56f20ec9-fd06-4fa5-841b-edd6d7d4fa31',
				});
			}
		}

		// Cast non JSON input
		if ((ep.meta.requireFile || request.method === 'GET') && ep.params.properties) {
			for (const k of Object.keys(ep.params.properties)) {
				const param = ep.params.properties![k];
				if (['boolean', 'number', 'integer'].includes(param.type ?? '') && typeof data[k] === 'string') {
					try {
						data[k] = JSON.parse(data[k]);
					} catch (e) {
						throw new ApiError({
							message: 'Invalid param.',
							code: 'INVALID_PARAM',
							id: '0b5f1631-7c1a-41a6-b399-cce335f34d85',
						}, {
							param: k,
							reason: `cannot cast to ${param.type}`,
						});
					}
				}
			}
		}

		if (token && ((ep.meta.kind && !token.permission.some(p => p === ep.meta.kind))
			|| (!ep.meta.kind && (ep.meta.requireCredential || ep.meta.requireModerator || ep.meta.requireAdmin)))) {
			throw new ApiError({
				message: 'Your app does not have the necessary permissions to use this endpoint.',
				code: 'PERMISSION_DENIED',
				kind: 'permission',
				id: '1370e5b7-d4eb-4566-bb1d-7748ee6a1838',
			});
		}

		if ((ep.meta.requireModerator || ep.meta.requireAdmin) && (this.meta.rootUserId !== user!.id)) {
			const myRoles = await this.roleService.getUserRoles(user!.id);
			if (ep.meta.requireModerator && !myRoles.some(r => r.isModerator || r.isAdministrator)) {
				throw new ApiError({
					message: 'You are not assigned to a moderator role.',
					code: 'ROLE_PERMISSION_DENIED',
					kind: 'permission',
					id: 'd33d5333-db36-423d-a8f9-1a2b9549da41',
				});
			}
			if (ep.meta.requireAdmin && !myRoles.some(r => r.isAdministrator)) {
				throw new ApiError({
					message: 'You are not assigned to an administrator role.',
					code: 'ROLE_PERMISSION_DENIED',
					kind: 'permission',
					id: 'c3d38592-54c0-429d-be96-5636b0431a61',
				});
			}
		}

		if (ep.meta.requiredRolePolicy != null && (this.meta.rootUserId !== user!.id)) {
			const myRoles = await this.roleService.getUserRoles(user!.id);
			const policies = await this.roleService.getUserPolicies(user!.id);
			if (!policies[ep.meta.requiredRolePolicy] && !myRoles.some(r => r.isAdministrator)) {
				throw new ApiError({
					message: 'You are not assigned to a required role.',
					code: 'ROLE_PERMISSION_DENIED',
					kind: 'permission',
					id: '7f86f06f-7e15-4057-8561-f4b6d4ac755a',
				});
			}
		}

		let attachmentFile: AttachmentFile | null = null;
		let cleanup = () => {};
		if (ep.meta.requireFile && request.method === 'POST' && multipartFile) {
			const policies = await this.roleService.getUserPolicies(user!.id);
			const result = await this.handleAttachmentFile(
				Math.min((policies.maxFileSizeMb * 1024 * 1024), this.config.maxFileSize),
				multipartFile,
			);
			attachmentFile = result.attachmentFile;
			cleanup = result.cleanup;
		}

		// API invoking
		if (this.config.sentryForBackend) {
			return await Sentry.startSpan({
				name: 'API: ' + ep.name,
			}, () => {
				return ep.exec(data, user, token, attachmentFile, request.ip, request.headers)
					.catch((err: Error) => this.#onExecError(ep, data, err, user?.id))
					.finally(() => cleanup());
			});
		} else {
			return await ep.exec(data, user, token, attachmentFile, request.ip, request.headers)
				.catch((err: Error) => this.#onExecError(ep, data, err, user?.id))
				.finally(() => cleanup());
		}
	}

	@bindThis
	private async handleAttachmentFile(
		fileSizeLimit: number,
		multipartFile: MultipartFile,
	) {
		function createTooLongError() {
			return new ApiError({
				httpStatusCode: 413,
				kind: 'client',
				message: 'File size is too large.',
				code: 'FILE_SIZE_TOO_LARGE',
				id: 'ff827ce8-9b4b-4808-8511-422222a3362f',
			});
		}

		function createLimitStream(limit: number) {
			let total = 0;

			return new Transform({
				transform(chunk, _, callback) {
					total += chunk.length;
					if (total > limit) {
						callback(createTooLongError());
					} else {
						callback(null, chunk);
					}
				},
			});
		}

		const [path, cleanup] = await createTemp();
		try {
			await stream.pipeline(
				multipartFile.file,
				createLimitStream(fileSizeLimit),
				fs.createWriteStream(path),
			);

			// ファイルサイズが制限を超えていた場合
			// なお truncated はストリームを読み切ってからでないと機能しないため、stream.pipeline より後にある必要がある
			if (multipartFile.file.truncated) {
				throw createTooLongError();
			}
		} catch (err) {
			cleanup();
			throw err;
		}

		return {
			attachmentFile: {
				name: multipartFile.filename,
				path,
			},
			cleanup,
		};
	}

	@bindThis
	public dispose(): void {
		clearInterval(this.userIpHistoriesClearIntervalId);
	}

	@bindThis
	public onApplicationShutdown(signal?: string | undefined): void {
		this.dispose();
	}
}<|MERGE_RESOLUTION|>--- conflicted
+++ resolved
@@ -208,14 +208,7 @@
 			return;
 		}
 		this.authenticateService.authenticate(token).then(([user, app]) => {
-<<<<<<< HEAD
-			this.call(endpoint, user, app, fields, {
-				name: multipartData.filename,
-				path: path,
-			}, request, reply).then((res) => {
-=======
-			this.call(endpoint, user, app, fields, multipartData, request).then((res) => {
->>>>>>> 81739b1f
+			this.call(endpoint, user, app, fields, multipartData, request, reply).then((res) => {
 				this.send(reply, res);
 			}).catch((err: ApiError) => {
 				this.#sendApiError(reply, err);

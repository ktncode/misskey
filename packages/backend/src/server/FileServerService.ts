/*
 * SPDX-FileCopyrightText: syuilo and misskey-project
 * SPDX-License-Identifier: AGPL-3.0-only
 */

import * as fs from 'node:fs';
import { fileURLToPath } from 'node:url';
import { dirname } from 'node:path';
import { Inject, Injectable } from '@nestjs/common';
import rename from 'rename';
import sharp from 'sharp';
import { sharpBmp } from '@misskey-dev/sharp-read-bmp';
import type { Config } from '@/config.js';
import type { MiDriveFile, DriveFilesRepository } from '@/models/_.js';
import { DI } from '@/di-symbols.js';
import { createTemp } from '@/misc/create-temp.js';
import { FILE_TYPE_BROWSERSAFE } from '@/const.js';
import { StatusError } from '@/misc/status-error.js';
import type Logger from '@/logger.js';
import { DownloadService } from '@/core/DownloadService.js';
import { IImageStreamable, ImageProcessingService, webpDefault } from '@/core/ImageProcessingService.js';
import { VideoProcessingService } from '@/core/VideoProcessingService.js';
import { InternalStorageService } from '@/core/InternalStorageService.js';
import { contentDisposition } from '@/misc/content-disposition.js';
import { FileInfoService } from '@/core/FileInfoService.js';
import { LoggerService } from '@/core/LoggerService.js';
import { bindThis } from '@/decorators.js';
import { isMimeImage } from '@/misc/is-mime-image.js';
import { correctFilename } from '@/misc/correct-filename.js';
import { handleRequestRedirectToOmitSearch } from '@/misc/fastify-hook-handlers.js';
import type { FastifyInstance, FastifyRequest, FastifyReply, FastifyPluginOptions } from 'fastify';

const _filename = fileURLToPath(import.meta.url);
const _dirname = dirname(_filename);

const assets = `${_dirname}/../../server/file/assets/`;

@Injectable()
export class FileServerService {
	private logger: Logger;

	constructor(
		@Inject(DI.config)
		private config: Config,

		@Inject(DI.driveFilesRepository)
		private driveFilesRepository: DriveFilesRepository,

		private fileInfoService: FileInfoService,
		private downloadService: DownloadService,
		private imageProcessingService: ImageProcessingService,
		private videoProcessingService: VideoProcessingService,
		private internalStorageService: InternalStorageService,
		private loggerService: LoggerService,
	) {
		this.logger = this.loggerService.getLogger('server', 'gray', false);

		//this.createServer = this.createServer.bind(this);
	}

	@bindThis
	public createServer(fastify: FastifyInstance, options: FastifyPluginOptions, done: (err?: Error) => void) {
		fastify.addHook('onRequest', (request, reply, done) => {
			reply.header('Content-Security-Policy', 'default-src \'none\'; img-src \'self\'; media-src \'self\'; style-src \'unsafe-inline\'');
			reply.header('Access-Control-Allow-Origin', '*');
			done();
		});

		fastify.register((fastify, options, done) => {
			fastify.addHook('onRequest', handleRequestRedirectToOmitSearch);
			fastify.get('/files/app-default.jpg', (request, reply) => {
				const file = fs.createReadStream(`${_dirname}/assets/dummy.png`);
				reply.header('Content-Type', 'image/jpeg');
				reply.header('Cache-Control', 'max-age=31536000, immutable');
				return reply.send(file);
			});

			fastify.get<{ Params: { key: string; } }>('/files/:key', async (request, reply) => {
				return await this.sendDriveFile(request, reply)
					.catch(err => this.errorHandler(request, reply, err));
			});
			fastify.get<{ Params: { key: string; } }>('/files/:key/*', async (request, reply) => {
				return await reply.redirect(301, `${this.config.url}/files/${request.params.key}`);
			});
			done();
		});

		fastify.get<{
			Params: { url: string; };
			Querystring: { url?: string; };
		}>('/proxy/:url*', async (request, reply) => {
			return await this.proxyHandler(request, reply)
				.catch(err => this.errorHandler(request, reply, err));
		});

		done();
	}

	@bindThis
	private async errorHandler(request: FastifyRequest<{ Params?: { [x: string]: any }; Querystring?: { [x: string]: any }; }>, reply: FastifyReply, err?: any) {
		this.logger.error(`${err}`);

		reply.header('Cache-Control', 'max-age=300');

		if (request.query && 'fallback' in request.query) {
			return reply.sendFile('/dummy.png', assets);
		}

		if (err instanceof StatusError && (err.statusCode === 302 || err.isClientError)) {
			reply.code(err.statusCode);
			return;
		}

		reply.code(500);
		return;
	}

	@bindThis
	private async sendDriveFile(request: FastifyRequest<{ Params: { key: string; } }>, reply: FastifyReply) {
		const key = request.params.key;
		const file = await this.getFileFromKey(key).then();

		if (file === '404') {
			reply.code(404);
			reply.header('Cache-Control', 'max-age=86400');
			return reply.sendFile('/dummy.png', assets);
		}

		if (file === '204') {
			reply.code(204);
			reply.header('Cache-Control', 'max-age=86400');
			return;
		}

		try {
			if (file.state === 'remote') {
				let image: IImageStreamable | null = null;

				if (file.fileRole === 'thumbnail') {
					if (isMimeImage(file.mime, 'sharp-convertible-image-with-bmp')) {
						reply.header('Cache-Control', 'max-age=31536000, immutable');

						const url = new URL(`${this.config.mediaProxy}/static.webp`);
						url.searchParams.set('url', file.url);
						url.searchParams.set('static', '1');

						file.cleanup();
						return await reply.redirect(301, url.toString());
					} else if (file.mime.startsWith('video/')) {
						const externalThumbnail = this.videoProcessingService.getExternalVideoThumbnailUrl(file.url);
						if (externalThumbnail) {
							file.cleanup();
							return await reply.redirect(301, externalThumbnail);
						}

						image = await this.videoProcessingService.generateVideoThumbnail(file.path);
					}
				}

				if (file.fileRole === 'webpublic') {
					if (['image/svg+xml'].includes(file.mime)) {
						reply.header('Cache-Control', 'max-age=31536000, immutable');

						const url = new URL(`${this.config.mediaProxy}/svg.webp`);
						url.searchParams.set('url', file.url);

						file.cleanup();
						return await reply.redirect(301, url.toString());
					}
				}

				if (!image) {
					if (request.headers.range && file.file.size > 0) {
						const range = request.headers.range as string;
						const parts = range.replace(/bytes=/, '').split('-');
						const start = parseInt(parts[0], 10);
						let end = parts[1] ? parseInt(parts[1], 10) : file.file.size - 1;
						if (end > file.file.size) {
							end = file.file.size - 1;
						}
						const chunksize = end - start + 1;

						image = {
							data: fs.createReadStream(file.path, {
								start,
								end,
							}),
							ext: file.ext,
							type: file.mime,
						};

						reply.header('Content-Range', `bytes ${start}-${end}/${file.file.size}`);
						reply.header('Accept-Ranges', 'bytes');
						reply.header('Content-Length', chunksize);
						reply.code(206);
					} else {
						image = {
							data: fs.createReadStream(file.path),
							ext: file.ext,
							type: file.mime,
						};
					}
				}

				if ('pipe' in image.data && typeof image.data.pipe === 'function') {
					// image.dataがstreamなら、stream終了後にcleanup
					image.data.on('end', file.cleanup);
					image.data.on('close', file.cleanup);
				} else {
					// image.dataがstreamでないなら直ちにcleanup
					file.cleanup();
				}

				reply.header('Content-Type', FILE_TYPE_BROWSERSAFE.includes(image.type) ? image.type : 'application/octet-stream');
				reply.header('Content-Length', file.file.size);
				reply.header('Cache-Control', 'max-age=31536000, immutable');
				reply.header('Content-Disposition',
					contentDisposition(
						'inline',
						correctFilename(file.filename, image.ext),
					),
				);
				return image.data;
			}

			if (file.fileRole !== 'original') {
				const filename = rename(file.filename, {
					suffix: file.fileRole === 'thumbnail' ? '-thumb' : '-web',
					extname: file.ext ? `.${file.ext}` : '.unknown',
				}).toString();

				reply.header('Content-Type', FILE_TYPE_BROWSERSAFE.includes(file.mime) ? file.mime : 'application/octet-stream');
				reply.header('Cache-Control', 'max-age=31536000, immutable');
				reply.header('Content-Disposition', contentDisposition('inline', filename));

				if (request.headers.range && file.file.size > 0) {
					const range = request.headers.range as string;
					const parts = range.replace(/bytes=/, '').split('-');
					const start = parseInt(parts[0], 10);
					let end = parts[1] ? parseInt(parts[1], 10) : file.file.size - 1;
					if (end > file.file.size) {
						end = file.file.size - 1;
					}
					const chunksize = end - start + 1;
					const fileStream = fs.createReadStream(file.path, {
						start,
						end,
					});
					reply.header('Content-Range', `bytes ${start}-${end}/${file.file.size}`);
					reply.header('Accept-Ranges', 'bytes');
					reply.header('Content-Length', chunksize);
					reply.code(206);
					return fileStream;
				}

				return fs.createReadStream(file.path);
			} else {
				reply.header('Content-Type', FILE_TYPE_BROWSERSAFE.includes(file.file.type) ? file.file.type : 'application/octet-stream');
				reply.header('Content-Length', file.file.size);
				reply.header('Cache-Control', 'max-age=31536000, immutable');
				reply.header('Content-Disposition', contentDisposition('inline', file.filename));

				if (request.headers.range && file.file.size > 0) {
					const range = request.headers.range as string;
					const parts = range.replace(/bytes=/, '').split('-');
					const start = parseInt(parts[0], 10);
					let end = parts[1] ? parseInt(parts[1], 10) : file.file.size - 1;
					if (end > file.file.size) {
						end = file.file.size - 1;
					}
					const chunksize = end - start + 1;
					const fileStream = fs.createReadStream(file.path, {
						start,
						end,
					});
					reply.header('Content-Range', `bytes ${start}-${end}/${file.file.size}`);
					reply.header('Accept-Ranges', 'bytes');
					reply.header('Content-Length', chunksize);
					reply.code(206);
					return fileStream;
				}

				return fs.createReadStream(file.path);
			}
		} catch (e) {
			if ('cleanup' in file) file.cleanup();
			throw e;
		}
	}

	@bindThis
	private async proxyHandler(request: FastifyRequest<{ Params: { url: string; }; Querystring: { url?: string; }; }>, reply: FastifyReply) {
		const url = 'url' in request.query ? request.query.url : 'https://' + request.params.url;

		if (typeof url !== 'string') {
			reply.code(400);
			return;
		}

		// アバタークロップなど、どうしてもオリジンである必要がある場合
		const mustOrigin = 'origin' in request.query;

		if (this.config.externalMediaProxyEnabled && !mustOrigin) {
			// 外部のメディアプロキシが有効なら、そちらにリダイレクト

			reply.header('Cache-Control', 'public, max-age=259200'); // 3 days

			const url = new URL(`${this.config.mediaProxy}/${request.params.url || ''}`);

			for (const [key, value] of Object.entries(request.query)) {
				url.searchParams.append(key, value);
			}

			return await reply.redirect(
				301,
				url.toString(),
			);
		}

		// Create temp file
		const file = await this.getStreamAndTypeFromUrl(url);
		if (file === '404') {
			reply.code(404);
			reply.header('Cache-Control', 'max-age=86400');
			return reply.sendFile('/dummy.png', assets);
		}

		if (file === '204') {
			reply.code(204);
			reply.header('Cache-Control', 'max-age=86400');
			return;
		}

		try {
			const isConvertibleImage = isMimeImage(file.mime, 'sharp-convertible-image-with-bmp');
			const isAnimationConvertibleImage = isMimeImage(file.mime, 'sharp-animation-convertible-image-with-bmp');

			if (
				'emoji' in request.query ||
				'avatar' in request.query ||
				'static' in request.query ||
				'preview' in request.query ||
				'badge' in request.query
			) {
				if (!isConvertibleImage) {
					// 画像でないなら404でお茶を濁す
					throw new StatusError('Unexpected mime', 404);
				}
			}

			let image: IImageStreamable | null = null;
			if ('emoji' in request.query || 'avatar' in request.query) {
				if (!isAnimationConvertibleImage && !('static' in request.query)) {
					image = {
						data: fs.createReadStream(file.path),
						ext: file.ext,
						type: file.mime,
					};
				} else {
					const data = (await sharpBmp(file.path, file.mime, { animated: !('static' in request.query) }))
						.resize({
							height: 'emoji' in request.query ? 128 : 320,
							withoutEnlargement: true,
						})
						.webp(webpDefault);

					image = {
						data,
						ext: 'webp',
						type: 'image/webp',
					};
				}
			} else if ('static' in request.query) {
				image = this.imageProcessingService.convertSharpToWebpStream(await sharpBmp(file.path, file.mime), 498, 422);
			} else if ('preview' in request.query) {
				image = this.imageProcessingService.convertSharpToWebpStream(await sharpBmp(file.path, file.mime), 200, 200);
			} else if ('badge' in request.query) {
				const mask = (await sharpBmp(file.path, file.mime))
					.resize(96, 96, {
						fit: 'contain',
						position: 'centre',
						withoutEnlargement: false,
					})
					.greyscale()
					.normalise()
					.linear(1.75, -(128 * 1.75) + 128) // 1.75x contrast
					.flatten({ background: '#000' })
					.toColorspace('b-w');

				const stats = await mask.clone().stats();

				if (stats.entropy < 0.1) {
					// エントロピーがあまりない場合は404にする
					throw new StatusError('Skip to provide badge', 404);
				}

				const data = sharp({
					create: { width: 96, height: 96, channels: 4, background: { r: 0, g: 0, b: 0, alpha: 0 } },
				})
					.pipelineColorspace('b-w')
					.boolean(await mask.png().toBuffer(), 'eor');

				image = {
					data: await data.png().toBuffer(),
					ext: 'png',
					type: 'image/png',
				};
			} else if (file.mime === 'image/svg+xml') {
				image = this.imageProcessingService.convertToWebpStream(file.path, 2048, 2048);
			} else if (!file.mime.startsWith('image/') || !FILE_TYPE_BROWSERSAFE.includes(file.mime)) {
				throw new StatusError('Rejected type', 403, 'Rejected type');
			}

			if (!image) {
				if (request.headers.range && file.file && file.file.size > 0) {
					const range = request.headers.range as string;
					const parts = range.replace(/bytes=/, '').split('-');
					const start = parseInt(parts[0], 10);
					let end = parts[1] ? parseInt(parts[1], 10) : file.file.size - 1;
					if (end > file.file.size) {
						end = file.file.size - 1;
					}
					const chunksize = end - start + 1;

					image = {
						data: fs.createReadStream(file.path, {
							start,
							end,
						}),
						ext: file.ext,
						type: file.mime,
					};

					reply.header('Content-Range', `bytes ${start}-${end}/${file.file.size}`);
					reply.header('Accept-Ranges', 'bytes');
					reply.header('Content-Length', chunksize);
					reply.code(206);
				} else {
					image = {
						data: fs.createReadStream(file.path),
						ext: file.ext,
						type: file.mime,
					};
				}
			}

			if ('cleanup' in file) {
				if ('pipe' in image.data && typeof image.data.pipe === 'function') {
					// image.dataがstreamなら、stream終了後にcleanup
					image.data.on('end', file.cleanup);
					image.data.on('close', file.cleanup);
				} else {
					// image.dataがstreamでないなら直ちにcleanup
					file.cleanup();
				}
			}

			reply.header('Content-Type', image.type);
			reply.header('Cache-Control', 'max-age=31536000, immutable');
			reply.header('Content-Disposition',
				contentDisposition(
					'inline',
					correctFilename(file.filename, image.ext),
				),
			);
			return image.data;
		} catch (e) {
			if ('cleanup' in file) file.cleanup();
			throw e;
		}
	}

	@bindThis
	private async getStreamAndTypeFromUrl(url: string): Promise<
		{ state: 'remote'; fileRole?: 'thumbnail' | 'webpublic' | 'original'; file?: MiDriveFile; mime: string; ext: string | null; path: string; cleanup: () => void; filename: string; }
		| { state: 'stored_internal'; fileRole: 'thumbnail' | 'webpublic' | 'original'; file: MiDriveFile; filename: string; mime: string; ext: string | null; path: string; }
		| '404'
		| '204'
	> {
		if (url.startsWith(`${this.config.url}/files/`)) {
			const key = url.replace(`${this.config.url}/files/`, '').split('/').shift();
			if (!key) throw new StatusError('Invalid File Key', 400, 'Invalid File Key');

			return await this.getFileFromKey(key);
		}

		return await this.downloadAndDetectTypeFromUrl(url);
	}

	@bindThis
	private async downloadAndDetectTypeFromUrl(url: string): Promise<
		{ state: 'remote' ; mime: string; ext: string | null; path: string; cleanup: () => void; filename: string; }
	> {
		const [path, cleanup] = await createTemp();
		try {
			const { filename } = await this.downloadService.downloadUrl(url, path);

			const { mime, ext } = await this.fileInfoService.detectType(path);

			return {
				state: 'remote',
				mime, ext,
				path, cleanup,
				filename,
			};
		} catch (e) {
			cleanup();
			throw e;
		}
	}

	@bindThis
	private async getFileFromKey(key: string): Promise<
		{ state: 'remote'; fileRole: 'thumbnail' | 'webpublic' | 'original'; file: MiDriveFile; filename: string; url: string; mime: string; ext: string | null; path: string; cleanup: () => void; }
		| { state: 'stored_internal'; fileRole: 'thumbnail' | 'webpublic' | 'original'; file: MiDriveFile; filename: string; mime: string; ext: string | null; path: string; }
		| '404'
		| '204'
	> {
		// Fetch drive file
		const file = await this.driveFilesRepository.createQueryBuilder('file')
			.where('file.accessKey = :accessKey', { accessKey: key })
			.orWhere('file.thumbnailAccessKey = :thumbnailAccessKey', { thumbnailAccessKey: key })
			.orWhere('file.webpublicAccessKey = :webpublicAccessKey', { webpublicAccessKey: key })
			.getOne();

		if (file == null) return '404';

		const isThumbnail = file.thumbnailAccessKey === key;
		const isWebpublic = file.webpublicAccessKey === key;

		if (!file.storedInternal) {
			if (!(file.isLink && file.uri)) return '204';
			const result = await this.downloadAndDetectTypeFromUrl(file.uri);
<<<<<<< HEAD
			if (!file.size) {
				file.size = (await fs.promises.stat(result.path)).size;
			}
=======
			file.size = (await fs.promises.stat(result.path)).size;	// DB file.sizeは正確とは限らないので
>>>>>>> 85339ca7
			return {
				...result,
				url: file.uri,
				fileRole: isThumbnail ? 'thumbnail' : isWebpublic ? 'webpublic' : 'original',
				file,
				filename: file.name,
			};
		}

		const path = this.internalStorageService.resolvePath(key);

		if (isThumbnail || isWebpublic) {
			const { mime, ext } = await this.fileInfoService.detectType(path);
			return {
				state: 'stored_internal',
				fileRole: isThumbnail ? 'thumbnail' : 'webpublic',
				file,
				filename: file.name,
				mime, ext,
				path,
			};
		}

		return {
			state: 'stored_internal',
			fileRole: 'original',
			file,
			filename: file.name,
			// 古いファイルは修正前のmimeを持っているのでできるだけ修正してあげる
			mime: this.fileInfoService.fixMime(file.type),
			ext: null,
			path,
		};
	}
}<|MERGE_RESOLUTION|>--- conflicted
+++ resolved
@@ -531,13 +531,7 @@
 		if (!file.storedInternal) {
 			if (!(file.isLink && file.uri)) return '204';
 			const result = await this.downloadAndDetectTypeFromUrl(file.uri);
-<<<<<<< HEAD
-			if (!file.size) {
-				file.size = (await fs.promises.stat(result.path)).size;
-			}
-=======
 			file.size = (await fs.promises.stat(result.path)).size;	// DB file.sizeは正確とは限らないので
->>>>>>> 85339ca7
 			return {
 				...result,
 				url: file.uri,

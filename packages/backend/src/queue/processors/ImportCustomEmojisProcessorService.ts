/*
 * SPDX-FileCopyrightText: syuilo and misskey-project
 * SPDX-License-Identifier: AGPL-3.0-only
 */

import * as fs from 'node:fs';
import { Inject, Injectable } from '@nestjs/common';
import { ZipReader } from 'slacc';
import { DI } from '@/di-symbols.js';
import type { EmojisRepository, DriveFilesRepository } from '@/models/_.js';
import type Logger from '@/logger.js';
import { CustomEmojiService } from '@/core/CustomEmojiService.js';
import { createTempDir } from '@/misc/create-temp.js';
import { DriveService } from '@/core/DriveService.js';
import { DownloadService } from '@/core/DownloadService.js';
import { bindThis } from '@/decorators.js';
import { QueueLoggerService } from '../QueueLoggerService.js';
import type * as Bull from 'bullmq';
import type { DbUserImportJobData } from '../types.js';

// TODO: 名前衝突時の動作を選べるようにする
@Injectable()
export class ImportCustomEmojisProcessorService {
	private logger: Logger;

	constructor(
		@Inject(DI.driveFilesRepository)
		private driveFilesRepository: DriveFilesRepository,

		@Inject(DI.emojisRepository)
		private emojisRepository: EmojisRepository,

		private customEmojiService: CustomEmojiService,
		private driveService: DriveService,
		private downloadService: DownloadService,
		private queueLoggerService: QueueLoggerService,
	) {
		this.logger = this.queueLoggerService.logger.createSubLogger('import-custom-emojis');
	}

	@bindThis
	public async process(job: Bull.Job<DbUserImportJobData>): Promise<void> {
		this.logger.info('Importing custom emojis ...');

		const file = await this.driveFilesRepository.findOneBy({
			id: job.data.fileId,
		});
		if (file == null) {
			return;
		}

		const [path, cleanup] = await createTempDir();

		this.logger.info(`Temp dir is ${path}`);

		const destPath = path + '/emojis.zip';

		try {
			fs.writeFileSync(destPath, '', 'binary');
			await this.downloadService.downloadUrl(file.url, destPath);
		} catch (e) { // TODO: 何度か再試行
			if (e instanceof Error || typeof e === 'string') {
				this.logger.error(e);
			}
			throw e;
		}

		const outputPath = path + '/emojis';
		try {
			this.logger.succ(`Unzipping to ${outputPath}`);
			ZipReader.withDestinationPath(outputPath).viaBuffer(await fs.promises.readFile(destPath));
			const metaRaw = fs.readFileSync(outputPath + '/meta.json', 'utf-8');
			const meta = JSON.parse(metaRaw);

			for (const record of meta.emojis) {
				if (!record.downloaded) continue;
				if (!/^[a-zA-Z0-9_]+?([a-zA-Z0-9\.]+)?$/.test(record.fileName)) {
					this.logger.error(`invalid filename: ${record.fileName}`);
					continue;
				}
				const emojiInfo = record.emoji;
				const nameNfc = emojiInfo.name.normalize('NFC');
				if (!/^[\p{Letter}\p{Number}\p{Mark}_+-]+$/u.test(nameNfc)) {
					this.logger.error(`invalid emojiname: ${nameNfc}`);
					continue;
				}
				const emojiPath = outputPath + '/' + record.fileName;
				await this.emojisRepository.delete({
					name: nameNfc,
				});
<<<<<<< HEAD
				const driveFile = await this.driveService.addFile({
					user: null,
					path: emojiPath,
					name: record.fileName,
					force: true,
				});
				await this.customEmojiService.add({
					name: nameNfc,
					category: emojiInfo.category?.normalize('NFC'),
					host: null,
					aliases: emojiInfo.aliases?.map((a: string) => a.normalize('NFC')),
					driveFile,
					license: emojiInfo.license,
					isSensitive: emojiInfo.isSensitive,
					localOnly: emojiInfo.localOnly,
					roleIdsThatCanBeUsedThisEmojiAsReaction: [],
				});
=======
				try {
					const driveFile = await this.driveService.addFile({
						user: null,
						path: emojiPath,
						name: record.fileName,
						force: true,
					});
					await this.customEmojiService.add({
						name: emojiInfo.name,
						category: emojiInfo.category,
						host: null,
						aliases: emojiInfo.aliases,
						driveFile,
						license: emojiInfo.license,
						isSensitive: emojiInfo.isSensitive,
						localOnly: emojiInfo.localOnly,
						roleIdsThatCanBeUsedThisEmojiAsReaction: [],
					});
				} catch (e) {
					if (e instanceof Error || typeof e === 'string') {
						this.logger.error(`couldn't import ${emojiPath} for ${emojiInfo.name}: ${e}`);
					}
					continue;
				}
>>>>>>> 5fc8b3bc
			}

			cleanup();

			this.logger.succ('Imported');
		} catch (e) {
			if (e instanceof Error || typeof e === 'string') {
				this.logger.error(e);
			}
			cleanup();
			throw e;
		}
	}
}<|MERGE_RESOLUTION|>--- conflicted
+++ resolved
@@ -88,25 +88,6 @@
 				await this.emojisRepository.delete({
 					name: nameNfc,
 				});
-<<<<<<< HEAD
-				const driveFile = await this.driveService.addFile({
-					user: null,
-					path: emojiPath,
-					name: record.fileName,
-					force: true,
-				});
-				await this.customEmojiService.add({
-					name: nameNfc,
-					category: emojiInfo.category?.normalize('NFC'),
-					host: null,
-					aliases: emojiInfo.aliases?.map((a: string) => a.normalize('NFC')),
-					driveFile,
-					license: emojiInfo.license,
-					isSensitive: emojiInfo.isSensitive,
-					localOnly: emojiInfo.localOnly,
-					roleIdsThatCanBeUsedThisEmojiAsReaction: [],
-				});
-=======
 				try {
 					const driveFile = await this.driveService.addFile({
 						user: null,
@@ -115,10 +96,10 @@
 						force: true,
 					});
 					await this.customEmojiService.add({
-						name: emojiInfo.name,
-						category: emojiInfo.category,
+						name: nameNfc,
+						category: emojiInfo.category?.normalize('NFC'),
 						host: null,
-						aliases: emojiInfo.aliases,
+						aliases: emojiInfo.aliases?.map((a: string) => a.normalize('NFC')),
 						driveFile,
 						license: emojiInfo.license,
 						isSensitive: emojiInfo.isSensitive,
@@ -131,7 +112,6 @@
 					}
 					continue;
 				}
->>>>>>> 5fc8b3bc
 			}
 
 			cleanup();

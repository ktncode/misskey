--- conflicted
+++ resolved
@@ -91,12 +91,8 @@
 				}
 				const emojiPath = outputPath + '/' + record.fileName;
 				await this.emojisRepository.delete({
-<<<<<<< HEAD
 					name: nameNfc,
-=======
-					name: emojiInfo.name,
 					host: IsNull(),
->>>>>>> 8d6573fb
 				});
 
 				try {

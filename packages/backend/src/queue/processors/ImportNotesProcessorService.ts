--- conflicted
+++ resolved
@@ -132,7 +132,7 @@
 
 	private parseTwitterFile(str : string) : null | [{ tweet: any }] {
 		const removed = str.replace(new RegExp('window\\.YTD\\.tweets\\.part0 = ', 'g'), '');
-	
+
 		try {
 			return JSON.parse(removed);
 		} catch (error) {
@@ -198,23 +198,6 @@
 			const outputPath = path + '/twitter';
 			try {
 				this.logger.succ(`Unzipping to ${outputPath}`);
-<<<<<<< HEAD
-				ZipReader.withDestinationPath(outputPath).viaBuffer(await fs.promises.readFile(destPath));
-
-				const unprocessedTweetJson = this.parseTwitterFile(fs.readFileSync(outputPath + '/data/tweets.js', 'utf-8'));
-
-				//Make sure that it isnt null (because if something went wrong in parseTwitterFile it returns null)
-				if (unprocessedTweetJson) {
-					const tweets = Object.keys(unprocessedTweetJson).reduce((m, key, i, obj) => {
-						return m.concat(unprocessedTweetJson[i].tweet);
-					}, []);
-
-					const processedTweets = await this.recreateChain(['id_str'], ['in_reply_to_status_id_str'], tweets, false);
-					this.queueService.createImportTweetsToDbJob(job.data.user, processedTweets, null);
-				} else {
-					this.logger.warn('Failed to import twitter notes due to malformed file');
-				}
-=======
 				ZipReader.withDestinationPath(outputPath).viaBuffer(await fsp.readFile(destPath));
 
 				const unprocessedTweets = this.parseTwitterFile(await fsp.readFile(outputPath + '/data/tweets.js', 'utf-8'));
@@ -222,7 +205,6 @@
 				const tweets = unprocessedTweets.map(e => e.tweet);
 				const processedTweets = await this.recreateChain(['id_str'], ['in_reply_to_status_id_str'], tweets, false);
 				this.queueService.createImportTweetsToDbJob(job.data.user, processedTweets, null);
->>>>>>> 2e55108b
 			} finally {
 				cleanup();
 			}
@@ -450,7 +432,7 @@
 					if (file.name) {
 						this.driveService.updateFile(exists, { comment: file.name }, user);
 					}
-					
+
 					files.push(exists);
 				}
 			}

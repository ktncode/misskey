--- conflicted
+++ resolved
@@ -4,9 +4,5 @@
  */
 
 export function sqlLikeEscape(s: string) {
-<<<<<<< HEAD
-	return s.replace(/([%_\\])/g, '\\$1');
-=======
 	return s.replace(/([\\%_])/g, '\\$1');
->>>>>>> 551040ed
 }
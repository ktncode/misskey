--- conflicted
+++ resolved
@@ -70,17 +70,24 @@
 	});
 	//#endregion
 
-	if (cluster.isPrimary || envOption.disableClustering) {
+	if (!envOption.disableClustering) {
+		if (cluster.isPrimary) {
+			logger.info(`Start main process... pid: ${process.pid}`);
+			await masterMain();
+			ev.mount();
+		} else if (cluster.isWorker) {
+			logger.info(`Start worker process... pid: ${process.pid}`);
+			await workerMain();
+		} else {
+			throw new Error('Unknown process type');
+		}
+	} else {
+		// 非clusterの場合はMasterのみが起動するため、Workerの処理は行わない(cluster.isWorker === trueの状態でこのブロックに来ることはない)
+		logger.info(`Start main process... pid: ${process.pid}`);
 		await masterMain();
-		if (cluster.isPrimary) {
-			ev.mount();
-		}
-	}
-	if (cluster.isWorker) {
-		await workerMain();
+		ev.mount();
 	}
 
-<<<<<<< HEAD
 	readyRef.value = true;
 
 	// ユニットテスト時にMisskeyが子プロセスで起動された時のため
@@ -90,31 +97,4 @@
 	}
 }
 
-main();
-=======
-if (!envOption.disableClustering) {
-	if (cluster.isPrimary) {
-		logger.info(`Start main process... pid: ${process.pid}`);
-		await masterMain();
-		ev.mount();
-	} else if (cluster.isWorker) {
-		logger.info(`Start worker process... pid: ${process.pid}`);
-		await workerMain();
-	} else {
-		throw new Error('Unknown process type');
-	}
-} else {
-	// 非clusterの場合はMasterのみが起動するため、Workerの処理は行わない(cluster.isWorker === trueの状態でこのブロックに来ることはない)
-	logger.info(`Start main process... pid: ${process.pid}`);
-	await masterMain();
-	ev.mount();
-}
-
-readyRef.value = true;
-
-// ユニットテスト時にMisskeyが子プロセスで起動された時のため
-// それ以外のときは process.send は使えないので弾く
-if (process.send) {
-	process.send('ok');
-}
->>>>>>> 9c70a4e6
+main();
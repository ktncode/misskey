--- conflicted
+++ resolved
@@ -115,6 +115,11 @@
 			await server();
 		}
 
+		if (config.clusterLimit === 0) {
+			bootLogger.error("Configuration error: we can't create workers, `config.clusterLimit` is 0 (if you don't want to use clustering, set the environment variable `MK_DISABLE_CLUSTERING` to a non-empty value instead)", null, true);
+			process.exit(1);
+		}
+
 		await spawnWorkers(config.clusterLimit);
 	} else {
 		// clusterモジュール無効時
@@ -127,16 +132,6 @@
 			await server();
 			await jobQueue();
 		}
-<<<<<<< HEAD
-
-		if (config.clusterLimit === 0) {
-			bootLogger.error("Configuration error: we can't create workers, `config.clusterLimit` is 0 (if you don't want to use clustering, set the environment variable `MK_DISABLE_CLUSTERING` to a non-empty value instead)", null, true);
-			process.exit(1);
-		}
-
-		await spawnWorkers(config.clusterLimit);
-=======
->>>>>>> 9c70a4e6
 	}
 
 	if (envOption.onlyQueue) {

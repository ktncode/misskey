--- conflicted
+++ resolved
@@ -372,7 +372,32 @@
 		userHost: string | null;
 		fileId: string;
 	};
-<<<<<<< HEAD
+	createSystemWebhook: {
+		systemWebhookId: string;
+		webhook: SystemWebhook;
+	};
+	updateSystemWebhook: {
+		systemWebhookId: string;
+		before: SystemWebhook;
+		after: SystemWebhook;
+	};
+	deleteSystemWebhook: {
+		systemWebhookId: string;
+		webhook: SystemWebhook;
+	};
+	createAbuseReportNotificationRecipient: {
+		recipientId: string;
+		recipient: AbuseReportNotificationRecipient;
+	};
+	updateAbuseReportNotificationRecipient: {
+		recipientId: string;
+		before: AbuseReportNotificationRecipient;
+		after: AbuseReportNotificationRecipient;
+	};
+	deleteAbuseReportNotificationRecipient: {
+		recipientId: string;
+		recipient: AbuseReportNotificationRecipient;
+	};
 };
 
 export const languages = [
@@ -466,33 +491,4 @@
 	'vi',
 	'yi',
 	'zh',
-] as const;
-=======
-	createSystemWebhook: {
-		systemWebhookId: string;
-		webhook: SystemWebhook;
-	};
-	updateSystemWebhook: {
-		systemWebhookId: string;
-		before: SystemWebhook;
-		after: SystemWebhook;
-	};
-	deleteSystemWebhook: {
-		systemWebhookId: string;
-		webhook: SystemWebhook;
-	};
-	createAbuseReportNotificationRecipient: {
-		recipientId: string;
-		recipient: AbuseReportNotificationRecipient;
-	};
-	updateAbuseReportNotificationRecipient: {
-		recipientId: string;
-		before: AbuseReportNotificationRecipient;
-		after: AbuseReportNotificationRecipient;
-	};
-	deleteAbuseReportNotificationRecipient: {
-		recipientId: string;
-		recipient: AbuseReportNotificationRecipient;
-	};
-};
->>>>>>> 971795c3
+] as const;
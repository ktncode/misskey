export const notificationTypes = ['note', 'follow', 'mention', 'reply', 'renote', 'quote', 'reaction', 'pollVote', 'pollEnded', 'receiveFollowRequest', 'followRequestAccepted', 'groupInvited', 'app', 'achievementEarned'] as const;

export const noteVisibilities = ['public', 'home', 'followers', 'specified'] as const;

export const mutedNoteReasons = ['word', 'manual', 'spam', 'other'] as const;

export const ffVisibility = ['public', 'followers', 'private'] as const;

export const permissions = [
	'read:account',
	'write:account',
	'read:blocks',
	'write:blocks',
	'read:drive',
	'write:drive',
	'read:favorites',
	'write:favorites',
	'read:following',
	'write:following',
	'read:messaging',
	'write:messaging',
	'read:mutes',
	'write:mutes',
	'write:notes',
	'read:notifications',
	'write:notifications',
	'read:reactions',
	'write:reactions',
	'write:votes',
	'read:pages',
	'write:pages',
	'write:page-likes',
	'read:page-likes',
	'read:user-groups',
	'write:user-groups',
	'read:channels',
	'write:channels',
	'read:gallery',
	'write:gallery',
	'read:gallery-likes',
	'write:gallery-likes',
	'read:flash',
	'write:flash',
	'read:flash-likes',
	'write:flash-likes',
];

export const moderationLogTypes = [
	'updateServerSettings',
	'suspend',
	'approve',
	'unsuspend',
	'updateUserNote',
	'addCustomEmoji',
	'updateCustomEmoji',
	'deleteCustomEmoji',
	'assignRole',
	'unassignRole',
	'createRole',
	'updateRole',
	'deleteRole',
	'clearQueue',
	'promoteQueue',
	'deleteDriveFile',
	'deleteNote',
	'createGlobalAnnouncement',
	'createUserAnnouncement',
	'updateGlobalAnnouncement',
	'updateUserAnnouncement',
	'deleteGlobalAnnouncement',
	'deleteUserAnnouncement',
	'resetPassword',
	'suspendRemoteInstance',
	'unsuspendRemoteInstance',
	'markSensitiveDriveFile',
	'unmarkSensitiveDriveFile',
	'resolveAbuseReport',
	'createInvitation',
<<<<<<< HEAD
=======
	'createAd',
	'updateAd',
	'deleteAd',
	'createAvatarDecoration',
	'updateAvatarDecoration',
	'deleteAvatarDecoration',
>>>>>>> bf01c1ee
] as const;

export type ModerationLogPayloads = {
	updateServerSettings: {
		before: any | null;
		after: any | null;
	};
	suspend: {
		userId: string;
		userUsername: string;
		userHost: string | null;
	};
	approve: {
		userId: string;
		userUsername: string;
		userHost: string | null;
	};
	unsuspend: {
		userId: string;
		userUsername: string;
		userHost: string | null;
	};
	updateUserNote: {
		userId: string;
		userUsername: string;
		userHost: string | null;
		before: string | null;
		after: string | null;
	};
	addCustomEmoji: {
		emojiId: string;
		emoji: any;
	};
	updateCustomEmoji: {
		emojiId: string;
		before: any;
		after: any;
	};
	deleteCustomEmoji: {
		emojiId: string;
		emoji: any;
	};
	assignRole: {
		userId: string;
		userUsername: string;
		userHost: string | null;
		roleId: string;
		roleName: string;
		expiresAt: string | null;
	};
	unassignRole: {
		userId: string;
		userUsername: string;
		userHost: string | null;
		roleId: string;
		roleName: string;
	};
	createRole: {
		roleId: string;
		role: any;
	};
	updateRole: {
		roleId: string;
		before: any;
		after: any;
	};
	deleteRole: {
		roleId: string;
		role: any;
	};
	clearQueue: Record<string, never>;
	promoteQueue: Record<string, never>;
	deleteDriveFile: {
		fileId: string;
		fileUserId: string | null;
		fileUserUsername: string | null;
		fileUserHost: string | null;
	};
	deleteNote: {
		noteId: string;
		noteUserId: string;
		noteUserUsername: string;
		noteUserHost: string | null;
		note: any;
	};
	createGlobalAnnouncement: {
		announcementId: string;
		announcement: any;
	};
	createUserAnnouncement: {
		announcementId: string;
		announcement: any;
		userId: string;
		userUsername: string;
		userHost: string | null;
	};
	updateGlobalAnnouncement: {
		announcementId: string;
		before: any;
		after: any;
	};
	updateUserAnnouncement: {
		announcementId: string;
		before: any;
		after: any;
		userId: string;
		userUsername: string;
		userHost: string | null;
	};
	deleteGlobalAnnouncement: {
		announcementId: string;
		announcement: any;
	};
	deleteUserAnnouncement: {
		announcementId: string;
		announcement: any;
		userId: string;
		userUsername: string;
		userHost: string | null;
	};
	resetPassword: {
		userId: string;
		userUsername: string;
		userHost: string | null;
	};
	suspendRemoteInstance: {
		id: string;
		host: string;
	};
	unsuspendRemoteInstance: {
		id: string;
		host: string;
	};
	markSensitiveDriveFile: {
		fileId: string;
		fileUserId: string | null;
		fileUserUsername: string | null;
		fileUserHost: string | null;
	};
	unmarkSensitiveDriveFile: {
		fileId: string;
		fileUserId: string | null;
		fileUserUsername: string | null;
		fileUserHost: string | null;
	};
	resolveAbuseReport: {
		reportId: string;
		report: any;
		forwarded: boolean;
	};
	createInvitation: {
		invitations: any[];
	};
	createAd: {
		adId: string;
		ad: any;
	};
	updateAd: {
		adId: string;
		before: any;
		after: any;
	};
	deleteAd: {
		adId: string;
		ad: any;
	};
	createAvatarDecoration: {
		avatarDecorationId: string;
		avatarDecoration: any;
	};
	updateAvatarDecoration: {
		avatarDecorationId: string;
		before: any;
		after: any;
	};
	deleteAvatarDecoration: {
		avatarDecorationId: string;
		avatarDecoration: any;
	};
};<|MERGE_RESOLUTION|>--- conflicted
+++ resolved
@@ -76,15 +76,12 @@
 	'unmarkSensitiveDriveFile',
 	'resolveAbuseReport',
 	'createInvitation',
-<<<<<<< HEAD
-=======
 	'createAd',
 	'updateAd',
 	'deleteAd',
 	'createAvatarDecoration',
 	'updateAvatarDecoration',
 	'deleteAvatarDecoration',
->>>>>>> bf01c1ee
 ] as const;
 
 export type ModerationLogPayloads = {

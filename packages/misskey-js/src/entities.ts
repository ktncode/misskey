--- conflicted
+++ resolved
@@ -16,16 +16,13 @@
 	onlineStatus: 'online' | 'active' | 'offline' | 'unknown';
 	avatarUrl: string;
 	avatarBlurhash: string;
-<<<<<<< HEAD
 	approved: boolean;
-=======
 	avatarDecorations: {
 		id: ID;
 		url: string;
 		angle?: number;
 		flipH?: boolean;
 	}[];
->>>>>>> bf01c1ee
 	emojis: {
 		name: string;
 		url: string;

import type { SwitchCaseResponseType } from '../api.js';
import type { Endpoints } from './endpoint.js';

declare module '../api.js' {
  export interface APIClient {
    /**
     * No description provided.
     * 
     * **Internal Endpoint**: This endpoint is an API for the misskey mainframe and is not intended for use by third parties.
     * **Credential required**: *Yes* / **Permission**: *write:admin:abuse-report:notification-recipient*
     */
    request<E extends 'admin/abuse-report/notification-recipient/create', P extends Endpoints[E]['req']>(
      endpoint: E,
      params: P,
      credential?: string | null,
    ): Promise<SwitchCaseResponseType<E, P>>;

    /**
     * No description provided.
     * 
     * **Internal Endpoint**: This endpoint is an API for the misskey mainframe and is not intended for use by third parties.
     * **Credential required**: *Yes* / **Permission**: *write:admin:abuse-report:notification-recipient*
     */
    request<E extends 'admin/abuse-report/notification-recipient/delete', P extends Endpoints[E]['req']>(
      endpoint: E,
      params: P,
      credential?: string | null,
    ): Promise<SwitchCaseResponseType<E, P>>;

    /**
     * No description provided.
     * 
     * **Internal Endpoint**: This endpoint is an API for the misskey mainframe and is not intended for use by third parties.
     * **Credential required**: *Yes* / **Permission**: *read:admin:abuse-report:notification-recipient*
     */
    request<E extends 'admin/abuse-report/notification-recipient/list', P extends Endpoints[E]['req']>(
      endpoint: E,
      params: P,
      credential?: string | null,
    ): Promise<SwitchCaseResponseType<E, P>>;

    /**
     * No description provided.
     * 
     * **Internal Endpoint**: This endpoint is an API for the misskey mainframe and is not intended for use by third parties.
     * **Credential required**: *Yes* / **Permission**: *read:admin:abuse-report:notification-recipient*
     */
    request<E extends 'admin/abuse-report/notification-recipient/show', P extends Endpoints[E]['req']>(
      endpoint: E,
      params: P,
      credential?: string | null,
    ): Promise<SwitchCaseResponseType<E, P>>;

    /**
     * No description provided.
     * 
     * **Internal Endpoint**: This endpoint is an API for the misskey mainframe and is not intended for use by third parties.
     * **Credential required**: *Yes* / **Permission**: *write:admin:abuse-report:notification-recipient*
     */
    request<E extends 'admin/abuse-report/notification-recipient/update', P extends Endpoints[E]['req']>(
      endpoint: E,
      params: P,
      credential?: string | null,
    ): Promise<SwitchCaseResponseType<E, P>>;

    /**
     * No description provided.
     * 
     * **Credential required**: *Yes* / **Permission**: *read:admin:abuse-user-reports*
     */
    request<E extends 'admin/abuse-user-reports', P extends Endpoints[E]['req']>(
      endpoint: E,
      params: P,
      credential?: string | null,
    ): Promise<SwitchCaseResponseType<E, P>>;

    /**
     * No description provided.
     * 
     * **Credential required**: *No*
     */
    request<E extends 'admin/accounts/create', P extends Endpoints[E]['req']>(
      endpoint: E,
      params: P,
      credential?: string | null,
    ): Promise<SwitchCaseResponseType<E, P>>;

    /**
     * No description provided.
     * 
     * **Credential required**: *Yes* / **Permission**: *write:admin:account*
     */
    request<E extends 'admin/accounts/delete', P extends Endpoints[E]['req']>(
      endpoint: E,
      params: P,
      credential?: string | null,
    ): Promise<SwitchCaseResponseType<E, P>>;

    /**
     * No description provided.
     * 
     * **Credential required**: *Yes* / **Permission**: *read:admin:account*
     */
    request<E extends 'admin/accounts/find-by-email', P extends Endpoints[E]['req']>(
      endpoint: E,
      params: P,
      credential?: string | null,
    ): Promise<SwitchCaseResponseType<E, P>>;

    /**
     * No description provided.
     * 
     * **Credential required**: *Yes* / **Permission**: *write:admin:ad*
     */
    request<E extends 'admin/ad/create', P extends Endpoints[E]['req']>(
      endpoint: E,
      params: P,
      credential?: string | null,
    ): Promise<SwitchCaseResponseType<E, P>>;

    /**
     * No description provided.
     * 
     * **Credential required**: *Yes* / **Permission**: *write:admin:ad*
     */
    request<E extends 'admin/ad/delete', P extends Endpoints[E]['req']>(
      endpoint: E,
      params: P,
      credential?: string | null,
    ): Promise<SwitchCaseResponseType<E, P>>;

    /**
     * No description provided.
     * 
     * **Credential required**: *Yes* / **Permission**: *read:admin:ad*
     */
    request<E extends 'admin/ad/list', P extends Endpoints[E]['req']>(
      endpoint: E,
      params: P,
      credential?: string | null,
    ): Promise<SwitchCaseResponseType<E, P>>;

    /**
     * No description provided.
     * 
     * **Credential required**: *Yes* / **Permission**: *write:admin:ad*
     */
    request<E extends 'admin/ad/update', P extends Endpoints[E]['req']>(
      endpoint: E,
      params: P,
      credential?: string | null,
    ): Promise<SwitchCaseResponseType<E, P>>;

    /**
     * No description provided.
     * 
     * **Credential required**: *Yes* / **Permission**: *write:admin:announcements*
     */
    request<E extends 'admin/announcements/create', P extends Endpoints[E]['req']>(
      endpoint: E,
      params: P,
      credential?: string | null,
    ): Promise<SwitchCaseResponseType<E, P>>;

    /**
     * No description provided.
     * 
     * **Credential required**: *Yes* / **Permission**: *write:admin:announcements*
     */
    request<E extends 'admin/announcements/delete', P extends Endpoints[E]['req']>(
      endpoint: E,
      params: P,
      credential?: string | null,
    ): Promise<SwitchCaseResponseType<E, P>>;

    /**
     * No description provided.
     * 
     * **Credential required**: *Yes* / **Permission**: *read:admin:announcements*
     */
    request<E extends 'admin/announcements/list', P extends Endpoints[E]['req']>(
      endpoint: E,
      params: P,
      credential?: string | null,
    ): Promise<SwitchCaseResponseType<E, P>>;

    /**
     * No description provided.
     * 
     * **Credential required**: *Yes* / **Permission**: *write:admin:announcements*
     */
    request<E extends 'admin/announcements/update', P extends Endpoints[E]['req']>(
      endpoint: E,
      params: P,
      credential?: string | null,
    ): Promise<SwitchCaseResponseType<E, P>>;

    /**
     * No description provided.
     * 
     * **Credential required**: *Yes* / **Permission**: *write:admin:avatar-decorations*
     */
    request<E extends 'admin/avatar-decorations/create', P extends Endpoints[E]['req']>(
      endpoint: E,
      params: P,
      credential?: string | null,
    ): Promise<SwitchCaseResponseType<E, P>>;

    /**
     * No description provided.
     * 
     * **Credential required**: *Yes* / **Permission**: *write:admin:avatar-decorations*
     */
    request<E extends 'admin/avatar-decorations/delete', P extends Endpoints[E]['req']>(
      endpoint: E,
      params: P,
      credential?: string | null,
    ): Promise<SwitchCaseResponseType<E, P>>;

    /**
     * No description provided.
     * 
     * **Credential required**: *Yes* / **Permission**: *read:admin:avatar-decorations*
     */
    request<E extends 'admin/avatar-decorations/list', P extends Endpoints[E]['req']>(
      endpoint: E,
      params: P,
      credential?: string | null,
    ): Promise<SwitchCaseResponseType<E, P>>;

    /**
     * No description provided.
     * 
     * **Credential required**: *Yes* / **Permission**: *write:admin:avatar-decorations*
     */
    request<E extends 'admin/avatar-decorations/update', P extends Endpoints[E]['req']>(
      endpoint: E,
      params: P,
      credential?: string | null,
    ): Promise<SwitchCaseResponseType<E, P>>;

    /**
     * No description provided.
     * 
     * **Credential required**: *Yes* / **Permission**: *read:admin:meta*
     */
    request<E extends 'admin/captcha/current', P extends Endpoints[E]['req']>(
      endpoint: E,
      params: P,
      credential?: string | null,
    ): Promise<SwitchCaseResponseType<E, P>>;

    /**
     * No description provided.
     * 
     * **Credential required**: *Yes* / **Permission**: *write:admin:meta*
     */
    request<E extends 'admin/captcha/save', P extends Endpoints[E]['req']>(
      endpoint: E,
      params: P,
      credential?: string | null,
    ): Promise<SwitchCaseResponseType<E, P>>;

    /**
     * No description provided.
     * 
     * **Credential required**: *Yes* / **Permission**: *write:admin:delete-account*
     */
    request<E extends 'admin/delete-account', P extends Endpoints[E]['req']>(
      endpoint: E,
      params: P,
      credential?: string | null,
    ): Promise<SwitchCaseResponseType<E, P>>;

    /**
     * No description provided.
     * 
     * **Credential required**: *Yes* / **Permission**: *write:admin:delete-all-files-of-a-user*
     */
    request<E extends 'admin/delete-all-files-of-a-user', P extends Endpoints[E]['req']>(
      endpoint: E,
      params: P,
      credential?: string | null,
    ): Promise<SwitchCaseResponseType<E, P>>;

    /**
     * No description provided.
     * 
     * **Credential required**: *Yes* / **Permission**: *write:admin:drive*
     */
    request<E extends 'admin/drive/clean-remote-files', P extends Endpoints[E]['req']>(
      endpoint: E,
      params: P,
      credential?: string | null,
    ): Promise<SwitchCaseResponseType<E, P>>;

    /**
     * No description provided.
     * 
     * **Credential required**: *Yes* / **Permission**: *write:admin:drive*
     */
    request<E extends 'admin/drive/cleanup', P extends Endpoints[E]['req']>(
      endpoint: E,
      params: P,
      credential?: string | null,
    ): Promise<SwitchCaseResponseType<E, P>>;

    /**
     * No description provided.
     * 
     * **Credential required**: *Yes* / **Permission**: *read:admin:drive*
     */
    request<E extends 'admin/drive/files', P extends Endpoints[E]['req']>(
      endpoint: E,
      params: P,
      credential?: string | null,
    ): Promise<SwitchCaseResponseType<E, P>>;

    /**
     * No description provided.
     * 
     * **Credential required**: *Yes* / **Permission**: *read:admin:drive*
     */
    request<E extends 'admin/drive/show-file', P extends Endpoints[E]['req']>(
      endpoint: E,
      params: P,
      credential?: string | null,
    ): Promise<SwitchCaseResponseType<E, P>>;

    /**
     * No description provided.
     * 
     * **Credential required**: *Yes* / **Permission**: *write:admin:emoji*
     */
    request<E extends 'admin/emoji/add', P extends Endpoints[E]['req']>(
      endpoint: E,
      params: P,
      credential?: string | null,
    ): Promise<SwitchCaseResponseType<E, P>>;

    /**
     * No description provided.
     * 
     * **Credential required**: *Yes* / **Permission**: *write:admin:emoji*
     */
    request<E extends 'admin/emoji/add-aliases-bulk', P extends Endpoints[E]['req']>(
      endpoint: E,
      params: P,
      credential?: string | null,
    ): Promise<SwitchCaseResponseType<E, P>>;

    /**
     * No description provided.
     * 
     * **Credential required**: *Yes* / **Permission**: *write:admin:emoji*
     */
    request<E extends 'admin/emoji/copy', P extends Endpoints[E]['req']>(
      endpoint: E,
      params: P,
      credential?: string | null,
    ): Promise<SwitchCaseResponseType<E, P>>;

    /**
     * No description provided.
     * 
     * **Credential required**: *Yes* / **Permission**: *write:admin:emoji*
     */
    request<E extends 'admin/emoji/delete', P extends Endpoints[E]['req']>(
      endpoint: E,
      params: P,
      credential?: string | null,
    ): Promise<SwitchCaseResponseType<E, P>>;

    /**
     * No description provided.
     * 
     * **Credential required**: *Yes* / **Permission**: *write:admin:emoji*
     */
    request<E extends 'admin/emoji/delete-bulk', P extends Endpoints[E]['req']>(
      endpoint: E,
      params: P,
      credential?: string | null,
    ): Promise<SwitchCaseResponseType<E, P>>;

    /**
     * No description provided.
     * 
     * **Internal Endpoint**: This endpoint is an API for the misskey mainframe and is not intended for use by third parties.
     * **Credential required**: *Yes*
     */
    request<E extends 'admin/emoji/import-zip', P extends Endpoints[E]['req']>(
      endpoint: E,
      params: P,
      credential?: string | null,
    ): Promise<SwitchCaseResponseType<E, P>>;

    /**
     * No description provided.
     * 
     * **Credential required**: *Yes* / **Permission**: *read:admin:emoji*
     */
    request<E extends 'admin/emoji/list', P extends Endpoints[E]['req']>(
      endpoint: E,
      params: P,
      credential?: string | null,
    ): Promise<SwitchCaseResponseType<E, P>>;

    /**
     * No description provided.
     * 
     * **Credential required**: *Yes* / **Permission**: *read:admin:emoji*
     */
    request<E extends 'admin/emoji/list-remote', P extends Endpoints[E]['req']>(
      endpoint: E,
      params: P,
      credential?: string | null,
    ): Promise<SwitchCaseResponseType<E, P>>;

    /**
     * No description provided.
     * 
     * **Credential required**: *Yes* / **Permission**: *write:admin:emoji*
     */
    request<E extends 'admin/emoji/remove-aliases-bulk', P extends Endpoints[E]['req']>(
      endpoint: E,
      params: P,
      credential?: string | null,
    ): Promise<SwitchCaseResponseType<E, P>>;

    /**
     * No description provided.
     * 
     * **Credential required**: *Yes* / **Permission**: *write:admin:emoji*
     */
    request<E extends 'admin/emoji/set-aliases-bulk', P extends Endpoints[E]['req']>(
      endpoint: E,
      params: P,
      credential?: string | null,
    ): Promise<SwitchCaseResponseType<E, P>>;

    /**
     * No description provided.
     * 
     * **Credential required**: *Yes* / **Permission**: *write:admin:emoji*
     */
    request<E extends 'admin/emoji/set-category-bulk', P extends Endpoints[E]['req']>(
      endpoint: E,
      params: P,
      credential?: string | null,
    ): Promise<SwitchCaseResponseType<E, P>>;

    /**
     * No description provided.
     * 
     * **Credential required**: *Yes* / **Permission**: *write:admin:emoji*
     */
    request<E extends 'admin/emoji/set-license-bulk', P extends Endpoints[E]['req']>(
      endpoint: E,
      params: P,
      credential?: string | null,
    ): Promise<SwitchCaseResponseType<E, P>>;

    /**
     * No description provided.
     * 
     * **Credential required**: *Yes* / **Permission**: *write:admin:emoji*
     */
    request<E extends 'admin/emoji/update', P extends Endpoints[E]['req']>(
      endpoint: E,
      params: P,
      credential?: string | null,
    ): Promise<SwitchCaseResponseType<E, P>>;

    /**
     * No description provided.
     * 
     * **Credential required**: *Yes* / **Permission**: *write:admin:federation*
     */
    request<E extends 'admin/federation/delete-all-files', P extends Endpoints[E]['req']>(
      endpoint: E,
      params: P,
      credential?: string | null,
    ): Promise<SwitchCaseResponseType<E, P>>;

    /**
     * No description provided.
     * 
     * **Credential required**: *Yes* / **Permission**: *write:admin:federation*
     */
    request<E extends 'admin/federation/refresh-remote-instance-metadata', P extends Endpoints[E]['req']>(
      endpoint: E,
      params: P,
      credential?: string | null,
    ): Promise<SwitchCaseResponseType<E, P>>;

    /**
     * No description provided.
     * 
     * **Credential required**: *Yes* / **Permission**: *write:admin:federation*
     */
    request<E extends 'admin/federation/remove-all-following', P extends Endpoints[E]['req']>(
      endpoint: E,
      params: P,
      credential?: string | null,
    ): Promise<SwitchCaseResponseType<E, P>>;

    /**
     * No description provided.
     * 
     * **Credential required**: *Yes* / **Permission**: *write:admin:federation*
     */
    request<E extends 'admin/federation/update-instance', P extends Endpoints[E]['req']>(
      endpoint: E,
      params: P,
      credential?: string | null,
    ): Promise<SwitchCaseResponseType<E, P>>;

    /**
     * No description provided.
     * 
     * **Credential required**: *Yes* / **Permission**: *write:admin:resolve-abuse-user-report*
     */
    request<E extends 'admin/forward-abuse-user-report', P extends Endpoints[E]['req']>(
      endpoint: E,
      params: P,
      credential?: string | null,
    ): Promise<SwitchCaseResponseType<E, P>>;

    /**
     * No description provided.
     * 
     * **Credential required**: *Yes* / **Permission**: *read:admin:index-stats*
     */
    request<E extends 'admin/get-index-stats', P extends Endpoints[E]['req']>(
      endpoint: E,
      params: P,
      credential?: string | null,
    ): Promise<SwitchCaseResponseType<E, P>>;

    /**
     * No description provided.
     * 
     * **Credential required**: *Yes* / **Permission**: *read:admin:table-stats*
     */
    request<E extends 'admin/get-table-stats', P extends Endpoints[E]['req']>(
      endpoint: E,
      params: P,
      credential?: string | null,
    ): Promise<SwitchCaseResponseType<E, P>>;

    /**
     * No description provided.
     * 
     * **Credential required**: *Yes* / **Permission**: *read:admin:user-ips*
     */
    request<E extends 'admin/get-user-ips', P extends Endpoints[E]['req']>(
      endpoint: E,
      params: P,
      credential?: string | null,
    ): Promise<SwitchCaseResponseType<E, P>>;

    /**
     * No description provided.
     * 
     * **Credential required**: *Yes* / **Permission**: *write:admin:invite-codes*
     */
    request<E extends 'admin/invite/create', P extends Endpoints[E]['req']>(
      endpoint: E,
      params: P,
      credential?: string | null,
    ): Promise<SwitchCaseResponseType<E, P>>;

    /**
     * No description provided.
     * 
     * **Credential required**: *Yes* / **Permission**: *read:admin:invite-codes*
     */
    request<E extends 'admin/invite/list', P extends Endpoints[E]['req']>(
      endpoint: E,
      params: P,
      credential?: string | null,
    ): Promise<SwitchCaseResponseType<E, P>>;

    /**
     * No description provided.
     * 
     * **Credential required**: *Yes* / **Permission**: *read:admin:meta*
     */
    request<E extends 'admin/meta', P extends Endpoints[E]['req']>(
      endpoint: E,
      params: P,
      credential?: string | null,
    ): Promise<SwitchCaseResponseType<E, P>>;

    /**
     * No description provided.
     * 
     * **Credential required**: *Yes* / **Permission**: *write:admin:promo*
     */
    request<E extends 'admin/promo/create', P extends Endpoints[E]['req']>(
      endpoint: E,
      params: P,
      credential?: string | null,
    ): Promise<SwitchCaseResponseType<E, P>>;

    /**
     * No description provided.
     * 
     * **Credential required**: *Yes* / **Permission**: *write:admin:queue*
     */
    request<E extends 'admin/queue/clear', P extends Endpoints[E]['req']>(
      endpoint: E,
      params: P,
      credential?: string | null,
    ): Promise<SwitchCaseResponseType<E, P>>;

    /**
     * No description provided.
     * 
     * **Credential required**: *Yes* / **Permission**: *read:admin:queue*
     */
    request<E extends 'admin/queue/deliver-delayed', P extends Endpoints[E]['req']>(
      endpoint: E,
      params: P,
      credential?: string | null,
    ): Promise<SwitchCaseResponseType<E, P>>;

    /**
     * No description provided.
     * 
     * **Credential required**: *Yes* / **Permission**: *read:admin:queue*
     */
    request<E extends 'admin/queue/inbox-delayed', P extends Endpoints[E]['req']>(
      endpoint: E,
      params: P,
      credential?: string | null,
    ): Promise<SwitchCaseResponseType<E, P>>;

    /**
     * No description provided.
     * 
     * **Credential required**: *Yes* / **Permission**: *write:admin:queue*
     */
    request<E extends 'admin/queue/promote', P extends Endpoints[E]['req']>(
      endpoint: E,
      params: P,
      credential?: string | null,
    ): Promise<SwitchCaseResponseType<E, P>>;

    /**
     * No description provided.
     * 
     * **Credential required**: *Yes* / **Permission**: *read:admin:emoji*
     */
    request<E extends 'admin/queue/stats', P extends Endpoints[E]['req']>(
      endpoint: E,
      params: P,
      credential?: string | null,
    ): Promise<SwitchCaseResponseType<E, P>>;

    /**
     * No description provided.
     * 
     * **Credential required**: *Yes* / **Permission**: *write:admin:relays*
     */
    request<E extends 'admin/relays/add', P extends Endpoints[E]['req']>(
      endpoint: E,
      params: P,
      credential?: string | null,
    ): Promise<SwitchCaseResponseType<E, P>>;

    /**
     * No description provided.
     * 
     * **Credential required**: *Yes* / **Permission**: *read:admin:relays*
     */
    request<E extends 'admin/relays/list', P extends Endpoints[E]['req']>(
      endpoint: E,
      params: P,
      credential?: string | null,
    ): Promise<SwitchCaseResponseType<E, P>>;

    /**
     * No description provided.
     * 
     * **Credential required**: *Yes* / **Permission**: *write:admin:relays*
     */
    request<E extends 'admin/relays/remove', P extends Endpoints[E]['req']>(
      endpoint: E,
      params: P,
      credential?: string | null,
    ): Promise<SwitchCaseResponseType<E, P>>;

    /**
     * No description provided.
     * 
     * **Credential required**: *Yes* / **Permission**: *write:admin:reset-password*
     */
    request<E extends 'admin/reset-password', P extends Endpoints[E]['req']>(
      endpoint: E,
      params: P,
      credential?: string | null,
    ): Promise<SwitchCaseResponseType<E, P>>;

    /**
     * No description provided.
     * 
     * **Credential required**: *Yes* / **Permission**: *write:admin:resolve-abuse-user-report*
     */
    request<E extends 'admin/resolve-abuse-user-report', P extends Endpoints[E]['req']>(
      endpoint: E,
      params: P,
      credential?: string | null,
    ): Promise<SwitchCaseResponseType<E, P>>;

    /**
     * No description provided.
     * 
     * **Credential required**: *Yes* / **Permission**: *write:admin:roles*
     */
    request<E extends 'admin/roles/assign', P extends Endpoints[E]['req']>(
      endpoint: E,
      params: P,
      credential?: string | null,
    ): Promise<SwitchCaseResponseType<E, P>>;

    /**
     * No description provided.
     * 
     * **Credential required**: *Yes* / **Permission**: *write:admin:roles*
     */
    request<E extends 'admin/roles/create', P extends Endpoints[E]['req']>(
      endpoint: E,
      params: P,
      credential?: string | null,
    ): Promise<SwitchCaseResponseType<E, P>>;

    /**
     * No description provided.
     * 
     * **Credential required**: *Yes* / **Permission**: *write:admin:roles*
     */
    request<E extends 'admin/roles/delete', P extends Endpoints[E]['req']>(
      endpoint: E,
      params: P,
      credential?: string | null,
    ): Promise<SwitchCaseResponseType<E, P>>;

    /**
     * No description provided.
     * 
     * **Credential required**: *Yes* / **Permission**: *read:admin:roles*
     */
    request<E extends 'admin/roles/list', P extends Endpoints[E]['req']>(
      endpoint: E,
      params: P,
      credential?: string | null,
    ): Promise<SwitchCaseResponseType<E, P>>;

    /**
     * No description provided.
     * 
     * **Credential required**: *Yes* / **Permission**: *read:admin:roles*
     */
    request<E extends 'admin/roles/show', P extends Endpoints[E]['req']>(
      endpoint: E,
      params: P,
      credential?: string | null,
    ): Promise<SwitchCaseResponseType<E, P>>;

    /**
     * No description provided.
     * 
     * **Credential required**: *Yes* / **Permission**: *write:admin:roles*
     */
    request<E extends 'admin/roles/unassign', P extends Endpoints[E]['req']>(
      endpoint: E,
      params: P,
      credential?: string | null,
    ): Promise<SwitchCaseResponseType<E, P>>;

    /**
     * No description provided.
     * 
     * **Credential required**: *Yes* / **Permission**: *write:admin:roles*
     */
    request<E extends 'admin/roles/update', P extends Endpoints[E]['req']>(
      endpoint: E,
      params: P,
      credential?: string | null,
    ): Promise<SwitchCaseResponseType<E, P>>;

    /**
     * No description provided.
     * 
<<<<<<< HEAD
     * **Credential required**: *Yes* / **Permission**: *write:admin:nsfw-user*
     */
    request<E extends 'admin/nsfw-user', P extends Endpoints[E]['req']>(
      endpoint: E,
      params: P,
      credential?: string | null,
    ): Promise<SwitchCaseResponseType<E, P>>;

    /**
     * No description provided.
     * 
     * **Credential required**: *Yes* / **Permission**: *write:admin:unnsfw-user*
     */
    request<E extends 'admin/unnsfw-user', P extends Endpoints[E]['req']>(
      endpoint: E,
      params: P,
      credential?: string | null,
    ): Promise<SwitchCaseResponseType<E, P>>;

    /**
     * No description provided.
     * 
     * **Credential required**: *Yes* / **Permission**: *write:admin:silence-user*
     */
    request<E extends 'admin/silence-user', P extends Endpoints[E]['req']>(
      endpoint: E,
      params: P,
      credential?: string | null,
    ): Promise<SwitchCaseResponseType<E, P>>;

    /**
     * No description provided.
     * 
     * **Credential required**: *Yes* / **Permission**: *write:admin:unsilence-user*
     */
    request<E extends 'admin/unsilence-user', P extends Endpoints[E]['req']>(
      endpoint: E,
      params: P,
      credential?: string | null,
    ): Promise<SwitchCaseResponseType<E, P>>;

    /**
     * No description provided.
     * 
     * **Credential required**: *Yes* / **Permission**: *write:admin:suspend-user*
=======
     * **Credential required**: *Yes* / **Permission**: *write:admin:roles*
>>>>>>> 9c70a4e6
     */
    request<E extends 'admin/roles/update-default-policies', P extends Endpoints[E]['req']>(
      endpoint: E,
      params: P,
      credential?: string | null,
    ): Promise<SwitchCaseResponseType<E, P>>;

    /**
     * No description provided.
     * 
<<<<<<< HEAD
     * **Credential required**: *Yes* / **Permission**: *write:admin:approve-user*
     */
    request<E extends 'admin/approve-user', P extends Endpoints[E]['req']>(
      endpoint: E,
      params: P,
      credential?: string | null,
    ): Promise<SwitchCaseResponseType<E, P>>;

    /**
     * No description provided.
     * 
     * **Credential required**: *Yes* / **Permission**: *write:admin:decline-user*
     */
    request<E extends 'admin/decline-user', P extends Endpoints[E]['req']>(
      endpoint: E,
      params: P,
      credential?: string | null,
    ): Promise<SwitchCaseResponseType<E, P>>;

    /**
     * No description provided.
     * 
     * **Credential required**: *Yes* / **Permission**: *write:admin:unsuspend-user*
=======
     * **Credential required**: *No* / **Permission**: *read:admin:roles*
>>>>>>> 9c70a4e6
     */
    request<E extends 'admin/roles/users', P extends Endpoints[E]['req']>(
      endpoint: E,
      params: P,
      credential?: string | null,
    ): Promise<SwitchCaseResponseType<E, P>>;

    /**
     * No description provided.
     * 
     * **Credential required**: *Yes* / **Permission**: *write:admin:send-email*
     */
    request<E extends 'admin/send-email', P extends Endpoints[E]['req']>(
      endpoint: E,
      params: P,
      credential?: string | null,
    ): Promise<SwitchCaseResponseType<E, P>>;

    /**
     * No description provided.
     * 
     * **Credential required**: *Yes* / **Permission**: *read:admin:server-info*
     */
    request<E extends 'admin/server-info', P extends Endpoints[E]['req']>(
      endpoint: E,
      params: P,
      credential?: string | null,
    ): Promise<SwitchCaseResponseType<E, P>>;

    /**
     * No description provided.
     * 
     * **Credential required**: *Yes* / **Permission**: *read:admin:show-moderation-log*
     */
    request<E extends 'admin/show-moderation-logs', P extends Endpoints[E]['req']>(
      endpoint: E,
      params: P,
      credential?: string | null,
    ): Promise<SwitchCaseResponseType<E, P>>;

    /**
     * No description provided.
     * 
     * **Credential required**: *Yes* / **Permission**: *read:admin:show-user*
     */
    request<E extends 'admin/show-user', P extends Endpoints[E]['req']>(
      endpoint: E,
      params: P,
      credential?: string | null,
    ): Promise<SwitchCaseResponseType<E, P>>;

    /**
     * No description provided.
     * 
     * **Credential required**: *Yes* / **Permission**: *read:admin:show-user*
     */
    request<E extends 'admin/show-users', P extends Endpoints[E]['req']>(
      endpoint: E,
      params: P,
      credential?: string | null,
    ): Promise<SwitchCaseResponseType<E, P>>;

    /**
     * No description provided.
     * 
     * **Credential required**: *Yes* / **Permission**: *write:admin:suspend-user*
     */
    request<E extends 'admin/suspend-user', P extends Endpoints[E]['req']>(
      endpoint: E,
      params: P,
      credential?: string | null,
    ): Promise<SwitchCaseResponseType<E, P>>;

    /**
     * No description provided.
     * 
     * **Internal Endpoint**: This endpoint is an API for the misskey mainframe and is not intended for use by third parties.
     * **Credential required**: *Yes* / **Permission**: *write:admin:system-webhook*
     */
    request<E extends 'admin/system-webhook/create', P extends Endpoints[E]['req']>(
      endpoint: E,
      params: P,
      credential?: string | null,
    ): Promise<SwitchCaseResponseType<E, P>>;

    /**
     * No description provided.
     * 
     * **Internal Endpoint**: This endpoint is an API for the misskey mainframe and is not intended for use by third parties.
     * **Credential required**: *Yes* / **Permission**: *write:admin:system-webhook*
     */
    request<E extends 'admin/system-webhook/delete', P extends Endpoints[E]['req']>(
      endpoint: E,
      params: P,
      credential?: string | null,
    ): Promise<SwitchCaseResponseType<E, P>>;

    /**
     * No description provided.
     * 
     * **Internal Endpoint**: This endpoint is an API for the misskey mainframe and is not intended for use by third parties.
     * **Credential required**: *Yes* / **Permission**: *write:admin:system-webhook*
     */
    request<E extends 'admin/system-webhook/list', P extends Endpoints[E]['req']>(
      endpoint: E,
      params: P,
      credential?: string | null,
    ): Promise<SwitchCaseResponseType<E, P>>;

    /**
     * No description provided.
     * 
     * **Internal Endpoint**: This endpoint is an API for the misskey mainframe and is not intended for use by third parties.
     * **Credential required**: *Yes* / **Permission**: *write:admin:system-webhook*
     */
    request<E extends 'admin/system-webhook/show', P extends Endpoints[E]['req']>(
      endpoint: E,
      params: P,
      credential?: string | null,
    ): Promise<SwitchCaseResponseType<E, P>>;

    /**
     * No description provided.
     * 
     * **Internal Endpoint**: This endpoint is an API for the misskey mainframe and is not intended for use by third parties.
     * **Credential required**: *Yes* / **Permission**: *read:admin:system-webhook*
     */
    request<E extends 'admin/system-webhook/test', P extends Endpoints[E]['req']>(
      endpoint: E,
      params: P,
      credential?: string | null,
    ): Promise<SwitchCaseResponseType<E, P>>;

    /**
     * No description provided.
     * 
     * **Internal Endpoint**: This endpoint is an API for the misskey mainframe and is not intended for use by third parties.
     * **Credential required**: *Yes* / **Permission**: *write:admin:system-webhook*
     */
    request<E extends 'admin/system-webhook/update', P extends Endpoints[E]['req']>(
      endpoint: E,
      params: P,
      credential?: string | null,
    ): Promise<SwitchCaseResponseType<E, P>>;

    /**
     * No description provided.
     * 
     * **Credential required**: *Yes* / **Permission**: *write:admin:unset-user-avatar*
     */
    request<E extends 'admin/unset-user-avatar', P extends Endpoints[E]['req']>(
      endpoint: E,
      params: P,
      credential?: string | null,
    ): Promise<SwitchCaseResponseType<E, P>>;

    /**
     * No description provided.
     * 
     * **Credential required**: *Yes* / **Permission**: *write:admin:unset-user-banner*
     */
    request<E extends 'admin/unset-user-banner', P extends Endpoints[E]['req']>(
      endpoint: E,
      params: P,
      credential?: string | null,
    ): Promise<SwitchCaseResponseType<E, P>>;

    /**
     * No description provided.
     * 
     * **Credential required**: *Yes* / **Permission**: *write:admin:unsuspend-user*
     */
    request<E extends 'admin/unsuspend-user', P extends Endpoints[E]['req']>(
      endpoint: E,
      params: P,
      credential?: string | null,
    ): Promise<SwitchCaseResponseType<E, P>>;

    /**
     * No description provided.
     * 
     * **Credential required**: *Yes* / **Permission**: *write:admin:resolve-abuse-user-report*
     */
    request<E extends 'admin/update-abuse-user-report', P extends Endpoints[E]['req']>(
      endpoint: E,
      params: P,
      credential?: string | null,
    ): Promise<SwitchCaseResponseType<E, P>>;

    /**
     * No description provided.
     * 
     * **Credential required**: *Yes* / **Permission**: *write:admin:meta*
     */
    request<E extends 'admin/update-meta', P extends Endpoints[E]['req']>(
      endpoint: E,
      params: P,
      credential?: string | null,
    ): Promise<SwitchCaseResponseType<E, P>>;

    /**
     * No description provided.
     * 
     * **Credential required**: *Yes* / **Permission**: *write:admin:user-note*
     */
    request<E extends 'admin/update-user-note', P extends Endpoints[E]['req']>(
      endpoint: E,
      params: P,
      credential?: string | null,
    ): Promise<SwitchCaseResponseType<E, P>>;

    /**
     * No description provided.
     * 
     * **Credential required**: *No*
     */
    request<E extends 'announcements', P extends Endpoints[E]['req']>(
      endpoint: E,
      params: P,
      credential?: string | null,
    ): Promise<SwitchCaseResponseType<E, P>>;

    /**
     * No description provided.
     * 
     * **Credential required**: *No*
     */
    request<E extends 'announcements/show', P extends Endpoints[E]['req']>(
      endpoint: E,
      params: P,
      credential?: string | null,
    ): Promise<SwitchCaseResponseType<E, P>>;

    /**
     * No description provided.
     * 
     * **Credential required**: *Yes* / **Permission**: *write:account*
     */
    request<E extends 'antennas/create', P extends Endpoints[E]['req']>(
      endpoint: E,
      params: P,
      credential?: string | null,
    ): Promise<SwitchCaseResponseType<E, P>>;

    /**
     * No description provided.
     * 
     * **Credential required**: *Yes* / **Permission**: *write:account*
     */
    request<E extends 'antennas/delete', P extends Endpoints[E]['req']>(
      endpoint: E,
      params: P,
      credential?: string | null,
    ): Promise<SwitchCaseResponseType<E, P>>;

    /**
     * No description provided.
     * 
     * **Credential required**: *Yes* / **Permission**: *read:account*
     */
    request<E extends 'antennas/list', P extends Endpoints[E]['req']>(
      endpoint: E,
      params: P,
      credential?: string | null,
    ): Promise<SwitchCaseResponseType<E, P>>;

    /**
     * No description provided.
     * 
     * **Credential required**: *Yes* / **Permission**: *read:account*
     */
    request<E extends 'antennas/notes', P extends Endpoints[E]['req']>(
      endpoint: E,
      params: P,
      credential?: string | null,
    ): Promise<SwitchCaseResponseType<E, P>>;

    /**
     * No description provided.
     * 
     * **Credential required**: *Yes* / **Permission**: *read:account*
     */
    request<E extends 'antennas/show', P extends Endpoints[E]['req']>(
      endpoint: E,
      params: P,
      credential?: string | null,
    ): Promise<SwitchCaseResponseType<E, P>>;

    /**
     * No description provided.
     * 
     * **Credential required**: *Yes* / **Permission**: *write:account*
     */
    request<E extends 'antennas/update', P extends Endpoints[E]['req']>(
      endpoint: E,
      params: P,
      credential?: string | null,
    ): Promise<SwitchCaseResponseType<E, P>>;

    /**
     * No description provided.
     * 
     * **Credential required**: *Yes* / **Permission**: *read:federation*
     */
    request<E extends 'ap/get', P extends Endpoints[E]['req']>(
      endpoint: E,
      params: P,
      credential?: string | null,
    ): Promise<SwitchCaseResponseType<E, P>>;

    /**
     * No description provided.
     * 
     * **Credential required**: *Yes* / **Permission**: *read:account*
     */
    request<E extends 'ap/show', P extends Endpoints[E]['req']>(
      endpoint: E,
      params: P,
      credential?: string | null,
    ): Promise<SwitchCaseResponseType<E, P>>;

    /**
     * No description provided.
     * 
     * **Credential required**: *No*
     */
    request<E extends 'app/create', P extends Endpoints[E]['req']>(
      endpoint: E,
      params: P,
      credential?: string | null,
    ): Promise<SwitchCaseResponseType<E, P>>;

    /**
     * No description provided.
     * 
     * **Credential required**: *No*
     */
    request<E extends 'app/show', P extends Endpoints[E]['req']>(
      endpoint: E,
      params: P,
      credential?: string | null,
    ): Promise<SwitchCaseResponseType<E, P>>;

    /**
     * No description provided.
     * 
     * **Internal Endpoint**: This endpoint is an API for the misskey mainframe and is not intended for use by third parties.
     * **Credential required**: *Yes*
     */
    request<E extends 'auth/accept', P extends Endpoints[E]['req']>(
      endpoint: E,
      params: P,
      credential?: string | null,
    ): Promise<SwitchCaseResponseType<E, P>>;

    /**
     * No description provided.
     * 
     * **Credential required**: *No*
     */
    request<E extends 'auth/session/generate', P extends Endpoints[E]['req']>(
      endpoint: E,
      params: P,
      credential?: string | null,
    ): Promise<SwitchCaseResponseType<E, P>>;

    /**
     * No description provided.
     * 
     * **Credential required**: *No*
     */
    request<E extends 'auth/session/show', P extends Endpoints[E]['req']>(
      endpoint: E,
      params: P,
      credential?: string | null,
    ): Promise<SwitchCaseResponseType<E, P>>;

    /**
     * No description provided.
     * 
     * **Credential required**: *No*
     */
    request<E extends 'auth/session/userkey', P extends Endpoints[E]['req']>(
      endpoint: E,
      params: P,
      credential?: string | null,
    ): Promise<SwitchCaseResponseType<E, P>>;

    /**
     * No description provided.
     * 
     * **Credential required**: *Yes* / **Permission**: *write:blocks*
     */
    request<E extends 'blocking/create', P extends Endpoints[E]['req']>(
      endpoint: E,
      params: P,
      credential?: string | null,
    ): Promise<SwitchCaseResponseType<E, P>>;

    /**
     * No description provided.
     * 
     * **Credential required**: *Yes* / **Permission**: *write:blocks*
     */
    request<E extends 'blocking/delete', P extends Endpoints[E]['req']>(
      endpoint: E,
      params: P,
      credential?: string | null,
    ): Promise<SwitchCaseResponseType<E, P>>;

    /**
     * No description provided.
     * 
     * **Credential required**: *Yes* / **Permission**: *read:blocks*
     */
    request<E extends 'blocking/list', P extends Endpoints[E]['req']>(
      endpoint: E,
      params: P,
      credential?: string | null,
    ): Promise<SwitchCaseResponseType<E, P>>;

    /**
     * No description provided.
     * 
     * **Credential required**: *No*
     */
    request<E extends 'bubble-game/ranking', P extends Endpoints[E]['req']>(
      endpoint: E,
      params: P,
      credential?: string | null,
    ): Promise<SwitchCaseResponseType<E, P>>;

    /**
     * No description provided.
     * 
     * **Credential required**: *Yes* / **Permission**: *write:account*
     */
    request<E extends 'bubble-game/register', P extends Endpoints[E]['req']>(
      endpoint: E,
      params: P,
      credential?: string | null,
    ): Promise<SwitchCaseResponseType<E, P>>;

    /**
     * No description provided.
     * 
     * **Credential required**: *Yes* / **Permission**: *write:channels*
     */
    request<E extends 'channels/create', P extends Endpoints[E]['req']>(
      endpoint: E,
      params: P,
      credential?: string | null,
    ): Promise<SwitchCaseResponseType<E, P>>;

    /**
     * No description provided.
     * 
     * **Credential required**: *Yes* / **Permission**: *write:channels*
     */
    request<E extends 'channels/favorite', P extends Endpoints[E]['req']>(
      endpoint: E,
      params: P,
      credential?: string | null,
    ): Promise<SwitchCaseResponseType<E, P>>;

    /**
     * No description provided.
     * 
     * **Credential required**: *No*
     */
    request<E extends 'channels/featured', P extends Endpoints[E]['req']>(
      endpoint: E,
      params: P,
      credential?: string | null,
    ): Promise<SwitchCaseResponseType<E, P>>;

    /**
     * No description provided.
     * 
     * **Credential required**: *Yes* / **Permission**: *write:channels*
     */
    request<E extends 'channels/follow', P extends Endpoints[E]['req']>(
      endpoint: E,
      params: P,
      credential?: string | null,
    ): Promise<SwitchCaseResponseType<E, P>>;

    /**
     * No description provided.
     * 
     * **Credential required**: *Yes* / **Permission**: *read:channels*
     */
    request<E extends 'channels/followed', P extends Endpoints[E]['req']>(
      endpoint: E,
      params: P,
      credential?: string | null,
    ): Promise<SwitchCaseResponseType<E, P>>;

    /**
     * No description provided.
     * 
     * **Credential required**: *Yes* / **Permission**: *read:channels*
     */
    request<E extends 'channels/my-favorites', P extends Endpoints[E]['req']>(
      endpoint: E,
      params: P,
      credential?: string | null,
    ): Promise<SwitchCaseResponseType<E, P>>;

    /**
     * No description provided.
     * 
     * **Credential required**: *Yes* / **Permission**: *read:channels*
     */
    request<E extends 'channels/owned', P extends Endpoints[E]['req']>(
      endpoint: E,
      params: P,
      credential?: string | null,
    ): Promise<SwitchCaseResponseType<E, P>>;

    /**
     * No description provided.
     * 
     * **Credential required**: *No*
     */
    request<E extends 'channels/search', P extends Endpoints[E]['req']>(
      endpoint: E,
      params: P,
      credential?: string | null,
    ): Promise<SwitchCaseResponseType<E, P>>;

    /**
     * No description provided.
     * 
     * **Credential required**: *No*
     */
    request<E extends 'channels/show', P extends Endpoints[E]['req']>(
      endpoint: E,
      params: P,
      credential?: string | null,
    ): Promise<SwitchCaseResponseType<E, P>>;

    /**
     * No description provided.
     * 
     * **Credential required**: *No*
     */
    request<E extends 'channels/timeline', P extends Endpoints[E]['req']>(
      endpoint: E,
      params: P,
      credential?: string | null,
    ): Promise<SwitchCaseResponseType<E, P>>;

    /**
     * No description provided.
     * 
     * **Credential required**: *Yes* / **Permission**: *write:channels*
     */
    request<E extends 'channels/unfavorite', P extends Endpoints[E]['req']>(
      endpoint: E,
      params: P,
      credential?: string | null,
    ): Promise<SwitchCaseResponseType<E, P>>;

    /**
     * No description provided.
     * 
     * **Credential required**: *Yes* / **Permission**: *write:channels*
     */
    request<E extends 'channels/unfollow', P extends Endpoints[E]['req']>(
      endpoint: E,
      params: P,
      credential?: string | null,
    ): Promise<SwitchCaseResponseType<E, P>>;

    /**
     * No description provided.
     * 
     * **Credential required**: *Yes* / **Permission**: *write:channels*
     */
    request<E extends 'channels/update', P extends Endpoints[E]['req']>(
      endpoint: E,
      params: P,
      credential?: string | null,
    ): Promise<SwitchCaseResponseType<E, P>>;

    /**
     * No description provided.
     * 
     * **Credential required**: *No*
     */
    request<E extends 'charts/active-users', P extends Endpoints[E]['req']>(
      endpoint: E,
      params: P,
      credential?: string | null,
    ): Promise<SwitchCaseResponseType<E, P>>;

    /**
     * No description provided.
     * 
     * **Credential required**: *No*
     */
    request<E extends 'charts/ap-request', P extends Endpoints[E]['req']>(
      endpoint: E,
      params: P,
      credential?: string | null,
    ): Promise<SwitchCaseResponseType<E, P>>;

    /**
     * No description provided.
     * 
     * **Credential required**: *No*
     */
    request<E extends 'charts/drive', P extends Endpoints[E]['req']>(
      endpoint: E,
      params: P,
      credential?: string | null,
    ): Promise<SwitchCaseResponseType<E, P>>;

    /**
     * No description provided.
     * 
     * **Credential required**: *No*
     */
    request<E extends 'charts/federation', P extends Endpoints[E]['req']>(
      endpoint: E,
      params: P,
      credential?: string | null,
    ): Promise<SwitchCaseResponseType<E, P>>;

    /**
     * No description provided.
     * 
     * **Credential required**: *No*
     */
    request<E extends 'charts/instance', P extends Endpoints[E]['req']>(
      endpoint: E,
      params: P,
      credential?: string | null,
    ): Promise<SwitchCaseResponseType<E, P>>;

    /**
     * No description provided.
     * 
     * **Credential required**: *No*
     */
    request<E extends 'charts/notes', P extends Endpoints[E]['req']>(
      endpoint: E,
      params: P,
      credential?: string | null,
    ): Promise<SwitchCaseResponseType<E, P>>;

    /**
     * No description provided.
     * 
     * **Credential required**: *No*
     */
    request<E extends 'charts/user/drive', P extends Endpoints[E]['req']>(
      endpoint: E,
      params: P,
      credential?: string | null,
    ): Promise<SwitchCaseResponseType<E, P>>;

    /**
     * No description provided.
     * 
     * **Credential required**: *No*
     */
    request<E extends 'charts/user/following', P extends Endpoints[E]['req']>(
      endpoint: E,
      params: P,
      credential?: string | null,
    ): Promise<SwitchCaseResponseType<E, P>>;

    /**
     * No description provided.
     * 
     * **Credential required**: *No*
     */
    request<E extends 'charts/user/notes', P extends Endpoints[E]['req']>(
      endpoint: E,
      params: P,
      credential?: string | null,
    ): Promise<SwitchCaseResponseType<E, P>>;

    /**
     * No description provided.
     * 
     * **Credential required**: *No*
     */
    request<E extends 'charts/user/pv', P extends Endpoints[E]['req']>(
      endpoint: E,
      params: P,
      credential?: string | null,
    ): Promise<SwitchCaseResponseType<E, P>>;

    /**
     * No description provided.
     * 
     * **Credential required**: *No*
     */
    request<E extends 'charts/user/reactions', P extends Endpoints[E]['req']>(
      endpoint: E,
      params: P,
      credential?: string | null,
    ): Promise<SwitchCaseResponseType<E, P>>;

    /**
     * No description provided.
     * 
     * **Credential required**: *No*
     */
    request<E extends 'charts/users', P extends Endpoints[E]['req']>(
      endpoint: E,
      params: P,
      credential?: string | null,
    ): Promise<SwitchCaseResponseType<E, P>>;

    /**
     * No description provided.
     * 
     * **Credential required**: *Yes* / **Permission**: *write:account*
     */
    request<E extends 'clips/add-note', P extends Endpoints[E]['req']>(
      endpoint: E,
      params: P,
      credential?: string | null,
    ): Promise<SwitchCaseResponseType<E, P>>;

    /**
     * No description provided.
     * 
     * **Credential required**: *Yes* / **Permission**: *write:account*
     */
    request<E extends 'clips/create', P extends Endpoints[E]['req']>(
      endpoint: E,
      params: P,
      credential?: string | null,
    ): Promise<SwitchCaseResponseType<E, P>>;

    /**
     * No description provided.
     * 
     * **Credential required**: *Yes* / **Permission**: *write:account*
     */
    request<E extends 'clips/delete', P extends Endpoints[E]['req']>(
      endpoint: E,
      params: P,
      credential?: string | null,
    ): Promise<SwitchCaseResponseType<E, P>>;

    /**
     * No description provided.
     * 
     * **Credential required**: *Yes* / **Permission**: *write:clip-favorite*
     */
    request<E extends 'clips/favorite', P extends Endpoints[E]['req']>(
      endpoint: E,
      params: P,
      credential?: string | null,
    ): Promise<SwitchCaseResponseType<E, P>>;

    /**
     * No description provided.
     * 
     * **Credential required**: *Yes* / **Permission**: *read:account*
     */
    request<E extends 'clips/list', P extends Endpoints[E]['req']>(
      endpoint: E,
      params: P,
      credential?: string | null,
    ): Promise<SwitchCaseResponseType<E, P>>;

    /**
     * No description provided.
     * 
     * **Credential required**: *Yes* / **Permission**: *read:clip-favorite*
     */
    request<E extends 'clips/my-favorites', P extends Endpoints[E]['req']>(
      endpoint: E,
      params: P,
      credential?: string | null,
    ): Promise<SwitchCaseResponseType<E, P>>;

    /**
     * No description provided.
     * 
     * **Credential required**: *No* / **Permission**: *read:account*
     */
    request<E extends 'clips/notes', P extends Endpoints[E]['req']>(
      endpoint: E,
      params: P,
      credential?: string | null,
    ): Promise<SwitchCaseResponseType<E, P>>;

    /**
     * No description provided.
     * 
     * **Credential required**: *Yes* / **Permission**: *write:account*
     */
    request<E extends 'clips/remove-note', P extends Endpoints[E]['req']>(
      endpoint: E,
      params: P,
      credential?: string | null,
    ): Promise<SwitchCaseResponseType<E, P>>;

    /**
     * No description provided.
     * 
     * **Credential required**: *No* / **Permission**: *read:account*
     */
    request<E extends 'clips/show', P extends Endpoints[E]['req']>(
      endpoint: E,
      params: P,
      credential?: string | null,
    ): Promise<SwitchCaseResponseType<E, P>>;

    /**
     * No description provided.
     * 
     * **Credential required**: *Yes* / **Permission**: *write:clip-favorite*
     */
    request<E extends 'clips/unfavorite', P extends Endpoints[E]['req']>(
      endpoint: E,
      params: P,
      credential?: string | null,
    ): Promise<SwitchCaseResponseType<E, P>>;

    /**
     * No description provided.
     * 
     * **Credential required**: *Yes* / **Permission**: *write:account*
     */
    request<E extends 'clips/update', P extends Endpoints[E]['req']>(
      endpoint: E,
      params: P,
      credential?: string | null,
    ): Promise<SwitchCaseResponseType<E, P>>;

    /**
     * No description provided.
     * 
     * **Credential required**: *Yes* / **Permission**: *read:drive*
     */
    request<E extends 'drive', P extends Endpoints[E]['req']>(
      endpoint: E,
      params: P,
      credential?: string | null,
    ): Promise<SwitchCaseResponseType<E, P>>;

    /**
     * No description provided.
     * 
     * **Credential required**: *Yes* / **Permission**: *read:drive*
     */
    request<E extends 'drive/files', P extends Endpoints[E]['req']>(
      endpoint: E,
      params: P,
      credential?: string | null,
    ): Promise<SwitchCaseResponseType<E, P>>;

    /**
     * Find the notes to which the given file is attached.
     * 
     * **Credential required**: *Yes* / **Permission**: *read:drive*
     */
    request<E extends 'drive/files/attached-notes', P extends Endpoints[E]['req']>(
      endpoint: E,
      params: P,
      credential?: string | null,
    ): Promise<SwitchCaseResponseType<E, P>>;

    /**
     * Check if a given file exists.
     * 
     * **Credential required**: *Yes* / **Permission**: *read:drive*
     */
    request<E extends 'drive/files/check-existence', P extends Endpoints[E]['req']>(
      endpoint: E,
      params: P,
      credential?: string | null,
    ): Promise<SwitchCaseResponseType<E, P>>;

    /**
     * Upload a new drive file.
     * 
     * **Credential required**: *Yes* / **Permission**: *write:drive*
     */
    request<E extends 'drive/files/create', P extends Endpoints[E]['req']>(
      endpoint: E,
      params: P,
      credential?: string | null,
    ): Promise<SwitchCaseResponseType<E, P>>;

    /**
     * Delete an existing drive file.
     * 
     * **Credential required**: *Yes* / **Permission**: *write:drive*
     */
    request<E extends 'drive/files/delete', P extends Endpoints[E]['req']>(
      endpoint: E,
      params: P,
      credential?: string | null,
    ): Promise<SwitchCaseResponseType<E, P>>;

    /**
     * Search for a drive file by the given parameters.
     * 
     * **Credential required**: *Yes* / **Permission**: *read:drive*
     */
    request<E extends 'drive/files/find', P extends Endpoints[E]['req']>(
      endpoint: E,
      params: P,
      credential?: string | null,
    ): Promise<SwitchCaseResponseType<E, P>>;

    /**
     * Search for a drive file by a hash of the contents.
     * 
     * **Credential required**: *Yes* / **Permission**: *read:drive*
     */
    request<E extends 'drive/files/find-by-hash', P extends Endpoints[E]['req']>(
      endpoint: E,
      params: P,
      credential?: string | null,
    ): Promise<SwitchCaseResponseType<E, P>>;

    /**
     * Show the properties of a drive file.
     * 
     * **Credential required**: *Yes* / **Permission**: *read:drive*
     */
    request<E extends 'drive/files/show', P extends Endpoints[E]['req']>(
      endpoint: E,
      params: P,
      credential?: string | null,
    ): Promise<SwitchCaseResponseType<E, P>>;

    /**
     * Update the properties of a drive file.
     * 
     * **Credential required**: *Yes* / **Permission**: *write:drive*
     */
    request<E extends 'drive/files/update', P extends Endpoints[E]['req']>(
      endpoint: E,
      params: P,
      credential?: string | null,
    ): Promise<SwitchCaseResponseType<E, P>>;

    /**
     * Request the server to download a new drive file from the specified URL.
     * 
     * **Credential required**: *Yes* / **Permission**: *write:drive*
     */
    request<E extends 'drive/files/upload-from-url', P extends Endpoints[E]['req']>(
      endpoint: E,
      params: P,
      credential?: string | null,
    ): Promise<SwitchCaseResponseType<E, P>>;

    /**
     * No description provided.
     * 
     * **Credential required**: *Yes* / **Permission**: *read:drive*
     */
    request<E extends 'drive/folders', P extends Endpoints[E]['req']>(
      endpoint: E,
      params: P,
      credential?: string | null,
    ): Promise<SwitchCaseResponseType<E, P>>;

    /**
     * No description provided.
     * 
     * **Credential required**: *Yes* / **Permission**: *write:drive*
     */
    request<E extends 'drive/folders/create', P extends Endpoints[E]['req']>(
      endpoint: E,
      params: P,
      credential?: string | null,
    ): Promise<SwitchCaseResponseType<E, P>>;

    /**
     * No description provided.
     * 
     * **Credential required**: *Yes* / **Permission**: *write:drive*
     */
    request<E extends 'drive/folders/delete', P extends Endpoints[E]['req']>(
      endpoint: E,
      params: P,
      credential?: string | null,
    ): Promise<SwitchCaseResponseType<E, P>>;

    /**
     * No description provided.
     * 
     * **Credential required**: *Yes* / **Permission**: *read:drive*
     */
    request<E extends 'drive/folders/find', P extends Endpoints[E]['req']>(
      endpoint: E,
      params: P,
      credential?: string | null,
    ): Promise<SwitchCaseResponseType<E, P>>;

    /**
     * No description provided.
     * 
     * **Credential required**: *Yes* / **Permission**: *read:drive*
     */
    request<E extends 'drive/folders/show', P extends Endpoints[E]['req']>(
      endpoint: E,
      params: P,
      credential?: string | null,
    ): Promise<SwitchCaseResponseType<E, P>>;

    /**
     * No description provided.
     * 
     * **Credential required**: *Yes* / **Permission**: *write:drive*
     */
    request<E extends 'drive/folders/update', P extends Endpoints[E]['req']>(
      endpoint: E,
      params: P,
      credential?: string | null,
    ): Promise<SwitchCaseResponseType<E, P>>;

    /**
     * No description provided.
     * 
     * **Credential required**: *Yes* / **Permission**: *read:drive*
     */
    request<E extends 'drive/stream', P extends Endpoints[E]['req']>(
      endpoint: E,
      params: P,
      credential?: string | null,
    ): Promise<SwitchCaseResponseType<E, P>>;

    /**
     * No description provided.
     * 
     * **Credential required**: *No*
     */
    request<E extends 'email-address/available', P extends Endpoints[E]['req']>(
      endpoint: E,
      params: P,
      credential?: string | null,
    ): Promise<SwitchCaseResponseType<E, P>>;

    /**
     * No description provided.
     * 
     * **Credential required**: *No*
     */
    request<E extends 'emoji', P extends Endpoints[E]['req']>(
      endpoint: E,
      params: P,
      credential?: string | null,
    ): Promise<SwitchCaseResponseType<E, P>>;

    /**
     * No description provided.
     * 
     * **Credential required**: *No*
     */
    request<E extends 'emojis', P extends Endpoints[E]['req']>(
      endpoint: E,
      params: P,
      credential?: string | null,
    ): Promise<SwitchCaseResponseType<E, P>>;

    /**
     * No description provided.
     * 
     * **Credential required**: *No*
     */
    request<E extends 'endpoint', P extends Endpoints[E]['req']>(
      endpoint: E,
      params: P,
      credential?: string | null,
    ): Promise<SwitchCaseResponseType<E, P>>;

    /**
     * No description provided.
     * 
     * **Credential required**: *No*
     */
    request<E extends 'endpoints', P extends Endpoints[E]['req']>(
      endpoint: E,
      params: P,
      credential?: string | null,
    ): Promise<SwitchCaseResponseType<E, P>>;

    /**
     * No description provided.
     * 
     * **Internal Endpoint**: This endpoint is an API for the misskey mainframe and is not intended for use by third parties.
     * **Credential required**: *Yes*
     */
    request<E extends 'export-custom-emojis', P extends Endpoints[E]['req']>(
      endpoint: E,
      params: P,
      credential?: string | null,
    ): Promise<SwitchCaseResponseType<E, P>>;

    /**
     * No description provided.
     * 
     * **Credential required**: *Yes* / **Permission**: *read:account*
     */
    request<E extends 'federation/followers', P extends Endpoints[E]['req']>(
      endpoint: E,
      params: P,
      credential?: string | null,
    ): Promise<SwitchCaseResponseType<E, P>>;

    /**
     * No description provided.
     * 
     * **Credential required**: *Yes* / **Permission**: *read:account*
     */
    request<E extends 'federation/following', P extends Endpoints[E]['req']>(
      endpoint: E,
      params: P,
      credential?: string | null,
    ): Promise<SwitchCaseResponseType<E, P>>;

    /**
     * No description provided.
     * 
     * **Credential required**: *No*
     */
    request<E extends 'federation/instances', P extends Endpoints[E]['req']>(
      endpoint: E,
      params: P,
      credential?: string | null,
    ): Promise<SwitchCaseResponseType<E, P>>;

    /**
     * No description provided.
     * 
     * **Credential required**: *No*
     */
    request<E extends 'federation/show-instance', P extends Endpoints[E]['req']>(
      endpoint: E,
      params: P,
      credential?: string | null,
    ): Promise<SwitchCaseResponseType<E, P>>;

    /**
     * No description provided.
     * 
     * **Credential required**: *No*
     */
    request<E extends 'federation/stats', P extends Endpoints[E]['req']>(
      endpoint: E,
      params: P,
      credential?: string | null,
    ): Promise<SwitchCaseResponseType<E, P>>;

    /**
     * No description provided.
     * 
     * **Credential required**: *No*
     */
    request<E extends 'federation/update-remote-user', P extends Endpoints[E]['req']>(
      endpoint: E,
      params: P,
      credential?: string | null,
    ): Promise<SwitchCaseResponseType<E, P>>;

    /**
     * No description provided.
     * 
     * **Credential required**: *No*
     */
    request<E extends 'federation/users', P extends Endpoints[E]['req']>(
      endpoint: E,
      params: P,
      credential?: string | null,
    ): Promise<SwitchCaseResponseType<E, P>>;

    /**
     * No description provided.
     * 
     * **Internal Endpoint**: This endpoint is an API for the misskey mainframe and is not intended for use by third parties.
     * **Credential required**: *Yes*
     */
    request<E extends 'fetch-external-resources', P extends Endpoints[E]['req']>(
      endpoint: E,
      params: P,
      credential?: string | null,
    ): Promise<SwitchCaseResponseType<E, P>>;

    /**
     * No description provided.
     * 
     * **Credential required**: *No*
     */
    request<E extends 'fetch-rss', P extends Endpoints[E]['req']>(
      endpoint: E,
      params: P,
      credential?: string | null,
    ): Promise<SwitchCaseResponseType<E, P>>;

    /**
     * No description provided.
     * 
     * **Credential required**: *Yes* / **Permission**: *write:flash*
     */
    request<E extends 'flash/create', P extends Endpoints[E]['req']>(
      endpoint: E,
      params: P,
      credential?: string | null,
    ): Promise<SwitchCaseResponseType<E, P>>;

    /**
     * No description provided.
     * 
     * **Credential required**: *Yes* / **Permission**: *write:flash*
     */
    request<E extends 'flash/delete', P extends Endpoints[E]['req']>(
      endpoint: E,
      params: P,
      credential?: string | null,
    ): Promise<SwitchCaseResponseType<E, P>>;

    /**
     * No description provided.
     * 
     * **Credential required**: *No*
     */
    request<E extends 'flash/featured', P extends Endpoints[E]['req']>(
      endpoint: E,
      params: P,
      credential?: string | null,
    ): Promise<SwitchCaseResponseType<E, P>>;

    /**
     * No description provided.
     * 
     * **Credential required**: *Yes* / **Permission**: *write:flash-likes*
     */
    request<E extends 'flash/like', P extends Endpoints[E]['req']>(
      endpoint: E,
      params: P,
      credential?: string | null,
    ): Promise<SwitchCaseResponseType<E, P>>;

    /**
     * No description provided.
     * 
     * **Credential required**: *Yes* / **Permission**: *read:flash*
     */
    request<E extends 'flash/my', P extends Endpoints[E]['req']>(
      endpoint: E,
      params: P,
      credential?: string | null,
    ): Promise<SwitchCaseResponseType<E, P>>;

    /**
     * No description provided.
     * 
     * **Credential required**: *Yes* / **Permission**: *read:flash-likes*
     */
    request<E extends 'flash/my-likes', P extends Endpoints[E]['req']>(
      endpoint: E,
      params: P,
      credential?: string | null,
    ): Promise<SwitchCaseResponseType<E, P>>;

    /**
     * No description provided.
     * 
     * **Credential required**: *No*
     */
    request<E extends 'flash/show', P extends Endpoints[E]['req']>(
      endpoint: E,
      params: P,
      credential?: string | null,
    ): Promise<SwitchCaseResponseType<E, P>>;

    /**
     * No description provided.
     * 
     * **Credential required**: *Yes* / **Permission**: *write:flash-likes*
     */
    request<E extends 'flash/unlike', P extends Endpoints[E]['req']>(
      endpoint: E,
      params: P,
      credential?: string | null,
    ): Promise<SwitchCaseResponseType<E, P>>;

    /**
     * No description provided.
     * 
     * **Credential required**: *Yes* / **Permission**: *write:flash*
     */
    request<E extends 'flash/update', P extends Endpoints[E]['req']>(
      endpoint: E,
      params: P,
      credential?: string | null,
    ): Promise<SwitchCaseResponseType<E, P>>;

    /**
     * No description provided.
     * 
     * **Credential required**: *Yes* / **Permission**: *write:following*
     */
    request<E extends 'following/create', P extends Endpoints[E]['req']>(
      endpoint: E,
      params: P,
      credential?: string | null,
    ): Promise<SwitchCaseResponseType<E, P>>;

    /**
     * No description provided.
     * 
     * **Credential required**: *Yes* / **Permission**: *write:following*
     */
    request<E extends 'following/delete', P extends Endpoints[E]['req']>(
      endpoint: E,
      params: P,
      credential?: string | null,
    ): Promise<SwitchCaseResponseType<E, P>>;

    /**
     * No description provided.
     * 
     * **Credential required**: *Yes* / **Permission**: *write:following*
     */
    request<E extends 'following/invalidate', P extends Endpoints[E]['req']>(
      endpoint: E,
      params: P,
      credential?: string | null,
    ): Promise<SwitchCaseResponseType<E, P>>;

    /**
     * No description provided.
     * 
     * **Credential required**: *Yes* / **Permission**: *write:following*
     */
    request<E extends 'following/requests/accept', P extends Endpoints[E]['req']>(
      endpoint: E,
      params: P,
      credential?: string | null,
    ): Promise<SwitchCaseResponseType<E, P>>;

    /**
     * No description provided.
     * 
     * **Credential required**: *Yes* / **Permission**: *write:following*
     */
    request<E extends 'following/requests/cancel', P extends Endpoints[E]['req']>(
      endpoint: E,
      params: P,
      credential?: string | null,
    ): Promise<SwitchCaseResponseType<E, P>>;

    /**
     * No description provided.
     * 
     * **Credential required**: *Yes* / **Permission**: *read:following*
     */
    request<E extends 'following/requests/list', P extends Endpoints[E]['req']>(
      endpoint: E,
      params: P,
      credential?: string | null,
    ): Promise<SwitchCaseResponseType<E, P>>;

    /**
     * No description provided.
     * 
     * **Credential required**: *Yes* / **Permission**: *write:following*
     */
    request<E extends 'following/requests/reject', P extends Endpoints[E]['req']>(
      endpoint: E,
      params: P,
      credential?: string | null,
    ): Promise<SwitchCaseResponseType<E, P>>;

    /**
     * No description provided.
     * 
     * **Credential required**: *Yes* / **Permission**: *read:following*
     */
    request<E extends 'following/requests/sent', P extends Endpoints[E]['req']>(
      endpoint: E,
      params: P,
      credential?: string | null,
    ): Promise<SwitchCaseResponseType<E, P>>;

    /**
     * No description provided.
     * 
     * **Credential required**: *Yes* / **Permission**: *write:following*
     */
    request<E extends 'following/update', P extends Endpoints[E]['req']>(
      endpoint: E,
      params: P,
      credential?: string | null,
    ): Promise<SwitchCaseResponseType<E, P>>;

    /**
     * No description provided.
     * 
     * **Credential required**: *Yes* / **Permission**: *write:following*
     */
    request<E extends 'following/update-all', P extends Endpoints[E]['req']>(
      endpoint: E,
      params: P,
      credential?: string | null,
    ): Promise<SwitchCaseResponseType<E, P>>;

    /**
     * No description provided.
     * 
     * **Credential required**: *No*
     */
    request<E extends 'gallery/featured', P extends Endpoints[E]['req']>(
      endpoint: E,
      params: P,
      credential?: string | null,
    ): Promise<SwitchCaseResponseType<E, P>>;

    /**
     * No description provided.
     * 
     * **Credential required**: *No*
     */
    request<E extends 'gallery/popular', P extends Endpoints[E]['req']>(
      endpoint: E,
      params: P,
      credential?: string | null,
    ): Promise<SwitchCaseResponseType<E, P>>;

    /**
     * No description provided.
     * 
     * **Credential required**: *No*
     */
    request<E extends 'gallery/posts', P extends Endpoints[E]['req']>(
      endpoint: E,
      params: P,
      credential?: string | null,
    ): Promise<SwitchCaseResponseType<E, P>>;

    /**
     * No description provided.
     * 
     * **Credential required**: *Yes* / **Permission**: *write:gallery*
     */
    request<E extends 'gallery/posts/create', P extends Endpoints[E]['req']>(
      endpoint: E,
      params: P,
      credential?: string | null,
    ): Promise<SwitchCaseResponseType<E, P>>;

    /**
     * No description provided.
     * 
     * **Credential required**: *Yes* / **Permission**: *write:gallery*
     */
    request<E extends 'gallery/posts/delete', P extends Endpoints[E]['req']>(
      endpoint: E,
      params: P,
      credential?: string | null,
    ): Promise<SwitchCaseResponseType<E, P>>;

    /**
     * No description provided.
     * 
     * **Credential required**: *Yes* / **Permission**: *write:gallery-likes*
     */
    request<E extends 'gallery/posts/like', P extends Endpoints[E]['req']>(
      endpoint: E,
      params: P,
      credential?: string | null,
    ): Promise<SwitchCaseResponseType<E, P>>;

    /**
     * No description provided.
     * 
     * **Credential required**: *No*
     */
    request<E extends 'gallery/posts/show', P extends Endpoints[E]['req']>(
      endpoint: E,
      params: P,
      credential?: string | null,
    ): Promise<SwitchCaseResponseType<E, P>>;

    /**
     * No description provided.
     * 
     * **Credential required**: *Yes* / **Permission**: *write:gallery-likes*
     */
    request<E extends 'gallery/posts/unlike', P extends Endpoints[E]['req']>(
      endpoint: E,
      params: P,
      credential?: string | null,
    ): Promise<SwitchCaseResponseType<E, P>>;

    /**
     * No description provided.
     * 
     * **Credential required**: *Yes* / **Permission**: *write:gallery*
     */
    request<E extends 'gallery/posts/update', P extends Endpoints[E]['req']>(
      endpoint: E,
      params: P,
      credential?: string | null,
    ): Promise<SwitchCaseResponseType<E, P>>;

    /**
     * No description provided.
     * 
     * **Credential required**: *No*
     */
    request<E extends 'get-avatar-decorations', P extends Endpoints[E]['req']>(
      endpoint: E,
      params: P,
      credential?: string | null,
    ): Promise<SwitchCaseResponseType<E, P>>;

    /**
     * No description provided.
     * 
     * **Credential required**: *No*
     */
    request<E extends 'get-online-users-count', P extends Endpoints[E]['req']>(
      endpoint: E,
      params: P,
      credential?: string | null,
    ): Promise<SwitchCaseResponseType<E, P>>;

    /**
     * No description provided.
     * 
     * **Credential required**: *No*
     */
    request<E extends 'hashtags/list', P extends Endpoints[E]['req']>(
      endpoint: E,
      params: P,
      credential?: string | null,
    ): Promise<SwitchCaseResponseType<E, P>>;

    /**
     * No description provided.
     * 
     * **Credential required**: *No*
     */
    request<E extends 'hashtags/search', P extends Endpoints[E]['req']>(
      endpoint: E,
      params: P,
      credential?: string | null,
    ): Promise<SwitchCaseResponseType<E, P>>;

    /**
     * No description provided.
     * 
     * **Credential required**: *No*
     */
    request<E extends 'hashtags/show', P extends Endpoints[E]['req']>(
      endpoint: E,
      params: P,
      credential?: string | null,
    ): Promise<SwitchCaseResponseType<E, P>>;

    /**
     * No description provided.
     * 
     * **Credential required**: *No*
     */
    request<E extends 'hashtags/trend', P extends Endpoints[E]['req']>(
      endpoint: E,
      params: P,
      credential?: string | null,
    ): Promise<SwitchCaseResponseType<E, P>>;

    /**
     * No description provided.
     * 
     * **Credential required**: *No*
     */
    request<E extends 'hashtags/users', P extends Endpoints[E]['req']>(
      endpoint: E,
      params: P,
      credential?: string | null,
    ): Promise<SwitchCaseResponseType<E, P>>;

    /**
     * No description provided.
     * 
     * **Credential required**: *Yes* / **Permission**: *read:account*
     */
    request<E extends 'i', P extends Endpoints[E]['req']>(
      endpoint: E,
      params: P,
      credential?: string | null,
    ): Promise<SwitchCaseResponseType<E, P>>;

    /**
     * No description provided.
     * 
     * **Internal Endpoint**: This endpoint is an API for the misskey mainframe and is not intended for use by third parties.
     * **Credential required**: *Yes*
     */
    request<E extends 'i/2fa/done', P extends Endpoints[E]['req']>(
      endpoint: E,
      params: P,
      credential?: string | null,
    ): Promise<SwitchCaseResponseType<E, P>>;

    /**
     * No description provided.
     * 
     * **Internal Endpoint**: This endpoint is an API for the misskey mainframe and is not intended for use by third parties.
     * **Credential required**: *Yes*
     */
    request<E extends 'i/2fa/key-done', P extends Endpoints[E]['req']>(
      endpoint: E,
      params: P,
      credential?: string | null,
    ): Promise<SwitchCaseResponseType<E, P>>;

    /**
     * No description provided.
     * 
     * **Internal Endpoint**: This endpoint is an API for the misskey mainframe and is not intended for use by third parties.
     * **Credential required**: *Yes*
     */
    request<E extends 'i/2fa/password-less', P extends Endpoints[E]['req']>(
      endpoint: E,
      params: P,
      credential?: string | null,
    ): Promise<SwitchCaseResponseType<E, P>>;

    /**
     * No description provided.
     * 
     * **Internal Endpoint**: This endpoint is an API for the misskey mainframe and is not intended for use by third parties.
     * **Credential required**: *Yes*
     */
    request<E extends 'i/2fa/register', P extends Endpoints[E]['req']>(
      endpoint: E,
      params: P,
      credential?: string | null,
    ): Promise<SwitchCaseResponseType<E, P>>;

    /**
     * No description provided.
     * 
     * **Internal Endpoint**: This endpoint is an API for the misskey mainframe and is not intended for use by third parties.
     * **Credential required**: *Yes*
     */
    request<E extends 'i/2fa/register-key', P extends Endpoints[E]['req']>(
      endpoint: E,
      params: P,
      credential?: string | null,
    ): Promise<SwitchCaseResponseType<E, P>>;

    /**
     * No description provided.
     * 
     * **Internal Endpoint**: This endpoint is an API for the misskey mainframe and is not intended for use by third parties.
     * **Credential required**: *Yes*
     */
    request<E extends 'i/2fa/remove-key', P extends Endpoints[E]['req']>(
      endpoint: E,
      params: P,
      credential?: string | null,
    ): Promise<SwitchCaseResponseType<E, P>>;

    /**
     * No description provided.
     * 
     * **Internal Endpoint**: This endpoint is an API for the misskey mainframe and is not intended for use by third parties.
     * **Credential required**: *Yes*
     */
    request<E extends 'i/2fa/unregister', P extends Endpoints[E]['req']>(
      endpoint: E,
      params: P,
      credential?: string | null,
    ): Promise<SwitchCaseResponseType<E, P>>;

    /**
     * No description provided.
     * 
     * **Internal Endpoint**: This endpoint is an API for the misskey mainframe and is not intended for use by third parties.
     * **Credential required**: *Yes*
     */
    request<E extends 'i/2fa/update-key', P extends Endpoints[E]['req']>(
      endpoint: E,
      params: P,
      credential?: string | null,
    ): Promise<SwitchCaseResponseType<E, P>>;

    /**
     * No description provided.
     * 
     * **Internal Endpoint**: This endpoint is an API for the misskey mainframe and is not intended for use by third parties.
     * **Credential required**: *Yes*
     */
    request<E extends 'i/apps', P extends Endpoints[E]['req']>(
      endpoint: E,
      params: P,
      credential?: string | null,
    ): Promise<SwitchCaseResponseType<E, P>>;

    /**
     * No description provided.
     * 
     * **Internal Endpoint**: This endpoint is an API for the misskey mainframe and is not intended for use by third parties.
     * **Credential required**: *Yes*
     */
    request<E extends 'i/authorized-apps', P extends Endpoints[E]['req']>(
      endpoint: E,
      params: P,
      credential?: string | null,
    ): Promise<SwitchCaseResponseType<E, P>>;

    /**
     * No description provided.
     * 
     * **Internal Endpoint**: This endpoint is an API for the misskey mainframe and is not intended for use by third parties.
     * **Credential required**: *Yes*
     */
    request<E extends 'i/change-password', P extends Endpoints[E]['req']>(
      endpoint: E,
      params: P,
      credential?: string | null,
    ): Promise<SwitchCaseResponseType<E, P>>;

    /**
     * No description provided.
     * 
     * **Credential required**: *Yes* / **Permission**: *write:account*
     */
    request<E extends 'i/claim-achievement', P extends Endpoints[E]['req']>(
      endpoint: E,
      params: P,
      credential?: string | null,
    ): Promise<SwitchCaseResponseType<E, P>>;

    /**
     * No description provided.
     * 
     * **Internal Endpoint**: This endpoint is an API for the misskey mainframe and is not intended for use by third parties.
     * **Credential required**: *Yes*
     */
    request<E extends 'i/delete-account', P extends Endpoints[E]['req']>(
      endpoint: E,
      params: P,
      credential?: string | null,
    ): Promise<SwitchCaseResponseType<E, P>>;

    /**
     * No description provided.
     * 
     * **Internal Endpoint**: This endpoint is an API for the misskey mainframe and is not intended for use by third parties.
     * **Credential required**: *Yes*
     */
<<<<<<< HEAD
    request<E extends 'i/export-data', P extends Endpoints[E]['req']>(
      endpoint: E,
      params: P,
      credential?: string | null,
    ): Promise<SwitchCaseResponseType<E, P>>;

    /**
     * No description provided.
     * 
     * **Internal Endpoint**: This endpoint is an API for the misskey mainframe and is not intended for use by third parties.
     * **Credential required**: *Yes*
     */
    request<E extends 'i/export-blocking', P extends Endpoints[E]['req']>(
=======
    request<E extends 'i/export-antennas', P extends Endpoints[E]['req']>(
>>>>>>> 9c70a4e6
      endpoint: E,
      params: P,
      credential?: string | null,
    ): Promise<SwitchCaseResponseType<E, P>>;

    /**
     * No description provided.
     * 
     * **Internal Endpoint**: This endpoint is an API for the misskey mainframe and is not intended for use by third parties.
     * **Credential required**: *Yes*
     */
    request<E extends 'i/export-blocking', P extends Endpoints[E]['req']>(
      endpoint: E,
      params: P,
      credential?: string | null,
    ): Promise<SwitchCaseResponseType<E, P>>;

    /**
     * No description provided.
     * 
     * **Internal Endpoint**: This endpoint is an API for the misskey mainframe and is not intended for use by third parties.
     * **Credential required**: *Yes*
     */
    request<E extends 'i/export-clips', P extends Endpoints[E]['req']>(
      endpoint: E,
      params: P,
      credential?: string | null,
    ): Promise<SwitchCaseResponseType<E, P>>;

    /**
     * No description provided.
     * 
     * **Internal Endpoint**: This endpoint is an API for the misskey mainframe and is not intended for use by third parties.
     * **Credential required**: *Yes*
     */
    request<E extends 'i/export-favorites', P extends Endpoints[E]['req']>(
      endpoint: E,
      params: P,
      credential?: string | null,
    ): Promise<SwitchCaseResponseType<E, P>>;

    /**
     * No description provided.
     * 
     * **Internal Endpoint**: This endpoint is an API for the misskey mainframe and is not intended for use by third parties.
     * **Credential required**: *Yes*
     */
    request<E extends 'i/export-following', P extends Endpoints[E]['req']>(
      endpoint: E,
      params: P,
      credential?: string | null,
    ): Promise<SwitchCaseResponseType<E, P>>;

    /**
     * No description provided.
     * 
     * **Internal Endpoint**: This endpoint is an API for the misskey mainframe and is not intended for use by third parties.
     * **Credential required**: *Yes*
     */
    request<E extends 'i/export-mute', P extends Endpoints[E]['req']>(
      endpoint: E,
      params: P,
      credential?: string | null,
    ): Promise<SwitchCaseResponseType<E, P>>;

    /**
     * No description provided.
     * 
     * **Internal Endpoint**: This endpoint is an API for the misskey mainframe and is not intended for use by third parties.
     * **Credential required**: *Yes*
     */
    request<E extends 'i/export-notes', P extends Endpoints[E]['req']>(
      endpoint: E,
      params: P,
      credential?: string | null,
    ): Promise<SwitchCaseResponseType<E, P>>;

    /**
     * No description provided.
     * 
     * **Internal Endpoint**: This endpoint is an API for the misskey mainframe and is not intended for use by third parties.
     * **Credential required**: *Yes*
     */
    request<E extends 'i/export-user-lists', P extends Endpoints[E]['req']>(
      endpoint: E,
      params: P,
      credential?: string | null,
    ): Promise<SwitchCaseResponseType<E, P>>;

    /**
     * No description provided.
     * 
     * **Credential required**: *Yes* / **Permission**: *read:favorites*
     */
    request<E extends 'i/favorites', P extends Endpoints[E]['req']>(
      endpoint: E,
      params: P,
      credential?: string | null,
    ): Promise<SwitchCaseResponseType<E, P>>;

    /**
     * No description provided.
     * 
     * **Credential required**: *Yes* / **Permission**: *read:gallery-likes*
     */
    request<E extends 'i/gallery/likes', P extends Endpoints[E]['req']>(
      endpoint: E,
      params: P,
      credential?: string | null,
    ): Promise<SwitchCaseResponseType<E, P>>;

    /**
     * No description provided.
     * 
     * **Credential required**: *Yes* / **Permission**: *read:gallery*
     */
    request<E extends 'i/gallery/posts', P extends Endpoints[E]['req']>(
      endpoint: E,
      params: P,
      credential?: string | null,
    ): Promise<SwitchCaseResponseType<E, P>>;

    /**
     * No description provided.
     * 
     * **Internal Endpoint**: This endpoint is an API for the misskey mainframe and is not intended for use by third parties.
     * **Credential required**: *Yes*
     */
    request<E extends 'i/import-antennas', P extends Endpoints[E]['req']>(
      endpoint: E,
      params: P,
      credential?: string | null,
    ): Promise<SwitchCaseResponseType<E, P>>;

    /**
     * No description provided.
     * 
     * **Internal Endpoint**: This endpoint is an API for the misskey mainframe and is not intended for use by third parties.
     * **Credential required**: *Yes*
     */
    request<E extends 'i/import-blocking', P extends Endpoints[E]['req']>(
      endpoint: E,
      params: P,
      credential?: string | null,
    ): Promise<SwitchCaseResponseType<E, P>>;

    /**
     * No description provided.
     * 
     * **Internal Endpoint**: This endpoint is an API for the misskey mainframe and is not intended for use by third parties.
     * **Credential required**: *Yes*
     */
    request<E extends 'i/import-following', P extends Endpoints[E]['req']>(
      endpoint: E,
      params: P,
      credential?: string | null,
    ): Promise<SwitchCaseResponseType<E, P>>;

    /**
     * No description provided.
     * 
     * **Internal Endpoint**: This endpoint is an API for the misskey mainframe and is not intended for use by third parties.
     * **Credential required**: *Yes*
     */
    request<E extends 'i/import-notes', P extends Endpoints[E]['req']>(
      endpoint: E,
      params: P,
      credential?: string | null,
    ): Promise<SwitchCaseResponseType<E, P>>;

    /**
     * No description provided.
     * 
     * **Internal Endpoint**: This endpoint is an API for the misskey mainframe and is not intended for use by third parties.
     * **Credential required**: *Yes*
     */
    request<E extends 'i/import-muting', P extends Endpoints[E]['req']>(
      endpoint: E,
      params: P,
      credential?: string | null,
    ): Promise<SwitchCaseResponseType<E, P>>;

    /**
     * No description provided.
     * 
     * **Internal Endpoint**: This endpoint is an API for the misskey mainframe and is not intended for use by third parties.
     * **Credential required**: *Yes*
     */
    request<E extends 'i/import-user-lists', P extends Endpoints[E]['req']>(
      endpoint: E,
      params: P,
      credential?: string | null,
    ): Promise<SwitchCaseResponseType<E, P>>;

    /**
     * No description provided.
     * 
     * **Internal Endpoint**: This endpoint is an API for the misskey mainframe and is not intended for use by third parties.
     * **Credential required**: *Yes*
     */
    request<E extends 'i/move', P extends Endpoints[E]['req']>(
      endpoint: E,
      params: P,
      credential?: string | null,
    ): Promise<SwitchCaseResponseType<E, P>>;

    /**
     * No description provided.
     * 
     * **Credential required**: *Yes* / **Permission**: *read:notifications*
     */
    request<E extends 'i/notifications', P extends Endpoints[E]['req']>(
      endpoint: E,
      params: P,
      credential?: string | null,
    ): Promise<SwitchCaseResponseType<E, P>>;

    /**
     * No description provided.
     * 
     * **Credential required**: *Yes* / **Permission**: *read:notifications*
     */
    request<E extends 'i/notifications-grouped', P extends Endpoints[E]['req']>(
      endpoint: E,
      params: P,
      credential?: string | null,
    ): Promise<SwitchCaseResponseType<E, P>>;

    /**
     * No description provided.
     * 
     * **Credential required**: *Yes* / **Permission**: *read:page-likes*
     */
    request<E extends 'i/page-likes', P extends Endpoints[E]['req']>(
      endpoint: E,
      params: P,
      credential?: string | null,
    ): Promise<SwitchCaseResponseType<E, P>>;

    /**
     * No description provided.
     * 
     * **Credential required**: *Yes* / **Permission**: *read:pages*
     */
    request<E extends 'i/pages', P extends Endpoints[E]['req']>(
      endpoint: E,
      params: P,
      credential?: string | null,
    ): Promise<SwitchCaseResponseType<E, P>>;

    /**
     * No description provided.
     * 
     * **Credential required**: *Yes* / **Permission**: *write:account*
     */
    request<E extends 'i/pin', P extends Endpoints[E]['req']>(
      endpoint: E,
      params: P,
      credential?: string | null,
    ): Promise<SwitchCaseResponseType<E, P>>;

    /**
     * No description provided.
     * 
     * **Credential required**: *Yes* / **Permission**: *write:account*
     */
    request<E extends 'i/read-all-unread-notes', P extends Endpoints[E]['req']>(
      endpoint: E,
      params: P,
      credential?: string | null,
    ): Promise<SwitchCaseResponseType<E, P>>;

    /**
     * No description provided.
     * 
     * **Credential required**: *Yes* / **Permission**: *write:account*
     */
    request<E extends 'i/read-announcement', P extends Endpoints[E]['req']>(
      endpoint: E,
      params: P,
      credential?: string | null,
    ): Promise<SwitchCaseResponseType<E, P>>;

    /**
     * No description provided.
     * 
     * **Internal Endpoint**: This endpoint is an API for the misskey mainframe and is not intended for use by third parties.
     * **Credential required**: *Yes*
     */
    request<E extends 'i/regenerate-token', P extends Endpoints[E]['req']>(
      endpoint: E,
      params: P,
      credential?: string | null,
    ): Promise<SwitchCaseResponseType<E, P>>;

    /**
     * No description provided.
     * 
     * **Credential required**: *Yes* / **Permission**: *read:account*
     */
    request<E extends 'i/registry/get', P extends Endpoints[E]['req']>(
      endpoint: E,
      params: P,
      credential?: string | null,
    ): Promise<SwitchCaseResponseType<E, P>>;

    /**
     * No description provided.
     * 
     * **Credential required**: *Yes* / **Permission**: *read:account*
     */
<<<<<<< HEAD
    request<E extends 'i/registry/get-unsecure', P extends Endpoints[E]['req']>(
      endpoint: E,
      params: P,
      credential?: string | null,
    ): Promise<SwitchCaseResponseType<E, P>>;

    /**
     * No description provided.
     * 
     * **Credential required**: *Yes* / **Permission**: *read:account*
     */
    request<E extends 'i/registry/get-detail', P extends Endpoints[E]['req']>(
=======
    request<E extends 'i/registry/get-all', P extends Endpoints[E]['req']>(
>>>>>>> 9c70a4e6
      endpoint: E,
      params: P,
      credential?: string | null,
    ): Promise<SwitchCaseResponseType<E, P>>;

    /**
     * No description provided.
     * 
     * **Credential required**: *Yes* / **Permission**: *read:account*
     */
    request<E extends 'i/registry/get-detail', P extends Endpoints[E]['req']>(
      endpoint: E,
      params: P,
      credential?: string | null,
    ): Promise<SwitchCaseResponseType<E, P>>;

    /**
     * No description provided.
     * 
     * **Credential required**: *Yes* / **Permission**: *read:account*
     */
    request<E extends 'i/registry/keys', P extends Endpoints[E]['req']>(
      endpoint: E,
      params: P,
      credential?: string | null,
    ): Promise<SwitchCaseResponseType<E, P>>;

    /**
     * No description provided.
     * 
     * **Credential required**: *Yes* / **Permission**: *read:account*
     */
    request<E extends 'i/registry/keys-with-type', P extends Endpoints[E]['req']>(
      endpoint: E,
      params: P,
      credential?: string | null,
    ): Promise<SwitchCaseResponseType<E, P>>;

    /**
     * No description provided.
     * 
     * **Credential required**: *Yes* / **Permission**: *write:account*
     */
    request<E extends 'i/registry/remove', P extends Endpoints[E]['req']>(
      endpoint: E,
      params: P,
      credential?: string | null,
    ): Promise<SwitchCaseResponseType<E, P>>;

    /**
     * No description provided.
     * 
     * **Internal Endpoint**: This endpoint is an API for the misskey mainframe and is not intended for use by third parties.
     * **Credential required**: *Yes*
     */
    request<E extends 'i/registry/scopes-with-domain', P extends Endpoints[E]['req']>(
      endpoint: E,
      params: P,
      credential?: string | null,
    ): Promise<SwitchCaseResponseType<E, P>>;

    /**
     * No description provided.
     * 
     * **Credential required**: *Yes* / **Permission**: *write:account*
     */
    request<E extends 'i/registry/set', P extends Endpoints[E]['req']>(
      endpoint: E,
      params: P,
      credential?: string | null,
    ): Promise<SwitchCaseResponseType<E, P>>;

    /**
     * No description provided.
     * 
     * **Internal Endpoint**: This endpoint is an API for the misskey mainframe and is not intended for use by third parties.
     * **Credential required**: *Yes*
     */
    request<E extends 'i/revoke-token', P extends Endpoints[E]['req']>(
      endpoint: E,
      params: P,
      credential?: string | null,
    ): Promise<SwitchCaseResponseType<E, P>>;

    /**
     * No description provided.
     * 
     * **Internal Endpoint**: This endpoint is an API for the misskey mainframe and is not intended for use by third parties.
     * **Credential required**: *Yes*
     */
    request<E extends 'i/signin-history', P extends Endpoints[E]['req']>(
      endpoint: E,
      params: P,
      credential?: string | null,
    ): Promise<SwitchCaseResponseType<E, P>>;

    /**
     * No description provided.
     * 
     * **Credential required**: *Yes* / **Permission**: *write:account*
     */
    request<E extends 'i/unpin', P extends Endpoints[E]['req']>(
      endpoint: E,
      params: P,
      credential?: string | null,
    ): Promise<SwitchCaseResponseType<E, P>>;

    /**
     * No description provided.
     * 
     * **Credential required**: *Yes* / **Permission**: *write:account*
     */
    request<E extends 'i/update', P extends Endpoints[E]['req']>(
      endpoint: E,
      params: P,
      credential?: string | null,
    ): Promise<SwitchCaseResponseType<E, P>>;

    /**
     * No description provided.
     * 
     * **Internal Endpoint**: This endpoint is an API for the misskey mainframe and is not intended for use by third parties.
     * **Credential required**: *Yes*
     */
    request<E extends 'i/update-email', P extends Endpoints[E]['req']>(
      endpoint: E,
      params: P,
      credential?: string | null,
    ): Promise<SwitchCaseResponseType<E, P>>;

    /**
     * No description provided.
     * 
     * **Credential required**: *Yes* / **Permission**: *write:account*
     */
    request<E extends 'i/webhooks/create', P extends Endpoints[E]['req']>(
      endpoint: E,
      params: P,
      credential?: string | null,
    ): Promise<SwitchCaseResponseType<E, P>>;

    /**
     * No description provided.
     * 
     * **Credential required**: *Yes* / **Permission**: *write:account*
     */
    request<E extends 'i/webhooks/delete', P extends Endpoints[E]['req']>(
      endpoint: E,
      params: P,
      credential?: string | null,
    ): Promise<SwitchCaseResponseType<E, P>>;

    /**
     * No description provided.
     * 
     * **Credential required**: *Yes* / **Permission**: *read:account*
     */
    request<E extends 'i/webhooks/list', P extends Endpoints[E]['req']>(
      endpoint: E,
      params: P,
      credential?: string | null,
    ): Promise<SwitchCaseResponseType<E, P>>;

    /**
     * No description provided.
     * 
     * **Credential required**: *Yes* / **Permission**: *read:account*
     */
    request<E extends 'i/webhooks/show', P extends Endpoints[E]['req']>(
      endpoint: E,
      params: P,
      credential?: string | null,
    ): Promise<SwitchCaseResponseType<E, P>>;

    /**
     * No description provided.
     * 
     * **Internal Endpoint**: This endpoint is an API for the misskey mainframe and is not intended for use by third parties.
     * **Credential required**: *Yes* / **Permission**: *read:account*
     */
    request<E extends 'i/webhooks/test', P extends Endpoints[E]['req']>(
      endpoint: E,
      params: P,
      credential?: string | null,
    ): Promise<SwitchCaseResponseType<E, P>>;

    /**
     * No description provided.
     * 
     * **Credential required**: *Yes* / **Permission**: *write:account*
     */
    request<E extends 'i/webhooks/update', P extends Endpoints[E]['req']>(
      endpoint: E,
      params: P,
      credential?: string | null,
    ): Promise<SwitchCaseResponseType<E, P>>;

    /**
     * No description provided.
     * 
     * **Credential required**: *Yes* / **Permission**: *write:invite-codes*
     */
    request<E extends 'invite/create', P extends Endpoints[E]['req']>(
      endpoint: E,
      params: P,
      credential?: string | null,
    ): Promise<SwitchCaseResponseType<E, P>>;

    /**
     * No description provided.
     * 
     * **Credential required**: *Yes* / **Permission**: *write:invite-codes*
     */
    request<E extends 'invite/delete', P extends Endpoints[E]['req']>(
      endpoint: E,
      params: P,
      credential?: string | null,
    ): Promise<SwitchCaseResponseType<E, P>>;

    /**
     * No description provided.
     * 
     * **Credential required**: *Yes* / **Permission**: *read:invite-codes*
     */
    request<E extends 'invite/limit', P extends Endpoints[E]['req']>(
      endpoint: E,
      params: P,
      credential?: string | null,
    ): Promise<SwitchCaseResponseType<E, P>>;

    /**
     * No description provided.
     * 
     * **Credential required**: *Yes* / **Permission**: *read:invite-codes*
     */
    request<E extends 'invite/list', P extends Endpoints[E]['req']>(
      endpoint: E,
      params: P,
      credential?: string | null,
    ): Promise<SwitchCaseResponseType<E, P>>;

    /**
     * No description provided.
     * 
     * **Credential required**: *No*
     */
    request<E extends 'meta', P extends Endpoints[E]['req']>(
      endpoint: E,
      params: P,
      credential?: string | null,
    ): Promise<SwitchCaseResponseType<E, P>>;

    /**
     * No description provided.
     * 
     * **Internal Endpoint**: This endpoint is an API for the misskey mainframe and is not intended for use by third parties.
     * **Credential required**: *Yes*
     */
    request<E extends 'miauth/gen-token', P extends Endpoints[E]['req']>(
      endpoint: E,
      params: P,
      credential?: string | null,
    ): Promise<SwitchCaseResponseType<E, P>>;

    /**
     * No description provided.
     * 
     * **Credential required**: *Yes* / **Permission**: *write:mutes*
     */
    request<E extends 'mute/create', P extends Endpoints[E]['req']>(
      endpoint: E,
      params: P,
      credential?: string | null,
    ): Promise<SwitchCaseResponseType<E, P>>;

    /**
     * No description provided.
     * 
     * **Credential required**: *Yes* / **Permission**: *write:mutes*
     */
    request<E extends 'mute/delete', P extends Endpoints[E]['req']>(
      endpoint: E,
      params: P,
      credential?: string | null,
    ): Promise<SwitchCaseResponseType<E, P>>;

    /**
     * No description provided.
     * 
     * **Credential required**: *Yes* / **Permission**: *read:mutes*
     */
    request<E extends 'mute/list', P extends Endpoints[E]['req']>(
      endpoint: E,
      params: P,
      credential?: string | null,
    ): Promise<SwitchCaseResponseType<E, P>>;

    /**
     * No description provided.
     * 
     * **Credential required**: *Yes* / **Permission**: *read:account*
     */
    request<E extends 'my/apps', P extends Endpoints[E]['req']>(
      endpoint: E,
      params: P,
      credential?: string | null,
    ): Promise<SwitchCaseResponseType<E, P>>;

    /**
     * No description provided.
     * 
     * **Credential required**: *No*
     */
    request<E extends 'notes', P extends Endpoints[E]['req']>(
      endpoint: E,
      params: P,
      credential?: string | null,
    ): Promise<SwitchCaseResponseType<E, P>>;

    /**
     * No description provided.
     * 
     * **Credential required**: *No*
     */
    request<E extends 'notes/children', P extends Endpoints[E]['req']>(
      endpoint: E,
      params: P,
      credential?: string | null,
    ): Promise<SwitchCaseResponseType<E, P>>;

    /**
     * No description provided.
     * 
     * **Credential required**: *No*
     */
    request<E extends 'notes/clips', P extends Endpoints[E]['req']>(
      endpoint: E,
      params: P,
      credential?: string | null,
    ): Promise<SwitchCaseResponseType<E, P>>;

    /**
     * No description provided.
     * 
     * **Credential required**: *No*
     */
    request<E extends 'notes/conversation', P extends Endpoints[E]['req']>(
      endpoint: E,
      params: P,
      credential?: string | null,
    ): Promise<SwitchCaseResponseType<E, P>>;

    /**
     * No description provided.
     * 
     * **Credential required**: *Yes* / **Permission**: *write:notes*
     */
    request<E extends 'notes/create', P extends Endpoints[E]['req']>(
      endpoint: E,
      params: P,
      credential?: string | null,
    ): Promise<SwitchCaseResponseType<E, P>>;

    /**
     * No description provided.
     * 
     * **Credential required**: *Yes* / **Permission**: *write:notes*
     */
    request<E extends 'notes/delete', P extends Endpoints[E]['req']>(
      endpoint: E,
      params: P,
      credential?: string | null,
    ): Promise<SwitchCaseResponseType<E, P>>;

    /**
     * No description provided.
     * 
     * **Credential required**: *Yes* / **Permission**: *write:favorites*
     */
    request<E extends 'notes/favorites/create', P extends Endpoints[E]['req']>(
      endpoint: E,
      params: P,
      credential?: string | null,
    ): Promise<SwitchCaseResponseType<E, P>>;

    /**
     * No description provided.
     * 
     * **Credential required**: *Yes* / **Permission**: *write:favorites*
     */
    request<E extends 'notes/favorites/delete', P extends Endpoints[E]['req']>(
      endpoint: E,
      params: P,
      credential?: string | null,
    ): Promise<SwitchCaseResponseType<E, P>>;

    /**
     * No description provided.
     * 
     * **Credential required**: *No*
     */
    request<E extends 'notes/featured', P extends Endpoints[E]['req']>(
      endpoint: E,
      params: P,
      credential?: string | null,
    ): Promise<SwitchCaseResponseType<E, P>>;

    /**
     * No description provided.
     * 
     * **Credential required**: *Yes* / **Permission**: *read:account*
     */
    request<E extends 'notes/following', P extends Endpoints[E]['req']>(
      endpoint: E,
      params: P,
      credential?: string | null,
    ): Promise<SwitchCaseResponseType<E, P>>;

    /**
     * No description provided.
     * 
     * **Credential required**: *No*
     */
    request<E extends 'notes/global-timeline', P extends Endpoints[E]['req']>(
      endpoint: E,
      params: P,
      credential?: string | null,
    ): Promise<SwitchCaseResponseType<E, P>>;

    /**
     * No description provided.
     * 
     * **Credential required**: *No*
     */
    request<E extends 'notes/bubble-timeline', P extends Endpoints[E]['req']>(
      endpoint: E,
      params: P,
      credential?: string | null,
    ): Promise<SwitchCaseResponseType<E, P>>;

    /**
     * No description provided.
     * 
     * **Credential required**: *Yes* / **Permission**: *read:account*
     */
    request<E extends 'notes/hybrid-timeline', P extends Endpoints[E]['req']>(
      endpoint: E,
      params: P,
      credential?: string | null,
    ): Promise<SwitchCaseResponseType<E, P>>;

    /**
     * No description provided.
     * 
     * **Credential required**: *No*
     */
    request<E extends 'notes/local-timeline', P extends Endpoints[E]['req']>(
      endpoint: E,
      params: P,
      credential?: string | null,
    ): Promise<SwitchCaseResponseType<E, P>>;

    /**
     * No description provided.
     * 
     * **Credential required**: *Yes* / **Permission**: *read:account*
     */
    request<E extends 'notes/mentions', P extends Endpoints[E]['req']>(
      endpoint: E,
      params: P,
      credential?: string | null,
    ): Promise<SwitchCaseResponseType<E, P>>;

    /**
     * No description provided.
     * 
     * **Credential required**: *Yes* / **Permission**: *read:account*
     */
    request<E extends 'notes/polls/recommendation', P extends Endpoints[E]['req']>(
      endpoint: E,
      params: P,
      credential?: string | null,
    ): Promise<SwitchCaseResponseType<E, P>>;

    /**
     * No description provided.
     * 
     * **Credential required**: *Yes* / **Permission**: *write:votes*
     */
    request<E extends 'notes/polls/vote', P extends Endpoints[E]['req']>(
      endpoint: E,
      params: P,
      credential?: string | null,
    ): Promise<SwitchCaseResponseType<E, P>>;

    /**
     * No description provided.
     * 
     * **Credential required**: *Yes* / **Permission**: *read:federation*
     */
    request<E extends 'notes/polls/refresh', P extends Endpoints[E]['req']>(
      endpoint: E,
      params: P,
      credential?: string | null,
    ): Promise<SwitchCaseResponseType<E, P>>;

    /**
     * No description provided.
     * 
     * **Credential required**: *No*
     */
    request<E extends 'notes/reactions', P extends Endpoints[E]['req']>(
      endpoint: E,
      params: P,
      credential?: string | null,
    ): Promise<SwitchCaseResponseType<E, P>>;

    /**
     * No description provided.
     * 
     * **Credential required**: *Yes* / **Permission**: *write:reactions*
     */
    request<E extends 'notes/reactions/create', P extends Endpoints[E]['req']>(
      endpoint: E,
      params: P,
      credential?: string | null,
    ): Promise<SwitchCaseResponseType<E, P>>;

    /**
     * No description provided.
     * 
     * **Credential required**: *Yes* / **Permission**: *write:reactions*
     */
    request<E extends 'notes/reactions/delete', P extends Endpoints[E]['req']>(
      endpoint: E,
      params: P,
      credential?: string | null,
    ): Promise<SwitchCaseResponseType<E, P>>;

    /**
     * No description provided.
     * 
     * **Credential required**: *Yes* / **Permission**: *write:reactions*
     */
    request<E extends 'notes/like', P extends Endpoints[E]['req']>(
      endpoint: E,
      params: P,
      credential?: string | null,
    ): Promise<SwitchCaseResponseType<E, P>>;

    /**
     * No description provided.
     * 
     * **Credential required**: *No*
     */
    request<E extends 'notes/renotes', P extends Endpoints[E]['req']>(
      endpoint: E,
      params: P,
      credential?: string | null,
    ): Promise<SwitchCaseResponseType<E, P>>;

    /**
     * No description provided.
     * 
     * **Credential required**: *No*
     */
    request<E extends 'notes/replies', P extends Endpoints[E]['req']>(
      endpoint: E,
      params: P,
      credential?: string | null,
    ): Promise<SwitchCaseResponseType<E, P>>;

    /**
     * No description provided.
     * 
     * **Credential required**: *Yes* / **Permission**: *write:notes-schedule*
     */
    request<E extends 'notes/schedule/create', P extends Endpoints[E]['req']>(
      endpoint: E,
      params: P,
      credential?: string | null,
    ): Promise<SwitchCaseResponseType<E, P>>;

    /**
     * No description provided.
     * 
     * **Credential required**: *Yes* / **Permission**: *write:notes-schedule*
     */
    request<E extends 'notes/schedule/delete', P extends Endpoints[E]['req']>(
      endpoint: E,
      params: P,
      credential?: string | null,
    ): Promise<SwitchCaseResponseType<E, P>>;

    /**
     * No description provided.
     * 
     * **Credential required**: *Yes* / **Permission**: *read:notes-schedule*
     */
    request<E extends 'notes/schedule/list', P extends Endpoints[E]['req']>(
      endpoint: E,
      params: P,
      credential?: string | null,
    ): Promise<SwitchCaseResponseType<E, P>>;

    /**
     * No description provided.
     * 
     * **Credential required**: *No*
     */
    request<E extends 'notes/search', P extends Endpoints[E]['req']>(
      endpoint: E,
      params: P,
      credential?: string | null,
    ): Promise<SwitchCaseResponseType<E, P>>;

    /**
     * No description provided.
     * 
     * **Credential required**: *No*
     */
    request<E extends 'notes/search-by-tag', P extends Endpoints[E]['req']>(
      endpoint: E,
      params: P,
      credential?: string | null,
    ): Promise<SwitchCaseResponseType<E, P>>;

    /**
     * No description provided.
     * 
     * **Credential required**: *No*
     */
    request<E extends 'notes/show', P extends Endpoints[E]['req']>(
      endpoint: E,
      params: P,
      credential?: string | null,
    ): Promise<SwitchCaseResponseType<E, P>>;

    /**
     * No description provided.
     * 
     * **Credential required**: *Yes* / **Permission**: *read:account*
     */
    request<E extends 'notes/state', P extends Endpoints[E]['req']>(
      endpoint: E,
      params: P,
      credential?: string | null,
    ): Promise<SwitchCaseResponseType<E, P>>;

    /**
     * No description provided.
     * 
     * **Credential required**: *Yes* / **Permission**: *write:account*
     */
    request<E extends 'notes/thread-muting/create', P extends Endpoints[E]['req']>(
      endpoint: E,
      params: P,
      credential?: string | null,
    ): Promise<SwitchCaseResponseType<E, P>>;

    /**
     * No description provided.
     * 
     * **Credential required**: *Yes* / **Permission**: *write:account*
     */
    request<E extends 'notes/thread-muting/delete', P extends Endpoints[E]['req']>(
      endpoint: E,
      params: P,
      credential?: string | null,
    ): Promise<SwitchCaseResponseType<E, P>>;

    /**
     * No description provided.
     * 
     * **Credential required**: *Yes* / **Permission**: *read:account*
     */
    request<E extends 'notes/timeline', P extends Endpoints[E]['req']>(
      endpoint: E,
      params: P,
      credential?: string | null,
    ): Promise<SwitchCaseResponseType<E, P>>;

    /**
     * No description provided.
     * 
     * **Credential required**: *Yes* / **Permission**: *read:account*
     */
    request<E extends 'notes/translate', P extends Endpoints[E]['req']>(
      endpoint: E,
      params: P,
      credential?: string | null,
    ): Promise<SwitchCaseResponseType<E, P>>;

    /**
     * No description provided.
     * 
     * **Credential required**: *Yes* / **Permission**: *write:notes*
     */
    request<E extends 'notes/unrenote', P extends Endpoints[E]['req']>(
      endpoint: E,
      params: P,
      credential?: string | null,
    ): Promise<SwitchCaseResponseType<E, P>>;

    /**
     * No description provided.
     * 
     * **Credential required**: *Yes* / **Permission**: *read:account*
     */
    request<E extends 'notes/user-list-timeline', P extends Endpoints[E]['req']>(
      endpoint: E,
      params: P,
      credential?: string | null,
    ): Promise<SwitchCaseResponseType<E, P>>;

    /**
     * No description provided.
     * 
     * **Credential required**: *Yes* / **Permission**: *write:notes*
     */
    request<E extends 'notes/edit', P extends Endpoints[E]['req']>(
      endpoint: E,
      params: P,
      credential?: string | null,
    ): Promise<SwitchCaseResponseType<E, P>>;

    /**
     * No description provided.
     * 
     * **Credential required**: *No*
     */
    request<E extends 'notes/versions', P extends Endpoints[E]['req']>(
      endpoint: E,
      params: P,
      credential?: string | null,
    ): Promise<SwitchCaseResponseType<E, P>>;

    /**
     * No description provided.
     * 
     * **Credential required**: *Yes* / **Permission**: *write:notifications*
     */
    request<E extends 'notifications/create', P extends Endpoints[E]['req']>(
      endpoint: E,
      params: P,
      credential?: string | null,
    ): Promise<SwitchCaseResponseType<E, P>>;

    /**
     * No description provided.
     * 
     * **Credential required**: *Yes* / **Permission**: *write:notifications*
     */
    request<E extends 'notifications/flush', P extends Endpoints[E]['req']>(
      endpoint: E,
      params: P,
      credential?: string | null,
    ): Promise<SwitchCaseResponseType<E, P>>;

    /**
     * No description provided.
     * 
     * **Credential required**: *Yes* / **Permission**: *write:notifications*
     */
    request<E extends 'notifications/mark-all-as-read', P extends Endpoints[E]['req']>(
      endpoint: E,
      params: P,
      credential?: string | null,
    ): Promise<SwitchCaseResponseType<E, P>>;

    /**
     * No description provided.
     * 
     * **Credential required**: *Yes* / **Permission**: *write:notifications*
     */
    request<E extends 'notifications/test-notification', P extends Endpoints[E]['req']>(
      endpoint: E,
      params: P,
      credential?: string | null,
    ): Promise<SwitchCaseResponseType<E, P>>;

    /**
     * No description provided.
     * 
     * **Internal Endpoint**: This endpoint is an API for the misskey mainframe and is not intended for use by third parties.
     * **Credential required**: *Yes*
     */
    request<E extends 'page-push', P extends Endpoints[E]['req']>(
      endpoint: E,
      params: P,
      credential?: string | null,
    ): Promise<SwitchCaseResponseType<E, P>>;

    /**
     * No description provided.
     * 
     * **Credential required**: *Yes* / **Permission**: *write:pages*
     */
    request<E extends 'pages/create', P extends Endpoints[E]['req']>(
      endpoint: E,
      params: P,
      credential?: string | null,
    ): Promise<SwitchCaseResponseType<E, P>>;

    /**
     * No description provided.
     * 
     * **Credential required**: *Yes* / **Permission**: *write:pages*
     */
    request<E extends 'pages/delete', P extends Endpoints[E]['req']>(
      endpoint: E,
      params: P,
      credential?: string | null,
    ): Promise<SwitchCaseResponseType<E, P>>;

    /**
     * No description provided.
     * 
     * **Credential required**: *No*
     */
    request<E extends 'pages/featured', P extends Endpoints[E]['req']>(
      endpoint: E,
      params: P,
      credential?: string | null,
    ): Promise<SwitchCaseResponseType<E, P>>;

    /**
     * No description provided.
     * 
     * **Credential required**: *Yes* / **Permission**: *write:page-likes*
     */
    request<E extends 'pages/like', P extends Endpoints[E]['req']>(
      endpoint: E,
      params: P,
      credential?: string | null,
    ): Promise<SwitchCaseResponseType<E, P>>;

    /**
     * No description provided.
     * 
     * **Credential required**: *No*
     */
    request<E extends 'pages/show', P extends Endpoints[E]['req']>(
      endpoint: E,
      params: P,
      credential?: string | null,
    ): Promise<SwitchCaseResponseType<E, P>>;

    /**
     * No description provided.
     * 
     * **Credential required**: *Yes* / **Permission**: *write:page-likes*
     */
    request<E extends 'pages/unlike', P extends Endpoints[E]['req']>(
      endpoint: E,
      params: P,
      credential?: string | null,
    ): Promise<SwitchCaseResponseType<E, P>>;

    /**
     * No description provided.
     * 
     * **Credential required**: *Yes* / **Permission**: *write:pages*
     */
    request<E extends 'pages/update', P extends Endpoints[E]['req']>(
      endpoint: E,
      params: P,
      credential?: string | null,
    ): Promise<SwitchCaseResponseType<E, P>>;

    /**
     * No description provided.
     * 
     * **Credential required**: *No*
     */
    request<E extends 'ping', P extends Endpoints[E]['req']>(
      endpoint: E,
      params: P,
      credential?: string | null,
    ): Promise<SwitchCaseResponseType<E, P>>;

    /**
     * No description provided.
     * 
     * **Credential required**: *No*
     */
    request<E extends 'pinned-users', P extends Endpoints[E]['req']>(
      endpoint: E,
      params: P,
      credential?: string | null,
    ): Promise<SwitchCaseResponseType<E, P>>;

    /**
     * No description provided.
     * 
     * **Credential required**: *Yes* / **Permission**: *write:account*
     */
    request<E extends 'promo/read', P extends Endpoints[E]['req']>(
      endpoint: E,
      params: P,
      credential?: string | null,
    ): Promise<SwitchCaseResponseType<E, P>>;

    /**
     * No description provided.
     * 
     * **Credential required**: *Yes* / **Permission**: *write:mutes*
     */
    request<E extends 'renote-mute/create', P extends Endpoints[E]['req']>(
      endpoint: E,
      params: P,
      credential?: string | null,
    ): Promise<SwitchCaseResponseType<E, P>>;

    /**
     * No description provided.
     * 
     * **Credential required**: *Yes* / **Permission**: *write:mutes*
     */
    request<E extends 'renote-mute/delete', P extends Endpoints[E]['req']>(
      endpoint: E,
      params: P,
      credential?: string | null,
    ): Promise<SwitchCaseResponseType<E, P>>;

    /**
     * No description provided.
     * 
     * **Credential required**: *Yes* / **Permission**: *read:mutes*
     */
    request<E extends 'renote-mute/list', P extends Endpoints[E]['req']>(
      endpoint: E,
      params: P,
      credential?: string | null,
    ): Promise<SwitchCaseResponseType<E, P>>;

    /**
     * Request a users password to be reset.
     * 
     * **Credential required**: *No*
     */
    request<E extends 'request-reset-password', P extends Endpoints[E]['req']>(
      endpoint: E,
      params: P,
      credential?: string | null,
    ): Promise<SwitchCaseResponseType<E, P>>;

    /**
     * Only available when running with <code>NODE_ENV=testing</code>. Reset the database and flush Redis.
     * 
     * **Credential required**: *No*
     */
    request<E extends 'reset-db', P extends Endpoints[E]['req']>(
      endpoint: E,
      params: P,
      credential?: string | null,
    ): Promise<SwitchCaseResponseType<E, P>>;

    /**
     * Complete the password reset that was previously requested.
     * 
     * **Credential required**: *No*
     */
    request<E extends 'reset-password', P extends Endpoints[E]['req']>(
      endpoint: E,
      params: P,
      credential?: string | null,
    ): Promise<SwitchCaseResponseType<E, P>>;

    /**
     * No description provided.
     * 
     * **Credential required**: *No*
     */
    request<E extends 'retention', P extends Endpoints[E]['req']>(
      endpoint: E,
      params: P,
      credential?: string | null,
    ): Promise<SwitchCaseResponseType<E, P>>;

    /**
     * No description provided.
     * 
     * **Credential required**: *Yes* / **Permission**: *write:account*
     */
    request<E extends 'reversi/cancel-match', P extends Endpoints[E]['req']>(
      endpoint: E,
      params: P,
      credential?: string | null,
    ): Promise<SwitchCaseResponseType<E, P>>;

    /**
     * No description provided.
     * 
     * **Credential required**: *No*
     */
    request<E extends 'reversi/games', P extends Endpoints[E]['req']>(
      endpoint: E,
      params: P,
      credential?: string | null,
    ): Promise<SwitchCaseResponseType<E, P>>;

    /**
     * No description provided.
     * 
     * **Credential required**: *Yes* / **Permission**: *read:account*
     */
    request<E extends 'reversi/invitations', P extends Endpoints[E]['req']>(
      endpoint: E,
      params: P,
      credential?: string | null,
    ): Promise<SwitchCaseResponseType<E, P>>;

    /**
     * No description provided.
     * 
     * **Credential required**: *Yes* / **Permission**: *write:account*
     */
    request<E extends 'reversi/match', P extends Endpoints[E]['req']>(
      endpoint: E,
      params: P,
      credential?: string | null,
    ): Promise<SwitchCaseResponseType<E, P>>;

    /**
     * No description provided.
     * 
     * **Credential required**: *No*
     */
    request<E extends 'reversi/show-game', P extends Endpoints[E]['req']>(
      endpoint: E,
      params: P,
      credential?: string | null,
    ): Promise<SwitchCaseResponseType<E, P>>;

    /**
     * No description provided.
     * 
     * **Credential required**: *Yes* / **Permission**: *write:account*
     */
    request<E extends 'reversi/surrender', P extends Endpoints[E]['req']>(
      endpoint: E,
      params: P,
      credential?: string | null,
    ): Promise<SwitchCaseResponseType<E, P>>;

    /**
     * No description provided.
     * 
     * **Credential required**: *No*
     */
    request<E extends 'reversi/verify', P extends Endpoints[E]['req']>(
      endpoint: E,
      params: P,
      credential?: string | null,
    ): Promise<SwitchCaseResponseType<E, P>>;

    /**
     * No description provided.
     * 
     * **Credential required**: *Yes* / **Permission**: *read:account*
     */
    request<E extends 'roles/list', P extends Endpoints[E]['req']>(
      endpoint: E,
      params: P,
      credential?: string | null,
    ): Promise<SwitchCaseResponseType<E, P>>;

    /**
     * No description provided.
     * 
     * **Credential required**: *Yes* / **Permission**: *read:account*
     */
    request<E extends 'roles/notes', P extends Endpoints[E]['req']>(
      endpoint: E,
      params: P,
      credential?: string | null,
    ): Promise<SwitchCaseResponseType<E, P>>;

    /**
     * No description provided.
     * 
     * **Credential required**: *No*
     */
    request<E extends 'roles/show', P extends Endpoints[E]['req']>(
      endpoint: E,
      params: P,
      credential?: string | null,
    ): Promise<SwitchCaseResponseType<E, P>>;

    /**
     * No description provided.
     * 
     * **Credential required**: *No*
     */
    request<E extends 'roles/users', P extends Endpoints[E]['req']>(
      endpoint: E,
      params: P,
      credential?: string | null,
    ): Promise<SwitchCaseResponseType<E, P>>;

    /**
     * No description provided.
     * 
     * **Credential required**: *No*
     */
    request<E extends 'server-info', P extends Endpoints[E]['req']>(
      endpoint: E,
      params: P,
      credential?: string | null,
    ): Promise<SwitchCaseResponseType<E, P>>;

    /**
     * No description provided.
     * 
     * **Credential required**: *No*
     */
    request<E extends 'stats', P extends Endpoints[E]['req']>(
      endpoint: E,
      params: P,
      credential?: string | null,
    ): Promise<SwitchCaseResponseType<E, P>>;

    /**
     * Register to receive push notifications.
     * 
     * **Internal Endpoint**: This endpoint is an API for the misskey mainframe and is not intended for use by third parties.
     * **Credential required**: *Yes*
     */
    request<E extends 'sw/register', P extends Endpoints[E]['req']>(
      endpoint: E,
      params: P,
      credential?: string | null,
    ): Promise<SwitchCaseResponseType<E, P>>;

    /**
     * Check push notification registration exists.
     * 
     * **Internal Endpoint**: This endpoint is an API for the misskey mainframe and is not intended for use by third parties.
     * **Credential required**: *Yes*
     */
    request<E extends 'sw/show-registration', P extends Endpoints[E]['req']>(
      endpoint: E,
      params: P,
      credential?: string | null,
    ): Promise<SwitchCaseResponseType<E, P>>;

    /**
     * Unregister from receiving push notifications.
     * 
     * **Credential required**: *No*
     */
    request<E extends 'sw/unregister', P extends Endpoints[E]['req']>(
      endpoint: E,
      params: P,
      credential?: string | null,
    ): Promise<SwitchCaseResponseType<E, P>>;

    /**
     * Update push notification registration.
     * 
     * **Internal Endpoint**: This endpoint is an API for the misskey mainframe and is not intended for use by third parties.
     * **Credential required**: *Yes*
     */
    request<E extends 'sw/update-registration', P extends Endpoints[E]['req']>(
      endpoint: E,
      params: P,
      credential?: string | null,
    ): Promise<SwitchCaseResponseType<E, P>>;

    /**
     * Endpoint for testing input validation.
     * 
     * **Credential required**: *No*
     */
    request<E extends 'test', P extends Endpoints[E]['req']>(
      endpoint: E,
      params: P,
      credential?: string | null,
    ): Promise<SwitchCaseResponseType<E, P>>;

    /**
     * No description provided.
     * 
     * **Credential required**: *No*
     */
    request<E extends 'username/available', P extends Endpoints[E]['req']>(
      endpoint: E,
      params: P,
      credential?: string | null,
    ): Promise<SwitchCaseResponseType<E, P>>;

    /**
     * No description provided.
     * 
     * **Credential required**: *No*
     */
    request<E extends 'users', P extends Endpoints[E]['req']>(
      endpoint: E,
      params: P,
      credential?: string | null,
    ): Promise<SwitchCaseResponseType<E, P>>;

    /**
     * No description provided.
     * 
     * **Credential required**: *No*
     */
    request<E extends 'users/achievements', P extends Endpoints[E]['req']>(
      endpoint: E,
      params: P,
      credential?: string | null,
    ): Promise<SwitchCaseResponseType<E, P>>;

    /**
     * Show all clips this user owns.
     * 
     * **Credential required**: *No*
     */
    request<E extends 'users/clips', P extends Endpoints[E]['req']>(
      endpoint: E,
      params: P,
      credential?: string | null,
    ): Promise<SwitchCaseResponseType<E, P>>;

    /**
     * No description provided.
     * 
     * **Credential required**: *No*
     */
    request<E extends 'users/featured-notes', P extends Endpoints[E]['req']>(
      endpoint: E,
      params: P,
      credential?: string | null,
    ): Promise<SwitchCaseResponseType<E, P>>;

    /**
     * Show all flashs this user created.
     * 
     * **Credential required**: *No*
     */
    request<E extends 'users/flashs', P extends Endpoints[E]['req']>(
      endpoint: E,
      params: P,
      credential?: string | null,
    ): Promise<SwitchCaseResponseType<E, P>>;

    /**
     * Show everyone that follows this user.
     * 
     * **Credential required**: *No*
     */
    request<E extends 'users/followers', P extends Endpoints[E]['req']>(
      endpoint: E,
      params: P,
      credential?: string | null,
    ): Promise<SwitchCaseResponseType<E, P>>;

    /**
     * Show everyone that this user is following.
     * 
     * **Credential required**: *No*
     */
    request<E extends 'users/following', P extends Endpoints[E]['req']>(
      endpoint: E,
      params: P,
      credential?: string | null,
    ): Promise<SwitchCaseResponseType<E, P>>;

    /**
     * Show all gallery posts by the given user.
     * 
     * **Credential required**: *No*
     */
    request<E extends 'users/gallery/posts', P extends Endpoints[E]['req']>(
      endpoint: E,
      params: P,
      credential?: string | null,
    ): Promise<SwitchCaseResponseType<E, P>>;

    /**
     * Get a list of other users that the specified user frequently replies to.
     * 
     * **Credential required**: *No*
     */
    request<E extends 'users/get-frequently-replied-users', P extends Endpoints[E]['req']>(
      endpoint: E,
      params: P,
      credential?: string | null,
    ): Promise<SwitchCaseResponseType<E, P>>;

    /**
     * Create a new list of users.
     * 
     * **Credential required**: *Yes* / **Permission**: *write:account*
     */
    request<E extends 'users/lists/create', P extends Endpoints[E]['req']>(
      endpoint: E,
      params: P,
      credential?: string | null,
    ): Promise<SwitchCaseResponseType<E, P>>;

    /**
     * No description provided.
     * 
     * **Credential required**: *Yes* / **Permission**: *write:account*
     */
    request<E extends 'users/lists/create-from-public', P extends Endpoints[E]['req']>(
      endpoint: E,
      params: P,
      credential?: string | null,
    ): Promise<SwitchCaseResponseType<E, P>>;

    /**
     * Delete an existing list of users.
     * 
     * **Credential required**: *Yes* / **Permission**: *write:account*
     */
    request<E extends 'users/lists/delete', P extends Endpoints[E]['req']>(
      endpoint: E,
      params: P,
      credential?: string | null,
    ): Promise<SwitchCaseResponseType<E, P>>;

    /**
     * No description provided.
     * 
     * **Credential required**: *Yes* / **Permission**: *write:account*
     */
    request<E extends 'users/lists/favorite', P extends Endpoints[E]['req']>(
      endpoint: E,
      params: P,
      credential?: string | null,
    ): Promise<SwitchCaseResponseType<E, P>>;

    /**
     * No description provided.
     * 
     * **Credential required**: *No* / **Permission**: *read:account*
     */
    request<E extends 'users/lists/get-memberships', P extends Endpoints[E]['req']>(
      endpoint: E,
      params: P,
      credential?: string | null,
    ): Promise<SwitchCaseResponseType<E, P>>;

    /**
     * Show all lists that the authenticated user has created.
     * 
     * **Credential required**: *No* / **Permission**: *read:account*
     */
    request<E extends 'users/lists/list', P extends Endpoints[E]['req']>(
      endpoint: E,
      params: P,
      credential?: string | null,
    ): Promise<SwitchCaseResponseType<E, P>>;

    /**
     * Remove a user from a list.
     * 
     * **Credential required**: *Yes* / **Permission**: *write:account*
     */
    request<E extends 'users/lists/pull', P extends Endpoints[E]['req']>(
      endpoint: E,
      params: P,
      credential?: string | null,
    ): Promise<SwitchCaseResponseType<E, P>>;

    /**
     * Add a user to an existing list.
     * 
     * **Credential required**: *Yes* / **Permission**: *write:account*
     */
    request<E extends 'users/lists/push', P extends Endpoints[E]['req']>(
      endpoint: E,
      params: P,
      credential?: string | null,
    ): Promise<SwitchCaseResponseType<E, P>>;

    /**
     * Show the properties of a list.
     * 
     * **Credential required**: *No* / **Permission**: *read:account*
     */
    request<E extends 'users/lists/show', P extends Endpoints[E]['req']>(
      endpoint: E,
      params: P,
      credential?: string | null,
    ): Promise<SwitchCaseResponseType<E, P>>;

    /**
     * No description provided.
     * 
     * **Credential required**: *Yes* / **Permission**: *write:account*
     */
    request<E extends 'users/lists/unfavorite', P extends Endpoints[E]['req']>(
      endpoint: E,
      params: P,
      credential?: string | null,
    ): Promise<SwitchCaseResponseType<E, P>>;

    /**
     * Update the properties of a list.
     * 
     * **Credential required**: *Yes* / **Permission**: *write:account*
     */
    request<E extends 'users/lists/update', P extends Endpoints[E]['req']>(
      endpoint: E,
      params: P,
      credential?: string | null,
    ): Promise<SwitchCaseResponseType<E, P>>;

    /**
     * No description provided.
     * 
     * **Credential required**: *Yes* / **Permission**: *write:account*
     */
    request<E extends 'users/lists/update-membership', P extends Endpoints[E]['req']>(
      endpoint: E,
      params: P,
      credential?: string | null,
    ): Promise<SwitchCaseResponseType<E, P>>;

    /**
     * No description provided.
     * 
     * **Credential required**: *No*
     */
    request<E extends 'users/notes', P extends Endpoints[E]['req']>(
      endpoint: E,
      params: P,
      credential?: string | null,
    ): Promise<SwitchCaseResponseType<E, P>>;

    /**
     * Show all pages this user created.
     * 
     * **Credential required**: *No*
     */
    request<E extends 'users/pages', P extends Endpoints[E]['req']>(
      endpoint: E,
      params: P,
      credential?: string | null,
    ): Promise<SwitchCaseResponseType<E, P>>;

    /**
     * Show all reactions this user made.
     * 
     * **Credential required**: *No*
     */
    request<E extends 'users/reactions', P extends Endpoints[E]['req']>(
      endpoint: E,
      params: P,
      credential?: string | null,
    ): Promise<SwitchCaseResponseType<E, P>>;

    /**
     * Show users that the authenticated user might be interested to follow.
     * 
     * **Credential required**: *Yes* / **Permission**: *read:account*
     */
    request<E extends 'users/recommendation', P extends Endpoints[E]['req']>(
      endpoint: E,
      params: P,
      credential?: string | null,
    ): Promise<SwitchCaseResponseType<E, P>>;

    /**
     * Show the different kinds of relations between the authenticated user and the specified user(s).
     * 
     * **Credential required**: *Yes* / **Permission**: *read:account*
     */
    request<E extends 'users/relation', P extends Endpoints[E]['req']>(
      endpoint: E,
      params: P,
      credential?: string | null,
    ): Promise<SwitchCaseResponseType<E, P>>;

    /**
     * File a report.
     * 
     * **Credential required**: *Yes* / **Permission**: *write:report-abuse*
     */
    request<E extends 'users/report-abuse', P extends Endpoints[E]['req']>(
      endpoint: E,
      params: P,
      credential?: string | null,
    ): Promise<SwitchCaseResponseType<E, P>>;

    /**
     * Search for users.
     * 
     * **Credential required**: *No*
     */
    request<E extends 'users/search', P extends Endpoints[E]['req']>(
      endpoint: E,
      params: P,
      credential?: string | null,
    ): Promise<SwitchCaseResponseType<E, P>>;

    /**
     * Search for a user by username and/or host.
     * 
     * **Credential required**: *No*
     */
    request<E extends 'users/search-by-username-and-host', P extends Endpoints[E]['req']>(
      endpoint: E,
      params: P,
      credential?: string | null,
    ): Promise<SwitchCaseResponseType<E, P>>;

    /**
     * Show the properties of a user.
     * 
     * **Credential required**: *No*
     */
    request<E extends 'users/show', P extends Endpoints[E]['req']>(
      endpoint: E,
      params: P,
      credential?: string | null,
    ): Promise<SwitchCaseResponseType<E, P>>;

    /**
     * No description provided.
     * 
     * **Credential required**: *Yes* / **Permission**: *write:account*
     */
    request<E extends 'users/update-memo', P extends Endpoints[E]['req']>(
      endpoint: E,
      params: P,
      credential?: string | null,
    ): Promise<SwitchCaseResponseType<E, P>>;

    /**
     * No description provided.
     * 
<<<<<<< HEAD
     * **Credential required**: *No*
     */
    request<E extends 'fetch-rss', P extends Endpoints[E]['req']>(
      endpoint: E,
      params: P,
      credential?: string | null,
    ): Promise<SwitchCaseResponseType<E, P>>;

    /**
     * No description provided.
     * 
     * **Internal Endpoint**: This endpoint is an API for the misskey mainframe and is not intended for use by third parties.
     * **Credential required**: *Yes*
     */
    request<E extends 'fetch-external-resources', P extends Endpoints[E]['req']>(
      endpoint: E,
      params: P,
      credential?: string | null,
    ): Promise<SwitchCaseResponseType<E, P>>;

    /**
     * No description provided.
     * 
     * **Credential required**: *No*
     */
    request<E extends 'retention', P extends Endpoints[E]['req']>(
      endpoint: E,
      params: P,
      credential?: string | null,
    ): Promise<SwitchCaseResponseType<E, P>>;

    /**
     * Get Sharkey Sponsors or Instance Sponsors
     * 
     * **Credential required**: *No*
     */
    request<E extends 'sponsors', P extends Endpoints[E]['req']>(
      endpoint: E,
      params: P,
      credential?: string | null,
    ): Promise<SwitchCaseResponseType<E, P>>;

    /**
     * No description provided.
     * 
     * **Credential required**: *Yes* / **Permission**: *write:account*
     */
    request<E extends 'bubble-game/register', P extends Endpoints[E]['req']>(
      endpoint: E,
      params: P,
      credential?: string | null,
    ): Promise<SwitchCaseResponseType<E, P>>;

    /**
     * No description provided.
     * 
     * **Credential required**: *No*
     */
    request<E extends 'bubble-game/ranking', P extends Endpoints[E]['req']>(
      endpoint: E,
      params: P,
      credential?: string | null,
    ): Promise<SwitchCaseResponseType<E, P>>;

    /**
     * No description provided.
     * 
     * **Credential required**: *Yes* / **Permission**: *write:account*
     */
    request<E extends 'reversi/cancel-match', P extends Endpoints[E]['req']>(
      endpoint: E,
      params: P,
      credential?: string | null,
    ): Promise<SwitchCaseResponseType<E, P>>;

    /**
     * No description provided.
     * 
     * **Credential required**: *No*
     */
    request<E extends 'reversi/games', P extends Endpoints[E]['req']>(
      endpoint: E,
      params: P,
      credential?: string | null,
    ): Promise<SwitchCaseResponseType<E, P>>;

    /**
     * No description provided.
     * 
     * **Credential required**: *Yes* / **Permission**: *write:account*
     */
    request<E extends 'reversi/match', P extends Endpoints[E]['req']>(
      endpoint: E,
      params: P,
      credential?: string | null,
    ): Promise<SwitchCaseResponseType<E, P>>;

    /**
     * No description provided.
     * 
     * **Credential required**: *Yes* / **Permission**: *read:account*
     */
    request<E extends 'reversi/invitations', P extends Endpoints[E]['req']>(
      endpoint: E,
      params: P,
      credential?: string | null,
    ): Promise<SwitchCaseResponseType<E, P>>;

    /**
     * No description provided.
     * 
     * **Credential required**: *No*
     */
    request<E extends 'reversi/show-game', P extends Endpoints[E]['req']>(
      endpoint: E,
      params: P,
      credential?: string | null,
    ): Promise<SwitchCaseResponseType<E, P>>;

    /**
     * No description provided.
     * 
     * **Credential required**: *Yes* / **Permission**: *write:account*
     */
    request<E extends 'reversi/surrender', P extends Endpoints[E]['req']>(
      endpoint: E,
      params: P,
      credential?: string | null,
    ): Promise<SwitchCaseResponseType<E, P>>;

    /**
     * No description provided.
     * 
     * **Credential required**: *No*
=======
     * **Credential required**: *Yes* / **Permission**: *read:admin:emoji*
>>>>>>> 9c70a4e6
     */
    request<E extends 'v2/admin/emoji/list', P extends Endpoints[E]['req']>(
      endpoint: E,
      params: P,
      credential?: string | null,
    ): Promise<SwitchCaseResponseType<E, P>>;
  }
}<|MERGE_RESOLUTION|>--- conflicted
+++ resolved
@@ -5,7 +5,53 @@
   export interface APIClient {
     /**
      * No description provided.
-     * 
+     *
+     * **Credential required**: *Yes* / **Permission**: *read:admin:meta*
+     */
+    request<E extends 'admin/meta', P extends Endpoints[E]['req']>(
+      endpoint: E,
+      params: P,
+      credential?: string | null,
+    ): Promise<SwitchCaseResponseType<E, P>>;
+
+    /**
+     * No description provided.
+     *
+     * **Credential required**: *Yes* / **Permission**: *read:admin:abuse-user-reports*
+     */
+    request<E extends 'admin/abuse-user-reports', P extends Endpoints[E]['req']>(
+      endpoint: E,
+      params: P,
+      credential?: string | null,
+    ): Promise<SwitchCaseResponseType<E, P>>;
+
+    /**
+     * No description provided.
+     *
+     * **Internal Endpoint**: This endpoint is an API for the misskey mainframe and is not intended for use by third parties.
+     * **Credential required**: *Yes* / **Permission**: *read:admin:abuse-report:notification-recipient*
+     */
+    request<E extends 'admin/abuse-report/notification-recipient/list', P extends Endpoints[E]['req']>(
+      endpoint: E,
+      params: P,
+      credential?: string | null,
+    ): Promise<SwitchCaseResponseType<E, P>>;
+
+    /**
+     * No description provided.
+     *
+     * **Internal Endpoint**: This endpoint is an API for the misskey mainframe and is not intended for use by third parties.
+     * **Credential required**: *Yes* / **Permission**: *read:admin:abuse-report:notification-recipient*
+     */
+    request<E extends 'admin/abuse-report/notification-recipient/show', P extends Endpoints[E]['req']>(
+      endpoint: E,
+      params: P,
+      credential?: string | null,
+    ): Promise<SwitchCaseResponseType<E, P>>;
+
+    /**
+     * No description provided.
+     *
      * **Internal Endpoint**: This endpoint is an API for the misskey mainframe and is not intended for use by third parties.
      * **Credential required**: *Yes* / **Permission**: *write:admin:abuse-report:notification-recipient*
      */
@@ -17,10 +63,22 @@
 
     /**
      * No description provided.
-     * 
+     *
      * **Internal Endpoint**: This endpoint is an API for the misskey mainframe and is not intended for use by third parties.
      * **Credential required**: *Yes* / **Permission**: *write:admin:abuse-report:notification-recipient*
      */
+    request<E extends 'admin/abuse-report/notification-recipient/update', P extends Endpoints[E]['req']>(
+      endpoint: E,
+      params: P,
+      credential?: string | null,
+    ): Promise<SwitchCaseResponseType<E, P>>;
+
+    /**
+     * No description provided.
+     *
+     * **Internal Endpoint**: This endpoint is an API for the misskey mainframe and is not intended for use by third parties.
+     * **Credential required**: *Yes* / **Permission**: *write:admin:abuse-report:notification-recipient*
+     */
     request<E extends 'admin/abuse-report/notification-recipient/delete', P extends Endpoints[E]['req']>(
       endpoint: E,
       params: P,
@@ -29,54 +87,7 @@
 
     /**
      * No description provided.
-     * 
-     * **Internal Endpoint**: This endpoint is an API for the misskey mainframe and is not intended for use by third parties.
-     * **Credential required**: *Yes* / **Permission**: *read:admin:abuse-report:notification-recipient*
-     */
-    request<E extends 'admin/abuse-report/notification-recipient/list', P extends Endpoints[E]['req']>(
-      endpoint: E,
-      params: P,
-      credential?: string | null,
-    ): Promise<SwitchCaseResponseType<E, P>>;
-
-    /**
-     * No description provided.
-     * 
-     * **Internal Endpoint**: This endpoint is an API for the misskey mainframe and is not intended for use by third parties.
-     * **Credential required**: *Yes* / **Permission**: *read:admin:abuse-report:notification-recipient*
-     */
-    request<E extends 'admin/abuse-report/notification-recipient/show', P extends Endpoints[E]['req']>(
-      endpoint: E,
-      params: P,
-      credential?: string | null,
-    ): Promise<SwitchCaseResponseType<E, P>>;
-
-    /**
-     * No description provided.
-     * 
-     * **Internal Endpoint**: This endpoint is an API for the misskey mainframe and is not intended for use by third parties.
-     * **Credential required**: *Yes* / **Permission**: *write:admin:abuse-report:notification-recipient*
-     */
-    request<E extends 'admin/abuse-report/notification-recipient/update', P extends Endpoints[E]['req']>(
-      endpoint: E,
-      params: P,
-      credential?: string | null,
-    ): Promise<SwitchCaseResponseType<E, P>>;
-
-    /**
-     * No description provided.
-     * 
-     * **Credential required**: *Yes* / **Permission**: *read:admin:abuse-user-reports*
-     */
-    request<E extends 'admin/abuse-user-reports', P extends Endpoints[E]['req']>(
-      endpoint: E,
-      params: P,
-      credential?: string | null,
-    ): Promise<SwitchCaseResponseType<E, P>>;
-
-    /**
-     * No description provided.
-     * 
+     *
      * **Credential required**: *No*
      */
     request<E extends 'admin/accounts/create', P extends Endpoints[E]['req']>(
@@ -87,7 +98,7 @@
 
     /**
      * No description provided.
-     * 
+     *
      * **Credential required**: *Yes* / **Permission**: *write:admin:account*
      */
     request<E extends 'admin/accounts/delete', P extends Endpoints[E]['req']>(
@@ -98,7 +109,7 @@
 
     /**
      * No description provided.
-     * 
+     *
      * **Credential required**: *Yes* / **Permission**: *read:admin:account*
      */
     request<E extends 'admin/accounts/find-by-email', P extends Endpoints[E]['req']>(
@@ -109,7 +120,7 @@
 
     /**
      * No description provided.
-     * 
+     *
      * **Credential required**: *Yes* / **Permission**: *write:admin:ad*
      */
     request<E extends 'admin/ad/create', P extends Endpoints[E]['req']>(
@@ -120,7 +131,7 @@
 
     /**
      * No description provided.
-     * 
+     *
      * **Credential required**: *Yes* / **Permission**: *write:admin:ad*
      */
     request<E extends 'admin/ad/delete', P extends Endpoints[E]['req']>(
@@ -131,7 +142,7 @@
 
     /**
      * No description provided.
-     * 
+     *
      * **Credential required**: *Yes* / **Permission**: *read:admin:ad*
      */
     request<E extends 'admin/ad/list', P extends Endpoints[E]['req']>(
@@ -142,7 +153,7 @@
 
     /**
      * No description provided.
-     * 
+     *
      * **Credential required**: *Yes* / **Permission**: *write:admin:ad*
      */
     request<E extends 'admin/ad/update', P extends Endpoints[E]['req']>(
@@ -153,7 +164,7 @@
 
     /**
      * No description provided.
-     * 
+     *
      * **Credential required**: *Yes* / **Permission**: *write:admin:announcements*
      */
     request<E extends 'admin/announcements/create', P extends Endpoints[E]['req']>(
@@ -164,7 +175,7 @@
 
     /**
      * No description provided.
-     * 
+     *
      * **Credential required**: *Yes* / **Permission**: *write:admin:announcements*
      */
     request<E extends 'admin/announcements/delete', P extends Endpoints[E]['req']>(
@@ -175,7 +186,7 @@
 
     /**
      * No description provided.
-     * 
+     *
      * **Credential required**: *Yes* / **Permission**: *read:admin:announcements*
      */
     request<E extends 'admin/announcements/list', P extends Endpoints[E]['req']>(
@@ -186,7 +197,7 @@
 
     /**
      * No description provided.
-     * 
+     *
      * **Credential required**: *Yes* / **Permission**: *write:admin:announcements*
      */
     request<E extends 'admin/announcements/update', P extends Endpoints[E]['req']>(
@@ -197,7 +208,7 @@
 
     /**
      * No description provided.
-     * 
+     *
      * **Credential required**: *Yes* / **Permission**: *write:admin:avatar-decorations*
      */
     request<E extends 'admin/avatar-decorations/create', P extends Endpoints[E]['req']>(
@@ -208,7 +219,7 @@
 
     /**
      * No description provided.
-     * 
+     *
      * **Credential required**: *Yes* / **Permission**: *write:admin:avatar-decorations*
      */
     request<E extends 'admin/avatar-decorations/delete', P extends Endpoints[E]['req']>(
@@ -219,7 +230,7 @@
 
     /**
      * No description provided.
-     * 
+     *
      * **Credential required**: *Yes* / **Permission**: *read:admin:avatar-decorations*
      */
     request<E extends 'admin/avatar-decorations/list', P extends Endpoints[E]['req']>(
@@ -230,7 +241,7 @@
 
     /**
      * No description provided.
-     * 
+     *
      * **Credential required**: *Yes* / **Permission**: *write:admin:avatar-decorations*
      */
     request<E extends 'admin/avatar-decorations/update', P extends Endpoints[E]['req']>(
@@ -241,29 +252,624 @@
 
     /**
      * No description provided.
-     * 
-     * **Credential required**: *Yes* / **Permission**: *read:admin:meta*
-     */
-    request<E extends 'admin/captcha/current', P extends Endpoints[E]['req']>(
-      endpoint: E,
-      params: P,
-      credential?: string | null,
-    ): Promise<SwitchCaseResponseType<E, P>>;
-
-    /**
-     * No description provided.
-     * 
+     *
+     * **Credential required**: *Yes* / **Permission**: *write:admin:delete-all-files-of-a-user*
+     */
+    request<E extends 'admin/delete-all-files-of-a-user', P extends Endpoints[E]['req']>(
+      endpoint: E,
+      params: P,
+      credential?: string | null,
+    ): Promise<SwitchCaseResponseType<E, P>>;
+
+    /**
+     * No description provided.
+     *
+     * **Credential required**: *Yes* / **Permission**: *write:admin:unset-user-avatar*
+     */
+    request<E extends 'admin/unset-user-avatar', P extends Endpoints[E]['req']>(
+      endpoint: E,
+      params: P,
+      credential?: string | null,
+    ): Promise<SwitchCaseResponseType<E, P>>;
+
+    /**
+     * No description provided.
+     *
+     * **Credential required**: *Yes* / **Permission**: *write:admin:unset-user-banner*
+     */
+    request<E extends 'admin/unset-user-banner', P extends Endpoints[E]['req']>(
+      endpoint: E,
+      params: P,
+      credential?: string | null,
+    ): Promise<SwitchCaseResponseType<E, P>>;
+
+    /**
+     * No description provided.
+     *
+     * **Credential required**: *Yes* / **Permission**: *write:admin:drive*
+     */
+    request<E extends 'admin/drive/clean-remote-files', P extends Endpoints[E]['req']>(
+      endpoint: E,
+      params: P,
+      credential?: string | null,
+    ): Promise<SwitchCaseResponseType<E, P>>;
+
+    /**
+     * No description provided.
+     *
+     * **Credential required**: *Yes* / **Permission**: *write:admin:drive*
+     */
+    request<E extends 'admin/drive/cleanup', P extends Endpoints[E]['req']>(
+      endpoint: E,
+      params: P,
+      credential?: string | null,
+    ): Promise<SwitchCaseResponseType<E, P>>;
+
+    /**
+     * No description provided.
+     *
+     * **Credential required**: *Yes* / **Permission**: *read:admin:drive*
+     */
+    request<E extends 'admin/drive/files', P extends Endpoints[E]['req']>(
+      endpoint: E,
+      params: P,
+      credential?: string | null,
+    ): Promise<SwitchCaseResponseType<E, P>>;
+
+    /**
+     * No description provided.
+     *
+     * **Credential required**: *Yes* / **Permission**: *read:admin:drive*
+     */
+    request<E extends 'admin/drive/show-file', P extends Endpoints[E]['req']>(
+      endpoint: E,
+      params: P,
+      credential?: string | null,
+    ): Promise<SwitchCaseResponseType<E, P>>;
+
+    /**
+     * No description provided.
+     *
+     * **Credential required**: *Yes* / **Permission**: *write:admin:emoji*
+     */
+    request<E extends 'admin/emoji/add-aliases-bulk', P extends Endpoints[E]['req']>(
+      endpoint: E,
+      params: P,
+      credential?: string | null,
+    ): Promise<SwitchCaseResponseType<E, P>>;
+
+    /**
+     * No description provided.
+     *
+     * **Credential required**: *Yes* / **Permission**: *write:admin:emoji*
+     */
+    request<E extends 'admin/emoji/add', P extends Endpoints[E]['req']>(
+      endpoint: E,
+      params: P,
+      credential?: string | null,
+    ): Promise<SwitchCaseResponseType<E, P>>;
+
+    /**
+     * No description provided.
+     *
+     * **Credential required**: *Yes* / **Permission**: *write:admin:emoji*
+     */
+    request<E extends 'admin/emoji/copy', P extends Endpoints[E]['req']>(
+      endpoint: E,
+      params: P,
+      credential?: string | null,
+    ): Promise<SwitchCaseResponseType<E, P>>;
+
+    /**
+     * No description provided.
+     *
+     * **Credential required**: *Yes* / **Permission**: *write:admin:emoji*
+     */
+    request<E extends 'admin/emoji/delete-bulk', P extends Endpoints[E]['req']>(
+      endpoint: E,
+      params: P,
+      credential?: string | null,
+    ): Promise<SwitchCaseResponseType<E, P>>;
+
+    /**
+     * No description provided.
+     *
+     * **Credential required**: *Yes* / **Permission**: *write:admin:emoji*
+     */
+    request<E extends 'admin/emoji/delete', P extends Endpoints[E]['req']>(
+      endpoint: E,
+      params: P,
+      credential?: string | null,
+    ): Promise<SwitchCaseResponseType<E, P>>;
+
+    /**
+     * No description provided.
+     *
+     * **Internal Endpoint**: This endpoint is an API for the misskey mainframe and is not intended for use by third parties.
+     * **Credential required**: *Yes*
+     */
+    request<E extends 'admin/emoji/import-zip', P extends Endpoints[E]['req']>(
+      endpoint: E,
+      params: P,
+      credential?: string | null,
+    ): Promise<SwitchCaseResponseType<E, P>>;
+
+    /**
+     * No description provided.
+     *
+     * **Credential required**: *Yes* / **Permission**: *read:admin:emoji*
+     */
+    request<E extends 'admin/emoji/list-remote', P extends Endpoints[E]['req']>(
+      endpoint: E,
+      params: P,
+      credential?: string | null,
+    ): Promise<SwitchCaseResponseType<E, P>>;
+
+    /**
+     * No description provided.
+     *
+     * **Credential required**: *Yes* / **Permission**: *read:admin:emoji*
+     */
+    request<E extends 'admin/emoji/list', P extends Endpoints[E]['req']>(
+      endpoint: E,
+      params: P,
+      credential?: string | null,
+    ): Promise<SwitchCaseResponseType<E, P>>;
+
+    /**
+     * No description provided.
+     *
+     * **Credential required**: *Yes* / **Permission**: *write:admin:emoji*
+     */
+    request<E extends 'admin/emoji/remove-aliases-bulk', P extends Endpoints[E]['req']>(
+      endpoint: E,
+      params: P,
+      credential?: string | null,
+    ): Promise<SwitchCaseResponseType<E, P>>;
+
+    /**
+     * No description provided.
+     *
+     * **Credential required**: *Yes* / **Permission**: *write:admin:emoji*
+     */
+    request<E extends 'admin/emoji/set-aliases-bulk', P extends Endpoints[E]['req']>(
+      endpoint: E,
+      params: P,
+      credential?: string | null,
+    ): Promise<SwitchCaseResponseType<E, P>>;
+
+    /**
+     * No description provided.
+     *
+     * **Credential required**: *Yes* / **Permission**: *write:admin:emoji*
+     */
+    request<E extends 'admin/emoji/set-category-bulk', P extends Endpoints[E]['req']>(
+      endpoint: E,
+      params: P,
+      credential?: string | null,
+    ): Promise<SwitchCaseResponseType<E, P>>;
+
+    /**
+     * No description provided.
+     *
+     * **Credential required**: *Yes* / **Permission**: *write:admin:emoji*
+     */
+    request<E extends 'admin/emoji/set-license-bulk', P extends Endpoints[E]['req']>(
+      endpoint: E,
+      params: P,
+      credential?: string | null,
+    ): Promise<SwitchCaseResponseType<E, P>>;
+
+    /**
+     * No description provided.
+     *
+     * **Credential required**: *Yes* / **Permission**: *write:admin:emoji*
+     */
+    request<E extends 'admin/emoji/update', P extends Endpoints[E]['req']>(
+      endpoint: E,
+      params: P,
+      credential?: string | null,
+    ): Promise<SwitchCaseResponseType<E, P>>;
+
+    /**
+     * No description provided.
+     *
+     * **Credential required**: *Yes* / **Permission**: *write:admin:federation*
+     */
+    request<E extends 'admin/federation/delete-all-files', P extends Endpoints[E]['req']>(
+      endpoint: E,
+      params: P,
+      credential?: string | null,
+    ): Promise<SwitchCaseResponseType<E, P>>;
+
+    /**
+     * No description provided.
+     *
+     * **Credential required**: *Yes* / **Permission**: *write:admin:federation*
+     */
+    request<E extends 'admin/federation/refresh-remote-instance-metadata', P extends Endpoints[E]['req']>(
+      endpoint: E,
+      params: P,
+      credential?: string | null,
+    ): Promise<SwitchCaseResponseType<E, P>>;
+
+    /**
+     * No description provided.
+     *
+     * **Credential required**: *Yes* / **Permission**: *write:admin:federation*
+     */
+    request<E extends 'admin/federation/remove-all-following', P extends Endpoints[E]['req']>(
+      endpoint: E,
+      params: P,
+      credential?: string | null,
+    ): Promise<SwitchCaseResponseType<E, P>>;
+
+    /**
+     * No description provided.
+     *
+     * **Credential required**: *Yes* / **Permission**: *write:admin:federation*
+     */
+    request<E extends 'admin/federation/update-instance', P extends Endpoints[E]['req']>(
+      endpoint: E,
+      params: P,
+      credential?: string | null,
+    ): Promise<SwitchCaseResponseType<E, P>>;
+
+    /**
+     * No description provided.
+     *
+     * **Credential required**: *Yes* / **Permission**: *read:admin:index-stats*
+     */
+    request<E extends 'admin/get-index-stats', P extends Endpoints[E]['req']>(
+      endpoint: E,
+      params: P,
+      credential?: string | null,
+    ): Promise<SwitchCaseResponseType<E, P>>;
+
+    /**
+     * No description provided.
+     *
+     * **Credential required**: *Yes* / **Permission**: *read:admin:table-stats*
+     */
+    request<E extends 'admin/get-table-stats', P extends Endpoints[E]['req']>(
+      endpoint: E,
+      params: P,
+      credential?: string | null,
+    ): Promise<SwitchCaseResponseType<E, P>>;
+
+    /**
+     * No description provided.
+     *
+     * **Credential required**: *Yes* / **Permission**: *read:admin:user-ips*
+     */
+    request<E extends 'admin/get-user-ips', P extends Endpoints[E]['req']>(
+      endpoint: E,
+      params: P,
+      credential?: string | null,
+    ): Promise<SwitchCaseResponseType<E, P>>;
+
+    /**
+     * No description provided.
+     *
+     * **Credential required**: *Yes* / **Permission**: *write:admin:invite-codes*
+     */
+    request<E extends 'admin/invite/create', P extends Endpoints[E]['req']>(
+      endpoint: E,
+      params: P,
+      credential?: string | null,
+    ): Promise<SwitchCaseResponseType<E, P>>;
+
+    /**
+     * No description provided.
+     *
+     * **Credential required**: *Yes* / **Permission**: *read:admin:invite-codes*
+     */
+    request<E extends 'admin/invite/list', P extends Endpoints[E]['req']>(
+      endpoint: E,
+      params: P,
+      credential?: string | null,
+    ): Promise<SwitchCaseResponseType<E, P>>;
+
+    /**
+     * No description provided.
+     *
+     * **Credential required**: *Yes* / **Permission**: *write:admin:promo*
+     */
+    request<E extends 'admin/promo/create', P extends Endpoints[E]['req']>(
+      endpoint: E,
+      params: P,
+      credential?: string | null,
+    ): Promise<SwitchCaseResponseType<E, P>>;
+
+    /**
+     * No description provided.
+     *
+     * **Credential required**: *Yes* / **Permission**: *write:admin:queue*
+     */
+    request<E extends 'admin/queue/clear', P extends Endpoints[E]['req']>(
+      endpoint: E,
+      params: P,
+      credential?: string | null,
+    ): Promise<SwitchCaseResponseType<E, P>>;
+
+    /**
+     * No description provided.
+     *
+     * **Credential required**: *Yes* / **Permission**: *read:admin:queue*
+     */
+    request<E extends 'admin/queue/deliver-delayed', P extends Endpoints[E]['req']>(
+      endpoint: E,
+      params: P,
+      credential?: string | null,
+    ): Promise<SwitchCaseResponseType<E, P>>;
+
+    /**
+     * No description provided.
+     *
+     * **Credential required**: *Yes* / **Permission**: *read:admin:queue*
+     */
+    request<E extends 'admin/queue/inbox-delayed', P extends Endpoints[E]['req']>(
+      endpoint: E,
+      params: P,
+      credential?: string | null,
+    ): Promise<SwitchCaseResponseType<E, P>>;
+
+    /**
+     * No description provided.
+     *
+     * **Credential required**: *Yes* / **Permission**: *write:admin:queue*
+     */
+    request<E extends 'admin/queue/promote', P extends Endpoints[E]['req']>(
+      endpoint: E,
+      params: P,
+      credential?: string | null,
+    ): Promise<SwitchCaseResponseType<E, P>>;
+
+    /**
+     * No description provided.
+     *
+     * **Credential required**: *Yes* / **Permission**: *read:admin:emoji*
+     */
+    request<E extends 'admin/queue/stats', P extends Endpoints[E]['req']>(
+      endpoint: E,
+      params: P,
+      credential?: string | null,
+    ): Promise<SwitchCaseResponseType<E, P>>;
+
+    /**
+     * No description provided.
+     *
+     * **Credential required**: *Yes* / **Permission**: *write:admin:relays*
+     */
+    request<E extends 'admin/relays/add', P extends Endpoints[E]['req']>(
+      endpoint: E,
+      params: P,
+      credential?: string | null,
+    ): Promise<SwitchCaseResponseType<E, P>>;
+
+    /**
+     * No description provided.
+     *
+     * **Credential required**: *Yes* / **Permission**: *read:admin:relays*
+     */
+    request<E extends 'admin/relays/list', P extends Endpoints[E]['req']>(
+      endpoint: E,
+      params: P,
+      credential?: string | null,
+    ): Promise<SwitchCaseResponseType<E, P>>;
+
+    /**
+     * No description provided.
+     *
+     * **Credential required**: *Yes* / **Permission**: *write:admin:relays*
+     */
+    request<E extends 'admin/relays/remove', P extends Endpoints[E]['req']>(
+      endpoint: E,
+      params: P,
+      credential?: string | null,
+    ): Promise<SwitchCaseResponseType<E, P>>;
+
+    /**
+     * No description provided.
+     *
+     * **Credential required**: *Yes* / **Permission**: *write:admin:reset-password*
+     */
+    request<E extends 'admin/reset-password', P extends Endpoints[E]['req']>(
+      endpoint: E,
+      params: P,
+      credential?: string | null,
+    ): Promise<SwitchCaseResponseType<E, P>>;
+
+    /**
+     * No description provided.
+     *
+     * **Credential required**: *Yes* / **Permission**: *write:admin:resolve-abuse-user-report*
+     */
+    request<E extends 'admin/resolve-abuse-user-report', P extends Endpoints[E]['req']>(
+      endpoint: E,
+      params: P,
+      credential?: string | null,
+    ): Promise<SwitchCaseResponseType<E, P>>;
+
+    /**
+     * No description provided.
+     *
+     * **Credential required**: *Yes* / **Permission**: *write:admin:resolve-abuse-user-report*
+     */
+    request<E extends 'admin/forward-abuse-user-report', P extends Endpoints[E]['req']>(
+      endpoint: E,
+      params: P,
+      credential?: string | null,
+    ): Promise<SwitchCaseResponseType<E, P>>;
+
+    /**
+     * No description provided.
+     *
+     * **Credential required**: *Yes* / **Permission**: *write:admin:resolve-abuse-user-report*
+     */
+    request<E extends 'admin/update-abuse-user-report', P extends Endpoints[E]['req']>(
+      endpoint: E,
+      params: P,
+      credential?: string | null,
+    ): Promise<SwitchCaseResponseType<E, P>>;
+
+    /**
+     * No description provided.
+     *
+     * **Credential required**: *Yes* / **Permission**: *write:admin:send-email*
+     */
+    request<E extends 'admin/send-email', P extends Endpoints[E]['req']>(
+      endpoint: E,
+      params: P,
+      credential?: string | null,
+    ): Promise<SwitchCaseResponseType<E, P>>;
+
+    /**
+     * No description provided.
+     *
+     * **Credential required**: *Yes* / **Permission**: *read:admin:server-info*
+     */
+    request<E extends 'admin/server-info', P extends Endpoints[E]['req']>(
+      endpoint: E,
+      params: P,
+      credential?: string | null,
+    ): Promise<SwitchCaseResponseType<E, P>>;
+
+    /**
+     * No description provided.
+     *
+     * **Credential required**: *Yes* / **Permission**: *read:admin:show-moderation-log*
+     */
+    request<E extends 'admin/show-moderation-logs', P extends Endpoints[E]['req']>(
+      endpoint: E,
+      params: P,
+      credential?: string | null,
+    ): Promise<SwitchCaseResponseType<E, P>>;
+
+    /**
+     * No description provided.
+     *
+     * **Credential required**: *Yes* / **Permission**: *read:admin:show-user*
+     */
+    request<E extends 'admin/show-user', P extends Endpoints[E]['req']>(
+      endpoint: E,
+      params: P,
+      credential?: string | null,
+    ): Promise<SwitchCaseResponseType<E, P>>;
+
+    /**
+     * No description provided.
+     *
+     * **Credential required**: *Yes* / **Permission**: *read:admin:show-user*
+     */
+    request<E extends 'admin/show-users', P extends Endpoints[E]['req']>(
+      endpoint: E,
+      params: P,
+      credential?: string | null,
+    ): Promise<SwitchCaseResponseType<E, P>>;
+
+    /**
+     * No description provided.
+     *
+     * **Credential required**: *Yes* / **Permission**: *write:admin:nsfw-user*
+     */
+    request<E extends 'admin/nsfw-user', P extends Endpoints[E]['req']>(
+      endpoint: E,
+      params: P,
+      credential?: string | null,
+    ): Promise<SwitchCaseResponseType<E, P>>;
+
+    /**
+     * No description provided.
+     *
+     * **Credential required**: *Yes* / **Permission**: *write:admin:unnsfw-user*
+     */
+    request<E extends 'admin/unnsfw-user', P extends Endpoints[E]['req']>(
+      endpoint: E,
+      params: P,
+      credential?: string | null,
+    ): Promise<SwitchCaseResponseType<E, P>>;
+
+    /**
+     * No description provided.
+     *
+     * **Credential required**: *Yes* / **Permission**: *write:admin:silence-user*
+     */
+    request<E extends 'admin/silence-user', P extends Endpoints[E]['req']>(
+      endpoint: E,
+      params: P,
+      credential?: string | null,
+    ): Promise<SwitchCaseResponseType<E, P>>;
+
+    /**
+     * No description provided.
+     *
+     * **Credential required**: *Yes* / **Permission**: *write:admin:unsilence-user*
+     */
+    request<E extends 'admin/unsilence-user', P extends Endpoints[E]['req']>(
+      endpoint: E,
+      params: P,
+      credential?: string | null,
+    ): Promise<SwitchCaseResponseType<E, P>>;
+
+    /**
+     * No description provided.
+     *
+     * **Credential required**: *Yes* / **Permission**: *write:admin:suspend-user*
+     */
+    request<E extends 'admin/suspend-user', P extends Endpoints[E]['req']>(
+      endpoint: E,
+      params: P,
+      credential?: string | null,
+    ): Promise<SwitchCaseResponseType<E, P>>;
+
+    /**
+     * No description provided.
+     *
+     * **Credential required**: *Yes* / **Permission**: *write:admin:approve-user*
+     */
+    request<E extends 'admin/approve-user', P extends Endpoints[E]['req']>(
+      endpoint: E,
+      params: P,
+      credential?: string | null,
+    ): Promise<SwitchCaseResponseType<E, P>>;
+
+    /**
+     * No description provided.
+     *
+     * **Credential required**: *Yes* / **Permission**: *write:admin:decline-user*
+     */
+    request<E extends 'admin/decline-user', P extends Endpoints[E]['req']>(
+      endpoint: E,
+      params: P,
+      credential?: string | null,
+    ): Promise<SwitchCaseResponseType<E, P>>;
+
+    /**
+     * No description provided.
+     *
+     * **Credential required**: *Yes* / **Permission**: *write:admin:unsuspend-user*
+     */
+    request<E extends 'admin/unsuspend-user', P extends Endpoints[E]['req']>(
+      endpoint: E,
+      params: P,
+      credential?: string | null,
+    ): Promise<SwitchCaseResponseType<E, P>>;
+
+    /**
+     * No description provided.
+     *
      * **Credential required**: *Yes* / **Permission**: *write:admin:meta*
      */
-    request<E extends 'admin/captcha/save', P extends Endpoints[E]['req']>(
-      endpoint: E,
-      params: P,
-      credential?: string | null,
-    ): Promise<SwitchCaseResponseType<E, P>>;
-
-    /**
-     * No description provided.
-     * 
+    request<E extends 'admin/update-meta', P extends Endpoints[E]['req']>(
+      endpoint: E,
+      params: P,
+      credential?: string | null,
+    ): Promise<SwitchCaseResponseType<E, P>>;
+
+    /**
+     * No description provided.
+     *
      * **Credential required**: *Yes* / **Permission**: *write:admin:delete-account*
      */
     request<E extends 'admin/delete-account', P extends Endpoints[E]['req']>(
@@ -274,1035 +880,3531 @@
 
     /**
      * No description provided.
-     * 
-     * **Credential required**: *Yes* / **Permission**: *write:admin:delete-all-files-of-a-user*
-     */
-    request<E extends 'admin/delete-all-files-of-a-user', P extends Endpoints[E]['req']>(
-      endpoint: E,
-      params: P,
-      credential?: string | null,
-    ): Promise<SwitchCaseResponseType<E, P>>;
-
-    /**
-     * No description provided.
-     * 
-     * **Credential required**: *Yes* / **Permission**: *write:admin:drive*
-     */
-    request<E extends 'admin/drive/clean-remote-files', P extends Endpoints[E]['req']>(
-      endpoint: E,
-      params: P,
-      credential?: string | null,
-    ): Promise<SwitchCaseResponseType<E, P>>;
-
-    /**
-     * No description provided.
-     * 
-     * **Credential required**: *Yes* / **Permission**: *write:admin:drive*
-     */
-    request<E extends 'admin/drive/cleanup', P extends Endpoints[E]['req']>(
-      endpoint: E,
-      params: P,
-      credential?: string | null,
-    ): Promise<SwitchCaseResponseType<E, P>>;
-
-    /**
-     * No description provided.
-     * 
-     * **Credential required**: *Yes* / **Permission**: *read:admin:drive*
-     */
-    request<E extends 'admin/drive/files', P extends Endpoints[E]['req']>(
-      endpoint: E,
-      params: P,
-      credential?: string | null,
-    ): Promise<SwitchCaseResponseType<E, P>>;
-
-    /**
-     * No description provided.
-     * 
-     * **Credential required**: *Yes* / **Permission**: *read:admin:drive*
-     */
-    request<E extends 'admin/drive/show-file', P extends Endpoints[E]['req']>(
-      endpoint: E,
-      params: P,
-      credential?: string | null,
-    ): Promise<SwitchCaseResponseType<E, P>>;
-
-    /**
-     * No description provided.
-     * 
-     * **Credential required**: *Yes* / **Permission**: *write:admin:emoji*
-     */
-    request<E extends 'admin/emoji/add', P extends Endpoints[E]['req']>(
-      endpoint: E,
-      params: P,
-      credential?: string | null,
-    ): Promise<SwitchCaseResponseType<E, P>>;
-
-    /**
-     * No description provided.
-     * 
-     * **Credential required**: *Yes* / **Permission**: *write:admin:emoji*
-     */
-    request<E extends 'admin/emoji/add-aliases-bulk', P extends Endpoints[E]['req']>(
-      endpoint: E,
-      params: P,
-      credential?: string | null,
-    ): Promise<SwitchCaseResponseType<E, P>>;
-
-    /**
-     * No description provided.
-     * 
-     * **Credential required**: *Yes* / **Permission**: *write:admin:emoji*
-     */
-    request<E extends 'admin/emoji/copy', P extends Endpoints[E]['req']>(
-      endpoint: E,
-      params: P,
-      credential?: string | null,
-    ): Promise<SwitchCaseResponseType<E, P>>;
-
-    /**
-     * No description provided.
-     * 
-     * **Credential required**: *Yes* / **Permission**: *write:admin:emoji*
-     */
-    request<E extends 'admin/emoji/delete', P extends Endpoints[E]['req']>(
-      endpoint: E,
-      params: P,
-      credential?: string | null,
-    ): Promise<SwitchCaseResponseType<E, P>>;
-
-    /**
-     * No description provided.
-     * 
-     * **Credential required**: *Yes* / **Permission**: *write:admin:emoji*
-     */
-    request<E extends 'admin/emoji/delete-bulk', P extends Endpoints[E]['req']>(
-      endpoint: E,
-      params: P,
-      credential?: string | null,
-    ): Promise<SwitchCaseResponseType<E, P>>;
-
-    /**
-     * No description provided.
-     * 
+     *
+     * **Credential required**: *Yes* / **Permission**: *write:admin:user-note*
+     */
+    request<E extends 'admin/update-user-note', P extends Endpoints[E]['req']>(
+      endpoint: E,
+      params: P,
+      credential?: string | null,
+    ): Promise<SwitchCaseResponseType<E, P>>;
+
+    /**
+     * No description provided.
+     *
+     * **Credential required**: *Yes* / **Permission**: *write:admin:roles*
+     */
+    request<E extends 'admin/roles/create', P extends Endpoints[E]['req']>(
+      endpoint: E,
+      params: P,
+      credential?: string | null,
+    ): Promise<SwitchCaseResponseType<E, P>>;
+
+    /**
+     * No description provided.
+     *
+     * **Credential required**: *Yes* / **Permission**: *write:admin:roles*
+     */
+    request<E extends 'admin/roles/delete', P extends Endpoints[E]['req']>(
+      endpoint: E,
+      params: P,
+      credential?: string | null,
+    ): Promise<SwitchCaseResponseType<E, P>>;
+
+    /**
+     * No description provided.
+     *
+     * **Credential required**: *Yes* / **Permission**: *read:admin:roles*
+     */
+    request<E extends 'admin/roles/list', P extends Endpoints[E]['req']>(
+      endpoint: E,
+      params: P,
+      credential?: string | null,
+    ): Promise<SwitchCaseResponseType<E, P>>;
+
+    /**
+     * No description provided.
+     *
+     * **Credential required**: *Yes* / **Permission**: *read:admin:roles*
+     */
+    request<E extends 'admin/roles/show', P extends Endpoints[E]['req']>(
+      endpoint: E,
+      params: P,
+      credential?: string | null,
+    ): Promise<SwitchCaseResponseType<E, P>>;
+
+    /**
+     * No description provided.
+     *
+     * **Credential required**: *Yes* / **Permission**: *write:admin:roles*
+     */
+    request<E extends 'admin/roles/update', P extends Endpoints[E]['req']>(
+      endpoint: E,
+      params: P,
+      credential?: string | null,
+    ): Promise<SwitchCaseResponseType<E, P>>;
+
+    /**
+     * No description provided.
+     *
+     * **Credential required**: *Yes* / **Permission**: *write:admin:roles*
+     */
+    request<E extends 'admin/roles/assign', P extends Endpoints[E]['req']>(
+      endpoint: E,
+      params: P,
+      credential?: string | null,
+    ): Promise<SwitchCaseResponseType<E, P>>;
+
+    /**
+     * No description provided.
+     *
+     * **Credential required**: *Yes* / **Permission**: *write:admin:roles*
+     */
+    request<E extends 'admin/roles/unassign', P extends Endpoints[E]['req']>(
+      endpoint: E,
+      params: P,
+      credential?: string | null,
+    ): Promise<SwitchCaseResponseType<E, P>>;
+
+    /**
+     * No description provided.
+     *
+     * **Credential required**: *Yes* / **Permission**: *write:admin:roles*
+     */
+    request<E extends 'admin/roles/update-default-policies', P extends Endpoints[E]['req']>(
+      endpoint: E,
+      params: P,
+      credential?: string | null,
+    ): Promise<SwitchCaseResponseType<E, P>>;
+
+    /**
+     * No description provided.
+     *
+     * **Credential required**: *No* / **Permission**: *read:admin:roles*
+     */
+    request<E extends 'admin/roles/users', P extends Endpoints[E]['req']>(
+      endpoint: E,
+      params: P,
+      credential?: string | null,
+    ): Promise<SwitchCaseResponseType<E, P>>;
+
+    /**
+     * No description provided.
+     *
+     * **Internal Endpoint**: This endpoint is an API for the misskey mainframe and is not intended for use by third parties.
+     * **Credential required**: *Yes* / **Permission**: *write:admin:system-webhook*
+     */
+    request<E extends 'admin/system-webhook/create', P extends Endpoints[E]['req']>(
+      endpoint: E,
+      params: P,
+      credential?: string | null,
+    ): Promise<SwitchCaseResponseType<E, P>>;
+
+    /**
+     * No description provided.
+     *
+     * **Internal Endpoint**: This endpoint is an API for the misskey mainframe and is not intended for use by third parties.
+     * **Credential required**: *Yes* / **Permission**: *write:admin:system-webhook*
+     */
+    request<E extends 'admin/system-webhook/delete', P extends Endpoints[E]['req']>(
+      endpoint: E,
+      params: P,
+      credential?: string | null,
+    ): Promise<SwitchCaseResponseType<E, P>>;
+
+    /**
+     * No description provided.
+     *
+     * **Internal Endpoint**: This endpoint is an API for the misskey mainframe and is not intended for use by third parties.
+     * **Credential required**: *Yes* / **Permission**: *write:admin:system-webhook*
+     */
+    request<E extends 'admin/system-webhook/list', P extends Endpoints[E]['req']>(
+      endpoint: E,
+      params: P,
+      credential?: string | null,
+    ): Promise<SwitchCaseResponseType<E, P>>;
+
+    /**
+     * No description provided.
+     *
+     * **Internal Endpoint**: This endpoint is an API for the misskey mainframe and is not intended for use by third parties.
+     * **Credential required**: *Yes* / **Permission**: *write:admin:system-webhook*
+     */
+    request<E extends 'admin/system-webhook/show', P extends Endpoints[E]['req']>(
+      endpoint: E,
+      params: P,
+      credential?: string | null,
+    ): Promise<SwitchCaseResponseType<E, P>>;
+
+    /**
+     * No description provided.
+     *
+     * **Internal Endpoint**: This endpoint is an API for the misskey mainframe and is not intended for use by third parties.
+     * **Credential required**: *Yes* / **Permission**: *write:admin:system-webhook*
+     */
+    request<E extends 'admin/system-webhook/update', P extends Endpoints[E]['req']>(
+      endpoint: E,
+      params: P,
+      credential?: string | null,
+    ): Promise<SwitchCaseResponseType<E, P>>;
+
+    /**
+     * No description provided.
+     *
+     * **Internal Endpoint**: This endpoint is an API for the misskey mainframe and is not intended for use by third parties.
+     * **Credential required**: *Yes* / **Permission**: *read:admin:system-webhook*
+     */
+    request<E extends 'admin/system-webhook/test', P extends Endpoints[E]['req']>(
+      endpoint: E,
+      params: P,
+      credential?: string | null,
+    ): Promise<SwitchCaseResponseType<E, P>>;
+
+    /**
+     * No description provided.
+     *
+     * **Credential required**: *No*
+     */
+    request<E extends 'announcements', P extends Endpoints[E]['req']>(
+      endpoint: E,
+      params: P,
+      credential?: string | null,
+    ): Promise<SwitchCaseResponseType<E, P>>;
+
+    /**
+     * No description provided.
+     *
+     * **Credential required**: *No*
+     */
+    request<E extends 'announcements/show', P extends Endpoints[E]['req']>(
+      endpoint: E,
+      params: P,
+      credential?: string | null,
+    ): Promise<SwitchCaseResponseType<E, P>>;
+
+    /**
+     * No description provided.
+     *
+     * **Credential required**: *Yes* / **Permission**: *write:account*
+     */
+    request<E extends 'antennas/create', P extends Endpoints[E]['req']>(
+      endpoint: E,
+      params: P,
+      credential?: string | null,
+    ): Promise<SwitchCaseResponseType<E, P>>;
+
+    /**
+     * No description provided.
+     *
+     * **Credential required**: *Yes* / **Permission**: *write:account*
+     */
+    request<E extends 'antennas/delete', P extends Endpoints[E]['req']>(
+      endpoint: E,
+      params: P,
+      credential?: string | null,
+    ): Promise<SwitchCaseResponseType<E, P>>;
+
+    /**
+     * No description provided.
+     *
+     * **Credential required**: *Yes* / **Permission**: *read:account*
+     */
+    request<E extends 'antennas/list', P extends Endpoints[E]['req']>(
+      endpoint: E,
+      params: P,
+      credential?: string | null,
+    ): Promise<SwitchCaseResponseType<E, P>>;
+
+    /**
+     * No description provided.
+     *
+     * **Credential required**: *Yes* / **Permission**: *read:account*
+     */
+    request<E extends 'antennas/notes', P extends Endpoints[E]['req']>(
+      endpoint: E,
+      params: P,
+      credential?: string | null,
+    ): Promise<SwitchCaseResponseType<E, P>>;
+
+    /**
+     * No description provided.
+     *
+     * **Credential required**: *Yes* / **Permission**: *read:account*
+     */
+    request<E extends 'antennas/show', P extends Endpoints[E]['req']>(
+      endpoint: E,
+      params: P,
+      credential?: string | null,
+    ): Promise<SwitchCaseResponseType<E, P>>;
+
+    /**
+     * No description provided.
+     *
+     * **Credential required**: *Yes* / **Permission**: *write:account*
+     */
+    request<E extends 'antennas/update', P extends Endpoints[E]['req']>(
+      endpoint: E,
+      params: P,
+      credential?: string | null,
+    ): Promise<SwitchCaseResponseType<E, P>>;
+
+    /**
+     * No description provided.
+     *
+     * **Credential required**: *Yes* / **Permission**: *read:federation*
+     */
+    request<E extends 'ap/get', P extends Endpoints[E]['req']>(
+      endpoint: E,
+      params: P,
+      credential?: string | null,
+    ): Promise<SwitchCaseResponseType<E, P>>;
+
+    /**
+     * No description provided.
+     *
+     * **Credential required**: *Yes* / **Permission**: *read:account*
+     */
+    request<E extends 'ap/show', P extends Endpoints[E]['req']>(
+      endpoint: E,
+      params: P,
+      credential?: string | null,
+    ): Promise<SwitchCaseResponseType<E, P>>;
+
+    /**
+     * No description provided.
+     *
+     * **Credential required**: *No*
+     */
+    request<E extends 'app/create', P extends Endpoints[E]['req']>(
+      endpoint: E,
+      params: P,
+      credential?: string | null,
+    ): Promise<SwitchCaseResponseType<E, P>>;
+
+    /**
+     * No description provided.
+     *
+     * **Credential required**: *No*
+     */
+    request<E extends 'app/show', P extends Endpoints[E]['req']>(
+      endpoint: E,
+      params: P,
+      credential?: string | null,
+    ): Promise<SwitchCaseResponseType<E, P>>;
+
+    /**
+     * No description provided.
+     *
      * **Internal Endpoint**: This endpoint is an API for the misskey mainframe and is not intended for use by third parties.
      * **Credential required**: *Yes*
      */
-    request<E extends 'admin/emoji/import-zip', P extends Endpoints[E]['req']>(
-      endpoint: E,
-      params: P,
-      credential?: string | null,
-    ): Promise<SwitchCaseResponseType<E, P>>;
-
-    /**
-     * No description provided.
-     * 
-     * **Credential required**: *Yes* / **Permission**: *read:admin:emoji*
-     */
-    request<E extends 'admin/emoji/list', P extends Endpoints[E]['req']>(
-      endpoint: E,
-      params: P,
-      credential?: string | null,
-    ): Promise<SwitchCaseResponseType<E, P>>;
-
-    /**
-     * No description provided.
-     * 
-     * **Credential required**: *Yes* / **Permission**: *read:admin:emoji*
-     */
-    request<E extends 'admin/emoji/list-remote', P extends Endpoints[E]['req']>(
-      endpoint: E,
-      params: P,
-      credential?: string | null,
-    ): Promise<SwitchCaseResponseType<E, P>>;
-
-    /**
-     * No description provided.
-     * 
-     * **Credential required**: *Yes* / **Permission**: *write:admin:emoji*
-     */
-    request<E extends 'admin/emoji/remove-aliases-bulk', P extends Endpoints[E]['req']>(
-      endpoint: E,
-      params: P,
-      credential?: string | null,
-    ): Promise<SwitchCaseResponseType<E, P>>;
-
-    /**
-     * No description provided.
-     * 
-     * **Credential required**: *Yes* / **Permission**: *write:admin:emoji*
-     */
-    request<E extends 'admin/emoji/set-aliases-bulk', P extends Endpoints[E]['req']>(
-      endpoint: E,
-      params: P,
-      credential?: string | null,
-    ): Promise<SwitchCaseResponseType<E, P>>;
-
-    /**
-     * No description provided.
-     * 
-     * **Credential required**: *Yes* / **Permission**: *write:admin:emoji*
-     */
-    request<E extends 'admin/emoji/set-category-bulk', P extends Endpoints[E]['req']>(
-      endpoint: E,
-      params: P,
-      credential?: string | null,
-    ): Promise<SwitchCaseResponseType<E, P>>;
-
-    /**
-     * No description provided.
-     * 
-     * **Credential required**: *Yes* / **Permission**: *write:admin:emoji*
-     */
-    request<E extends 'admin/emoji/set-license-bulk', P extends Endpoints[E]['req']>(
-      endpoint: E,
-      params: P,
-      credential?: string | null,
-    ): Promise<SwitchCaseResponseType<E, P>>;
-
-    /**
-     * No description provided.
-     * 
-     * **Credential required**: *Yes* / **Permission**: *write:admin:emoji*
-     */
-    request<E extends 'admin/emoji/update', P extends Endpoints[E]['req']>(
-      endpoint: E,
-      params: P,
-      credential?: string | null,
-    ): Promise<SwitchCaseResponseType<E, P>>;
-
-    /**
-     * No description provided.
-     * 
-     * **Credential required**: *Yes* / **Permission**: *write:admin:federation*
-     */
-    request<E extends 'admin/federation/delete-all-files', P extends Endpoints[E]['req']>(
-      endpoint: E,
-      params: P,
-      credential?: string | null,
-    ): Promise<SwitchCaseResponseType<E, P>>;
-
-    /**
-     * No description provided.
-     * 
-     * **Credential required**: *Yes* / **Permission**: *write:admin:federation*
-     */
-    request<E extends 'admin/federation/refresh-remote-instance-metadata', P extends Endpoints[E]['req']>(
-      endpoint: E,
-      params: P,
-      credential?: string | null,
-    ): Promise<SwitchCaseResponseType<E, P>>;
-
-    /**
-     * No description provided.
-     * 
-     * **Credential required**: *Yes* / **Permission**: *write:admin:federation*
-     */
-    request<E extends 'admin/federation/remove-all-following', P extends Endpoints[E]['req']>(
-      endpoint: E,
-      params: P,
-      credential?: string | null,
-    ): Promise<SwitchCaseResponseType<E, P>>;
-
-    /**
-     * No description provided.
-     * 
-     * **Credential required**: *Yes* / **Permission**: *write:admin:federation*
-     */
-    request<E extends 'admin/federation/update-instance', P extends Endpoints[E]['req']>(
-      endpoint: E,
-      params: P,
-      credential?: string | null,
-    ): Promise<SwitchCaseResponseType<E, P>>;
-
-    /**
-     * No description provided.
-     * 
-     * **Credential required**: *Yes* / **Permission**: *write:admin:resolve-abuse-user-report*
-     */
-    request<E extends 'admin/forward-abuse-user-report', P extends Endpoints[E]['req']>(
-      endpoint: E,
-      params: P,
-      credential?: string | null,
-    ): Promise<SwitchCaseResponseType<E, P>>;
-
-    /**
-     * No description provided.
-     * 
-     * **Credential required**: *Yes* / **Permission**: *read:admin:index-stats*
-     */
-    request<E extends 'admin/get-index-stats', P extends Endpoints[E]['req']>(
-      endpoint: E,
-      params: P,
-      credential?: string | null,
-    ): Promise<SwitchCaseResponseType<E, P>>;
-
-    /**
-     * No description provided.
-     * 
-     * **Credential required**: *Yes* / **Permission**: *read:admin:table-stats*
-     */
-    request<E extends 'admin/get-table-stats', P extends Endpoints[E]['req']>(
-      endpoint: E,
-      params: P,
-      credential?: string | null,
-    ): Promise<SwitchCaseResponseType<E, P>>;
-
-    /**
-     * No description provided.
-     * 
-     * **Credential required**: *Yes* / **Permission**: *read:admin:user-ips*
-     */
-    request<E extends 'admin/get-user-ips', P extends Endpoints[E]['req']>(
-      endpoint: E,
-      params: P,
-      credential?: string | null,
-    ): Promise<SwitchCaseResponseType<E, P>>;
-
-    /**
-     * No description provided.
-     * 
-     * **Credential required**: *Yes* / **Permission**: *write:admin:invite-codes*
-     */
-    request<E extends 'admin/invite/create', P extends Endpoints[E]['req']>(
-      endpoint: E,
-      params: P,
-      credential?: string | null,
-    ): Promise<SwitchCaseResponseType<E, P>>;
-
-    /**
-     * No description provided.
-     * 
-     * **Credential required**: *Yes* / **Permission**: *read:admin:invite-codes*
-     */
-    request<E extends 'admin/invite/list', P extends Endpoints[E]['req']>(
-      endpoint: E,
-      params: P,
-      credential?: string | null,
-    ): Promise<SwitchCaseResponseType<E, P>>;
-
-    /**
-     * No description provided.
-     * 
-     * **Credential required**: *Yes* / **Permission**: *read:admin:meta*
-     */
-    request<E extends 'admin/meta', P extends Endpoints[E]['req']>(
-      endpoint: E,
-      params: P,
-      credential?: string | null,
-    ): Promise<SwitchCaseResponseType<E, P>>;
-
-    /**
-     * No description provided.
-     * 
-     * **Credential required**: *Yes* / **Permission**: *write:admin:promo*
-     */
-    request<E extends 'admin/promo/create', P extends Endpoints[E]['req']>(
-      endpoint: E,
-      params: P,
-      credential?: string | null,
-    ): Promise<SwitchCaseResponseType<E, P>>;
-
-    /**
-     * No description provided.
-     * 
-     * **Credential required**: *Yes* / **Permission**: *write:admin:queue*
-     */
-    request<E extends 'admin/queue/clear', P extends Endpoints[E]['req']>(
-      endpoint: E,
-      params: P,
-      credential?: string | null,
-    ): Promise<SwitchCaseResponseType<E, P>>;
-
-    /**
-     * No description provided.
-     * 
-     * **Credential required**: *Yes* / **Permission**: *read:admin:queue*
-     */
-    request<E extends 'admin/queue/deliver-delayed', P extends Endpoints[E]['req']>(
-      endpoint: E,
-      params: P,
-      credential?: string | null,
-    ): Promise<SwitchCaseResponseType<E, P>>;
-
-    /**
-     * No description provided.
-     * 
-     * **Credential required**: *Yes* / **Permission**: *read:admin:queue*
-     */
-    request<E extends 'admin/queue/inbox-delayed', P extends Endpoints[E]['req']>(
-      endpoint: E,
-      params: P,
-      credential?: string | null,
-    ): Promise<SwitchCaseResponseType<E, P>>;
-
-    /**
-     * No description provided.
-     * 
-     * **Credential required**: *Yes* / **Permission**: *write:admin:queue*
-     */
-    request<E extends 'admin/queue/promote', P extends Endpoints[E]['req']>(
-      endpoint: E,
-      params: P,
-      credential?: string | null,
-    ): Promise<SwitchCaseResponseType<E, P>>;
-
-    /**
-     * No description provided.
-     * 
-     * **Credential required**: *Yes* / **Permission**: *read:admin:emoji*
-     */
-    request<E extends 'admin/queue/stats', P extends Endpoints[E]['req']>(
-      endpoint: E,
-      params: P,
-      credential?: string | null,
-    ): Promise<SwitchCaseResponseType<E, P>>;
-
-    /**
-     * No description provided.
-     * 
-     * **Credential required**: *Yes* / **Permission**: *write:admin:relays*
-     */
-    request<E extends 'admin/relays/add', P extends Endpoints[E]['req']>(
-      endpoint: E,
-      params: P,
-      credential?: string | null,
-    ): Promise<SwitchCaseResponseType<E, P>>;
-
-    /**
-     * No description provided.
-     * 
-     * **Credential required**: *Yes* / **Permission**: *read:admin:relays*
-     */
-    request<E extends 'admin/relays/list', P extends Endpoints[E]['req']>(
-      endpoint: E,
-      params: P,
-      credential?: string | null,
-    ): Promise<SwitchCaseResponseType<E, P>>;
-
-    /**
-     * No description provided.
-     * 
-     * **Credential required**: *Yes* / **Permission**: *write:admin:relays*
-     */
-    request<E extends 'admin/relays/remove', P extends Endpoints[E]['req']>(
-      endpoint: E,
-      params: P,
-      credential?: string | null,
-    ): Promise<SwitchCaseResponseType<E, P>>;
-
-    /**
-     * No description provided.
-     * 
-     * **Credential required**: *Yes* / **Permission**: *write:admin:reset-password*
-     */
-    request<E extends 'admin/reset-password', P extends Endpoints[E]['req']>(
-      endpoint: E,
-      params: P,
-      credential?: string | null,
-    ): Promise<SwitchCaseResponseType<E, P>>;
-
-    /**
-     * No description provided.
-     * 
-     * **Credential required**: *Yes* / **Permission**: *write:admin:resolve-abuse-user-report*
-     */
-    request<E extends 'admin/resolve-abuse-user-report', P extends Endpoints[E]['req']>(
-      endpoint: E,
-      params: P,
-      credential?: string | null,
-    ): Promise<SwitchCaseResponseType<E, P>>;
-
-    /**
-     * No description provided.
-     * 
-     * **Credential required**: *Yes* / **Permission**: *write:admin:roles*
-     */
-    request<E extends 'admin/roles/assign', P extends Endpoints[E]['req']>(
-      endpoint: E,
-      params: P,
-      credential?: string | null,
-    ): Promise<SwitchCaseResponseType<E, P>>;
-
-    /**
-     * No description provided.
-     * 
-     * **Credential required**: *Yes* / **Permission**: *write:admin:roles*
-     */
-    request<E extends 'admin/roles/create', P extends Endpoints[E]['req']>(
-      endpoint: E,
-      params: P,
-      credential?: string | null,
-    ): Promise<SwitchCaseResponseType<E, P>>;
-
-    /**
-     * No description provided.
-     * 
-     * **Credential required**: *Yes* / **Permission**: *write:admin:roles*
-     */
-    request<E extends 'admin/roles/delete', P extends Endpoints[E]['req']>(
-      endpoint: E,
-      params: P,
-      credential?: string | null,
-    ): Promise<SwitchCaseResponseType<E, P>>;
-
-    /**
-     * No description provided.
-     * 
-     * **Credential required**: *Yes* / **Permission**: *read:admin:roles*
-     */
-    request<E extends 'admin/roles/list', P extends Endpoints[E]['req']>(
-      endpoint: E,
-      params: P,
-      credential?: string | null,
-    ): Promise<SwitchCaseResponseType<E, P>>;
-
-    /**
-     * No description provided.
-     * 
-     * **Credential required**: *Yes* / **Permission**: *read:admin:roles*
-     */
-    request<E extends 'admin/roles/show', P extends Endpoints[E]['req']>(
-      endpoint: E,
-      params: P,
-      credential?: string | null,
-    ): Promise<SwitchCaseResponseType<E, P>>;
-
-    /**
-     * No description provided.
-     * 
-     * **Credential required**: *Yes* / **Permission**: *write:admin:roles*
-     */
-    request<E extends 'admin/roles/unassign', P extends Endpoints[E]['req']>(
-      endpoint: E,
-      params: P,
-      credential?: string | null,
-    ): Promise<SwitchCaseResponseType<E, P>>;
-
-    /**
-     * No description provided.
-     * 
-     * **Credential required**: *Yes* / **Permission**: *write:admin:roles*
-     */
-    request<E extends 'admin/roles/update', P extends Endpoints[E]['req']>(
-      endpoint: E,
-      params: P,
-      credential?: string | null,
-    ): Promise<SwitchCaseResponseType<E, P>>;
-
-    /**
-     * No description provided.
-     * 
-<<<<<<< HEAD
-     * **Credential required**: *Yes* / **Permission**: *write:admin:nsfw-user*
-     */
-    request<E extends 'admin/nsfw-user', P extends Endpoints[E]['req']>(
-      endpoint: E,
-      params: P,
-      credential?: string | null,
-    ): Promise<SwitchCaseResponseType<E, P>>;
-
-    /**
-     * No description provided.
-     * 
-     * **Credential required**: *Yes* / **Permission**: *write:admin:unnsfw-user*
-     */
-    request<E extends 'admin/unnsfw-user', P extends Endpoints[E]['req']>(
-      endpoint: E,
-      params: P,
-      credential?: string | null,
-    ): Promise<SwitchCaseResponseType<E, P>>;
-
-    /**
-     * No description provided.
-     * 
-     * **Credential required**: *Yes* / **Permission**: *write:admin:silence-user*
-     */
-    request<E extends 'admin/silence-user', P extends Endpoints[E]['req']>(
-      endpoint: E,
-      params: P,
-      credential?: string | null,
-    ): Promise<SwitchCaseResponseType<E, P>>;
-
-    /**
-     * No description provided.
-     * 
-     * **Credential required**: *Yes* / **Permission**: *write:admin:unsilence-user*
-     */
-    request<E extends 'admin/unsilence-user', P extends Endpoints[E]['req']>(
-      endpoint: E,
-      params: P,
-      credential?: string | null,
-    ): Promise<SwitchCaseResponseType<E, P>>;
-
-    /**
-     * No description provided.
-     * 
-     * **Credential required**: *Yes* / **Permission**: *write:admin:suspend-user*
-=======
-     * **Credential required**: *Yes* / **Permission**: *write:admin:roles*
->>>>>>> 9c70a4e6
-     */
-    request<E extends 'admin/roles/update-default-policies', P extends Endpoints[E]['req']>(
-      endpoint: E,
-      params: P,
-      credential?: string | null,
-    ): Promise<SwitchCaseResponseType<E, P>>;
-
-    /**
-     * No description provided.
-     * 
-<<<<<<< HEAD
-     * **Credential required**: *Yes* / **Permission**: *write:admin:approve-user*
-     */
-    request<E extends 'admin/approve-user', P extends Endpoints[E]['req']>(
-      endpoint: E,
-      params: P,
-      credential?: string | null,
-    ): Promise<SwitchCaseResponseType<E, P>>;
-
-    /**
-     * No description provided.
-     * 
-     * **Credential required**: *Yes* / **Permission**: *write:admin:decline-user*
-     */
-    request<E extends 'admin/decline-user', P extends Endpoints[E]['req']>(
-      endpoint: E,
-      params: P,
-      credential?: string | null,
-    ): Promise<SwitchCaseResponseType<E, P>>;
-
-    /**
-     * No description provided.
-     * 
-     * **Credential required**: *Yes* / **Permission**: *write:admin:unsuspend-user*
-=======
-     * **Credential required**: *No* / **Permission**: *read:admin:roles*
->>>>>>> 9c70a4e6
-     */
-    request<E extends 'admin/roles/users', P extends Endpoints[E]['req']>(
-      endpoint: E,
-      params: P,
-      credential?: string | null,
-    ): Promise<SwitchCaseResponseType<E, P>>;
-
-    /**
-     * No description provided.
-     * 
-     * **Credential required**: *Yes* / **Permission**: *write:admin:send-email*
-     */
-    request<E extends 'admin/send-email', P extends Endpoints[E]['req']>(
-      endpoint: E,
-      params: P,
-      credential?: string | null,
-    ): Promise<SwitchCaseResponseType<E, P>>;
-
-    /**
-     * No description provided.
-     * 
-     * **Credential required**: *Yes* / **Permission**: *read:admin:server-info*
-     */
-    request<E extends 'admin/server-info', P extends Endpoints[E]['req']>(
-      endpoint: E,
-      params: P,
-      credential?: string | null,
-    ): Promise<SwitchCaseResponseType<E, P>>;
-
-    /**
-     * No description provided.
-     * 
-     * **Credential required**: *Yes* / **Permission**: *read:admin:show-moderation-log*
-     */
-    request<E extends 'admin/show-moderation-logs', P extends Endpoints[E]['req']>(
-      endpoint: E,
-      params: P,
-      credential?: string | null,
-    ): Promise<SwitchCaseResponseType<E, P>>;
-
-    /**
-     * No description provided.
-     * 
-     * **Credential required**: *Yes* / **Permission**: *read:admin:show-user*
-     */
-    request<E extends 'admin/show-user', P extends Endpoints[E]['req']>(
-      endpoint: E,
-      params: P,
-      credential?: string | null,
-    ): Promise<SwitchCaseResponseType<E, P>>;
-
-    /**
-     * No description provided.
-     * 
-     * **Credential required**: *Yes* / **Permission**: *read:admin:show-user*
-     */
-    request<E extends 'admin/show-users', P extends Endpoints[E]['req']>(
-      endpoint: E,
-      params: P,
-      credential?: string | null,
-    ): Promise<SwitchCaseResponseType<E, P>>;
-
-    /**
-     * No description provided.
-     * 
-     * **Credential required**: *Yes* / **Permission**: *write:admin:suspend-user*
-     */
-    request<E extends 'admin/suspend-user', P extends Endpoints[E]['req']>(
-      endpoint: E,
-      params: P,
-      credential?: string | null,
-    ): Promise<SwitchCaseResponseType<E, P>>;
-
-    /**
-     * No description provided.
-     * 
-     * **Internal Endpoint**: This endpoint is an API for the misskey mainframe and is not intended for use by third parties.
-     * **Credential required**: *Yes* / **Permission**: *write:admin:system-webhook*
-     */
-    request<E extends 'admin/system-webhook/create', P extends Endpoints[E]['req']>(
-      endpoint: E,
-      params: P,
-      credential?: string | null,
-    ): Promise<SwitchCaseResponseType<E, P>>;
-
-    /**
-     * No description provided.
-     * 
-     * **Internal Endpoint**: This endpoint is an API for the misskey mainframe and is not intended for use by third parties.
-     * **Credential required**: *Yes* / **Permission**: *write:admin:system-webhook*
-     */
-    request<E extends 'admin/system-webhook/delete', P extends Endpoints[E]['req']>(
-      endpoint: E,
-      params: P,
-      credential?: string | null,
-    ): Promise<SwitchCaseResponseType<E, P>>;
-
-    /**
-     * No description provided.
-     * 
-     * **Internal Endpoint**: This endpoint is an API for the misskey mainframe and is not intended for use by third parties.
-     * **Credential required**: *Yes* / **Permission**: *write:admin:system-webhook*
-     */
-    request<E extends 'admin/system-webhook/list', P extends Endpoints[E]['req']>(
-      endpoint: E,
-      params: P,
-      credential?: string | null,
-    ): Promise<SwitchCaseResponseType<E, P>>;
-
-    /**
-     * No description provided.
-     * 
-     * **Internal Endpoint**: This endpoint is an API for the misskey mainframe and is not intended for use by third parties.
-     * **Credential required**: *Yes* / **Permission**: *write:admin:system-webhook*
-     */
-    request<E extends 'admin/system-webhook/show', P extends Endpoints[E]['req']>(
-      endpoint: E,
-      params: P,
-      credential?: string | null,
-    ): Promise<SwitchCaseResponseType<E, P>>;
-
-    /**
-     * No description provided.
-     * 
-     * **Internal Endpoint**: This endpoint is an API for the misskey mainframe and is not intended for use by third parties.
-     * **Credential required**: *Yes* / **Permission**: *read:admin:system-webhook*
-     */
-    request<E extends 'admin/system-webhook/test', P extends Endpoints[E]['req']>(
-      endpoint: E,
-      params: P,
-      credential?: string | null,
-    ): Promise<SwitchCaseResponseType<E, P>>;
-
-    /**
-     * No description provided.
-     * 
-     * **Internal Endpoint**: This endpoint is an API for the misskey mainframe and is not intended for use by third parties.
-     * **Credential required**: *Yes* / **Permission**: *write:admin:system-webhook*
-     */
-    request<E extends 'admin/system-webhook/update', P extends Endpoints[E]['req']>(
-      endpoint: E,
-      params: P,
-      credential?: string | null,
-    ): Promise<SwitchCaseResponseType<E, P>>;
-
-    /**
-     * No description provided.
-     * 
-     * **Credential required**: *Yes* / **Permission**: *write:admin:unset-user-avatar*
-     */
-    request<E extends 'admin/unset-user-avatar', P extends Endpoints[E]['req']>(
-      endpoint: E,
-      params: P,
-      credential?: string | null,
-    ): Promise<SwitchCaseResponseType<E, P>>;
-
-    /**
-     * No description provided.
-     * 
-     * **Credential required**: *Yes* / **Permission**: *write:admin:unset-user-banner*
-     */
-    request<E extends 'admin/unset-user-banner', P extends Endpoints[E]['req']>(
-      endpoint: E,
-      params: P,
-      credential?: string | null,
-    ): Promise<SwitchCaseResponseType<E, P>>;
-
-    /**
-     * No description provided.
-     * 
-     * **Credential required**: *Yes* / **Permission**: *write:admin:unsuspend-user*
-     */
-    request<E extends 'admin/unsuspend-user', P extends Endpoints[E]['req']>(
-      endpoint: E,
-      params: P,
-      credential?: string | null,
-    ): Promise<SwitchCaseResponseType<E, P>>;
-
-    /**
-     * No description provided.
-     * 
-     * **Credential required**: *Yes* / **Permission**: *write:admin:resolve-abuse-user-report*
-     */
-    request<E extends 'admin/update-abuse-user-report', P extends Endpoints[E]['req']>(
-      endpoint: E,
-      params: P,
-      credential?: string | null,
-    ): Promise<SwitchCaseResponseType<E, P>>;
-
-    /**
-     * No description provided.
-     * 
-     * **Credential required**: *Yes* / **Permission**: *write:admin:meta*
-     */
-    request<E extends 'admin/update-meta', P extends Endpoints[E]['req']>(
-      endpoint: E,
-      params: P,
-      credential?: string | null,
-    ): Promise<SwitchCaseResponseType<E, P>>;
-
-    /**
-     * No description provided.
-     * 
-     * **Credential required**: *Yes* / **Permission**: *write:admin:user-note*
-     */
-    request<E extends 'admin/update-user-note', P extends Endpoints[E]['req']>(
-      endpoint: E,
-      params: P,
-      credential?: string | null,
-    ): Promise<SwitchCaseResponseType<E, P>>;
-
-    /**
-     * No description provided.
-     * 
-     * **Credential required**: *No*
-     */
-    request<E extends 'announcements', P extends Endpoints[E]['req']>(
-      endpoint: E,
-      params: P,
-      credential?: string | null,
-    ): Promise<SwitchCaseResponseType<E, P>>;
-
-    /**
-     * No description provided.
-     * 
-     * **Credential required**: *No*
-     */
-    request<E extends 'announcements/show', P extends Endpoints[E]['req']>(
-      endpoint: E,
-      params: P,
-      credential?: string | null,
-    ): Promise<SwitchCaseResponseType<E, P>>;
-
-    /**
-     * No description provided.
-     * 
+    request<E extends 'auth/accept', P extends Endpoints[E]['req']>(
+      endpoint: E,
+      params: P,
+      credential?: string | null,
+    ): Promise<SwitchCaseResponseType<E, P>>;
+
+    /**
+     * No description provided.
+     *
+     * **Credential required**: *No*
+     */
+    request<E extends 'auth/session/generate', P extends Endpoints[E]['req']>(
+      endpoint: E,
+      params: P,
+      credential?: string | null,
+    ): Promise<SwitchCaseResponseType<E, P>>;
+
+    /**
+     * No description provided.
+     *
+     * **Credential required**: *No*
+     */
+    request<E extends 'auth/session/show', P extends Endpoints[E]['req']>(
+      endpoint: E,
+      params: P,
+      credential?: string | null,
+    ): Promise<SwitchCaseResponseType<E, P>>;
+
+    /**
+     * No description provided.
+     *
+     * **Credential required**: *No*
+     */
+    request<E extends 'auth/session/userkey', P extends Endpoints[E]['req']>(
+      endpoint: E,
+      params: P,
+      credential?: string | null,
+    ): Promise<SwitchCaseResponseType<E, P>>;
+
+    /**
+     * No description provided.
+     *
+     * **Credential required**: *Yes* / **Permission**: *write:blocks*
+     */
+    request<E extends 'blocking/create', P extends Endpoints[E]['req']>(
+      endpoint: E,
+      params: P,
+      credential?: string | null,
+    ): Promise<SwitchCaseResponseType<E, P>>;
+
+    /**
+     * No description provided.
+     *
+     * **Credential required**: *Yes* / **Permission**: *write:blocks*
+     */
+    request<E extends 'blocking/delete', P extends Endpoints[E]['req']>(
+      endpoint: E,
+      params: P,
+      credential?: string | null,
+    ): Promise<SwitchCaseResponseType<E, P>>;
+
+    /**
+     * No description provided.
+     *
+     * **Credential required**: *Yes* / **Permission**: *read:blocks*
+     */
+    request<E extends 'blocking/list', P extends Endpoints[E]['req']>(
+      endpoint: E,
+      params: P,
+      credential?: string | null,
+    ): Promise<SwitchCaseResponseType<E, P>>;
+
+    /**
+     * No description provided.
+     *
+     * **Credential required**: *Yes* / **Permission**: *write:channels*
+     */
+    request<E extends 'channels/create', P extends Endpoints[E]['req']>(
+      endpoint: E,
+      params: P,
+      credential?: string | null,
+    ): Promise<SwitchCaseResponseType<E, P>>;
+
+    /**
+     * No description provided.
+     *
+     * **Credential required**: *No*
+     */
+    request<E extends 'channels/featured', P extends Endpoints[E]['req']>(
+      endpoint: E,
+      params: P,
+      credential?: string | null,
+    ): Promise<SwitchCaseResponseType<E, P>>;
+
+    /**
+     * No description provided.
+     *
+     * **Credential required**: *Yes* / **Permission**: *write:channels*
+     */
+    request<E extends 'channels/follow', P extends Endpoints[E]['req']>(
+      endpoint: E,
+      params: P,
+      credential?: string | null,
+    ): Promise<SwitchCaseResponseType<E, P>>;
+
+    /**
+     * No description provided.
+     *
+     * **Credential required**: *Yes* / **Permission**: *read:channels*
+     */
+    request<E extends 'channels/followed', P extends Endpoints[E]['req']>(
+      endpoint: E,
+      params: P,
+      credential?: string | null,
+    ): Promise<SwitchCaseResponseType<E, P>>;
+
+    /**
+     * No description provided.
+     *
+     * **Credential required**: *Yes* / **Permission**: *read:channels*
+     */
+    request<E extends 'channels/owned', P extends Endpoints[E]['req']>(
+      endpoint: E,
+      params: P,
+      credential?: string | null,
+    ): Promise<SwitchCaseResponseType<E, P>>;
+
+    /**
+     * No description provided.
+     *
+     * **Credential required**: *No*
+     */
+    request<E extends 'channels/show', P extends Endpoints[E]['req']>(
+      endpoint: E,
+      params: P,
+      credential?: string | null,
+    ): Promise<SwitchCaseResponseType<E, P>>;
+
+    /**
+     * No description provided.
+     *
+     * **Credential required**: *No*
+     */
+    request<E extends 'channels/timeline', P extends Endpoints[E]['req']>(
+      endpoint: E,
+      params: P,
+      credential?: string | null,
+    ): Promise<SwitchCaseResponseType<E, P>>;
+
+    /**
+     * No description provided.
+     *
+     * **Credential required**: *Yes* / **Permission**: *write:channels*
+     */
+    request<E extends 'channels/unfollow', P extends Endpoints[E]['req']>(
+      endpoint: E,
+      params: P,
+      credential?: string | null,
+    ): Promise<SwitchCaseResponseType<E, P>>;
+
+    /**
+     * No description provided.
+     *
+     * **Credential required**: *Yes* / **Permission**: *write:channels*
+     */
+    request<E extends 'channels/update', P extends Endpoints[E]['req']>(
+      endpoint: E,
+      params: P,
+      credential?: string | null,
+    ): Promise<SwitchCaseResponseType<E, P>>;
+
+    /**
+     * No description provided.
+     *
+     * **Credential required**: *Yes* / **Permission**: *write:channels*
+     */
+    request<E extends 'channels/favorite', P extends Endpoints[E]['req']>(
+      endpoint: E,
+      params: P,
+      credential?: string | null,
+    ): Promise<SwitchCaseResponseType<E, P>>;
+
+    /**
+     * No description provided.
+     *
+     * **Credential required**: *Yes* / **Permission**: *write:channels*
+     */
+    request<E extends 'channels/unfavorite', P extends Endpoints[E]['req']>(
+      endpoint: E,
+      params: P,
+      credential?: string | null,
+    ): Promise<SwitchCaseResponseType<E, P>>;
+
+    /**
+     * No description provided.
+     *
+     * **Credential required**: *Yes* / **Permission**: *read:channels*
+     */
+    request<E extends 'channels/my-favorites', P extends Endpoints[E]['req']>(
+      endpoint: E,
+      params: P,
+      credential?: string | null,
+    ): Promise<SwitchCaseResponseType<E, P>>;
+
+    /**
+     * No description provided.
+     *
+     * **Credential required**: *No*
+     */
+    request<E extends 'channels/search', P extends Endpoints[E]['req']>(
+      endpoint: E,
+      params: P,
+      credential?: string | null,
+    ): Promise<SwitchCaseResponseType<E, P>>;
+
+    /**
+     * No description provided.
+     *
+     * **Credential required**: *No*
+     */
+    request<E extends 'charts/active-users', P extends Endpoints[E]['req']>(
+      endpoint: E,
+      params: P,
+      credential?: string | null,
+    ): Promise<SwitchCaseResponseType<E, P>>;
+
+    /**
+     * No description provided.
+     *
+     * **Credential required**: *No*
+     */
+    request<E extends 'charts/ap-request', P extends Endpoints[E]['req']>(
+      endpoint: E,
+      params: P,
+      credential?: string | null,
+    ): Promise<SwitchCaseResponseType<E, P>>;
+
+    /**
+     * No description provided.
+     *
+     * **Credential required**: *No*
+     */
+    request<E extends 'charts/drive', P extends Endpoints[E]['req']>(
+      endpoint: E,
+      params: P,
+      credential?: string | null,
+    ): Promise<SwitchCaseResponseType<E, P>>;
+
+    /**
+     * No description provided.
+     *
+     * **Credential required**: *No*
+     */
+    request<E extends 'charts/federation', P extends Endpoints[E]['req']>(
+      endpoint: E,
+      params: P,
+      credential?: string | null,
+    ): Promise<SwitchCaseResponseType<E, P>>;
+
+    /**
+     * No description provided.
+     *
+     * **Credential required**: *No*
+     */
+    request<E extends 'charts/instance', P extends Endpoints[E]['req']>(
+      endpoint: E,
+      params: P,
+      credential?: string | null,
+    ): Promise<SwitchCaseResponseType<E, P>>;
+
+    /**
+     * No description provided.
+     *
+     * **Credential required**: *No*
+     */
+    request<E extends 'charts/notes', P extends Endpoints[E]['req']>(
+      endpoint: E,
+      params: P,
+      credential?: string | null,
+    ): Promise<SwitchCaseResponseType<E, P>>;
+
+    /**
+     * No description provided.
+     *
+     * **Credential required**: *No*
+     */
+    request<E extends 'charts/user/drive', P extends Endpoints[E]['req']>(
+      endpoint: E,
+      params: P,
+      credential?: string | null,
+    ): Promise<SwitchCaseResponseType<E, P>>;
+
+    /**
+     * No description provided.
+     *
+     * **Credential required**: *No*
+     */
+    request<E extends 'charts/user/following', P extends Endpoints[E]['req']>(
+      endpoint: E,
+      params: P,
+      credential?: string | null,
+    ): Promise<SwitchCaseResponseType<E, P>>;
+
+    /**
+     * No description provided.
+     *
+     * **Credential required**: *No*
+     */
+    request<E extends 'charts/user/notes', P extends Endpoints[E]['req']>(
+      endpoint: E,
+      params: P,
+      credential?: string | null,
+    ): Promise<SwitchCaseResponseType<E, P>>;
+
+    /**
+     * No description provided.
+     *
+     * **Credential required**: *No*
+     */
+    request<E extends 'charts/user/pv', P extends Endpoints[E]['req']>(
+      endpoint: E,
+      params: P,
+      credential?: string | null,
+    ): Promise<SwitchCaseResponseType<E, P>>;
+
+    /**
+     * No description provided.
+     *
+     * **Credential required**: *No*
+     */
+    request<E extends 'charts/user/reactions', P extends Endpoints[E]['req']>(
+      endpoint: E,
+      params: P,
+      credential?: string | null,
+    ): Promise<SwitchCaseResponseType<E, P>>;
+
+    /**
+     * No description provided.
+     *
+     * **Credential required**: *No*
+     */
+    request<E extends 'charts/users', P extends Endpoints[E]['req']>(
+      endpoint: E,
+      params: P,
+      credential?: string | null,
+    ): Promise<SwitchCaseResponseType<E, P>>;
+
+    /**
+     * No description provided.
+     *
      * **Credential required**: *Yes* / **Permission**: *write:account*
      */
-    request<E extends 'antennas/create', P extends Endpoints[E]['req']>(
-      endpoint: E,
-      params: P,
-      credential?: string | null,
-    ): Promise<SwitchCaseResponseType<E, P>>;
-
-    /**
-     * No description provided.
-     * 
+    request<E extends 'clips/add-note', P extends Endpoints[E]['req']>(
+      endpoint: E,
+      params: P,
+      credential?: string | null,
+    ): Promise<SwitchCaseResponseType<E, P>>;
+
+    /**
+     * No description provided.
+     *
      * **Credential required**: *Yes* / **Permission**: *write:account*
      */
-    request<E extends 'antennas/delete', P extends Endpoints[E]['req']>(
-      endpoint: E,
-      params: P,
-      credential?: string | null,
-    ): Promise<SwitchCaseResponseType<E, P>>;
-
-    /**
-     * No description provided.
-     * 
+    request<E extends 'clips/remove-note', P extends Endpoints[E]['req']>(
+      endpoint: E,
+      params: P,
+      credential?: string | null,
+    ): Promise<SwitchCaseResponseType<E, P>>;
+
+    /**
+     * No description provided.
+     *
+     * **Credential required**: *Yes* / **Permission**: *write:account*
+     */
+    request<E extends 'clips/create', P extends Endpoints[E]['req']>(
+      endpoint: E,
+      params: P,
+      credential?: string | null,
+    ): Promise<SwitchCaseResponseType<E, P>>;
+
+    /**
+     * No description provided.
+     *
+     * **Credential required**: *Yes* / **Permission**: *write:account*
+     */
+    request<E extends 'clips/delete', P extends Endpoints[E]['req']>(
+      endpoint: E,
+      params: P,
+      credential?: string | null,
+    ): Promise<SwitchCaseResponseType<E, P>>;
+
+    /**
+     * No description provided.
+     *
      * **Credential required**: *Yes* / **Permission**: *read:account*
      */
-    request<E extends 'antennas/list', P extends Endpoints[E]['req']>(
-      endpoint: E,
-      params: P,
-      credential?: string | null,
-    ): Promise<SwitchCaseResponseType<E, P>>;
-
-    /**
-     * No description provided.
-     * 
+    request<E extends 'clips/list', P extends Endpoints[E]['req']>(
+      endpoint: E,
+      params: P,
+      credential?: string | null,
+    ): Promise<SwitchCaseResponseType<E, P>>;
+
+    /**
+     * No description provided.
+     *
+     * **Credential required**: *No* / **Permission**: *read:account*
+     */
+    request<E extends 'clips/notes', P extends Endpoints[E]['req']>(
+      endpoint: E,
+      params: P,
+      credential?: string | null,
+    ): Promise<SwitchCaseResponseType<E, P>>;
+
+    /**
+     * No description provided.
+     *
+     * **Credential required**: *No* / **Permission**: *read:account*
+     */
+    request<E extends 'clips/show', P extends Endpoints[E]['req']>(
+      endpoint: E,
+      params: P,
+      credential?: string | null,
+    ): Promise<SwitchCaseResponseType<E, P>>;
+
+    /**
+     * No description provided.
+     *
+     * **Credential required**: *Yes* / **Permission**: *write:account*
+     */
+    request<E extends 'clips/update', P extends Endpoints[E]['req']>(
+      endpoint: E,
+      params: P,
+      credential?: string | null,
+    ): Promise<SwitchCaseResponseType<E, P>>;
+
+    /**
+     * No description provided.
+     *
+     * **Credential required**: *Yes* / **Permission**: *write:clip-favorite*
+     */
+    request<E extends 'clips/favorite', P extends Endpoints[E]['req']>(
+      endpoint: E,
+      params: P,
+      credential?: string | null,
+    ): Promise<SwitchCaseResponseType<E, P>>;
+
+    /**
+     * No description provided.
+     *
+     * **Credential required**: *Yes* / **Permission**: *write:clip-favorite*
+     */
+    request<E extends 'clips/unfavorite', P extends Endpoints[E]['req']>(
+      endpoint: E,
+      params: P,
+      credential?: string | null,
+    ): Promise<SwitchCaseResponseType<E, P>>;
+
+    /**
+     * No description provided.
+     *
+     * **Credential required**: *Yes* / **Permission**: *read:clip-favorite*
+     */
+    request<E extends 'clips/my-favorites', P extends Endpoints[E]['req']>(
+      endpoint: E,
+      params: P,
+      credential?: string | null,
+    ): Promise<SwitchCaseResponseType<E, P>>;
+
+    /**
+     * No description provided.
+     *
+     * **Credential required**: *Yes* / **Permission**: *read:drive*
+     */
+    request<E extends 'drive', P extends Endpoints[E]['req']>(
+      endpoint: E,
+      params: P,
+      credential?: string | null,
+    ): Promise<SwitchCaseResponseType<E, P>>;
+
+    /**
+     * No description provided.
+     *
+     * **Credential required**: *Yes* / **Permission**: *read:drive*
+     */
+    request<E extends 'drive/files', P extends Endpoints[E]['req']>(
+      endpoint: E,
+      params: P,
+      credential?: string | null,
+    ): Promise<SwitchCaseResponseType<E, P>>;
+
+    /**
+     * Find the notes to which the given file is attached.
+     *
+     * **Credential required**: *Yes* / **Permission**: *read:drive*
+     */
+    request<E extends 'drive/files/attached-notes', P extends Endpoints[E]['req']>(
+      endpoint: E,
+      params: P,
+      credential?: string | null,
+    ): Promise<SwitchCaseResponseType<E, P>>;
+
+    /**
+     * Check if a given file exists.
+     *
+     * **Credential required**: *Yes* / **Permission**: *read:drive*
+     */
+    request<E extends 'drive/files/check-existence', P extends Endpoints[E]['req']>(
+      endpoint: E,
+      params: P,
+      credential?: string | null,
+    ): Promise<SwitchCaseResponseType<E, P>>;
+
+    /**
+     * Upload a new drive file.
+     *
+     * **Credential required**: *Yes* / **Permission**: *write:drive*
+     */
+    request<E extends 'drive/files/create', P extends Endpoints[E]['req']>(
+      endpoint: E,
+      params: P,
+      credential?: string | null,
+    ): Promise<SwitchCaseResponseType<E, P>>;
+
+    /**
+     * Delete an existing drive file.
+     *
+     * **Credential required**: *Yes* / **Permission**: *write:drive*
+     */
+    request<E extends 'drive/files/delete', P extends Endpoints[E]['req']>(
+      endpoint: E,
+      params: P,
+      credential?: string | null,
+    ): Promise<SwitchCaseResponseType<E, P>>;
+
+    /**
+     * Search for a drive file by a hash of the contents.
+     *
+     * **Credential required**: *Yes* / **Permission**: *read:drive*
+     */
+    request<E extends 'drive/files/find-by-hash', P extends Endpoints[E]['req']>(
+      endpoint: E,
+      params: P,
+      credential?: string | null,
+    ): Promise<SwitchCaseResponseType<E, P>>;
+
+    /**
+     * Search for a drive file by the given parameters.
+     *
+     * **Credential required**: *Yes* / **Permission**: *read:drive*
+     */
+    request<E extends 'drive/files/find', P extends Endpoints[E]['req']>(
+      endpoint: E,
+      params: P,
+      credential?: string | null,
+    ): Promise<SwitchCaseResponseType<E, P>>;
+
+    /**
+     * Show the properties of a drive file.
+     *
+     * **Credential required**: *Yes* / **Permission**: *read:drive*
+     */
+    request<E extends 'drive/files/show', P extends Endpoints[E]['req']>(
+      endpoint: E,
+      params: P,
+      credential?: string | null,
+    ): Promise<SwitchCaseResponseType<E, P>>;
+
+    /**
+     * Update the properties of a drive file.
+     *
+     * **Credential required**: *Yes* / **Permission**: *write:drive*
+     */
+    request<E extends 'drive/files/update', P extends Endpoints[E]['req']>(
+      endpoint: E,
+      params: P,
+      credential?: string | null,
+    ): Promise<SwitchCaseResponseType<E, P>>;
+
+    /**
+     * Request the server to download a new drive file from the specified URL.
+     *
+     * **Credential required**: *Yes* / **Permission**: *write:drive*
+     */
+    request<E extends 'drive/files/upload-from-url', P extends Endpoints[E]['req']>(
+      endpoint: E,
+      params: P,
+      credential?: string | null,
+    ): Promise<SwitchCaseResponseType<E, P>>;
+
+    /**
+     * No description provided.
+     *
+     * **Credential required**: *Yes* / **Permission**: *read:drive*
+     */
+    request<E extends 'drive/folders', P extends Endpoints[E]['req']>(
+      endpoint: E,
+      params: P,
+      credential?: string | null,
+    ): Promise<SwitchCaseResponseType<E, P>>;
+
+    /**
+     * No description provided.
+     *
+     * **Credential required**: *Yes* / **Permission**: *write:drive*
+     */
+    request<E extends 'drive/folders/create', P extends Endpoints[E]['req']>(
+      endpoint: E,
+      params: P,
+      credential?: string | null,
+    ): Promise<SwitchCaseResponseType<E, P>>;
+
+    /**
+     * No description provided.
+     *
+     * **Credential required**: *Yes* / **Permission**: *write:drive*
+     */
+    request<E extends 'drive/folders/delete', P extends Endpoints[E]['req']>(
+      endpoint: E,
+      params: P,
+      credential?: string | null,
+    ): Promise<SwitchCaseResponseType<E, P>>;
+
+    /**
+     * No description provided.
+     *
+     * **Credential required**: *Yes* / **Permission**: *read:drive*
+     */
+    request<E extends 'drive/folders/find', P extends Endpoints[E]['req']>(
+      endpoint: E,
+      params: P,
+      credential?: string | null,
+    ): Promise<SwitchCaseResponseType<E, P>>;
+
+    /**
+     * No description provided.
+     *
+     * **Credential required**: *Yes* / **Permission**: *read:drive*
+     */
+    request<E extends 'drive/folders/show', P extends Endpoints[E]['req']>(
+      endpoint: E,
+      params: P,
+      credential?: string | null,
+    ): Promise<SwitchCaseResponseType<E, P>>;
+
+    /**
+     * No description provided.
+     *
+     * **Credential required**: *Yes* / **Permission**: *write:drive*
+     */
+    request<E extends 'drive/folders/update', P extends Endpoints[E]['req']>(
+      endpoint: E,
+      params: P,
+      credential?: string | null,
+    ): Promise<SwitchCaseResponseType<E, P>>;
+
+    /**
+     * No description provided.
+     *
+     * **Credential required**: *Yes* / **Permission**: *read:drive*
+     */
+    request<E extends 'drive/stream', P extends Endpoints[E]['req']>(
+      endpoint: E,
+      params: P,
+      credential?: string | null,
+    ): Promise<SwitchCaseResponseType<E, P>>;
+
+    /**
+     * No description provided.
+     *
+     * **Credential required**: *No*
+     */
+    request<E extends 'email-address/available', P extends Endpoints[E]['req']>(
+      endpoint: E,
+      params: P,
+      credential?: string | null,
+    ): Promise<SwitchCaseResponseType<E, P>>;
+
+    /**
+     * No description provided.
+     *
+     * **Credential required**: *No*
+     */
+    request<E extends 'endpoint', P extends Endpoints[E]['req']>(
+      endpoint: E,
+      params: P,
+      credential?: string | null,
+    ): Promise<SwitchCaseResponseType<E, P>>;
+
+    /**
+     * No description provided.
+     *
+     * **Credential required**: *No*
+     */
+    request<E extends 'endpoints', P extends Endpoints[E]['req']>(
+      endpoint: E,
+      params: P,
+      credential?: string | null,
+    ): Promise<SwitchCaseResponseType<E, P>>;
+
+    /**
+     * No description provided.
+     *
+     * **Internal Endpoint**: This endpoint is an API for the misskey mainframe and is not intended for use by third parties.
+     * **Credential required**: *Yes*
+     */
+    request<E extends 'export-custom-emojis', P extends Endpoints[E]['req']>(
+      endpoint: E,
+      params: P,
+      credential?: string | null,
+    ): Promise<SwitchCaseResponseType<E, P>>;
+
+    /**
+     * No description provided.
+     *
      * **Credential required**: *Yes* / **Permission**: *read:account*
      */
-    request<E extends 'antennas/notes', P extends Endpoints[E]['req']>(
-      endpoint: E,
-      params: P,
-      credential?: string | null,
-    ): Promise<SwitchCaseResponseType<E, P>>;
-
-    /**
-     * No description provided.
-     * 
+    request<E extends 'federation/followers', P extends Endpoints[E]['req']>(
+      endpoint: E,
+      params: P,
+      credential?: string | null,
+    ): Promise<SwitchCaseResponseType<E, P>>;
+
+    /**
+     * No description provided.
+     *
      * **Credential required**: *Yes* / **Permission**: *read:account*
      */
-    request<E extends 'antennas/show', P extends Endpoints[E]['req']>(
-      endpoint: E,
-      params: P,
-      credential?: string | null,
-    ): Promise<SwitchCaseResponseType<E, P>>;
-
-    /**
-     * No description provided.
-     * 
+    request<E extends 'federation/following', P extends Endpoints[E]['req']>(
+      endpoint: E,
+      params: P,
+      credential?: string | null,
+    ): Promise<SwitchCaseResponseType<E, P>>;
+
+    /**
+     * No description provided.
+     *
+     * **Credential required**: *No*
+     */
+    request<E extends 'federation/instances', P extends Endpoints[E]['req']>(
+      endpoint: E,
+      params: P,
+      credential?: string | null,
+    ): Promise<SwitchCaseResponseType<E, P>>;
+
+    /**
+     * No description provided.
+     *
+     * **Credential required**: *No*
+     */
+    request<E extends 'federation/show-instance', P extends Endpoints[E]['req']>(
+      endpoint: E,
+      params: P,
+      credential?: string | null,
+    ): Promise<SwitchCaseResponseType<E, P>>;
+
+    /**
+     * No description provided.
+     *
+     * **Credential required**: *No*
+     */
+    request<E extends 'federation/update-remote-user', P extends Endpoints[E]['req']>(
+      endpoint: E,
+      params: P,
+      credential?: string | null,
+    ): Promise<SwitchCaseResponseType<E, P>>;
+
+    /**
+     * No description provided.
+     *
+     * **Credential required**: *No*
+     */
+    request<E extends 'federation/users', P extends Endpoints[E]['req']>(
+      endpoint: E,
+      params: P,
+      credential?: string | null,
+    ): Promise<SwitchCaseResponseType<E, P>>;
+
+    /**
+     * No description provided.
+     *
+     * **Credential required**: *No*
+     */
+    request<E extends 'federation/stats', P extends Endpoints[E]['req']>(
+      endpoint: E,
+      params: P,
+      credential?: string | null,
+    ): Promise<SwitchCaseResponseType<E, P>>;
+
+    /**
+     * No description provided.
+     *
+     * **Credential required**: *Yes* / **Permission**: *write:following*
+     */
+    request<E extends 'following/create', P extends Endpoints[E]['req']>(
+      endpoint: E,
+      params: P,
+      credential?: string | null,
+    ): Promise<SwitchCaseResponseType<E, P>>;
+
+    /**
+     * No description provided.
+     *
+     * **Credential required**: *Yes* / **Permission**: *write:following*
+     */
+    request<E extends 'following/delete', P extends Endpoints[E]['req']>(
+      endpoint: E,
+      params: P,
+      credential?: string | null,
+    ): Promise<SwitchCaseResponseType<E, P>>;
+
+    /**
+     * No description provided.
+     *
+     * **Credential required**: *Yes* / **Permission**: *write:following*
+     */
+    request<E extends 'following/update', P extends Endpoints[E]['req']>(
+      endpoint: E,
+      params: P,
+      credential?: string | null,
+    ): Promise<SwitchCaseResponseType<E, P>>;
+
+    /**
+     * No description provided.
+     *
+     * **Credential required**: *Yes* / **Permission**: *write:following*
+     */
+    request<E extends 'following/update-all', P extends Endpoints[E]['req']>(
+      endpoint: E,
+      params: P,
+      credential?: string | null,
+    ): Promise<SwitchCaseResponseType<E, P>>;
+
+    /**
+     * No description provided.
+     *
+     * **Credential required**: *Yes* / **Permission**: *write:following*
+     */
+    request<E extends 'following/invalidate', P extends Endpoints[E]['req']>(
+      endpoint: E,
+      params: P,
+      credential?: string | null,
+    ): Promise<SwitchCaseResponseType<E, P>>;
+
+    /**
+     * No description provided.
+     *
+     * **Credential required**: *Yes* / **Permission**: *write:following*
+     */
+    request<E extends 'following/requests/accept', P extends Endpoints[E]['req']>(
+      endpoint: E,
+      params: P,
+      credential?: string | null,
+    ): Promise<SwitchCaseResponseType<E, P>>;
+
+    /**
+     * No description provided.
+     *
+     * **Credential required**: *Yes* / **Permission**: *write:following*
+     */
+    request<E extends 'following/requests/cancel', P extends Endpoints[E]['req']>(
+      endpoint: E,
+      params: P,
+      credential?: string | null,
+    ): Promise<SwitchCaseResponseType<E, P>>;
+
+    /**
+     * No description provided.
+     *
+     * **Credential required**: *Yes* / **Permission**: *read:following*
+     */
+    request<E extends 'following/requests/list', P extends Endpoints[E]['req']>(
+      endpoint: E,
+      params: P,
+      credential?: string | null,
+    ): Promise<SwitchCaseResponseType<E, P>>;
+
+    /**
+     * No description provided.
+     *
+     * **Credential required**: *Yes* / **Permission**: *read:following*
+     */
+    request<E extends 'following/requests/sent', P extends Endpoints[E]['req']>(
+      endpoint: E,
+      params: P,
+      credential?: string | null,
+    ): Promise<SwitchCaseResponseType<E, P>>;
+
+    /**
+     * No description provided.
+     *
+     * **Credential required**: *Yes* / **Permission**: *write:following*
+     */
+    request<E extends 'following/requests/reject', P extends Endpoints[E]['req']>(
+      endpoint: E,
+      params: P,
+      credential?: string | null,
+    ): Promise<SwitchCaseResponseType<E, P>>;
+
+    /**
+     * No description provided.
+     *
+     * **Credential required**: *No*
+     */
+    request<E extends 'gallery/featured', P extends Endpoints[E]['req']>(
+      endpoint: E,
+      params: P,
+      credential?: string | null,
+    ): Promise<SwitchCaseResponseType<E, P>>;
+
+    /**
+     * No description provided.
+     *
+     * **Credential required**: *No*
+     */
+    request<E extends 'gallery/popular', P extends Endpoints[E]['req']>(
+      endpoint: E,
+      params: P,
+      credential?: string | null,
+    ): Promise<SwitchCaseResponseType<E, P>>;
+
+    /**
+     * No description provided.
+     *
+     * **Credential required**: *No*
+     */
+    request<E extends 'gallery/posts', P extends Endpoints[E]['req']>(
+      endpoint: E,
+      params: P,
+      credential?: string | null,
+    ): Promise<SwitchCaseResponseType<E, P>>;
+
+    /**
+     * No description provided.
+     *
+     * **Credential required**: *Yes* / **Permission**: *write:gallery*
+     */
+    request<E extends 'gallery/posts/create', P extends Endpoints[E]['req']>(
+      endpoint: E,
+      params: P,
+      credential?: string | null,
+    ): Promise<SwitchCaseResponseType<E, P>>;
+
+    /**
+     * No description provided.
+     *
+     * **Credential required**: *Yes* / **Permission**: *write:gallery*
+     */
+    request<E extends 'gallery/posts/delete', P extends Endpoints[E]['req']>(
+      endpoint: E,
+      params: P,
+      credential?: string | null,
+    ): Promise<SwitchCaseResponseType<E, P>>;
+
+    /**
+     * No description provided.
+     *
+     * **Credential required**: *Yes* / **Permission**: *write:gallery-likes*
+     */
+    request<E extends 'gallery/posts/like', P extends Endpoints[E]['req']>(
+      endpoint: E,
+      params: P,
+      credential?: string | null,
+    ): Promise<SwitchCaseResponseType<E, P>>;
+
+    /**
+     * No description provided.
+     *
+     * **Credential required**: *No*
+     */
+    request<E extends 'gallery/posts/show', P extends Endpoints[E]['req']>(
+      endpoint: E,
+      params: P,
+      credential?: string | null,
+    ): Promise<SwitchCaseResponseType<E, P>>;
+
+    /**
+     * No description provided.
+     *
+     * **Credential required**: *Yes* / **Permission**: *write:gallery-likes*
+     */
+    request<E extends 'gallery/posts/unlike', P extends Endpoints[E]['req']>(
+      endpoint: E,
+      params: P,
+      credential?: string | null,
+    ): Promise<SwitchCaseResponseType<E, P>>;
+
+    /**
+     * No description provided.
+     *
+     * **Credential required**: *Yes* / **Permission**: *write:gallery*
+     */
+    request<E extends 'gallery/posts/update', P extends Endpoints[E]['req']>(
+      endpoint: E,
+      params: P,
+      credential?: string | null,
+    ): Promise<SwitchCaseResponseType<E, P>>;
+
+    /**
+     * No description provided.
+     *
+     * **Credential required**: *No*
+     */
+    request<E extends 'get-online-users-count', P extends Endpoints[E]['req']>(
+      endpoint: E,
+      params: P,
+      credential?: string | null,
+    ): Promise<SwitchCaseResponseType<E, P>>;
+
+    /**
+     * No description provided.
+     *
+     * **Credential required**: *No*
+     */
+    request<E extends 'get-avatar-decorations', P extends Endpoints[E]['req']>(
+      endpoint: E,
+      params: P,
+      credential?: string | null,
+    ): Promise<SwitchCaseResponseType<E, P>>;
+
+    /**
+     * No description provided.
+     *
+     * **Credential required**: *No*
+     */
+    request<E extends 'hashtags/list', P extends Endpoints[E]['req']>(
+      endpoint: E,
+      params: P,
+      credential?: string | null,
+    ): Promise<SwitchCaseResponseType<E, P>>;
+
+    /**
+     * No description provided.
+     *
+     * **Credential required**: *No*
+     */
+    request<E extends 'hashtags/search', P extends Endpoints[E]['req']>(
+      endpoint: E,
+      params: P,
+      credential?: string | null,
+    ): Promise<SwitchCaseResponseType<E, P>>;
+
+    /**
+     * No description provided.
+     *
+     * **Credential required**: *No*
+     */
+    request<E extends 'hashtags/show', P extends Endpoints[E]['req']>(
+      endpoint: E,
+      params: P,
+      credential?: string | null,
+    ): Promise<SwitchCaseResponseType<E, P>>;
+
+    /**
+     * No description provided.
+     *
+     * **Credential required**: *No*
+     */
+    request<E extends 'hashtags/trend', P extends Endpoints[E]['req']>(
+      endpoint: E,
+      params: P,
+      credential?: string | null,
+    ): Promise<SwitchCaseResponseType<E, P>>;
+
+    /**
+     * No description provided.
+     *
+     * **Credential required**: *No*
+     */
+    request<E extends 'hashtags/users', P extends Endpoints[E]['req']>(
+      endpoint: E,
+      params: P,
+      credential?: string | null,
+    ): Promise<SwitchCaseResponseType<E, P>>;
+
+    /**
+     * No description provided.
+     *
+     * **Credential required**: *Yes* / **Permission**: *read:account*
+     */
+    request<E extends 'i', P extends Endpoints[E]['req']>(
+      endpoint: E,
+      params: P,
+      credential?: string | null,
+    ): Promise<SwitchCaseResponseType<E, P>>;
+
+    /**
+     * No description provided.
+     *
+     * **Internal Endpoint**: This endpoint is an API for the misskey mainframe and is not intended for use by third parties.
+     * **Credential required**: *Yes*
+     */
+    request<E extends 'i/2fa/done', P extends Endpoints[E]['req']>(
+      endpoint: E,
+      params: P,
+      credential?: string | null,
+    ): Promise<SwitchCaseResponseType<E, P>>;
+
+    /**
+     * No description provided.
+     *
+     * **Internal Endpoint**: This endpoint is an API for the misskey mainframe and is not intended for use by third parties.
+     * **Credential required**: *Yes*
+     */
+    request<E extends 'i/2fa/key-done', P extends Endpoints[E]['req']>(
+      endpoint: E,
+      params: P,
+      credential?: string | null,
+    ): Promise<SwitchCaseResponseType<E, P>>;
+
+    /**
+     * No description provided.
+     *
+     * **Internal Endpoint**: This endpoint is an API for the misskey mainframe and is not intended for use by third parties.
+     * **Credential required**: *Yes*
+     */
+    request<E extends 'i/2fa/password-less', P extends Endpoints[E]['req']>(
+      endpoint: E,
+      params: P,
+      credential?: string | null,
+    ): Promise<SwitchCaseResponseType<E, P>>;
+
+    /**
+     * No description provided.
+     *
+     * **Internal Endpoint**: This endpoint is an API for the misskey mainframe and is not intended for use by third parties.
+     * **Credential required**: *Yes*
+     */
+    request<E extends 'i/2fa/register-key', P extends Endpoints[E]['req']>(
+      endpoint: E,
+      params: P,
+      credential?: string | null,
+    ): Promise<SwitchCaseResponseType<E, P>>;
+
+    /**
+     * No description provided.
+     *
+     * **Internal Endpoint**: This endpoint is an API for the misskey mainframe and is not intended for use by third parties.
+     * **Credential required**: *Yes*
+     */
+    request<E extends 'i/2fa/register', P extends Endpoints[E]['req']>(
+      endpoint: E,
+      params: P,
+      credential?: string | null,
+    ): Promise<SwitchCaseResponseType<E, P>>;
+
+    /**
+     * No description provided.
+     *
+     * **Internal Endpoint**: This endpoint is an API for the misskey mainframe and is not intended for use by third parties.
+     * **Credential required**: *Yes*
+     */
+    request<E extends 'i/2fa/update-key', P extends Endpoints[E]['req']>(
+      endpoint: E,
+      params: P,
+      credential?: string | null,
+    ): Promise<SwitchCaseResponseType<E, P>>;
+
+    /**
+     * No description provided.
+     *
+     * **Internal Endpoint**: This endpoint is an API for the misskey mainframe and is not intended for use by third parties.
+     * **Credential required**: *Yes*
+     */
+    request<E extends 'i/2fa/remove-key', P extends Endpoints[E]['req']>(
+      endpoint: E,
+      params: P,
+      credential?: string | null,
+    ): Promise<SwitchCaseResponseType<E, P>>;
+
+    /**
+     * No description provided.
+     *
+     * **Internal Endpoint**: This endpoint is an API for the misskey mainframe and is not intended for use by third parties.
+     * **Credential required**: *Yes*
+     */
+    request<E extends 'i/2fa/unregister', P extends Endpoints[E]['req']>(
+      endpoint: E,
+      params: P,
+      credential?: string | null,
+    ): Promise<SwitchCaseResponseType<E, P>>;
+
+    /**
+     * No description provided.
+     *
+     * **Internal Endpoint**: This endpoint is an API for the misskey mainframe and is not intended for use by third parties.
+     * **Credential required**: *Yes*
+     */
+    request<E extends 'i/apps', P extends Endpoints[E]['req']>(
+      endpoint: E,
+      params: P,
+      credential?: string | null,
+    ): Promise<SwitchCaseResponseType<E, P>>;
+
+    /**
+     * No description provided.
+     *
+     * **Internal Endpoint**: This endpoint is an API for the misskey mainframe and is not intended for use by third parties.
+     * **Credential required**: *Yes*
+     */
+    request<E extends 'i/authorized-apps', P extends Endpoints[E]['req']>(
+      endpoint: E,
+      params: P,
+      credential?: string | null,
+    ): Promise<SwitchCaseResponseType<E, P>>;
+
+    /**
+     * No description provided.
+     *
      * **Credential required**: *Yes* / **Permission**: *write:account*
      */
-    request<E extends 'antennas/update', P extends Endpoints[E]['req']>(
-      endpoint: E,
-      params: P,
-      credential?: string | null,
-    ): Promise<SwitchCaseResponseType<E, P>>;
-
-    /**
-     * No description provided.
-     * 
+    request<E extends 'i/claim-achievement', P extends Endpoints[E]['req']>(
+      endpoint: E,
+      params: P,
+      credential?: string | null,
+    ): Promise<SwitchCaseResponseType<E, P>>;
+
+    /**
+     * No description provided.
+     *
+     * **Internal Endpoint**: This endpoint is an API for the misskey mainframe and is not intended for use by third parties.
+     * **Credential required**: *Yes*
+     */
+    request<E extends 'i/change-password', P extends Endpoints[E]['req']>(
+      endpoint: E,
+      params: P,
+      credential?: string | null,
+    ): Promise<SwitchCaseResponseType<E, P>>;
+
+    /**
+     * No description provided.
+     *
+     * **Internal Endpoint**: This endpoint is an API for the misskey mainframe and is not intended for use by third parties.
+     * **Credential required**: *Yes*
+     */
+    request<E extends 'i/delete-account', P extends Endpoints[E]['req']>(
+      endpoint: E,
+      params: P,
+      credential?: string | null,
+    ): Promise<SwitchCaseResponseType<E, P>>;
+
+    /**
+     * No description provided.
+     *
+     * **Internal Endpoint**: This endpoint is an API for the misskey mainframe and is not intended for use by third parties.
+     * **Credential required**: *Yes*
+     */
+    request<E extends 'i/export-data', P extends Endpoints[E]['req']>(
+      endpoint: E,
+      params: P,
+      credential?: string | null,
+    ): Promise<SwitchCaseResponseType<E, P>>;
+
+    /**
+     * No description provided.
+     *
+     * **Internal Endpoint**: This endpoint is an API for the misskey mainframe and is not intended for use by third parties.
+     * **Credential required**: *Yes*
+     */
+    request<E extends 'i/export-blocking', P extends Endpoints[E]['req']>(
+      endpoint: E,
+      params: P,
+      credential?: string | null,
+    ): Promise<SwitchCaseResponseType<E, P>>;
+
+    /**
+     * No description provided.
+     *
+     * **Internal Endpoint**: This endpoint is an API for the misskey mainframe and is not intended for use by third parties.
+     * **Credential required**: *Yes*
+     */
+    request<E extends 'i/export-following', P extends Endpoints[E]['req']>(
+      endpoint: E,
+      params: P,
+      credential?: string | null,
+    ): Promise<SwitchCaseResponseType<E, P>>;
+
+    /**
+     * No description provided.
+     *
+     * **Internal Endpoint**: This endpoint is an API for the misskey mainframe and is not intended for use by third parties.
+     * **Credential required**: *Yes*
+     */
+    request<E extends 'i/export-mute', P extends Endpoints[E]['req']>(
+      endpoint: E,
+      params: P,
+      credential?: string | null,
+    ): Promise<SwitchCaseResponseType<E, P>>;
+
+    /**
+     * No description provided.
+     *
+     * **Internal Endpoint**: This endpoint is an API for the misskey mainframe and is not intended for use by third parties.
+     * **Credential required**: *Yes*
+     */
+    request<E extends 'i/export-notes', P extends Endpoints[E]['req']>(
+      endpoint: E,
+      params: P,
+      credential?: string | null,
+    ): Promise<SwitchCaseResponseType<E, P>>;
+
+    /**
+     * No description provided.
+     *
+     * **Internal Endpoint**: This endpoint is an API for the misskey mainframe and is not intended for use by third parties.
+     * **Credential required**: *Yes*
+     */
+    request<E extends 'i/export-clips', P extends Endpoints[E]['req']>(
+      endpoint: E,
+      params: P,
+      credential?: string | null,
+    ): Promise<SwitchCaseResponseType<E, P>>;
+
+    /**
+     * No description provided.
+     *
+     * **Internal Endpoint**: This endpoint is an API for the misskey mainframe and is not intended for use by third parties.
+     * **Credential required**: *Yes*
+     */
+    request<E extends 'i/export-favorites', P extends Endpoints[E]['req']>(
+      endpoint: E,
+      params: P,
+      credential?: string | null,
+    ): Promise<SwitchCaseResponseType<E, P>>;
+
+    /**
+     * No description provided.
+     *
+     * **Internal Endpoint**: This endpoint is an API for the misskey mainframe and is not intended for use by third parties.
+     * **Credential required**: *Yes*
+     */
+    request<E extends 'i/export-user-lists', P extends Endpoints[E]['req']>(
+      endpoint: E,
+      params: P,
+      credential?: string | null,
+    ): Promise<SwitchCaseResponseType<E, P>>;
+
+    /**
+     * No description provided.
+     *
+     * **Internal Endpoint**: This endpoint is an API for the misskey mainframe and is not intended for use by third parties.
+     * **Credential required**: *Yes*
+     */
+    request<E extends 'i/export-antennas', P extends Endpoints[E]['req']>(
+      endpoint: E,
+      params: P,
+      credential?: string | null,
+    ): Promise<SwitchCaseResponseType<E, P>>;
+
+    /**
+     * No description provided.
+     *
+     * **Credential required**: *Yes* / **Permission**: *read:favorites*
+     */
+    request<E extends 'i/favorites', P extends Endpoints[E]['req']>(
+      endpoint: E,
+      params: P,
+      credential?: string | null,
+    ): Promise<SwitchCaseResponseType<E, P>>;
+
+    /**
+     * No description provided.
+     *
+     * **Credential required**: *Yes* / **Permission**: *read:gallery-likes*
+     */
+    request<E extends 'i/gallery/likes', P extends Endpoints[E]['req']>(
+      endpoint: E,
+      params: P,
+      credential?: string | null,
+    ): Promise<SwitchCaseResponseType<E, P>>;
+
+    /**
+     * No description provided.
+     *
+     * **Credential required**: *Yes* / **Permission**: *read:gallery*
+     */
+    request<E extends 'i/gallery/posts', P extends Endpoints[E]['req']>(
+      endpoint: E,
+      params: P,
+      credential?: string | null,
+    ): Promise<SwitchCaseResponseType<E, P>>;
+
+    /**
+     * No description provided.
+     *
+     * **Internal Endpoint**: This endpoint is an API for the misskey mainframe and is not intended for use by third parties.
+     * **Credential required**: *Yes*
+     */
+    request<E extends 'i/import-blocking', P extends Endpoints[E]['req']>(
+      endpoint: E,
+      params: P,
+      credential?: string | null,
+    ): Promise<SwitchCaseResponseType<E, P>>;
+
+    /**
+     * No description provided.
+     *
+     * **Internal Endpoint**: This endpoint is an API for the misskey mainframe and is not intended for use by third parties.
+     * **Credential required**: *Yes*
+     */
+    request<E extends 'i/import-following', P extends Endpoints[E]['req']>(
+      endpoint: E,
+      params: P,
+      credential?: string | null,
+    ): Promise<SwitchCaseResponseType<E, P>>;
+
+    /**
+     * No description provided.
+     *
+     * **Internal Endpoint**: This endpoint is an API for the misskey mainframe and is not intended for use by third parties.
+     * **Credential required**: *Yes*
+     */
+    request<E extends 'i/import-notes', P extends Endpoints[E]['req']>(
+      endpoint: E,
+      params: P,
+      credential?: string | null,
+    ): Promise<SwitchCaseResponseType<E, P>>;
+
+    /**
+     * No description provided.
+     *
+     * **Internal Endpoint**: This endpoint is an API for the misskey mainframe and is not intended for use by third parties.
+     * **Credential required**: *Yes*
+     */
+    request<E extends 'i/import-muting', P extends Endpoints[E]['req']>(
+      endpoint: E,
+      params: P,
+      credential?: string | null,
+    ): Promise<SwitchCaseResponseType<E, P>>;
+
+    /**
+     * No description provided.
+     *
+     * **Internal Endpoint**: This endpoint is an API for the misskey mainframe and is not intended for use by third parties.
+     * **Credential required**: *Yes*
+     */
+    request<E extends 'i/import-user-lists', P extends Endpoints[E]['req']>(
+      endpoint: E,
+      params: P,
+      credential?: string | null,
+    ): Promise<SwitchCaseResponseType<E, P>>;
+
+    /**
+     * No description provided.
+     *
+     * **Internal Endpoint**: This endpoint is an API for the misskey mainframe and is not intended for use by third parties.
+     * **Credential required**: *Yes*
+     */
+    request<E extends 'i/import-antennas', P extends Endpoints[E]['req']>(
+      endpoint: E,
+      params: P,
+      credential?: string | null,
+    ): Promise<SwitchCaseResponseType<E, P>>;
+
+    /**
+     * No description provided.
+     *
+     * **Credential required**: *Yes* / **Permission**: *read:notifications*
+     */
+    request<E extends 'i/notifications', P extends Endpoints[E]['req']>(
+      endpoint: E,
+      params: P,
+      credential?: string | null,
+    ): Promise<SwitchCaseResponseType<E, P>>;
+
+    /**
+     * No description provided.
+     *
+     * **Credential required**: *Yes* / **Permission**: *read:notifications*
+     */
+    request<E extends 'i/notifications-grouped', P extends Endpoints[E]['req']>(
+      endpoint: E,
+      params: P,
+      credential?: string | null,
+    ): Promise<SwitchCaseResponseType<E, P>>;
+
+    /**
+     * No description provided.
+     *
+     * **Credential required**: *Yes* / **Permission**: *read:page-likes*
+     */
+    request<E extends 'i/page-likes', P extends Endpoints[E]['req']>(
+      endpoint: E,
+      params: P,
+      credential?: string | null,
+    ): Promise<SwitchCaseResponseType<E, P>>;
+
+    /**
+     * No description provided.
+     *
+     * **Credential required**: *Yes* / **Permission**: *read:pages*
+     */
+    request<E extends 'i/pages', P extends Endpoints[E]['req']>(
+      endpoint: E,
+      params: P,
+      credential?: string | null,
+    ): Promise<SwitchCaseResponseType<E, P>>;
+
+    /**
+     * No description provided.
+     *
+     * **Credential required**: *Yes* / **Permission**: *write:account*
+     */
+    request<E extends 'i/pin', P extends Endpoints[E]['req']>(
+      endpoint: E,
+      params: P,
+      credential?: string | null,
+    ): Promise<SwitchCaseResponseType<E, P>>;
+
+    /**
+     * No description provided.
+     *
+     * **Credential required**: *Yes* / **Permission**: *write:account*
+     */
+    request<E extends 'i/read-all-unread-notes', P extends Endpoints[E]['req']>(
+      endpoint: E,
+      params: P,
+      credential?: string | null,
+    ): Promise<SwitchCaseResponseType<E, P>>;
+
+    /**
+     * No description provided.
+     *
+     * **Credential required**: *Yes* / **Permission**: *write:account*
+     */
+    request<E extends 'i/read-announcement', P extends Endpoints[E]['req']>(
+      endpoint: E,
+      params: P,
+      credential?: string | null,
+    ): Promise<SwitchCaseResponseType<E, P>>;
+
+    /**
+     * No description provided.
+     *
+     * **Internal Endpoint**: This endpoint is an API for the misskey mainframe and is not intended for use by third parties.
+     * **Credential required**: *Yes*
+     */
+    request<E extends 'i/regenerate-token', P extends Endpoints[E]['req']>(
+      endpoint: E,
+      params: P,
+      credential?: string | null,
+    ): Promise<SwitchCaseResponseType<E, P>>;
+
+    /**
+     * No description provided.
+     *
+     * **Credential required**: *Yes* / **Permission**: *read:account*
+     */
+    request<E extends 'i/registry/get-all', P extends Endpoints[E]['req']>(
+      endpoint: E,
+      params: P,
+      credential?: string | null,
+    ): Promise<SwitchCaseResponseType<E, P>>;
+
+    /**
+     * No description provided.
+     *
+     * **Credential required**: *Yes* / **Permission**: *read:account*
+     */
+    request<E extends 'i/registry/get-unsecure', P extends Endpoints[E]['req']>(
+      endpoint: E,
+      params: P,
+      credential?: string | null,
+    ): Promise<SwitchCaseResponseType<E, P>>;
+
+    /**
+     * No description provided.
+     *
+     * **Credential required**: *Yes* / **Permission**: *read:account*
+     */
+    request<E extends 'i/registry/get-detail', P extends Endpoints[E]['req']>(
+      endpoint: E,
+      params: P,
+      credential?: string | null,
+    ): Promise<SwitchCaseResponseType<E, P>>;
+
+    /**
+     * No description provided.
+     *
+     * **Credential required**: *Yes* / **Permission**: *read:account*
+     */
+    request<E extends 'i/registry/get', P extends Endpoints[E]['req']>(
+      endpoint: E,
+      params: P,
+      credential?: string | null,
+    ): Promise<SwitchCaseResponseType<E, P>>;
+
+    /**
+     * No description provided.
+     *
+     * **Credential required**: *Yes* / **Permission**: *read:account*
+     */
+    request<E extends 'i/registry/keys-with-type', P extends Endpoints[E]['req']>(
+      endpoint: E,
+      params: P,
+      credential?: string | null,
+    ): Promise<SwitchCaseResponseType<E, P>>;
+
+    /**
+     * No description provided.
+     *
+     * **Credential required**: *Yes* / **Permission**: *read:account*
+     */
+    request<E extends 'i/registry/keys', P extends Endpoints[E]['req']>(
+      endpoint: E,
+      params: P,
+      credential?: string | null,
+    ): Promise<SwitchCaseResponseType<E, P>>;
+
+    /**
+     * No description provided.
+     *
+     * **Credential required**: *Yes* / **Permission**: *write:account*
+     */
+    request<E extends 'i/registry/remove', P extends Endpoints[E]['req']>(
+      endpoint: E,
+      params: P,
+      credential?: string | null,
+    ): Promise<SwitchCaseResponseType<E, P>>;
+
+    /**
+     * No description provided.
+     *
+     * **Internal Endpoint**: This endpoint is an API for the misskey mainframe and is not intended for use by third parties.
+     * **Credential required**: *Yes*
+     */
+    request<E extends 'i/registry/scopes-with-domain', P extends Endpoints[E]['req']>(
+      endpoint: E,
+      params: P,
+      credential?: string | null,
+    ): Promise<SwitchCaseResponseType<E, P>>;
+
+    /**
+     * No description provided.
+     *
+     * **Credential required**: *Yes* / **Permission**: *write:account*
+     */
+    request<E extends 'i/registry/set', P extends Endpoints[E]['req']>(
+      endpoint: E,
+      params: P,
+      credential?: string | null,
+    ): Promise<SwitchCaseResponseType<E, P>>;
+
+    /**
+     * No description provided.
+     *
+     * **Internal Endpoint**: This endpoint is an API for the misskey mainframe and is not intended for use by third parties.
+     * **Credential required**: *Yes*
+     */
+    request<E extends 'i/revoke-token', P extends Endpoints[E]['req']>(
+      endpoint: E,
+      params: P,
+      credential?: string | null,
+    ): Promise<SwitchCaseResponseType<E, P>>;
+
+    /**
+     * No description provided.
+     *
+     * **Internal Endpoint**: This endpoint is an API for the misskey mainframe and is not intended for use by third parties.
+     * **Credential required**: *Yes*
+     */
+    request<E extends 'i/signin-history', P extends Endpoints[E]['req']>(
+      endpoint: E,
+      params: P,
+      credential?: string | null,
+    ): Promise<SwitchCaseResponseType<E, P>>;
+
+    /**
+     * No description provided.
+     *
+     * **Credential required**: *Yes* / **Permission**: *write:account*
+     */
+    request<E extends 'i/unpin', P extends Endpoints[E]['req']>(
+      endpoint: E,
+      params: P,
+      credential?: string | null,
+    ): Promise<SwitchCaseResponseType<E, P>>;
+
+    /**
+     * No description provided.
+     *
+     * **Internal Endpoint**: This endpoint is an API for the misskey mainframe and is not intended for use by third parties.
+     * **Credential required**: *Yes*
+     */
+    request<E extends 'i/update-email', P extends Endpoints[E]['req']>(
+      endpoint: E,
+      params: P,
+      credential?: string | null,
+    ): Promise<SwitchCaseResponseType<E, P>>;
+
+    /**
+     * No description provided.
+     *
+     * **Credential required**: *Yes* / **Permission**: *write:account*
+     */
+    request<E extends 'i/update', P extends Endpoints[E]['req']>(
+      endpoint: E,
+      params: P,
+      credential?: string | null,
+    ): Promise<SwitchCaseResponseType<E, P>>;
+
+    /**
+     * No description provided.
+     *
+     * **Internal Endpoint**: This endpoint is an API for the misskey mainframe and is not intended for use by third parties.
+     * **Credential required**: *Yes*
+     */
+    request<E extends 'i/move', P extends Endpoints[E]['req']>(
+      endpoint: E,
+      params: P,
+      credential?: string | null,
+    ): Promise<SwitchCaseResponseType<E, P>>;
+
+    /**
+     * No description provided.
+     *
+     * **Credential required**: *Yes* / **Permission**: *write:account*
+     */
+    request<E extends 'i/webhooks/create', P extends Endpoints[E]['req']>(
+      endpoint: E,
+      params: P,
+      credential?: string | null,
+    ): Promise<SwitchCaseResponseType<E, P>>;
+
+    /**
+     * No description provided.
+     *
+     * **Credential required**: *Yes* / **Permission**: *read:account*
+     */
+    request<E extends 'i/webhooks/list', P extends Endpoints[E]['req']>(
+      endpoint: E,
+      params: P,
+      credential?: string | null,
+    ): Promise<SwitchCaseResponseType<E, P>>;
+
+    /**
+     * No description provided.
+     *
+     * **Credential required**: *Yes* / **Permission**: *read:account*
+     */
+    request<E extends 'i/webhooks/show', P extends Endpoints[E]['req']>(
+      endpoint: E,
+      params: P,
+      credential?: string | null,
+    ): Promise<SwitchCaseResponseType<E, P>>;
+
+    /**
+     * No description provided.
+     *
+     * **Credential required**: *Yes* / **Permission**: *write:account*
+     */
+    request<E extends 'i/webhooks/update', P extends Endpoints[E]['req']>(
+      endpoint: E,
+      params: P,
+      credential?: string | null,
+    ): Promise<SwitchCaseResponseType<E, P>>;
+
+    /**
+     * No description provided.
+     *
+     * **Credential required**: *Yes* / **Permission**: *write:account*
+     */
+    request<E extends 'i/webhooks/delete', P extends Endpoints[E]['req']>(
+      endpoint: E,
+      params: P,
+      credential?: string | null,
+    ): Promise<SwitchCaseResponseType<E, P>>;
+
+    /**
+     * No description provided.
+     *
+     * **Internal Endpoint**: This endpoint is an API for the misskey mainframe and is not intended for use by third parties.
+     * **Credential required**: *Yes* / **Permission**: *read:account*
+     */
+    request<E extends 'i/webhooks/test', P extends Endpoints[E]['req']>(
+      endpoint: E,
+      params: P,
+      credential?: string | null,
+    ): Promise<SwitchCaseResponseType<E, P>>;
+
+    /**
+     * No description provided.
+     *
+     * **Credential required**: *Yes* / **Permission**: *write:invite-codes*
+     */
+    request<E extends 'invite/create', P extends Endpoints[E]['req']>(
+      endpoint: E,
+      params: P,
+      credential?: string | null,
+    ): Promise<SwitchCaseResponseType<E, P>>;
+
+    /**
+     * No description provided.
+     *
+     * **Credential required**: *Yes* / **Permission**: *write:invite-codes*
+     */
+    request<E extends 'invite/delete', P extends Endpoints[E]['req']>(
+      endpoint: E,
+      params: P,
+      credential?: string | null,
+    ): Promise<SwitchCaseResponseType<E, P>>;
+
+    /**
+     * No description provided.
+     *
+     * **Credential required**: *Yes* / **Permission**: *read:invite-codes*
+     */
+    request<E extends 'invite/list', P extends Endpoints[E]['req']>(
+      endpoint: E,
+      params: P,
+      credential?: string | null,
+    ): Promise<SwitchCaseResponseType<E, P>>;
+
+    /**
+     * No description provided.
+     *
+     * **Credential required**: *Yes* / **Permission**: *read:invite-codes*
+     */
+    request<E extends 'invite/limit', P extends Endpoints[E]['req']>(
+      endpoint: E,
+      params: P,
+      credential?: string | null,
+    ): Promise<SwitchCaseResponseType<E, P>>;
+
+    /**
+     * No description provided.
+     *
+     * **Credential required**: *No*
+     */
+    request<E extends 'meta', P extends Endpoints[E]['req']>(
+      endpoint: E,
+      params: P,
+      credential?: string | null,
+    ): Promise<SwitchCaseResponseType<E, P>>;
+
+    /**
+     * No description provided.
+     *
+     * **Credential required**: *No*
+     */
+    request<E extends 'emojis', P extends Endpoints[E]['req']>(
+      endpoint: E,
+      params: P,
+      credential?: string | null,
+    ): Promise<SwitchCaseResponseType<E, P>>;
+
+    /**
+     * No description provided.
+     *
+     * **Credential required**: *No*
+     */
+    request<E extends 'emoji', P extends Endpoints[E]['req']>(
+      endpoint: E,
+      params: P,
+      credential?: string | null,
+    ): Promise<SwitchCaseResponseType<E, P>>;
+
+    /**
+     * No description provided.
+     *
+     * **Internal Endpoint**: This endpoint is an API for the misskey mainframe and is not intended for use by third parties.
+     * **Credential required**: *Yes*
+     */
+    request<E extends 'miauth/gen-token', P extends Endpoints[E]['req']>(
+      endpoint: E,
+      params: P,
+      credential?: string | null,
+    ): Promise<SwitchCaseResponseType<E, P>>;
+
+    /**
+     * No description provided.
+     *
+     * **Credential required**: *Yes* / **Permission**: *write:mutes*
+     */
+    request<E extends 'mute/create', P extends Endpoints[E]['req']>(
+      endpoint: E,
+      params: P,
+      credential?: string | null,
+    ): Promise<SwitchCaseResponseType<E, P>>;
+
+    /**
+     * No description provided.
+     *
+     * **Credential required**: *Yes* / **Permission**: *write:mutes*
+     */
+    request<E extends 'mute/delete', P extends Endpoints[E]['req']>(
+      endpoint: E,
+      params: P,
+      credential?: string | null,
+    ): Promise<SwitchCaseResponseType<E, P>>;
+
+    /**
+     * No description provided.
+     *
+     * **Credential required**: *Yes* / **Permission**: *read:mutes*
+     */
+    request<E extends 'mute/list', P extends Endpoints[E]['req']>(
+      endpoint: E,
+      params: P,
+      credential?: string | null,
+    ): Promise<SwitchCaseResponseType<E, P>>;
+
+    /**
+     * No description provided.
+     *
+     * **Credential required**: *Yes* / **Permission**: *write:mutes*
+     */
+    request<E extends 'renote-mute/create', P extends Endpoints[E]['req']>(
+      endpoint: E,
+      params: P,
+      credential?: string | null,
+    ): Promise<SwitchCaseResponseType<E, P>>;
+
+    /**
+     * No description provided.
+     *
+     * **Credential required**: *Yes* / **Permission**: *write:mutes*
+     */
+    request<E extends 'renote-mute/delete', P extends Endpoints[E]['req']>(
+      endpoint: E,
+      params: P,
+      credential?: string | null,
+    ): Promise<SwitchCaseResponseType<E, P>>;
+
+    /**
+     * No description provided.
+     *
+     * **Credential required**: *Yes* / **Permission**: *read:mutes*
+     */
+    request<E extends 'renote-mute/list', P extends Endpoints[E]['req']>(
+      endpoint: E,
+      params: P,
+      credential?: string | null,
+    ): Promise<SwitchCaseResponseType<E, P>>;
+
+    /**
+     * No description provided.
+     *
+     * **Credential required**: *Yes* / **Permission**: *read:account*
+     */
+    request<E extends 'my/apps', P extends Endpoints[E]['req']>(
+      endpoint: E,
+      params: P,
+      credential?: string | null,
+    ): Promise<SwitchCaseResponseType<E, P>>;
+
+    /**
+     * No description provided.
+     *
+     * **Credential required**: *No*
+     */
+    request<E extends 'notes', P extends Endpoints[E]['req']>(
+      endpoint: E,
+      params: P,
+      credential?: string | null,
+    ): Promise<SwitchCaseResponseType<E, P>>;
+
+    /**
+     * No description provided.
+     *
+     * **Credential required**: *No*
+     */
+    request<E extends 'notes/children', P extends Endpoints[E]['req']>(
+      endpoint: E,
+      params: P,
+      credential?: string | null,
+    ): Promise<SwitchCaseResponseType<E, P>>;
+
+    /**
+     * No description provided.
+     *
+     * **Credential required**: *No*
+     */
+    request<E extends 'notes/clips', P extends Endpoints[E]['req']>(
+      endpoint: E,
+      params: P,
+      credential?: string | null,
+    ): Promise<SwitchCaseResponseType<E, P>>;
+
+    /**
+     * No description provided.
+     *
+     * **Credential required**: *No*
+     */
+    request<E extends 'notes/conversation', P extends Endpoints[E]['req']>(
+      endpoint: E,
+      params: P,
+      credential?: string | null,
+    ): Promise<SwitchCaseResponseType<E, P>>;
+
+    /**
+     * No description provided.
+     *
+     * **Credential required**: *Yes* / **Permission**: *write:notes*
+     */
+    request<E extends 'notes/create', P extends Endpoints[E]['req']>(
+      endpoint: E,
+      params: P,
+      credential?: string | null,
+    ): Promise<SwitchCaseResponseType<E, P>>;
+
+    /**
+     * No description provided.
+     *
+     * **Credential required**: *Yes* / **Permission**: *write:notes*
+     */
+    request<E extends 'notes/delete', P extends Endpoints[E]['req']>(
+      endpoint: E,
+      params: P,
+      credential?: string | null,
+    ): Promise<SwitchCaseResponseType<E, P>>;
+
+    /**
+     * No description provided.
+     *
+     * **Credential required**: *Yes* / **Permission**: *write:favorites*
+     */
+    request<E extends 'notes/favorites/create', P extends Endpoints[E]['req']>(
+      endpoint: E,
+      params: P,
+      credential?: string | null,
+    ): Promise<SwitchCaseResponseType<E, P>>;
+
+    /**
+     * No description provided.
+     *
+     * **Credential required**: *Yes* / **Permission**: *write:favorites*
+     */
+    request<E extends 'notes/favorites/delete', P extends Endpoints[E]['req']>(
+      endpoint: E,
+      params: P,
+      credential?: string | null,
+    ): Promise<SwitchCaseResponseType<E, P>>;
+
+    /**
+     * No description provided.
+     *
+     * **Credential required**: *No*
+     */
+    request<E extends 'notes/featured', P extends Endpoints[E]['req']>(
+      endpoint: E,
+      params: P,
+      credential?: string | null,
+    ): Promise<SwitchCaseResponseType<E, P>>;
+
+    /**
+     * No description provided.
+     *
+     * **Credential required**: *Yes* / **Permission**: *read:account*
+     */
+    request<E extends 'notes/following', P extends Endpoints[E]['req']>(
+      endpoint: E,
+      params: P,
+      credential?: string | null,
+    ): Promise<SwitchCaseResponseType<E, P>>;
+
+    /**
+     * No description provided.
+     *
+     * **Credential required**: *No*
+     */
+    request<E extends 'notes/global-timeline', P extends Endpoints[E]['req']>(
+      endpoint: E,
+      params: P,
+      credential?: string | null,
+    ): Promise<SwitchCaseResponseType<E, P>>;
+
+    /**
+     * No description provided.
+     *
+     * **Credential required**: *No*
+     */
+    request<E extends 'notes/bubble-timeline', P extends Endpoints[E]['req']>(
+      endpoint: E,
+      params: P,
+      credential?: string | null,
+    ): Promise<SwitchCaseResponseType<E, P>>;
+
+    /**
+     * No description provided.
+     *
+     * **Credential required**: *Yes* / **Permission**: *read:account*
+     */
+    request<E extends 'notes/hybrid-timeline', P extends Endpoints[E]['req']>(
+      endpoint: E,
+      params: P,
+      credential?: string | null,
+    ): Promise<SwitchCaseResponseType<E, P>>;
+
+    /**
+     * No description provided.
+     *
+     * **Credential required**: *No*
+     */
+    request<E extends 'notes/local-timeline', P extends Endpoints[E]['req']>(
+      endpoint: E,
+      params: P,
+      credential?: string | null,
+    ): Promise<SwitchCaseResponseType<E, P>>;
+
+    /**
+     * No description provided.
+     *
+     * **Credential required**: *Yes* / **Permission**: *read:account*
+     */
+    request<E extends 'notes/mentions', P extends Endpoints[E]['req']>(
+      endpoint: E,
+      params: P,
+      credential?: string | null,
+    ): Promise<SwitchCaseResponseType<E, P>>;
+
+    /**
+     * No description provided.
+     *
+     * **Credential required**: *Yes* / **Permission**: *read:account*
+     */
+    request<E extends 'notes/polls/recommendation', P extends Endpoints[E]['req']>(
+      endpoint: E,
+      params: P,
+      credential?: string | null,
+    ): Promise<SwitchCaseResponseType<E, P>>;
+
+    /**
+     * No description provided.
+     *
+     * **Credential required**: *Yes* / **Permission**: *write:votes*
+     */
+    request<E extends 'notes/polls/vote', P extends Endpoints[E]['req']>(
+      endpoint: E,
+      params: P,
+      credential?: string | null,
+    ): Promise<SwitchCaseResponseType<E, P>>;
+
+    /**
+     * No description provided.
+     *
      * **Credential required**: *Yes* / **Permission**: *read:federation*
      */
-    request<E extends 'ap/get', P extends Endpoints[E]['req']>(
-      endpoint: E,
-      params: P,
-      credential?: string | null,
-    ): Promise<SwitchCaseResponseType<E, P>>;
-
-    /**
-     * No description provided.
-     * 
+    request<E extends 'notes/polls/refresh', P extends Endpoints[E]['req']>(
+      endpoint: E,
+      params: P,
+      credential?: string | null,
+    ): Promise<SwitchCaseResponseType<E, P>>;
+
+    /**
+     * No description provided.
+     *
+     * **Credential required**: *No*
+     */
+    request<E extends 'notes/reactions', P extends Endpoints[E]['req']>(
+      endpoint: E,
+      params: P,
+      credential?: string | null,
+    ): Promise<SwitchCaseResponseType<E, P>>;
+
+    /**
+     * No description provided.
+     *
+     * **Credential required**: *Yes* / **Permission**: *write:reactions*
+     */
+    request<E extends 'notes/reactions/create', P extends Endpoints[E]['req']>(
+      endpoint: E,
+      params: P,
+      credential?: string | null,
+    ): Promise<SwitchCaseResponseType<E, P>>;
+
+    /**
+     * No description provided.
+     *
+     * **Credential required**: *Yes* / **Permission**: *write:reactions*
+     */
+    request<E extends 'notes/reactions/delete', P extends Endpoints[E]['req']>(
+      endpoint: E,
+      params: P,
+      credential?: string | null,
+    ): Promise<SwitchCaseResponseType<E, P>>;
+
+    /**
+     * No description provided.
+     *
+     * **Credential required**: *Yes* / **Permission**: *write:reactions*
+     */
+    request<E extends 'notes/like', P extends Endpoints[E]['req']>(
+      endpoint: E,
+      params: P,
+      credential?: string | null,
+    ): Promise<SwitchCaseResponseType<E, P>>;
+
+    /**
+     * No description provided.
+     *
+     * **Credential required**: *No*
+     */
+    request<E extends 'notes/renotes', P extends Endpoints[E]['req']>(
+      endpoint: E,
+      params: P,
+      credential?: string | null,
+    ): Promise<SwitchCaseResponseType<E, P>>;
+
+    /**
+     * No description provided.
+     *
+     * **Credential required**: *No*
+     */
+    request<E extends 'notes/replies', P extends Endpoints[E]['req']>(
+      endpoint: E,
+      params: P,
+      credential?: string | null,
+    ): Promise<SwitchCaseResponseType<E, P>>;
+
+    /**
+     * No description provided.
+     *
+     * **Credential required**: *Yes* / **Permission**: *write:notes-schedule*
+     */
+    request<E extends 'notes/schedule/create', P extends Endpoints[E]['req']>(
+      endpoint: E,
+      params: P,
+      credential?: string | null,
+    ): Promise<SwitchCaseResponseType<E, P>>;
+
+    /**
+     * No description provided.
+     *
+     * **Credential required**: *Yes* / **Permission**: *write:notes-schedule*
+     */
+    request<E extends 'notes/schedule/delete', P extends Endpoints[E]['req']>(
+      endpoint: E,
+      params: P,
+      credential?: string | null,
+    ): Promise<SwitchCaseResponseType<E, P>>;
+
+    /**
+     * No description provided.
+     *
+     * **Credential required**: *Yes* / **Permission**: *read:notes-schedule*
+     */
+    request<E extends 'notes/schedule/list', P extends Endpoints[E]['req']>(
+      endpoint: E,
+      params: P,
+      credential?: string | null,
+    ): Promise<SwitchCaseResponseType<E, P>>;
+
+    /**
+     * No description provided.
+     *
+     * **Credential required**: *No*
+     */
+    request<E extends 'notes/search-by-tag', P extends Endpoints[E]['req']>(
+      endpoint: E,
+      params: P,
+      credential?: string | null,
+    ): Promise<SwitchCaseResponseType<E, P>>;
+
+    /**
+     * No description provided.
+     *
+     * **Credential required**: *No*
+     */
+    request<E extends 'notes/search', P extends Endpoints[E]['req']>(
+      endpoint: E,
+      params: P,
+      credential?: string | null,
+    ): Promise<SwitchCaseResponseType<E, P>>;
+
+    /**
+     * No description provided.
+     *
+     * **Credential required**: *No*
+     */
+    request<E extends 'notes/show', P extends Endpoints[E]['req']>(
+      endpoint: E,
+      params: P,
+      credential?: string | null,
+    ): Promise<SwitchCaseResponseType<E, P>>;
+
+    /**
+     * No description provided.
+     *
      * **Credential required**: *Yes* / **Permission**: *read:account*
      */
-    request<E extends 'ap/show', P extends Endpoints[E]['req']>(
-      endpoint: E,
-      params: P,
-      credential?: string | null,
-    ): Promise<SwitchCaseResponseType<E, P>>;
-
-    /**
-     * No description provided.
-     * 
-     * **Credential required**: *No*
-     */
-    request<E extends 'app/create', P extends Endpoints[E]['req']>(
-      endpoint: E,
-      params: P,
-      credential?: string | null,
-    ): Promise<SwitchCaseResponseType<E, P>>;
-
-    /**
-     * No description provided.
-     * 
-     * **Credential required**: *No*
-     */
-    request<E extends 'app/show', P extends Endpoints[E]['req']>(
-      endpoint: E,
-      params: P,
-      credential?: string | null,
-    ): Promise<SwitchCaseResponseType<E, P>>;
-
-    /**
-     * No description provided.
-     * 
+    request<E extends 'notes/state', P extends Endpoints[E]['req']>(
+      endpoint: E,
+      params: P,
+      credential?: string | null,
+    ): Promise<SwitchCaseResponseType<E, P>>;
+
+    /**
+     * No description provided.
+     *
+     * **Credential required**: *Yes* / **Permission**: *write:account*
+     */
+    request<E extends 'notes/thread-muting/create', P extends Endpoints[E]['req']>(
+      endpoint: E,
+      params: P,
+      credential?: string | null,
+    ): Promise<SwitchCaseResponseType<E, P>>;
+
+    /**
+     * No description provided.
+     *
+     * **Credential required**: *Yes* / **Permission**: *write:account*
+     */
+    request<E extends 'notes/thread-muting/delete', P extends Endpoints[E]['req']>(
+      endpoint: E,
+      params: P,
+      credential?: string | null,
+    ): Promise<SwitchCaseResponseType<E, P>>;
+
+    /**
+     * No description provided.
+     *
+     * **Credential required**: *Yes* / **Permission**: *read:account*
+     */
+    request<E extends 'notes/timeline', P extends Endpoints[E]['req']>(
+      endpoint: E,
+      params: P,
+      credential?: string | null,
+    ): Promise<SwitchCaseResponseType<E, P>>;
+
+    /**
+     * No description provided.
+     *
+     * **Credential required**: *Yes* / **Permission**: *read:account*
+     */
+    request<E extends 'notes/translate', P extends Endpoints[E]['req']>(
+      endpoint: E,
+      params: P,
+      credential?: string | null,
+    ): Promise<SwitchCaseResponseType<E, P>>;
+
+    /**
+     * No description provided.
+     *
+     * **Credential required**: *Yes* / **Permission**: *write:notes*
+     */
+    request<E extends 'notes/unrenote', P extends Endpoints[E]['req']>(
+      endpoint: E,
+      params: P,
+      credential?: string | null,
+    ): Promise<SwitchCaseResponseType<E, P>>;
+
+    /**
+     * No description provided.
+     *
+     * **Credential required**: *Yes* / **Permission**: *read:account*
+     */
+    request<E extends 'notes/user-list-timeline', P extends Endpoints[E]['req']>(
+      endpoint: E,
+      params: P,
+      credential?: string | null,
+    ): Promise<SwitchCaseResponseType<E, P>>;
+
+    /**
+     * No description provided.
+     *
+     * **Credential required**: *Yes* / **Permission**: *write:notes*
+     */
+    request<E extends 'notes/edit', P extends Endpoints[E]['req']>(
+      endpoint: E,
+      params: P,
+      credential?: string | null,
+    ): Promise<SwitchCaseResponseType<E, P>>;
+
+    /**
+     * No description provided.
+     *
+     * **Credential required**: *No*
+     */
+    request<E extends 'notes/versions', P extends Endpoints[E]['req']>(
+      endpoint: E,
+      params: P,
+      credential?: string | null,
+    ): Promise<SwitchCaseResponseType<E, P>>;
+
+    /**
+     * No description provided.
+     *
+     * **Credential required**: *Yes* / **Permission**: *write:notifications*
+     */
+    request<E extends 'notifications/create', P extends Endpoints[E]['req']>(
+      endpoint: E,
+      params: P,
+      credential?: string | null,
+    ): Promise<SwitchCaseResponseType<E, P>>;
+
+    /**
+     * No description provided.
+     *
+     * **Credential required**: *Yes* / **Permission**: *write:notifications*
+     */
+    request<E extends 'notifications/flush', P extends Endpoints[E]['req']>(
+      endpoint: E,
+      params: P,
+      credential?: string | null,
+    ): Promise<SwitchCaseResponseType<E, P>>;
+
+    /**
+     * No description provided.
+     *
+     * **Credential required**: *Yes* / **Permission**: *write:notifications*
+     */
+    request<E extends 'notifications/mark-all-as-read', P extends Endpoints[E]['req']>(
+      endpoint: E,
+      params: P,
+      credential?: string | null,
+    ): Promise<SwitchCaseResponseType<E, P>>;
+
+    /**
+     * No description provided.
+     *
+     * **Credential required**: *Yes* / **Permission**: *write:notifications*
+     */
+    request<E extends 'notifications/test-notification', P extends Endpoints[E]['req']>(
+      endpoint: E,
+      params: P,
+      credential?: string | null,
+    ): Promise<SwitchCaseResponseType<E, P>>;
+
+    /**
+     * No description provided.
+     *
      * **Internal Endpoint**: This endpoint is an API for the misskey mainframe and is not intended for use by third parties.
      * **Credential required**: *Yes*
      */
-    request<E extends 'auth/accept', P extends Endpoints[E]['req']>(
-      endpoint: E,
-      params: P,
-      credential?: string | null,
-    ): Promise<SwitchCaseResponseType<E, P>>;
-
-    /**
-     * No description provided.
-     * 
-     * **Credential required**: *No*
-     */
-    request<E extends 'auth/session/generate', P extends Endpoints[E]['req']>(
-      endpoint: E,
-      params: P,
-      credential?: string | null,
-    ): Promise<SwitchCaseResponseType<E, P>>;
-
-    /**
-     * No description provided.
-     * 
-     * **Credential required**: *No*
-     */
-    request<E extends 'auth/session/show', P extends Endpoints[E]['req']>(
-      endpoint: E,
-      params: P,
-      credential?: string | null,
-    ): Promise<SwitchCaseResponseType<E, P>>;
-
-    /**
-     * No description provided.
-     * 
-     * **Credential required**: *No*
-     */
-    request<E extends 'auth/session/userkey', P extends Endpoints[E]['req']>(
-      endpoint: E,
-      params: P,
-      credential?: string | null,
-    ): Promise<SwitchCaseResponseType<E, P>>;
-
-    /**
-     * No description provided.
-     * 
-     * **Credential required**: *Yes* / **Permission**: *write:blocks*
-     */
-    request<E extends 'blocking/create', P extends Endpoints[E]['req']>(
-      endpoint: E,
-      params: P,
-      credential?: string | null,
-    ): Promise<SwitchCaseResponseType<E, P>>;
-
-    /**
-     * No description provided.
-     * 
-     * **Credential required**: *Yes* / **Permission**: *write:blocks*
-     */
-    request<E extends 'blocking/delete', P extends Endpoints[E]['req']>(
-      endpoint: E,
-      params: P,
-      credential?: string | null,
-    ): Promise<SwitchCaseResponseType<E, P>>;
-
-    /**
-     * No description provided.
-     * 
-     * **Credential required**: *Yes* / **Permission**: *read:blocks*
-     */
-    request<E extends 'blocking/list', P extends Endpoints[E]['req']>(
-      endpoint: E,
-      params: P,
-      credential?: string | null,
-    ): Promise<SwitchCaseResponseType<E, P>>;
-
-    /**
-     * No description provided.
-     * 
+    request<E extends 'page-push', P extends Endpoints[E]['req']>(
+      endpoint: E,
+      params: P,
+      credential?: string | null,
+    ): Promise<SwitchCaseResponseType<E, P>>;
+
+    /**
+     * No description provided.
+     *
+     * **Credential required**: *Yes* / **Permission**: *write:pages*
+     */
+    request<E extends 'pages/create', P extends Endpoints[E]['req']>(
+      endpoint: E,
+      params: P,
+      credential?: string | null,
+    ): Promise<SwitchCaseResponseType<E, P>>;
+
+    /**
+     * No description provided.
+     *
+     * **Credential required**: *Yes* / **Permission**: *write:pages*
+     */
+    request<E extends 'pages/delete', P extends Endpoints[E]['req']>(
+      endpoint: E,
+      params: P,
+      credential?: string | null,
+    ): Promise<SwitchCaseResponseType<E, P>>;
+
+    /**
+     * No description provided.
+     *
+     * **Credential required**: *No*
+     */
+    request<E extends 'pages/featured', P extends Endpoints[E]['req']>(
+      endpoint: E,
+      params: P,
+      credential?: string | null,
+    ): Promise<SwitchCaseResponseType<E, P>>;
+
+    /**
+     * No description provided.
+     *
+     * **Credential required**: *Yes* / **Permission**: *write:page-likes*
+     */
+    request<E extends 'pages/like', P extends Endpoints[E]['req']>(
+      endpoint: E,
+      params: P,
+      credential?: string | null,
+    ): Promise<SwitchCaseResponseType<E, P>>;
+
+    /**
+     * No description provided.
+     *
+     * **Credential required**: *No*
+     */
+    request<E extends 'pages/show', P extends Endpoints[E]['req']>(
+      endpoint: E,
+      params: P,
+      credential?: string | null,
+    ): Promise<SwitchCaseResponseType<E, P>>;
+
+    /**
+     * No description provided.
+     *
+     * **Credential required**: *Yes* / **Permission**: *write:page-likes*
+     */
+    request<E extends 'pages/unlike', P extends Endpoints[E]['req']>(
+      endpoint: E,
+      params: P,
+      credential?: string | null,
+    ): Promise<SwitchCaseResponseType<E, P>>;
+
+    /**
+     * No description provided.
+     *
+     * **Credential required**: *Yes* / **Permission**: *write:pages*
+     */
+    request<E extends 'pages/update', P extends Endpoints[E]['req']>(
+      endpoint: E,
+      params: P,
+      credential?: string | null,
+    ): Promise<SwitchCaseResponseType<E, P>>;
+
+    /**
+     * No description provided.
+     *
+     * **Credential required**: *Yes* / **Permission**: *write:flash*
+     */
+    request<E extends 'flash/create', P extends Endpoints[E]['req']>(
+      endpoint: E,
+      params: P,
+      credential?: string | null,
+    ): Promise<SwitchCaseResponseType<E, P>>;
+
+    /**
+     * No description provided.
+     *
+     * **Credential required**: *Yes* / **Permission**: *write:flash*
+     */
+    request<E extends 'flash/delete', P extends Endpoints[E]['req']>(
+      endpoint: E,
+      params: P,
+      credential?: string | null,
+    ): Promise<SwitchCaseResponseType<E, P>>;
+
+    /**
+     * No description provided.
+     *
+     * **Credential required**: *No*
+     */
+    request<E extends 'flash/featured', P extends Endpoints[E]['req']>(
+      endpoint: E,
+      params: P,
+      credential?: string | null,
+    ): Promise<SwitchCaseResponseType<E, P>>;
+
+    /**
+     * No description provided.
+     *
+     * **Credential required**: *Yes* / **Permission**: *write:flash-likes*
+     */
+    request<E extends 'flash/like', P extends Endpoints[E]['req']>(
+      endpoint: E,
+      params: P,
+      credential?: string | null,
+    ): Promise<SwitchCaseResponseType<E, P>>;
+
+    /**
+     * No description provided.
+     *
+     * **Credential required**: *No*
+     */
+    request<E extends 'flash/show', P extends Endpoints[E]['req']>(
+      endpoint: E,
+      params: P,
+      credential?: string | null,
+    ): Promise<SwitchCaseResponseType<E, P>>;
+
+    /**
+     * No description provided.
+     *
+     * **Credential required**: *Yes* / **Permission**: *write:flash-likes*
+     */
+    request<E extends 'flash/unlike', P extends Endpoints[E]['req']>(
+      endpoint: E,
+      params: P,
+      credential?: string | null,
+    ): Promise<SwitchCaseResponseType<E, P>>;
+
+    /**
+     * No description provided.
+     *
+     * **Credential required**: *Yes* / **Permission**: *write:flash*
+     */
+    request<E extends 'flash/update', P extends Endpoints[E]['req']>(
+      endpoint: E,
+      params: P,
+      credential?: string | null,
+    ): Promise<SwitchCaseResponseType<E, P>>;
+
+    /**
+     * No description provided.
+     *
+     * **Credential required**: *Yes* / **Permission**: *read:flash*
+     */
+    request<E extends 'flash/my', P extends Endpoints[E]['req']>(
+      endpoint: E,
+      params: P,
+      credential?: string | null,
+    ): Promise<SwitchCaseResponseType<E, P>>;
+
+    /**
+     * No description provided.
+     *
+     * **Credential required**: *Yes* / **Permission**: *read:flash-likes*
+     */
+    request<E extends 'flash/my-likes', P extends Endpoints[E]['req']>(
+      endpoint: E,
+      params: P,
+      credential?: string | null,
+    ): Promise<SwitchCaseResponseType<E, P>>;
+
+    /**
+     * No description provided.
+     *
+     * **Credential required**: *No*
+     */
+    request<E extends 'ping', P extends Endpoints[E]['req']>(
+      endpoint: E,
+      params: P,
+      credential?: string | null,
+    ): Promise<SwitchCaseResponseType<E, P>>;
+
+    /**
+     * No description provided.
+     *
+     * **Credential required**: *No*
+     */
+    request<E extends 'pinned-users', P extends Endpoints[E]['req']>(
+      endpoint: E,
+      params: P,
+      credential?: string | null,
+    ): Promise<SwitchCaseResponseType<E, P>>;
+
+    /**
+     * No description provided.
+     *
+     * **Credential required**: *Yes* / **Permission**: *write:account*
+     */
+    request<E extends 'promo/read', P extends Endpoints[E]['req']>(
+      endpoint: E,
+      params: P,
+      credential?: string | null,
+    ): Promise<SwitchCaseResponseType<E, P>>;
+
+    /**
+     * No description provided.
+     *
+     * **Credential required**: *Yes* / **Permission**: *read:account*
+     */
+    request<E extends 'roles/list', P extends Endpoints[E]['req']>(
+      endpoint: E,
+      params: P,
+      credential?: string | null,
+    ): Promise<SwitchCaseResponseType<E, P>>;
+
+    /**
+     * No description provided.
+     *
+     * **Credential required**: *No*
+     */
+    request<E extends 'roles/show', P extends Endpoints[E]['req']>(
+      endpoint: E,
+      params: P,
+      credential?: string | null,
+    ): Promise<SwitchCaseResponseType<E, P>>;
+
+    /**
+     * No description provided.
+     *
+     * **Credential required**: *No*
+     */
+    request<E extends 'roles/users', P extends Endpoints[E]['req']>(
+      endpoint: E,
+      params: P,
+      credential?: string | null,
+    ): Promise<SwitchCaseResponseType<E, P>>;
+
+    /**
+     * No description provided.
+     *
+     * **Credential required**: *Yes* / **Permission**: *read:account*
+     */
+    request<E extends 'roles/notes', P extends Endpoints[E]['req']>(
+      endpoint: E,
+      params: P,
+      credential?: string | null,
+    ): Promise<SwitchCaseResponseType<E, P>>;
+
+    /**
+     * Request a users password to be reset.
+     *
+     * **Credential required**: *No*
+     */
+    request<E extends 'request-reset-password', P extends Endpoints[E]['req']>(
+      endpoint: E,
+      params: P,
+      credential?: string | null,
+    ): Promise<SwitchCaseResponseType<E, P>>;
+
+    /**
+     * Only available when running with <code>NODE_ENV=testing</code>. Reset the database and flush Redis.
+     *
+     * **Credential required**: *No*
+     */
+    request<E extends 'reset-db', P extends Endpoints[E]['req']>(
+      endpoint: E,
+      params: P,
+      credential?: string | null,
+    ): Promise<SwitchCaseResponseType<E, P>>;
+
+    /**
+     * Complete the password reset that was previously requested.
+     *
+     * **Credential required**: *No*
+     */
+    request<E extends 'reset-password', P extends Endpoints[E]['req']>(
+      endpoint: E,
+      params: P,
+      credential?: string | null,
+    ): Promise<SwitchCaseResponseType<E, P>>;
+
+    /**
+     * No description provided.
+     *
+     * **Credential required**: *No*
+     */
+    request<E extends 'server-info', P extends Endpoints[E]['req']>(
+      endpoint: E,
+      params: P,
+      credential?: string | null,
+    ): Promise<SwitchCaseResponseType<E, P>>;
+
+    /**
+     * No description provided.
+     *
+     * **Credential required**: *No*
+     */
+    request<E extends 'stats', P extends Endpoints[E]['req']>(
+      endpoint: E,
+      params: P,
+      credential?: string | null,
+    ): Promise<SwitchCaseResponseType<E, P>>;
+
+    /**
+     * Check push notification registration exists.
+     *
+     * **Internal Endpoint**: This endpoint is an API for the misskey mainframe and is not intended for use by third parties.
+     * **Credential required**: *Yes*
+     */
+    request<E extends 'sw/show-registration', P extends Endpoints[E]['req']>(
+      endpoint: E,
+      params: P,
+      credential?: string | null,
+    ): Promise<SwitchCaseResponseType<E, P>>;
+
+    /**
+     * Update push notification registration.
+     *
+     * **Internal Endpoint**: This endpoint is an API for the misskey mainframe and is not intended for use by third parties.
+     * **Credential required**: *Yes*
+     */
+    request<E extends 'sw/update-registration', P extends Endpoints[E]['req']>(
+      endpoint: E,
+      params: P,
+      credential?: string | null,
+    ): Promise<SwitchCaseResponseType<E, P>>;
+
+    /**
+     * Register to receive push notifications.
+     *
+     * **Internal Endpoint**: This endpoint is an API for the misskey mainframe and is not intended for use by third parties.
+     * **Credential required**: *Yes*
+     */
+    request<E extends 'sw/register', P extends Endpoints[E]['req']>(
+      endpoint: E,
+      params: P,
+      credential?: string | null,
+    ): Promise<SwitchCaseResponseType<E, P>>;
+
+    /**
+     * Unregister from receiving push notifications.
+     *
+     * **Credential required**: *No*
+     */
+    request<E extends 'sw/unregister', P extends Endpoints[E]['req']>(
+      endpoint: E,
+      params: P,
+      credential?: string | null,
+    ): Promise<SwitchCaseResponseType<E, P>>;
+
+    /**
+     * Endpoint for testing input validation.
+     *
+     * **Credential required**: *No*
+     */
+    request<E extends 'test', P extends Endpoints[E]['req']>(
+      endpoint: E,
+      params: P,
+      credential?: string | null,
+    ): Promise<SwitchCaseResponseType<E, P>>;
+
+    /**
+     * No description provided.
+     *
+     * **Credential required**: *No*
+     */
+    request<E extends 'username/available', P extends Endpoints[E]['req']>(
+      endpoint: E,
+      params: P,
+      credential?: string | null,
+    ): Promise<SwitchCaseResponseType<E, P>>;
+
+    /**
+     * No description provided.
+     *
+     * **Credential required**: *No*
+     */
+    request<E extends 'users', P extends Endpoints[E]['req']>(
+      endpoint: E,
+      params: P,
+      credential?: string | null,
+    ): Promise<SwitchCaseResponseType<E, P>>;
+
+    /**
+     * Show all clips this user owns.
+     *
+     * **Credential required**: *No*
+     */
+    request<E extends 'users/clips', P extends Endpoints[E]['req']>(
+      endpoint: E,
+      params: P,
+      credential?: string | null,
+    ): Promise<SwitchCaseResponseType<E, P>>;
+
+    /**
+     * Show everyone that follows this user.
+     *
+     * **Credential required**: *No*
+     */
+    request<E extends 'users/followers', P extends Endpoints[E]['req']>(
+      endpoint: E,
+      params: P,
+      credential?: string | null,
+    ): Promise<SwitchCaseResponseType<E, P>>;
+
+    /**
+     * Show everyone that this user is following.
+     *
+     * **Credential required**: *No*
+     */
+    request<E extends 'users/following', P extends Endpoints[E]['req']>(
+      endpoint: E,
+      params: P,
+      credential?: string | null,
+    ): Promise<SwitchCaseResponseType<E, P>>;
+
+    /**
+     * Show all gallery posts by the given user.
+     *
+     * **Credential required**: *No*
+     */
+    request<E extends 'users/gallery/posts', P extends Endpoints[E]['req']>(
+      endpoint: E,
+      params: P,
+      credential?: string | null,
+    ): Promise<SwitchCaseResponseType<E, P>>;
+
+    /**
+     * Get a list of other users that the specified user frequently replies to.
+     *
+     * **Credential required**: *No*
+     */
+    request<E extends 'users/get-frequently-replied-users', P extends Endpoints[E]['req']>(
+      endpoint: E,
+      params: P,
+      credential?: string | null,
+    ): Promise<SwitchCaseResponseType<E, P>>;
+
+    /**
+     * No description provided.
+     *
+     * **Credential required**: *No*
+     */
+    request<E extends 'users/featured-notes', P extends Endpoints[E]['req']>(
+      endpoint: E,
+      params: P,
+      credential?: string | null,
+    ): Promise<SwitchCaseResponseType<E, P>>;
+
+    /**
+     * Create a new list of users.
+     *
+     * **Credential required**: *Yes* / **Permission**: *write:account*
+     */
+    request<E extends 'users/lists/create', P extends Endpoints[E]['req']>(
+      endpoint: E,
+      params: P,
+      credential?: string | null,
+    ): Promise<SwitchCaseResponseType<E, P>>;
+
+    /**
+     * Delete an existing list of users.
+     *
+     * **Credential required**: *Yes* / **Permission**: *write:account*
+     */
+    request<E extends 'users/lists/delete', P extends Endpoints[E]['req']>(
+      endpoint: E,
+      params: P,
+      credential?: string | null,
+    ): Promise<SwitchCaseResponseType<E, P>>;
+
+    /**
+     * Show all lists that the authenticated user has created.
+     *
+     * **Credential required**: *No* / **Permission**: *read:account*
+     */
+    request<E extends 'users/lists/list', P extends Endpoints[E]['req']>(
+      endpoint: E,
+      params: P,
+      credential?: string | null,
+    ): Promise<SwitchCaseResponseType<E, P>>;
+
+    /**
+     * Remove a user from a list.
+     *
+     * **Credential required**: *Yes* / **Permission**: *write:account*
+     */
+    request<E extends 'users/lists/pull', P extends Endpoints[E]['req']>(
+      endpoint: E,
+      params: P,
+      credential?: string | null,
+    ): Promise<SwitchCaseResponseType<E, P>>;
+
+    /**
+     * Add a user to an existing list.
+     *
+     * **Credential required**: *Yes* / **Permission**: *write:account*
+     */
+    request<E extends 'users/lists/push', P extends Endpoints[E]['req']>(
+      endpoint: E,
+      params: P,
+      credential?: string | null,
+    ): Promise<SwitchCaseResponseType<E, P>>;
+
+    /**
+     * Show the properties of a list.
+     *
+     * **Credential required**: *No* / **Permission**: *read:account*
+     */
+    request<E extends 'users/lists/show', P extends Endpoints[E]['req']>(
+      endpoint: E,
+      params: P,
+      credential?: string | null,
+    ): Promise<SwitchCaseResponseType<E, P>>;
+
+    /**
+     * No description provided.
+     *
+     * **Credential required**: *Yes* / **Permission**: *write:account*
+     */
+    request<E extends 'users/lists/favorite', P extends Endpoints[E]['req']>(
+      endpoint: E,
+      params: P,
+      credential?: string | null,
+    ): Promise<SwitchCaseResponseType<E, P>>;
+
+    /**
+     * No description provided.
+     *
+     * **Credential required**: *Yes* / **Permission**: *write:account*
+     */
+    request<E extends 'users/lists/unfavorite', P extends Endpoints[E]['req']>(
+      endpoint: E,
+      params: P,
+      credential?: string | null,
+    ): Promise<SwitchCaseResponseType<E, P>>;
+
+    /**
+     * Update the properties of a list.
+     *
+     * **Credential required**: *Yes* / **Permission**: *write:account*
+     */
+    request<E extends 'users/lists/update', P extends Endpoints[E]['req']>(
+      endpoint: E,
+      params: P,
+      credential?: string | null,
+    ): Promise<SwitchCaseResponseType<E, P>>;
+
+    /**
+     * No description provided.
+     *
+     * **Credential required**: *Yes* / **Permission**: *write:account*
+     */
+    request<E extends 'users/lists/create-from-public', P extends Endpoints[E]['req']>(
+      endpoint: E,
+      params: P,
+      credential?: string | null,
+    ): Promise<SwitchCaseResponseType<E, P>>;
+
+    /**
+     * No description provided.
+     *
+     * **Credential required**: *Yes* / **Permission**: *write:account*
+     */
+    request<E extends 'users/lists/update-membership', P extends Endpoints[E]['req']>(
+      endpoint: E,
+      params: P,
+      credential?: string | null,
+    ): Promise<SwitchCaseResponseType<E, P>>;
+
+    /**
+     * No description provided.
+     *
+     * **Credential required**: *No* / **Permission**: *read:account*
+     */
+    request<E extends 'users/lists/get-memberships', P extends Endpoints[E]['req']>(
+      endpoint: E,
+      params: P,
+      credential?: string | null,
+    ): Promise<SwitchCaseResponseType<E, P>>;
+
+    /**
+     * No description provided.
+     *
+     * **Credential required**: *No*
+     */
+    request<E extends 'users/notes', P extends Endpoints[E]['req']>(
+      endpoint: E,
+      params: P,
+      credential?: string | null,
+    ): Promise<SwitchCaseResponseType<E, P>>;
+
+    /**
+     * Show all pages this user created.
+     *
+     * **Credential required**: *No*
+     */
+    request<E extends 'users/pages', P extends Endpoints[E]['req']>(
+      endpoint: E,
+      params: P,
+      credential?: string | null,
+    ): Promise<SwitchCaseResponseType<E, P>>;
+
+    /**
+     * Show all flashs this user created.
+     *
+     * **Credential required**: *No*
+     */
+    request<E extends 'users/flashs', P extends Endpoints[E]['req']>(
+      endpoint: E,
+      params: P,
+      credential?: string | null,
+    ): Promise<SwitchCaseResponseType<E, P>>;
+
+    /**
+     * Show all reactions this user made.
+     *
+     * **Credential required**: *No*
+     */
+    request<E extends 'users/reactions', P extends Endpoints[E]['req']>(
+      endpoint: E,
+      params: P,
+      credential?: string | null,
+    ): Promise<SwitchCaseResponseType<E, P>>;
+
+    /**
+     * Show users that the authenticated user might be interested to follow.
+     *
+     * **Credential required**: *Yes* / **Permission**: *read:account*
+     */
+    request<E extends 'users/recommendation', P extends Endpoints[E]['req']>(
+      endpoint: E,
+      params: P,
+      credential?: string | null,
+    ): Promise<SwitchCaseResponseType<E, P>>;
+
+    /**
+     * Show the different kinds of relations between the authenticated user and the specified user(s).
+     *
+     * **Credential required**: *Yes* / **Permission**: *read:account*
+     */
+    request<E extends 'users/relation', P extends Endpoints[E]['req']>(
+      endpoint: E,
+      params: P,
+      credential?: string | null,
+    ): Promise<SwitchCaseResponseType<E, P>>;
+
+    /**
+     * File a report.
+     *
+     * **Credential required**: *Yes* / **Permission**: *write:report-abuse*
+     */
+    request<E extends 'users/report-abuse', P extends Endpoints[E]['req']>(
+      endpoint: E,
+      params: P,
+      credential?: string | null,
+    ): Promise<SwitchCaseResponseType<E, P>>;
+
+    /**
+     * Search for a user by username and/or host.
+     *
+     * **Credential required**: *No*
+     */
+    request<E extends 'users/search-by-username-and-host', P extends Endpoints[E]['req']>(
+      endpoint: E,
+      params: P,
+      credential?: string | null,
+    ): Promise<SwitchCaseResponseType<E, P>>;
+
+    /**
+     * Search for users.
+     *
+     * **Credential required**: *No*
+     */
+    request<E extends 'users/search', P extends Endpoints[E]['req']>(
+      endpoint: E,
+      params: P,
+      credential?: string | null,
+    ): Promise<SwitchCaseResponseType<E, P>>;
+
+    /**
+     * Show the properties of a user.
+     *
+     * **Credential required**: *No*
+     */
+    request<E extends 'users/show', P extends Endpoints[E]['req']>(
+      endpoint: E,
+      params: P,
+      credential?: string | null,
+    ): Promise<SwitchCaseResponseType<E, P>>;
+
+    /**
+     * No description provided.
+     *
+     * **Credential required**: *No*
+     */
+    request<E extends 'users/achievements', P extends Endpoints[E]['req']>(
+      endpoint: E,
+      params: P,
+      credential?: string | null,
+    ): Promise<SwitchCaseResponseType<E, P>>;
+
+    /**
+     * No description provided.
+     *
+     * **Credential required**: *Yes* / **Permission**: *write:account*
+     */
+    request<E extends 'users/update-memo', P extends Endpoints[E]['req']>(
+      endpoint: E,
+      params: P,
+      credential?: string | null,
+    ): Promise<SwitchCaseResponseType<E, P>>;
+
+    /**
+     * No description provided.
+     *
+     * **Credential required**: *No*
+     */
+    request<E extends 'fetch-rss', P extends Endpoints[E]['req']>(
+      endpoint: E,
+      params: P,
+      credential?: string | null,
+    ): Promise<SwitchCaseResponseType<E, P>>;
+
+    /**
+     * No description provided.
+     *
+     * **Internal Endpoint**: This endpoint is an API for the misskey mainframe and is not intended for use by third parties.
+     * **Credential required**: *Yes*
+     */
+    request<E extends 'fetch-external-resources', P extends Endpoints[E]['req']>(
+      endpoint: E,
+      params: P,
+      credential?: string | null,
+    ): Promise<SwitchCaseResponseType<E, P>>;
+
+    /**
+     * No description provided.
+     *
+     * **Credential required**: *No*
+     */
+    request<E extends 'retention', P extends Endpoints[E]['req']>(
+      endpoint: E,
+      params: P,
+      credential?: string | null,
+    ): Promise<SwitchCaseResponseType<E, P>>;
+
+    /**
+     * Get Sharkey Sponsors or Instance Sponsors
+     *
+     * **Credential required**: *No*
+     */
+    request<E extends 'sponsors', P extends Endpoints[E]['req']>(
+      endpoint: E,
+      params: P,
+      credential?: string | null,
+    ): Promise<SwitchCaseResponseType<E, P>>;
+
+    /**
+     * No description provided.
+     *
+     * **Credential required**: *Yes* / **Permission**: *write:account*
+     */
+    request<E extends 'bubble-game/register', P extends Endpoints[E]['req']>(
+      endpoint: E,
+      params: P,
+      credential?: string | null,
+    ): Promise<SwitchCaseResponseType<E, P>>;
+
+    /**
+     * No description provided.
+     *
      * **Credential required**: *No*
      */
     request<E extends 'bubble-game/ranking', P extends Endpoints[E]['req']>(
@@ -1313,2717 +4415,64 @@
 
     /**
      * No description provided.
-     * 
+     *
      * **Credential required**: *Yes* / **Permission**: *write:account*
      */
-    request<E extends 'bubble-game/register', P extends Endpoints[E]['req']>(
-      endpoint: E,
-      params: P,
-      credential?: string | null,
-    ): Promise<SwitchCaseResponseType<E, P>>;
-
-    /**
-     * No description provided.
-     * 
-     * **Credential required**: *Yes* / **Permission**: *write:channels*
-     */
-    request<E extends 'channels/create', P extends Endpoints[E]['req']>(
-      endpoint: E,
-      params: P,
-      credential?: string | null,
-    ): Promise<SwitchCaseResponseType<E, P>>;
-
-    /**
-     * No description provided.
-     * 
-     * **Credential required**: *Yes* / **Permission**: *write:channels*
-     */
-    request<E extends 'channels/favorite', P extends Endpoints[E]['req']>(
-      endpoint: E,
-      params: P,
-      credential?: string | null,
-    ): Promise<SwitchCaseResponseType<E, P>>;
-
-    /**
-     * No description provided.
-     * 
-     * **Credential required**: *No*
-     */
-    request<E extends 'channels/featured', P extends Endpoints[E]['req']>(
-      endpoint: E,
-      params: P,
-      credential?: string | null,
-    ): Promise<SwitchCaseResponseType<E, P>>;
-
-    /**
-     * No description provided.
-     * 
-     * **Credential required**: *Yes* / **Permission**: *write:channels*
-     */
-    request<E extends 'channels/follow', P extends Endpoints[E]['req']>(
-      endpoint: E,
-      params: P,
-      credential?: string | null,
-    ): Promise<SwitchCaseResponseType<E, P>>;
-
-    /**
-     * No description provided.
-     * 
-     * **Credential required**: *Yes* / **Permission**: *read:channels*
-     */
-    request<E extends 'channels/followed', P extends Endpoints[E]['req']>(
-      endpoint: E,
-      params: P,
-      credential?: string | null,
-    ): Promise<SwitchCaseResponseType<E, P>>;
-
-    /**
-     * No description provided.
-     * 
-     * **Credential required**: *Yes* / **Permission**: *read:channels*
-     */
-    request<E extends 'channels/my-favorites', P extends Endpoints[E]['req']>(
-      endpoint: E,
-      params: P,
-      credential?: string | null,
-    ): Promise<SwitchCaseResponseType<E, P>>;
-
-    /**
-     * No description provided.
-     * 
-     * **Credential required**: *Yes* / **Permission**: *read:channels*
-     */
-    request<E extends 'channels/owned', P extends Endpoints[E]['req']>(
-      endpoint: E,
-      params: P,
-      credential?: string | null,
-    ): Promise<SwitchCaseResponseType<E, P>>;
-
-    /**
-     * No description provided.
-     * 
-     * **Credential required**: *No*
-     */
-    request<E extends 'channels/search', P extends Endpoints[E]['req']>(
-      endpoint: E,
-      params: P,
-      credential?: string | null,
-    ): Promise<SwitchCaseResponseType<E, P>>;
-
-    /**
-     * No description provided.
-     * 
-     * **Credential required**: *No*
-     */
-    request<E extends 'channels/show', P extends Endpoints[E]['req']>(
-      endpoint: E,
-      params: P,
-      credential?: string | null,
-    ): Promise<SwitchCaseResponseType<E, P>>;
-
-    /**
-     * No description provided.
-     * 
-     * **Credential required**: *No*
-     */
-    request<E extends 'channels/timeline', P extends Endpoints[E]['req']>(
-      endpoint: E,
-      params: P,
-      credential?: string | null,
-    ): Promise<SwitchCaseResponseType<E, P>>;
-
-    /**
-     * No description provided.
-     * 
-     * **Credential required**: *Yes* / **Permission**: *write:channels*
-     */
-    request<E extends 'channels/unfavorite', P extends Endpoints[E]['req']>(
-      endpoint: E,
-      params: P,
-      credential?: string | null,
-    ): Promise<SwitchCaseResponseType<E, P>>;
-
-    /**
-     * No description provided.
-     * 
-     * **Credential required**: *Yes* / **Permission**: *write:channels*
-     */
-    request<E extends 'channels/unfollow', P extends Endpoints[E]['req']>(
-      endpoint: E,
-      params: P,
-      credential?: string | null,
-    ): Promise<SwitchCaseResponseType<E, P>>;
-
-    /**
-     * No description provided.
-     * 
-     * **Credential required**: *Yes* / **Permission**: *write:channels*
-     */
-    request<E extends 'channels/update', P extends Endpoints[E]['req']>(
-      endpoint: E,
-      params: P,
-      credential?: string | null,
-    ): Promise<SwitchCaseResponseType<E, P>>;
-
-    /**
-     * No description provided.
-     * 
-     * **Credential required**: *No*
-     */
-    request<E extends 'charts/active-users', P extends Endpoints[E]['req']>(
-      endpoint: E,
-      params: P,
-      credential?: string | null,
-    ): Promise<SwitchCaseResponseType<E, P>>;
-
-    /**
-     * No description provided.
-     * 
-     * **Credential required**: *No*
-     */
-    request<E extends 'charts/ap-request', P extends Endpoints[E]['req']>(
-      endpoint: E,
-      params: P,
-      credential?: string | null,
-    ): Promise<SwitchCaseResponseType<E, P>>;
-
-    /**
-     * No description provided.
-     * 
-     * **Credential required**: *No*
-     */
-    request<E extends 'charts/drive', P extends Endpoints[E]['req']>(
-      endpoint: E,
-      params: P,
-      credential?: string | null,
-    ): Promise<SwitchCaseResponseType<E, P>>;
-
-    /**
-     * No description provided.
-     * 
-     * **Credential required**: *No*
-     */
-    request<E extends 'charts/federation', P extends Endpoints[E]['req']>(
-      endpoint: E,
-      params: P,
-      credential?: string | null,
-    ): Promise<SwitchCaseResponseType<E, P>>;
-
-    /**
-     * No description provided.
-     * 
-     * **Credential required**: *No*
-     */
-    request<E extends 'charts/instance', P extends Endpoints[E]['req']>(
-      endpoint: E,
-      params: P,
-      credential?: string | null,
-    ): Promise<SwitchCaseResponseType<E, P>>;
-
-    /**
-     * No description provided.
-     * 
-     * **Credential required**: *No*
-     */
-    request<E extends 'charts/notes', P extends Endpoints[E]['req']>(
-      endpoint: E,
-      params: P,
-      credential?: string | null,
-    ): Promise<SwitchCaseResponseType<E, P>>;
-
-    /**
-     * No description provided.
-     * 
-     * **Credential required**: *No*
-     */
-    request<E extends 'charts/user/drive', P extends Endpoints[E]['req']>(
-      endpoint: E,
-      params: P,
-      credential?: string | null,
-    ): Promise<SwitchCaseResponseType<E, P>>;
-
-    /**
-     * No description provided.
-     * 
-     * **Credential required**: *No*
-     */
-    request<E extends 'charts/user/following', P extends Endpoints[E]['req']>(
-      endpoint: E,
-      params: P,
-      credential?: string | null,
-    ): Promise<SwitchCaseResponseType<E, P>>;
-
-    /**
-     * No description provided.
-     * 
-     * **Credential required**: *No*
-     */
-    request<E extends 'charts/user/notes', P extends Endpoints[E]['req']>(
-      endpoint: E,
-      params: P,
-      credential?: string | null,
-    ): Promise<SwitchCaseResponseType<E, P>>;
-
-    /**
-     * No description provided.
-     * 
-     * **Credential required**: *No*
-     */
-    request<E extends 'charts/user/pv', P extends Endpoints[E]['req']>(
-      endpoint: E,
-      params: P,
-      credential?: string | null,
-    ): Promise<SwitchCaseResponseType<E, P>>;
-
-    /**
-     * No description provided.
-     * 
-     * **Credential required**: *No*
-     */
-    request<E extends 'charts/user/reactions', P extends Endpoints[E]['req']>(
-      endpoint: E,
-      params: P,
-      credential?: string | null,
-    ): Promise<SwitchCaseResponseType<E, P>>;
-
-    /**
-     * No description provided.
-     * 
-     * **Credential required**: *No*
-     */
-    request<E extends 'charts/users', P extends Endpoints[E]['req']>(
-      endpoint: E,
-      params: P,
-      credential?: string | null,
-    ): Promise<SwitchCaseResponseType<E, P>>;
-
-    /**
-     * No description provided.
-     * 
+    request<E extends 'reversi/cancel-match', P extends Endpoints[E]['req']>(
+      endpoint: E,
+      params: P,
+      credential?: string | null,
+    ): Promise<SwitchCaseResponseType<E, P>>;
+
+    /**
+     * No description provided.
+     *
+     * **Credential required**: *No*
+     */
+    request<E extends 'reversi/games', P extends Endpoints[E]['req']>(
+      endpoint: E,
+      params: P,
+      credential?: string | null,
+    ): Promise<SwitchCaseResponseType<E, P>>;
+
+    /**
+     * No description provided.
+     *
      * **Credential required**: *Yes* / **Permission**: *write:account*
      */
-    request<E extends 'clips/add-note', P extends Endpoints[E]['req']>(
-      endpoint: E,
-      params: P,
-      credential?: string | null,
-    ): Promise<SwitchCaseResponseType<E, P>>;
-
-    /**
-     * No description provided.
-     * 
+    request<E extends 'reversi/match', P extends Endpoints[E]['req']>(
+      endpoint: E,
+      params: P,
+      credential?: string | null,
+    ): Promise<SwitchCaseResponseType<E, P>>;
+
+    /**
+     * No description provided.
+     *
+     * **Credential required**: *Yes* / **Permission**: *read:account*
+     */
+    request<E extends 'reversi/invitations', P extends Endpoints[E]['req']>(
+      endpoint: E,
+      params: P,
+      credential?: string | null,
+    ): Promise<SwitchCaseResponseType<E, P>>;
+
+    /**
+     * No description provided.
+     *
+     * **Credential required**: *No*
+     */
+    request<E extends 'reversi/show-game', P extends Endpoints[E]['req']>(
+      endpoint: E,
+      params: P,
+      credential?: string | null,
+    ): Promise<SwitchCaseResponseType<E, P>>;
+
+    /**
+     * No description provided.
+     *
      * **Credential required**: *Yes* / **Permission**: *write:account*
      */
-    request<E extends 'clips/create', P extends Endpoints[E]['req']>(
-      endpoint: E,
-      params: P,
-      credential?: string | null,
-    ): Promise<SwitchCaseResponseType<E, P>>;
-
-    /**
-     * No description provided.
-     * 
-     * **Credential required**: *Yes* / **Permission**: *write:account*
-     */
-    request<E extends 'clips/delete', P extends Endpoints[E]['req']>(
-      endpoint: E,
-      params: P,
-      credential?: string | null,
-    ): Promise<SwitchCaseResponseType<E, P>>;
-
-    /**
-     * No description provided.
-     * 
-     * **Credential required**: *Yes* / **Permission**: *write:clip-favorite*
-     */
-    request<E extends 'clips/favorite', P extends Endpoints[E]['req']>(
-      endpoint: E,
-      params: P,
-      credential?: string | null,
-    ): Promise<SwitchCaseResponseType<E, P>>;
-
-    /**
-     * No description provided.
-     * 
-     * **Credential required**: *Yes* / **Permission**: *read:account*
-     */
-    request<E extends 'clips/list', P extends Endpoints[E]['req']>(
-      endpoint: E,
-      params: P,
-      credential?: string | null,
-    ): Promise<SwitchCaseResponseType<E, P>>;
-
-    /**
-     * No description provided.
-     * 
-     * **Credential required**: *Yes* / **Permission**: *read:clip-favorite*
-     */
-    request<E extends 'clips/my-favorites', P extends Endpoints[E]['req']>(
-      endpoint: E,
-      params: P,
-      credential?: string | null,
-    ): Promise<SwitchCaseResponseType<E, P>>;
-
-    /**
-     * No description provided.
-     * 
-     * **Credential required**: *No* / **Permission**: *read:account*
-     */
-    request<E extends 'clips/notes', P extends Endpoints[E]['req']>(
-      endpoint: E,
-      params: P,
-      credential?: string | null,
-    ): Promise<SwitchCaseResponseType<E, P>>;
-
-    /**
-     * No description provided.
-     * 
-     * **Credential required**: *Yes* / **Permission**: *write:account*
-     */
-    request<E extends 'clips/remove-note', P extends Endpoints[E]['req']>(
-      endpoint: E,
-      params: P,
-      credential?: string | null,
-    ): Promise<SwitchCaseResponseType<E, P>>;
-
-    /**
-     * No description provided.
-     * 
-     * **Credential required**: *No* / **Permission**: *read:account*
-     */
-    request<E extends 'clips/show', P extends Endpoints[E]['req']>(
-      endpoint: E,
-      params: P,
-      credential?: string | null,
-    ): Promise<SwitchCaseResponseType<E, P>>;
-
-    /**
-     * No description provided.
-     * 
-     * **Credential required**: *Yes* / **Permission**: *write:clip-favorite*
-     */
-    request<E extends 'clips/unfavorite', P extends Endpoints[E]['req']>(
-      endpoint: E,
-      params: P,
-      credential?: string | null,
-    ): Promise<SwitchCaseResponseType<E, P>>;
-
-    /**
-     * No description provided.
-     * 
-     * **Credential required**: *Yes* / **Permission**: *write:account*
-     */
-    request<E extends 'clips/update', P extends Endpoints[E]['req']>(
-      endpoint: E,
-      params: P,
-      credential?: string | null,
-    ): Promise<SwitchCaseResponseType<E, P>>;
-
-    /**
-     * No description provided.
-     * 
-     * **Credential required**: *Yes* / **Permission**: *read:drive*
-     */
-    request<E extends 'drive', P extends Endpoints[E]['req']>(
-      endpoint: E,
-      params: P,
-      credential?: string | null,
-    ): Promise<SwitchCaseResponseType<E, P>>;
-
-    /**
-     * No description provided.
-     * 
-     * **Credential required**: *Yes* / **Permission**: *read:drive*
-     */
-    request<E extends 'drive/files', P extends Endpoints[E]['req']>(
-      endpoint: E,
-      params: P,
-      credential?: string | null,
-    ): Promise<SwitchCaseResponseType<E, P>>;
-
-    /**
-     * Find the notes to which the given file is attached.
-     * 
-     * **Credential required**: *Yes* / **Permission**: *read:drive*
-     */
-    request<E extends 'drive/files/attached-notes', P extends Endpoints[E]['req']>(
-      endpoint: E,
-      params: P,
-      credential?: string | null,
-    ): Promise<SwitchCaseResponseType<E, P>>;
-
-    /**
-     * Check if a given file exists.
-     * 
-     * **Credential required**: *Yes* / **Permission**: *read:drive*
-     */
-    request<E extends 'drive/files/check-existence', P extends Endpoints[E]['req']>(
-      endpoint: E,
-      params: P,
-      credential?: string | null,
-    ): Promise<SwitchCaseResponseType<E, P>>;
-
-    /**
-     * Upload a new drive file.
-     * 
-     * **Credential required**: *Yes* / **Permission**: *write:drive*
-     */
-    request<E extends 'drive/files/create', P extends Endpoints[E]['req']>(
-      endpoint: E,
-      params: P,
-      credential?: string | null,
-    ): Promise<SwitchCaseResponseType<E, P>>;
-
-    /**
-     * Delete an existing drive file.
-     * 
-     * **Credential required**: *Yes* / **Permission**: *write:drive*
-     */
-    request<E extends 'drive/files/delete', P extends Endpoints[E]['req']>(
-      endpoint: E,
-      params: P,
-      credential?: string | null,
-    ): Promise<SwitchCaseResponseType<E, P>>;
-
-    /**
-     * Search for a drive file by the given parameters.
-     * 
-     * **Credential required**: *Yes* / **Permission**: *read:drive*
-     */
-    request<E extends 'drive/files/find', P extends Endpoints[E]['req']>(
-      endpoint: E,
-      params: P,
-      credential?: string | null,
-    ): Promise<SwitchCaseResponseType<E, P>>;
-
-    /**
-     * Search for a drive file by a hash of the contents.
-     * 
-     * **Credential required**: *Yes* / **Permission**: *read:drive*
-     */
-    request<E extends 'drive/files/find-by-hash', P extends Endpoints[E]['req']>(
-      endpoint: E,
-      params: P,
-      credential?: string | null,
-    ): Promise<SwitchCaseResponseType<E, P>>;
-
-    /**
-     * Show the properties of a drive file.
-     * 
-     * **Credential required**: *Yes* / **Permission**: *read:drive*
-     */
-    request<E extends 'drive/files/show', P extends Endpoints[E]['req']>(
-      endpoint: E,
-      params: P,
-      credential?: string | null,
-    ): Promise<SwitchCaseResponseType<E, P>>;
-
-    /**
-     * Update the properties of a drive file.
-     * 
-     * **Credential required**: *Yes* / **Permission**: *write:drive*
-     */
-    request<E extends 'drive/files/update', P extends Endpoints[E]['req']>(
-      endpoint: E,
-      params: P,
-      credential?: string | null,
-    ): Promise<SwitchCaseResponseType<E, P>>;
-
-    /**
-     * Request the server to download a new drive file from the specified URL.
-     * 
-     * **Credential required**: *Yes* / **Permission**: *write:drive*
-     */
-    request<E extends 'drive/files/upload-from-url', P extends Endpoints[E]['req']>(
-      endpoint: E,
-      params: P,
-      credential?: string | null,
-    ): Promise<SwitchCaseResponseType<E, P>>;
-
-    /**
-     * No description provided.
-     * 
-     * **Credential required**: *Yes* / **Permission**: *read:drive*
-     */
-    request<E extends 'drive/folders', P extends Endpoints[E]['req']>(
-      endpoint: E,
-      params: P,
-      credential?: string | null,
-    ): Promise<SwitchCaseResponseType<E, P>>;
-
-    /**
-     * No description provided.
-     * 
-     * **Credential required**: *Yes* / **Permission**: *write:drive*
-     */
-    request<E extends 'drive/folders/create', P extends Endpoints[E]['req']>(
-      endpoint: E,
-      params: P,
-      credential?: string | null,
-    ): Promise<SwitchCaseResponseType<E, P>>;
-
-    /**
-     * No description provided.
-     * 
-     * **Credential required**: *Yes* / **Permission**: *write:drive*
-     */
-    request<E extends 'drive/folders/delete', P extends Endpoints[E]['req']>(
-      endpoint: E,
-      params: P,
-      credential?: string | null,
-    ): Promise<SwitchCaseResponseType<E, P>>;
-
-    /**
-     * No description provided.
-     * 
-     * **Credential required**: *Yes* / **Permission**: *read:drive*
-     */
-    request<E extends 'drive/folders/find', P extends Endpoints[E]['req']>(
-      endpoint: E,
-      params: P,
-      credential?: string | null,
-    ): Promise<SwitchCaseResponseType<E, P>>;
-
-    /**
-     * No description provided.
-     * 
-     * **Credential required**: *Yes* / **Permission**: *read:drive*
-     */
-    request<E extends 'drive/folders/show', P extends Endpoints[E]['req']>(
-      endpoint: E,
-      params: P,
-      credential?: string | null,
-    ): Promise<SwitchCaseResponseType<E, P>>;
-
-    /**
-     * No description provided.
-     * 
-     * **Credential required**: *Yes* / **Permission**: *write:drive*
-     */
-    request<E extends 'drive/folders/update', P extends Endpoints[E]['req']>(
-      endpoint: E,
-      params: P,
-      credential?: string | null,
-    ): Promise<SwitchCaseResponseType<E, P>>;
-
-    /**
-     * No description provided.
-     * 
-     * **Credential required**: *Yes* / **Permission**: *read:drive*
-     */
-    request<E extends 'drive/stream', P extends Endpoints[E]['req']>(
-      endpoint: E,
-      params: P,
-      credential?: string | null,
-    ): Promise<SwitchCaseResponseType<E, P>>;
-
-    /**
-     * No description provided.
-     * 
-     * **Credential required**: *No*
-     */
-    request<E extends 'email-address/available', P extends Endpoints[E]['req']>(
-      endpoint: E,
-      params: P,
-      credential?: string | null,
-    ): Promise<SwitchCaseResponseType<E, P>>;
-
-    /**
-     * No description provided.
-     * 
-     * **Credential required**: *No*
-     */
-    request<E extends 'emoji', P extends Endpoints[E]['req']>(
-      endpoint: E,
-      params: P,
-      credential?: string | null,
-    ): Promise<SwitchCaseResponseType<E, P>>;
-
-    /**
-     * No description provided.
-     * 
-     * **Credential required**: *No*
-     */
-    request<E extends 'emojis', P extends Endpoints[E]['req']>(
-      endpoint: E,
-      params: P,
-      credential?: string | null,
-    ): Promise<SwitchCaseResponseType<E, P>>;
-
-    /**
-     * No description provided.
-     * 
-     * **Credential required**: *No*
-     */
-    request<E extends 'endpoint', P extends Endpoints[E]['req']>(
-      endpoint: E,
-      params: P,
-      credential?: string | null,
-    ): Promise<SwitchCaseResponseType<E, P>>;
-
-    /**
-     * No description provided.
-     * 
-     * **Credential required**: *No*
-     */
-    request<E extends 'endpoints', P extends Endpoints[E]['req']>(
-      endpoint: E,
-      params: P,
-      credential?: string | null,
-    ): Promise<SwitchCaseResponseType<E, P>>;
-
-    /**
-     * No description provided.
-     * 
-     * **Internal Endpoint**: This endpoint is an API for the misskey mainframe and is not intended for use by third parties.
-     * **Credential required**: *Yes*
-     */
-    request<E extends 'export-custom-emojis', P extends Endpoints[E]['req']>(
-      endpoint: E,
-      params: P,
-      credential?: string | null,
-    ): Promise<SwitchCaseResponseType<E, P>>;
-
-    /**
-     * No description provided.
-     * 
-     * **Credential required**: *Yes* / **Permission**: *read:account*
-     */
-    request<E extends 'federation/followers', P extends Endpoints[E]['req']>(
-      endpoint: E,
-      params: P,
-      credential?: string | null,
-    ): Promise<SwitchCaseResponseType<E, P>>;
-
-    /**
-     * No description provided.
-     * 
-     * **Credential required**: *Yes* / **Permission**: *read:account*
-     */
-    request<E extends 'federation/following', P extends Endpoints[E]['req']>(
-      endpoint: E,
-      params: P,
-      credential?: string | null,
-    ): Promise<SwitchCaseResponseType<E, P>>;
-
-    /**
-     * No description provided.
-     * 
-     * **Credential required**: *No*
-     */
-    request<E extends 'federation/instances', P extends Endpoints[E]['req']>(
-      endpoint: E,
-      params: P,
-      credential?: string | null,
-    ): Promise<SwitchCaseResponseType<E, P>>;
-
-    /**
-     * No description provided.
-     * 
-     * **Credential required**: *No*
-     */
-    request<E extends 'federation/show-instance', P extends Endpoints[E]['req']>(
-      endpoint: E,
-      params: P,
-      credential?: string | null,
-    ): Promise<SwitchCaseResponseType<E, P>>;
-
-    /**
-     * No description provided.
-     * 
-     * **Credential required**: *No*
-     */
-    request<E extends 'federation/stats', P extends Endpoints[E]['req']>(
-      endpoint: E,
-      params: P,
-      credential?: string | null,
-    ): Promise<SwitchCaseResponseType<E, P>>;
-
-    /**
-     * No description provided.
-     * 
-     * **Credential required**: *No*
-     */
-    request<E extends 'federation/update-remote-user', P extends Endpoints[E]['req']>(
-      endpoint: E,
-      params: P,
-      credential?: string | null,
-    ): Promise<SwitchCaseResponseType<E, P>>;
-
-    /**
-     * No description provided.
-     * 
-     * **Credential required**: *No*
-     */
-    request<E extends 'federation/users', P extends Endpoints[E]['req']>(
-      endpoint: E,
-      params: P,
-      credential?: string | null,
-    ): Promise<SwitchCaseResponseType<E, P>>;
-
-    /**
-     * No description provided.
-     * 
-     * **Internal Endpoint**: This endpoint is an API for the misskey mainframe and is not intended for use by third parties.
-     * **Credential required**: *Yes*
-     */
-    request<E extends 'fetch-external-resources', P extends Endpoints[E]['req']>(
-      endpoint: E,
-      params: P,
-      credential?: string | null,
-    ): Promise<SwitchCaseResponseType<E, P>>;
-
-    /**
-     * No description provided.
-     * 
-     * **Credential required**: *No*
-     */
-    request<E extends 'fetch-rss', P extends Endpoints[E]['req']>(
-      endpoint: E,
-      params: P,
-      credential?: string | null,
-    ): Promise<SwitchCaseResponseType<E, P>>;
-
-    /**
-     * No description provided.
-     * 
-     * **Credential required**: *Yes* / **Permission**: *write:flash*
-     */
-    request<E extends 'flash/create', P extends Endpoints[E]['req']>(
-      endpoint: E,
-      params: P,
-      credential?: string | null,
-    ): Promise<SwitchCaseResponseType<E, P>>;
-
-    /**
-     * No description provided.
-     * 
-     * **Credential required**: *Yes* / **Permission**: *write:flash*
-     */
-    request<E extends 'flash/delete', P extends Endpoints[E]['req']>(
-      endpoint: E,
-      params: P,
-      credential?: string | null,
-    ): Promise<SwitchCaseResponseType<E, P>>;
-
-    /**
-     * No description provided.
-     * 
-     * **Credential required**: *No*
-     */
-    request<E extends 'flash/featured', P extends Endpoints[E]['req']>(
-      endpoint: E,
-      params: P,
-      credential?: string | null,
-    ): Promise<SwitchCaseResponseType<E, P>>;
-
-    /**
-     * No description provided.
-     * 
-     * **Credential required**: *Yes* / **Permission**: *write:flash-likes*
-     */
-    request<E extends 'flash/like', P extends Endpoints[E]['req']>(
-      endpoint: E,
-      params: P,
-      credential?: string | null,
-    ): Promise<SwitchCaseResponseType<E, P>>;
-
-    /**
-     * No description provided.
-     * 
-     * **Credential required**: *Yes* / **Permission**: *read:flash*
-     */
-    request<E extends 'flash/my', P extends Endpoints[E]['req']>(
-      endpoint: E,
-      params: P,
-      credential?: string | null,
-    ): Promise<SwitchCaseResponseType<E, P>>;
-
-    /**
-     * No description provided.
-     * 
-     * **Credential required**: *Yes* / **Permission**: *read:flash-likes*
-     */
-    request<E extends 'flash/my-likes', P extends Endpoints[E]['req']>(
-      endpoint: E,
-      params: P,
-      credential?: string | null,
-    ): Promise<SwitchCaseResponseType<E, P>>;
-
-    /**
-     * No description provided.
-     * 
-     * **Credential required**: *No*
-     */
-    request<E extends 'flash/show', P extends Endpoints[E]['req']>(
-      endpoint: E,
-      params: P,
-      credential?: string | null,
-    ): Promise<SwitchCaseResponseType<E, P>>;
-
-    /**
-     * No description provided.
-     * 
-     * **Credential required**: *Yes* / **Permission**: *write:flash-likes*
-     */
-    request<E extends 'flash/unlike', P extends Endpoints[E]['req']>(
-      endpoint: E,
-      params: P,
-      credential?: string | null,
-    ): Promise<SwitchCaseResponseType<E, P>>;
-
-    /**
-     * No description provided.
-     * 
-     * **Credential required**: *Yes* / **Permission**: *write:flash*
-     */
-    request<E extends 'flash/update', P extends Endpoints[E]['req']>(
-      endpoint: E,
-      params: P,
-      credential?: string | null,
-    ): Promise<SwitchCaseResponseType<E, P>>;
-
-    /**
-     * No description provided.
-     * 
-     * **Credential required**: *Yes* / **Permission**: *write:following*
-     */
-    request<E extends 'following/create', P extends Endpoints[E]['req']>(
-      endpoint: E,
-      params: P,
-      credential?: string | null,
-    ): Promise<SwitchCaseResponseType<E, P>>;
-
-    /**
-     * No description provided.
-     * 
-     * **Credential required**: *Yes* / **Permission**: *write:following*
-     */
-    request<E extends 'following/delete', P extends Endpoints[E]['req']>(
-      endpoint: E,
-      params: P,
-      credential?: string | null,
-    ): Promise<SwitchCaseResponseType<E, P>>;
-
-    /**
-     * No description provided.
-     * 
-     * **Credential required**: *Yes* / **Permission**: *write:following*
-     */
-    request<E extends 'following/invalidate', P extends Endpoints[E]['req']>(
-      endpoint: E,
-      params: P,
-      credential?: string | null,
-    ): Promise<SwitchCaseResponseType<E, P>>;
-
-    /**
-     * No description provided.
-     * 
-     * **Credential required**: *Yes* / **Permission**: *write:following*
-     */
-    request<E extends 'following/requests/accept', P extends Endpoints[E]['req']>(
-      endpoint: E,
-      params: P,
-      credential?: string | null,
-    ): Promise<SwitchCaseResponseType<E, P>>;
-
-    /**
-     * No description provided.
-     * 
-     * **Credential required**: *Yes* / **Permission**: *write:following*
-     */
-    request<E extends 'following/requests/cancel', P extends Endpoints[E]['req']>(
-      endpoint: E,
-      params: P,
-      credential?: string | null,
-    ): Promise<SwitchCaseResponseType<E, P>>;
-
-    /**
-     * No description provided.
-     * 
-     * **Credential required**: *Yes* / **Permission**: *read:following*
-     */
-    request<E extends 'following/requests/list', P extends Endpoints[E]['req']>(
-      endpoint: E,
-      params: P,
-      credential?: string | null,
-    ): Promise<SwitchCaseResponseType<E, P>>;
-
-    /**
-     * No description provided.
-     * 
-     * **Credential required**: *Yes* / **Permission**: *write:following*
-     */
-    request<E extends 'following/requests/reject', P extends Endpoints[E]['req']>(
-      endpoint: E,
-      params: P,
-      credential?: string | null,
-    ): Promise<SwitchCaseResponseType<E, P>>;
-
-    /**
-     * No description provided.
-     * 
-     * **Credential required**: *Yes* / **Permission**: *read:following*
-     */
-    request<E extends 'following/requests/sent', P extends Endpoints[E]['req']>(
-      endpoint: E,
-      params: P,
-      credential?: string | null,
-    ): Promise<SwitchCaseResponseType<E, P>>;
-
-    /**
-     * No description provided.
-     * 
-     * **Credential required**: *Yes* / **Permission**: *write:following*
-     */
-    request<E extends 'following/update', P extends Endpoints[E]['req']>(
-      endpoint: E,
-      params: P,
-      credential?: string | null,
-    ): Promise<SwitchCaseResponseType<E, P>>;
-
-    /**
-     * No description provided.
-     * 
-     * **Credential required**: *Yes* / **Permission**: *write:following*
-     */
-    request<E extends 'following/update-all', P extends Endpoints[E]['req']>(
-      endpoint: E,
-      params: P,
-      credential?: string | null,
-    ): Promise<SwitchCaseResponseType<E, P>>;
-
-    /**
-     * No description provided.
-     * 
-     * **Credential required**: *No*
-     */
-    request<E extends 'gallery/featured', P extends Endpoints[E]['req']>(
-      endpoint: E,
-      params: P,
-      credential?: string | null,
-    ): Promise<SwitchCaseResponseType<E, P>>;
-
-    /**
-     * No description provided.
-     * 
-     * **Credential required**: *No*
-     */
-    request<E extends 'gallery/popular', P extends Endpoints[E]['req']>(
-      endpoint: E,
-      params: P,
-      credential?: string | null,
-    ): Promise<SwitchCaseResponseType<E, P>>;
-
-    /**
-     * No description provided.
-     * 
-     * **Credential required**: *No*
-     */
-    request<E extends 'gallery/posts', P extends Endpoints[E]['req']>(
-      endpoint: E,
-      params: P,
-      credential?: string | null,
-    ): Promise<SwitchCaseResponseType<E, P>>;
-
-    /**
-     * No description provided.
-     * 
-     * **Credential required**: *Yes* / **Permission**: *write:gallery*
-     */
-    request<E extends 'gallery/posts/create', P extends Endpoints[E]['req']>(
-      endpoint: E,
-      params: P,
-      credential?: string | null,
-    ): Promise<SwitchCaseResponseType<E, P>>;
-
-    /**
-     * No description provided.
-     * 
-     * **Credential required**: *Yes* / **Permission**: *write:gallery*
-     */
-    request<E extends 'gallery/posts/delete', P extends Endpoints[E]['req']>(
-      endpoint: E,
-      params: P,
-      credential?: string | null,
-    ): Promise<SwitchCaseResponseType<E, P>>;
-
-    /**
-     * No description provided.
-     * 
-     * **Credential required**: *Yes* / **Permission**: *write:gallery-likes*
-     */
-    request<E extends 'gallery/posts/like', P extends Endpoints[E]['req']>(
-      endpoint: E,
-      params: P,
-      credential?: string | null,
-    ): Promise<SwitchCaseResponseType<E, P>>;
-
-    /**
-     * No description provided.
-     * 
-     * **Credential required**: *No*
-     */
-    request<E extends 'gallery/posts/show', P extends Endpoints[E]['req']>(
-      endpoint: E,
-      params: P,
-      credential?: string | null,
-    ): Promise<SwitchCaseResponseType<E, P>>;
-
-    /**
-     * No description provided.
-     * 
-     * **Credential required**: *Yes* / **Permission**: *write:gallery-likes*
-     */
-    request<E extends 'gallery/posts/unlike', P extends Endpoints[E]['req']>(
-      endpoint: E,
-      params: P,
-      credential?: string | null,
-    ): Promise<SwitchCaseResponseType<E, P>>;
-
-    /**
-     * No description provided.
-     * 
-     * **Credential required**: *Yes* / **Permission**: *write:gallery*
-     */
-    request<E extends 'gallery/posts/update', P extends Endpoints[E]['req']>(
-      endpoint: E,
-      params: P,
-      credential?: string | null,
-    ): Promise<SwitchCaseResponseType<E, P>>;
-
-    /**
-     * No description provided.
-     * 
-     * **Credential required**: *No*
-     */
-    request<E extends 'get-avatar-decorations', P extends Endpoints[E]['req']>(
-      endpoint: E,
-      params: P,
-      credential?: string | null,
-    ): Promise<SwitchCaseResponseType<E, P>>;
-
-    /**
-     * No description provided.
-     * 
-     * **Credential required**: *No*
-     */
-    request<E extends 'get-online-users-count', P extends Endpoints[E]['req']>(
-      endpoint: E,
-      params: P,
-      credential?: string | null,
-    ): Promise<SwitchCaseResponseType<E, P>>;
-
-    /**
-     * No description provided.
-     * 
-     * **Credential required**: *No*
-     */
-    request<E extends 'hashtags/list', P extends Endpoints[E]['req']>(
-      endpoint: E,
-      params: P,
-      credential?: string | null,
-    ): Promise<SwitchCaseResponseType<E, P>>;
-
-    /**
-     * No description provided.
-     * 
-     * **Credential required**: *No*
-     */
-    request<E extends 'hashtags/search', P extends Endpoints[E]['req']>(
-      endpoint: E,
-      params: P,
-      credential?: string | null,
-    ): Promise<SwitchCaseResponseType<E, P>>;
-
-    /**
-     * No description provided.
-     * 
-     * **Credential required**: *No*
-     */
-    request<E extends 'hashtags/show', P extends Endpoints[E]['req']>(
-      endpoint: E,
-      params: P,
-      credential?: string | null,
-    ): Promise<SwitchCaseResponseType<E, P>>;
-
-    /**
-     * No description provided.
-     * 
-     * **Credential required**: *No*
-     */
-    request<E extends 'hashtags/trend', P extends Endpoints[E]['req']>(
-      endpoint: E,
-      params: P,
-      credential?: string | null,
-    ): Promise<SwitchCaseResponseType<E, P>>;
-
-    /**
-     * No description provided.
-     * 
-     * **Credential required**: *No*
-     */
-    request<E extends 'hashtags/users', P extends Endpoints[E]['req']>(
-      endpoint: E,
-      params: P,
-      credential?: string | null,
-    ): Promise<SwitchCaseResponseType<E, P>>;
-
-    /**
-     * No description provided.
-     * 
-     * **Credential required**: *Yes* / **Permission**: *read:account*
-     */
-    request<E extends 'i', P extends Endpoints[E]['req']>(
-      endpoint: E,
-      params: P,
-      credential?: string | null,
-    ): Promise<SwitchCaseResponseType<E, P>>;
-
-    /**
-     * No description provided.
-     * 
-     * **Internal Endpoint**: This endpoint is an API for the misskey mainframe and is not intended for use by third parties.
-     * **Credential required**: *Yes*
-     */
-    request<E extends 'i/2fa/done', P extends Endpoints[E]['req']>(
-      endpoint: E,
-      params: P,
-      credential?: string | null,
-    ): Promise<SwitchCaseResponseType<E, P>>;
-
-    /**
-     * No description provided.
-     * 
-     * **Internal Endpoint**: This endpoint is an API for the misskey mainframe and is not intended for use by third parties.
-     * **Credential required**: *Yes*
-     */
-    request<E extends 'i/2fa/key-done', P extends Endpoints[E]['req']>(
-      endpoint: E,
-      params: P,
-      credential?: string | null,
-    ): Promise<SwitchCaseResponseType<E, P>>;
-
-    /**
-     * No description provided.
-     * 
-     * **Internal Endpoint**: This endpoint is an API for the misskey mainframe and is not intended for use by third parties.
-     * **Credential required**: *Yes*
-     */
-    request<E extends 'i/2fa/password-less', P extends Endpoints[E]['req']>(
-      endpoint: E,
-      params: P,
-      credential?: string | null,
-    ): Promise<SwitchCaseResponseType<E, P>>;
-
-    /**
-     * No description provided.
-     * 
-     * **Internal Endpoint**: This endpoint is an API for the misskey mainframe and is not intended for use by third parties.
-     * **Credential required**: *Yes*
-     */
-    request<E extends 'i/2fa/register', P extends Endpoints[E]['req']>(
-      endpoint: E,
-      params: P,
-      credential?: string | null,
-    ): Promise<SwitchCaseResponseType<E, P>>;
-
-    /**
-     * No description provided.
-     * 
-     * **Internal Endpoint**: This endpoint is an API for the misskey mainframe and is not intended for use by third parties.
-     * **Credential required**: *Yes*
-     */
-    request<E extends 'i/2fa/register-key', P extends Endpoints[E]['req']>(
-      endpoint: E,
-      params: P,
-      credential?: string | null,
-    ): Promise<SwitchCaseResponseType<E, P>>;
-
-    /**
-     * No description provided.
-     * 
-     * **Internal Endpoint**: This endpoint is an API for the misskey mainframe and is not intended for use by third parties.
-     * **Credential required**: *Yes*
-     */
-    request<E extends 'i/2fa/remove-key', P extends Endpoints[E]['req']>(
-      endpoint: E,
-      params: P,
-      credential?: string | null,
-    ): Promise<SwitchCaseResponseType<E, P>>;
-
-    /**
-     * No description provided.
-     * 
-     * **Internal Endpoint**: This endpoint is an API for the misskey mainframe and is not intended for use by third parties.
-     * **Credential required**: *Yes*
-     */
-    request<E extends 'i/2fa/unregister', P extends Endpoints[E]['req']>(
-      endpoint: E,
-      params: P,
-      credential?: string | null,
-    ): Promise<SwitchCaseResponseType<E, P>>;
-
-    /**
-     * No description provided.
-     * 
-     * **Internal Endpoint**: This endpoint is an API for the misskey mainframe and is not intended for use by third parties.
-     * **Credential required**: *Yes*
-     */
-    request<E extends 'i/2fa/update-key', P extends Endpoints[E]['req']>(
-      endpoint: E,
-      params: P,
-      credential?: string | null,
-    ): Promise<SwitchCaseResponseType<E, P>>;
-
-    /**
-     * No description provided.
-     * 
-     * **Internal Endpoint**: This endpoint is an API for the misskey mainframe and is not intended for use by third parties.
-     * **Credential required**: *Yes*
-     */
-    request<E extends 'i/apps', P extends Endpoints[E]['req']>(
-      endpoint: E,
-      params: P,
-      credential?: string | null,
-    ): Promise<SwitchCaseResponseType<E, P>>;
-
-    /**
-     * No description provided.
-     * 
-     * **Internal Endpoint**: This endpoint is an API for the misskey mainframe and is not intended for use by third parties.
-     * **Credential required**: *Yes*
-     */
-    request<E extends 'i/authorized-apps', P extends Endpoints[E]['req']>(
-      endpoint: E,
-      params: P,
-      credential?: string | null,
-    ): Promise<SwitchCaseResponseType<E, P>>;
-
-    /**
-     * No description provided.
-     * 
-     * **Internal Endpoint**: This endpoint is an API for the misskey mainframe and is not intended for use by third parties.
-     * **Credential required**: *Yes*
-     */
-    request<E extends 'i/change-password', P extends Endpoints[E]['req']>(
-      endpoint: E,
-      params: P,
-      credential?: string | null,
-    ): Promise<SwitchCaseResponseType<E, P>>;
-
-    /**
-     * No description provided.
-     * 
-     * **Credential required**: *Yes* / **Permission**: *write:account*
-     */
-    request<E extends 'i/claim-achievement', P extends Endpoints[E]['req']>(
-      endpoint: E,
-      params: P,
-      credential?: string | null,
-    ): Promise<SwitchCaseResponseType<E, P>>;
-
-    /**
-     * No description provided.
-     * 
-     * **Internal Endpoint**: This endpoint is an API for the misskey mainframe and is not intended for use by third parties.
-     * **Credential required**: *Yes*
-     */
-    request<E extends 'i/delete-account', P extends Endpoints[E]['req']>(
-      endpoint: E,
-      params: P,
-      credential?: string | null,
-    ): Promise<SwitchCaseResponseType<E, P>>;
-
-    /**
-     * No description provided.
-     * 
-     * **Internal Endpoint**: This endpoint is an API for the misskey mainframe and is not intended for use by third parties.
-     * **Credential required**: *Yes*
-     */
-<<<<<<< HEAD
-    request<E extends 'i/export-data', P extends Endpoints[E]['req']>(
-      endpoint: E,
-      params: P,
-      credential?: string | null,
-    ): Promise<SwitchCaseResponseType<E, P>>;
-
-    /**
-     * No description provided.
-     * 
-     * **Internal Endpoint**: This endpoint is an API for the misskey mainframe and is not intended for use by third parties.
-     * **Credential required**: *Yes*
-     */
-    request<E extends 'i/export-blocking', P extends Endpoints[E]['req']>(
-=======
-    request<E extends 'i/export-antennas', P extends Endpoints[E]['req']>(
->>>>>>> 9c70a4e6
-      endpoint: E,
-      params: P,
-      credential?: string | null,
-    ): Promise<SwitchCaseResponseType<E, P>>;
-
-    /**
-     * No description provided.
-     * 
-     * **Internal Endpoint**: This endpoint is an API for the misskey mainframe and is not intended for use by third parties.
-     * **Credential required**: *Yes*
-     */
-    request<E extends 'i/export-blocking', P extends Endpoints[E]['req']>(
-      endpoint: E,
-      params: P,
-      credential?: string | null,
-    ): Promise<SwitchCaseResponseType<E, P>>;
-
-    /**
-     * No description provided.
-     * 
-     * **Internal Endpoint**: This endpoint is an API for the misskey mainframe and is not intended for use by third parties.
-     * **Credential required**: *Yes*
-     */
-    request<E extends 'i/export-clips', P extends Endpoints[E]['req']>(
-      endpoint: E,
-      params: P,
-      credential?: string | null,
-    ): Promise<SwitchCaseResponseType<E, P>>;
-
-    /**
-     * No description provided.
-     * 
-     * **Internal Endpoint**: This endpoint is an API for the misskey mainframe and is not intended for use by third parties.
-     * **Credential required**: *Yes*
-     */
-    request<E extends 'i/export-favorites', P extends Endpoints[E]['req']>(
-      endpoint: E,
-      params: P,
-      credential?: string | null,
-    ): Promise<SwitchCaseResponseType<E, P>>;
-
-    /**
-     * No description provided.
-     * 
-     * **Internal Endpoint**: This endpoint is an API for the misskey mainframe and is not intended for use by third parties.
-     * **Credential required**: *Yes*
-     */
-    request<E extends 'i/export-following', P extends Endpoints[E]['req']>(
-      endpoint: E,
-      params: P,
-      credential?: string | null,
-    ): Promise<SwitchCaseResponseType<E, P>>;
-
-    /**
-     * No description provided.
-     * 
-     * **Internal Endpoint**: This endpoint is an API for the misskey mainframe and is not intended for use by third parties.
-     * **Credential required**: *Yes*
-     */
-    request<E extends 'i/export-mute', P extends Endpoints[E]['req']>(
-      endpoint: E,
-      params: P,
-      credential?: string | null,
-    ): Promise<SwitchCaseResponseType<E, P>>;
-
-    /**
-     * No description provided.
-     * 
-     * **Internal Endpoint**: This endpoint is an API for the misskey mainframe and is not intended for use by third parties.
-     * **Credential required**: *Yes*
-     */
-    request<E extends 'i/export-notes', P extends Endpoints[E]['req']>(
-      endpoint: E,
-      params: P,
-      credential?: string | null,
-    ): Promise<SwitchCaseResponseType<E, P>>;
-
-    /**
-     * No description provided.
-     * 
-     * **Internal Endpoint**: This endpoint is an API for the misskey mainframe and is not intended for use by third parties.
-     * **Credential required**: *Yes*
-     */
-    request<E extends 'i/export-user-lists', P extends Endpoints[E]['req']>(
-      endpoint: E,
-      params: P,
-      credential?: string | null,
-    ): Promise<SwitchCaseResponseType<E, P>>;
-
-    /**
-     * No description provided.
-     * 
-     * **Credential required**: *Yes* / **Permission**: *read:favorites*
-     */
-    request<E extends 'i/favorites', P extends Endpoints[E]['req']>(
-      endpoint: E,
-      params: P,
-      credential?: string | null,
-    ): Promise<SwitchCaseResponseType<E, P>>;
-
-    /**
-     * No description provided.
-     * 
-     * **Credential required**: *Yes* / **Permission**: *read:gallery-likes*
-     */
-    request<E extends 'i/gallery/likes', P extends Endpoints[E]['req']>(
-      endpoint: E,
-      params: P,
-      credential?: string | null,
-    ): Promise<SwitchCaseResponseType<E, P>>;
-
-    /**
-     * No description provided.
-     * 
-     * **Credential required**: *Yes* / **Permission**: *read:gallery*
-     */
-    request<E extends 'i/gallery/posts', P extends Endpoints[E]['req']>(
-      endpoint: E,
-      params: P,
-      credential?: string | null,
-    ): Promise<SwitchCaseResponseType<E, P>>;
-
-    /**
-     * No description provided.
-     * 
-     * **Internal Endpoint**: This endpoint is an API for the misskey mainframe and is not intended for use by third parties.
-     * **Credential required**: *Yes*
-     */
-    request<E extends 'i/import-antennas', P extends Endpoints[E]['req']>(
-      endpoint: E,
-      params: P,
-      credential?: string | null,
-    ): Promise<SwitchCaseResponseType<E, P>>;
-
-    /**
-     * No description provided.
-     * 
-     * **Internal Endpoint**: This endpoint is an API for the misskey mainframe and is not intended for use by third parties.
-     * **Credential required**: *Yes*
-     */
-    request<E extends 'i/import-blocking', P extends Endpoints[E]['req']>(
-      endpoint: E,
-      params: P,
-      credential?: string | null,
-    ): Promise<SwitchCaseResponseType<E, P>>;
-
-    /**
-     * No description provided.
-     * 
-     * **Internal Endpoint**: This endpoint is an API for the misskey mainframe and is not intended for use by third parties.
-     * **Credential required**: *Yes*
-     */
-    request<E extends 'i/import-following', P extends Endpoints[E]['req']>(
-      endpoint: E,
-      params: P,
-      credential?: string | null,
-    ): Promise<SwitchCaseResponseType<E, P>>;
-
-    /**
-     * No description provided.
-     * 
-     * **Internal Endpoint**: This endpoint is an API for the misskey mainframe and is not intended for use by third parties.
-     * **Credential required**: *Yes*
-     */
-    request<E extends 'i/import-notes', P extends Endpoints[E]['req']>(
-      endpoint: E,
-      params: P,
-      credential?: string | null,
-    ): Promise<SwitchCaseResponseType<E, P>>;
-
-    /**
-     * No description provided.
-     * 
-     * **Internal Endpoint**: This endpoint is an API for the misskey mainframe and is not intended for use by third parties.
-     * **Credential required**: *Yes*
-     */
-    request<E extends 'i/import-muting', P extends Endpoints[E]['req']>(
-      endpoint: E,
-      params: P,
-      credential?: string | null,
-    ): Promise<SwitchCaseResponseType<E, P>>;
-
-    /**
-     * No description provided.
-     * 
-     * **Internal Endpoint**: This endpoint is an API for the misskey mainframe and is not intended for use by third parties.
-     * **Credential required**: *Yes*
-     */
-    request<E extends 'i/import-user-lists', P extends Endpoints[E]['req']>(
-      endpoint: E,
-      params: P,
-      credential?: string | null,
-    ): Promise<SwitchCaseResponseType<E, P>>;
-
-    /**
-     * No description provided.
-     * 
-     * **Internal Endpoint**: This endpoint is an API for the misskey mainframe and is not intended for use by third parties.
-     * **Credential required**: *Yes*
-     */
-    request<E extends 'i/move', P extends Endpoints[E]['req']>(
-      endpoint: E,
-      params: P,
-      credential?: string | null,
-    ): Promise<SwitchCaseResponseType<E, P>>;
-
-    /**
-     * No description provided.
-     * 
-     * **Credential required**: *Yes* / **Permission**: *read:notifications*
-     */
-    request<E extends 'i/notifications', P extends Endpoints[E]['req']>(
-      endpoint: E,
-      params: P,
-      credential?: string | null,
-    ): Promise<SwitchCaseResponseType<E, P>>;
-
-    /**
-     * No description provided.
-     * 
-     * **Credential required**: *Yes* / **Permission**: *read:notifications*
-     */
-    request<E extends 'i/notifications-grouped', P extends Endpoints[E]['req']>(
-      endpoint: E,
-      params: P,
-      credential?: string | null,
-    ): Promise<SwitchCaseResponseType<E, P>>;
-
-    /**
-     * No description provided.
-     * 
-     * **Credential required**: *Yes* / **Permission**: *read:page-likes*
-     */
-    request<E extends 'i/page-likes', P extends Endpoints[E]['req']>(
-      endpoint: E,
-      params: P,
-      credential?: string | null,
-    ): Promise<SwitchCaseResponseType<E, P>>;
-
-    /**
-     * No description provided.
-     * 
-     * **Credential required**: *Yes* / **Permission**: *read:pages*
-     */
-    request<E extends 'i/pages', P extends Endpoints[E]['req']>(
-      endpoint: E,
-      params: P,
-      credential?: string | null,
-    ): Promise<SwitchCaseResponseType<E, P>>;
-
-    /**
-     * No description provided.
-     * 
-     * **Credential required**: *Yes* / **Permission**: *write:account*
-     */
-    request<E extends 'i/pin', P extends Endpoints[E]['req']>(
-      endpoint: E,
-      params: P,
-      credential?: string | null,
-    ): Promise<SwitchCaseResponseType<E, P>>;
-
-    /**
-     * No description provided.
-     * 
-     * **Credential required**: *Yes* / **Permission**: *write:account*
-     */
-    request<E extends 'i/read-all-unread-notes', P extends Endpoints[E]['req']>(
-      endpoint: E,
-      params: P,
-      credential?: string | null,
-    ): Promise<SwitchCaseResponseType<E, P>>;
-
-    /**
-     * No description provided.
-     * 
-     * **Credential required**: *Yes* / **Permission**: *write:account*
-     */
-    request<E extends 'i/read-announcement', P extends Endpoints[E]['req']>(
-      endpoint: E,
-      params: P,
-      credential?: string | null,
-    ): Promise<SwitchCaseResponseType<E, P>>;
-
-    /**
-     * No description provided.
-     * 
-     * **Internal Endpoint**: This endpoint is an API for the misskey mainframe and is not intended for use by third parties.
-     * **Credential required**: *Yes*
-     */
-    request<E extends 'i/regenerate-token', P extends Endpoints[E]['req']>(
-      endpoint: E,
-      params: P,
-      credential?: string | null,
-    ): Promise<SwitchCaseResponseType<E, P>>;
-
-    /**
-     * No description provided.
-     * 
-     * **Credential required**: *Yes* / **Permission**: *read:account*
-     */
-    request<E extends 'i/registry/get', P extends Endpoints[E]['req']>(
-      endpoint: E,
-      params: P,
-      credential?: string | null,
-    ): Promise<SwitchCaseResponseType<E, P>>;
-
-    /**
-     * No description provided.
-     * 
-     * **Credential required**: *Yes* / **Permission**: *read:account*
-     */
-<<<<<<< HEAD
-    request<E extends 'i/registry/get-unsecure', P extends Endpoints[E]['req']>(
-      endpoint: E,
-      params: P,
-      credential?: string | null,
-    ): Promise<SwitchCaseResponseType<E, P>>;
-
-    /**
-     * No description provided.
-     * 
-     * **Credential required**: *Yes* / **Permission**: *read:account*
-     */
-    request<E extends 'i/registry/get-detail', P extends Endpoints[E]['req']>(
-=======
-    request<E extends 'i/registry/get-all', P extends Endpoints[E]['req']>(
->>>>>>> 9c70a4e6
-      endpoint: E,
-      params: P,
-      credential?: string | null,
-    ): Promise<SwitchCaseResponseType<E, P>>;
-
-    /**
-     * No description provided.
-     * 
-     * **Credential required**: *Yes* / **Permission**: *read:account*
-     */
-    request<E extends 'i/registry/get-detail', P extends Endpoints[E]['req']>(
-      endpoint: E,
-      params: P,
-      credential?: string | null,
-    ): Promise<SwitchCaseResponseType<E, P>>;
-
-    /**
-     * No description provided.
-     * 
-     * **Credential required**: *Yes* / **Permission**: *read:account*
-     */
-    request<E extends 'i/registry/keys', P extends Endpoints[E]['req']>(
-      endpoint: E,
-      params: P,
-      credential?: string | null,
-    ): Promise<SwitchCaseResponseType<E, P>>;
-
-    /**
-     * No description provided.
-     * 
-     * **Credential required**: *Yes* / **Permission**: *read:account*
-     */
-    request<E extends 'i/registry/keys-with-type', P extends Endpoints[E]['req']>(
-      endpoint: E,
-      params: P,
-      credential?: string | null,
-    ): Promise<SwitchCaseResponseType<E, P>>;
-
-    /**
-     * No description provided.
-     * 
-     * **Credential required**: *Yes* / **Permission**: *write:account*
-     */
-    request<E extends 'i/registry/remove', P extends Endpoints[E]['req']>(
-      endpoint: E,
-      params: P,
-      credential?: string | null,
-    ): Promise<SwitchCaseResponseType<E, P>>;
-
-    /**
-     * No description provided.
-     * 
-     * **Internal Endpoint**: This endpoint is an API for the misskey mainframe and is not intended for use by third parties.
-     * **Credential required**: *Yes*
-     */
-    request<E extends 'i/registry/scopes-with-domain', P extends Endpoints[E]['req']>(
-      endpoint: E,
-      params: P,
-      credential?: string | null,
-    ): Promise<SwitchCaseResponseType<E, P>>;
-
-    /**
-     * No description provided.
-     * 
-     * **Credential required**: *Yes* / **Permission**: *write:account*
-     */
-    request<E extends 'i/registry/set', P extends Endpoints[E]['req']>(
-      endpoint: E,
-      params: P,
-      credential?: string | null,
-    ): Promise<SwitchCaseResponseType<E, P>>;
-
-    /**
-     * No description provided.
-     * 
-     * **Internal Endpoint**: This endpoint is an API for the misskey mainframe and is not intended for use by third parties.
-     * **Credential required**: *Yes*
-     */
-    request<E extends 'i/revoke-token', P extends Endpoints[E]['req']>(
-      endpoint: E,
-      params: P,
-      credential?: string | null,
-    ): Promise<SwitchCaseResponseType<E, P>>;
-
-    /**
-     * No description provided.
-     * 
-     * **Internal Endpoint**: This endpoint is an API for the misskey mainframe and is not intended for use by third parties.
-     * **Credential required**: *Yes*
-     */
-    request<E extends 'i/signin-history', P extends Endpoints[E]['req']>(
-      endpoint: E,
-      params: P,
-      credential?: string | null,
-    ): Promise<SwitchCaseResponseType<E, P>>;
-
-    /**
-     * No description provided.
-     * 
-     * **Credential required**: *Yes* / **Permission**: *write:account*
-     */
-    request<E extends 'i/unpin', P extends Endpoints[E]['req']>(
-      endpoint: E,
-      params: P,
-      credential?: string | null,
-    ): Promise<SwitchCaseResponseType<E, P>>;
-
-    /**
-     * No description provided.
-     * 
-     * **Credential required**: *Yes* / **Permission**: *write:account*
-     */
-    request<E extends 'i/update', P extends Endpoints[E]['req']>(
-      endpoint: E,
-      params: P,
-      credential?: string | null,
-    ): Promise<SwitchCaseResponseType<E, P>>;
-
-    /**
-     * No description provided.
-     * 
-     * **Internal Endpoint**: This endpoint is an API for the misskey mainframe and is not intended for use by third parties.
-     * **Credential required**: *Yes*
-     */
-    request<E extends 'i/update-email', P extends Endpoints[E]['req']>(
-      endpoint: E,
-      params: P,
-      credential?: string | null,
-    ): Promise<SwitchCaseResponseType<E, P>>;
-
-    /**
-     * No description provided.
-     * 
-     * **Credential required**: *Yes* / **Permission**: *write:account*
-     */
-    request<E extends 'i/webhooks/create', P extends Endpoints[E]['req']>(
-      endpoint: E,
-      params: P,
-      credential?: string | null,
-    ): Promise<SwitchCaseResponseType<E, P>>;
-
-    /**
-     * No description provided.
-     * 
-     * **Credential required**: *Yes* / **Permission**: *write:account*
-     */
-    request<E extends 'i/webhooks/delete', P extends Endpoints[E]['req']>(
-      endpoint: E,
-      params: P,
-      credential?: string | null,
-    ): Promise<SwitchCaseResponseType<E, P>>;
-
-    /**
-     * No description provided.
-     * 
-     * **Credential required**: *Yes* / **Permission**: *read:account*
-     */
-    request<E extends 'i/webhooks/list', P extends Endpoints[E]['req']>(
-      endpoint: E,
-      params: P,
-      credential?: string | null,
-    ): Promise<SwitchCaseResponseType<E, P>>;
-
-    /**
-     * No description provided.
-     * 
-     * **Credential required**: *Yes* / **Permission**: *read:account*
-     */
-    request<E extends 'i/webhooks/show', P extends Endpoints[E]['req']>(
-      endpoint: E,
-      params: P,
-      credential?: string | null,
-    ): Promise<SwitchCaseResponseType<E, P>>;
-
-    /**
-     * No description provided.
-     * 
-     * **Internal Endpoint**: This endpoint is an API for the misskey mainframe and is not intended for use by third parties.
-     * **Credential required**: *Yes* / **Permission**: *read:account*
-     */
-    request<E extends 'i/webhooks/test', P extends Endpoints[E]['req']>(
-      endpoint: E,
-      params: P,
-      credential?: string | null,
-    ): Promise<SwitchCaseResponseType<E, P>>;
-
-    /**
-     * No description provided.
-     * 
-     * **Credential required**: *Yes* / **Permission**: *write:account*
-     */
-    request<E extends 'i/webhooks/update', P extends Endpoints[E]['req']>(
-      endpoint: E,
-      params: P,
-      credential?: string | null,
-    ): Promise<SwitchCaseResponseType<E, P>>;
-
-    /**
-     * No description provided.
-     * 
-     * **Credential required**: *Yes* / **Permission**: *write:invite-codes*
-     */
-    request<E extends 'invite/create', P extends Endpoints[E]['req']>(
-      endpoint: E,
-      params: P,
-      credential?: string | null,
-    ): Promise<SwitchCaseResponseType<E, P>>;
-
-    /**
-     * No description provided.
-     * 
-     * **Credential required**: *Yes* / **Permission**: *write:invite-codes*
-     */
-    request<E extends 'invite/delete', P extends Endpoints[E]['req']>(
-      endpoint: E,
-      params: P,
-      credential?: string | null,
-    ): Promise<SwitchCaseResponseType<E, P>>;
-
-    /**
-     * No description provided.
-     * 
-     * **Credential required**: *Yes* / **Permission**: *read:invite-codes*
-     */
-    request<E extends 'invite/limit', P extends Endpoints[E]['req']>(
-      endpoint: E,
-      params: P,
-      credential?: string | null,
-    ): Promise<SwitchCaseResponseType<E, P>>;
-
-    /**
-     * No description provided.
-     * 
-     * **Credential required**: *Yes* / **Permission**: *read:invite-codes*
-     */
-    request<E extends 'invite/list', P extends Endpoints[E]['req']>(
-      endpoint: E,
-      params: P,
-      credential?: string | null,
-    ): Promise<SwitchCaseResponseType<E, P>>;
-
-    /**
-     * No description provided.
-     * 
-     * **Credential required**: *No*
-     */
-    request<E extends 'meta', P extends Endpoints[E]['req']>(
-      endpoint: E,
-      params: P,
-      credential?: string | null,
-    ): Promise<SwitchCaseResponseType<E, P>>;
-
-    /**
-     * No description provided.
-     * 
-     * **Internal Endpoint**: This endpoint is an API for the misskey mainframe and is not intended for use by third parties.
-     * **Credential required**: *Yes*
-     */
-    request<E extends 'miauth/gen-token', P extends Endpoints[E]['req']>(
-      endpoint: E,
-      params: P,
-      credential?: string | null,
-    ): Promise<SwitchCaseResponseType<E, P>>;
-
-    /**
-     * No description provided.
-     * 
-     * **Credential required**: *Yes* / **Permission**: *write:mutes*
-     */
-    request<E extends 'mute/create', P extends Endpoints[E]['req']>(
-      endpoint: E,
-      params: P,
-      credential?: string | null,
-    ): Promise<SwitchCaseResponseType<E, P>>;
-
-    /**
-     * No description provided.
-     * 
-     * **Credential required**: *Yes* / **Permission**: *write:mutes*
-     */
-    request<E extends 'mute/delete', P extends Endpoints[E]['req']>(
-      endpoint: E,
-      params: P,
-      credential?: string | null,
-    ): Promise<SwitchCaseResponseType<E, P>>;
-
-    /**
-     * No description provided.
-     * 
-     * **Credential required**: *Yes* / **Permission**: *read:mutes*
-     */
-    request<E extends 'mute/list', P extends Endpoints[E]['req']>(
-      endpoint: E,
-      params: P,
-      credential?: string | null,
-    ): Promise<SwitchCaseResponseType<E, P>>;
-
-    /**
-     * No description provided.
-     * 
-     * **Credential required**: *Yes* / **Permission**: *read:account*
-     */
-    request<E extends 'my/apps', P extends Endpoints[E]['req']>(
-      endpoint: E,
-      params: P,
-      credential?: string | null,
-    ): Promise<SwitchCaseResponseType<E, P>>;
-
-    /**
-     * No description provided.
-     * 
-     * **Credential required**: *No*
-     */
-    request<E extends 'notes', P extends Endpoints[E]['req']>(
-      endpoint: E,
-      params: P,
-      credential?: string | null,
-    ): Promise<SwitchCaseResponseType<E, P>>;
-
-    /**
-     * No description provided.
-     * 
-     * **Credential required**: *No*
-     */
-    request<E extends 'notes/children', P extends Endpoints[E]['req']>(
-      endpoint: E,
-      params: P,
-      credential?: string | null,
-    ): Promise<SwitchCaseResponseType<E, P>>;
-
-    /**
-     * No description provided.
-     * 
-     * **Credential required**: *No*
-     */
-    request<E extends 'notes/clips', P extends Endpoints[E]['req']>(
-      endpoint: E,
-      params: P,
-      credential?: string | null,
-    ): Promise<SwitchCaseResponseType<E, P>>;
-
-    /**
-     * No description provided.
-     * 
-     * **Credential required**: *No*
-     */
-    request<E extends 'notes/conversation', P extends Endpoints[E]['req']>(
-      endpoint: E,
-      params: P,
-      credential?: string | null,
-    ): Promise<SwitchCaseResponseType<E, P>>;
-
-    /**
-     * No description provided.
-     * 
-     * **Credential required**: *Yes* / **Permission**: *write:notes*
-     */
-    request<E extends 'notes/create', P extends Endpoints[E]['req']>(
-      endpoint: E,
-      params: P,
-      credential?: string | null,
-    ): Promise<SwitchCaseResponseType<E, P>>;
-
-    /**
-     * No description provided.
-     * 
-     * **Credential required**: *Yes* / **Permission**: *write:notes*
-     */
-    request<E extends 'notes/delete', P extends Endpoints[E]['req']>(
-      endpoint: E,
-      params: P,
-      credential?: string | null,
-    ): Promise<SwitchCaseResponseType<E, P>>;
-
-    /**
-     * No description provided.
-     * 
-     * **Credential required**: *Yes* / **Permission**: *write:favorites*
-     */
-    request<E extends 'notes/favorites/create', P extends Endpoints[E]['req']>(
-      endpoint: E,
-      params: P,
-      credential?: string | null,
-    ): Promise<SwitchCaseResponseType<E, P>>;
-
-    /**
-     * No description provided.
-     * 
-     * **Credential required**: *Yes* / **Permission**: *write:favorites*
-     */
-    request<E extends 'notes/favorites/delete', P extends Endpoints[E]['req']>(
-      endpoint: E,
-      params: P,
-      credential?: string | null,
-    ): Promise<SwitchCaseResponseType<E, P>>;
-
-    /**
-     * No description provided.
-     * 
-     * **Credential required**: *No*
-     */
-    request<E extends 'notes/featured', P extends Endpoints[E]['req']>(
-      endpoint: E,
-      params: P,
-      credential?: string | null,
-    ): Promise<SwitchCaseResponseType<E, P>>;
-
-    /**
-     * No description provided.
-     * 
-     * **Credential required**: *Yes* / **Permission**: *read:account*
-     */
-    request<E extends 'notes/following', P extends Endpoints[E]['req']>(
-      endpoint: E,
-      params: P,
-      credential?: string | null,
-    ): Promise<SwitchCaseResponseType<E, P>>;
-
-    /**
-     * No description provided.
-     * 
-     * **Credential required**: *No*
-     */
-    request<E extends 'notes/global-timeline', P extends Endpoints[E]['req']>(
-      endpoint: E,
-      params: P,
-      credential?: string | null,
-    ): Promise<SwitchCaseResponseType<E, P>>;
-
-    /**
-     * No description provided.
-     * 
-     * **Credential required**: *No*
-     */
-    request<E extends 'notes/bubble-timeline', P extends Endpoints[E]['req']>(
-      endpoint: E,
-      params: P,
-      credential?: string | null,
-    ): Promise<SwitchCaseResponseType<E, P>>;
-
-    /**
-     * No description provided.
-     * 
-     * **Credential required**: *Yes* / **Permission**: *read:account*
-     */
-    request<E extends 'notes/hybrid-timeline', P extends Endpoints[E]['req']>(
-      endpoint: E,
-      params: P,
-      credential?: string | null,
-    ): Promise<SwitchCaseResponseType<E, P>>;
-
-    /**
-     * No description provided.
-     * 
-     * **Credential required**: *No*
-     */
-    request<E extends 'notes/local-timeline', P extends Endpoints[E]['req']>(
-      endpoint: E,
-      params: P,
-      credential?: string | null,
-    ): Promise<SwitchCaseResponseType<E, P>>;
-
-    /**
-     * No description provided.
-     * 
-     * **Credential required**: *Yes* / **Permission**: *read:account*
-     */
-    request<E extends 'notes/mentions', P extends Endpoints[E]['req']>(
-      endpoint: E,
-      params: P,
-      credential?: string | null,
-    ): Promise<SwitchCaseResponseType<E, P>>;
-
-    /**
-     * No description provided.
-     * 
-     * **Credential required**: *Yes* / **Permission**: *read:account*
-     */
-    request<E extends 'notes/polls/recommendation', P extends Endpoints[E]['req']>(
-      endpoint: E,
-      params: P,
-      credential?: string | null,
-    ): Promise<SwitchCaseResponseType<E, P>>;
-
-    /**
-     * No description provided.
-     * 
-     * **Credential required**: *Yes* / **Permission**: *write:votes*
-     */
-    request<E extends 'notes/polls/vote', P extends Endpoints[E]['req']>(
-      endpoint: E,
-      params: P,
-      credential?: string | null,
-    ): Promise<SwitchCaseResponseType<E, P>>;
-
-    /**
-     * No description provided.
-     * 
-     * **Credential required**: *Yes* / **Permission**: *read:federation*
-     */
-    request<E extends 'notes/polls/refresh', P extends Endpoints[E]['req']>(
-      endpoint: E,
-      params: P,
-      credential?: string | null,
-    ): Promise<SwitchCaseResponseType<E, P>>;
-
-    /**
-     * No description provided.
-     * 
-     * **Credential required**: *No*
-     */
-    request<E extends 'notes/reactions', P extends Endpoints[E]['req']>(
-      endpoint: E,
-      params: P,
-      credential?: string | null,
-    ): Promise<SwitchCaseResponseType<E, P>>;
-
-    /**
-     * No description provided.
-     * 
-     * **Credential required**: *Yes* / **Permission**: *write:reactions*
-     */
-    request<E extends 'notes/reactions/create', P extends Endpoints[E]['req']>(
-      endpoint: E,
-      params: P,
-      credential?: string | null,
-    ): Promise<SwitchCaseResponseType<E, P>>;
-
-    /**
-     * No description provided.
-     * 
-     * **Credential required**: *Yes* / **Permission**: *write:reactions*
-     */
-    request<E extends 'notes/reactions/delete', P extends Endpoints[E]['req']>(
-      endpoint: E,
-      params: P,
-      credential?: string | null,
-    ): Promise<SwitchCaseResponseType<E, P>>;
-
-    /**
-     * No description provided.
-     * 
-     * **Credential required**: *Yes* / **Permission**: *write:reactions*
-     */
-    request<E extends 'notes/like', P extends Endpoints[E]['req']>(
-      endpoint: E,
-      params: P,
-      credential?: string | null,
-    ): Promise<SwitchCaseResponseType<E, P>>;
-
-    /**
-     * No description provided.
-     * 
-     * **Credential required**: *No*
-     */
-    request<E extends 'notes/renotes', P extends Endpoints[E]['req']>(
-      endpoint: E,
-      params: P,
-      credential?: string | null,
-    ): Promise<SwitchCaseResponseType<E, P>>;
-
-    /**
-     * No description provided.
-     * 
-     * **Credential required**: *No*
-     */
-    request<E extends 'notes/replies', P extends Endpoints[E]['req']>(
-      endpoint: E,
-      params: P,
-      credential?: string | null,
-    ): Promise<SwitchCaseResponseType<E, P>>;
-
-    /**
-     * No description provided.
-     * 
-     * **Credential required**: *Yes* / **Permission**: *write:notes-schedule*
-     */
-    request<E extends 'notes/schedule/create', P extends Endpoints[E]['req']>(
-      endpoint: E,
-      params: P,
-      credential?: string | null,
-    ): Promise<SwitchCaseResponseType<E, P>>;
-
-    /**
-     * No description provided.
-     * 
-     * **Credential required**: *Yes* / **Permission**: *write:notes-schedule*
-     */
-    request<E extends 'notes/schedule/delete', P extends Endpoints[E]['req']>(
-      endpoint: E,
-      params: P,
-      credential?: string | null,
-    ): Promise<SwitchCaseResponseType<E, P>>;
-
-    /**
-     * No description provided.
-     * 
-     * **Credential required**: *Yes* / **Permission**: *read:notes-schedule*
-     */
-    request<E extends 'notes/schedule/list', P extends Endpoints[E]['req']>(
-      endpoint: E,
-      params: P,
-      credential?: string | null,
-    ): Promise<SwitchCaseResponseType<E, P>>;
-
-    /**
-     * No description provided.
-     * 
-     * **Credential required**: *No*
-     */
-    request<E extends 'notes/search', P extends Endpoints[E]['req']>(
-      endpoint: E,
-      params: P,
-      credential?: string | null,
-    ): Promise<SwitchCaseResponseType<E, P>>;
-
-    /**
-     * No description provided.
-     * 
-     * **Credential required**: *No*
-     */
-    request<E extends 'notes/search-by-tag', P extends Endpoints[E]['req']>(
-      endpoint: E,
-      params: P,
-      credential?: string | null,
-    ): Promise<SwitchCaseResponseType<E, P>>;
-
-    /**
-     * No description provided.
-     * 
-     * **Credential required**: *No*
-     */
-    request<E extends 'notes/show', P extends Endpoints[E]['req']>(
-      endpoint: E,
-      params: P,
-      credential?: string | null,
-    ): Promise<SwitchCaseResponseType<E, P>>;
-
-    /**
-     * No description provided.
-     * 
-     * **Credential required**: *Yes* / **Permission**: *read:account*
-     */
-    request<E extends 'notes/state', P extends Endpoints[E]['req']>(
-      endpoint: E,
-      params: P,
-      credential?: string | null,
-    ): Promise<SwitchCaseResponseType<E, P>>;
-
-    /**
-     * No description provided.
-     * 
-     * **Credential required**: *Yes* / **Permission**: *write:account*
-     */
-    request<E extends 'notes/thread-muting/create', P extends Endpoints[E]['req']>(
-      endpoint: E,
-      params: P,
-      credential?: string | null,
-    ): Promise<SwitchCaseResponseType<E, P>>;
-
-    /**
-     * No description provided.
-     * 
-     * **Credential required**: *Yes* / **Permission**: *write:account*
-     */
-    request<E extends 'notes/thread-muting/delete', P extends Endpoints[E]['req']>(
-      endpoint: E,
-      params: P,
-      credential?: string | null,
-    ): Promise<SwitchCaseResponseType<E, P>>;
-
-    /**
-     * No description provided.
-     * 
-     * **Credential required**: *Yes* / **Permission**: *read:account*
-     */
-    request<E extends 'notes/timeline', P extends Endpoints[E]['req']>(
-      endpoint: E,
-      params: P,
-      credential?: string | null,
-    ): Promise<SwitchCaseResponseType<E, P>>;
-
-    /**
-     * No description provided.
-     * 
-     * **Credential required**: *Yes* / **Permission**: *read:account*
-     */
-    request<E extends 'notes/translate', P extends Endpoints[E]['req']>(
-      endpoint: E,
-      params: P,
-      credential?: string | null,
-    ): Promise<SwitchCaseResponseType<E, P>>;
-
-    /**
-     * No description provided.
-     * 
-     * **Credential required**: *Yes* / **Permission**: *write:notes*
-     */
-    request<E extends 'notes/unrenote', P extends Endpoints[E]['req']>(
-      endpoint: E,
-      params: P,
-      credential?: string | null,
-    ): Promise<SwitchCaseResponseType<E, P>>;
-
-    /**
-     * No description provided.
-     * 
-     * **Credential required**: *Yes* / **Permission**: *read:account*
-     */
-    request<E extends 'notes/user-list-timeline', P extends Endpoints[E]['req']>(
-      endpoint: E,
-      params: P,
-      credential?: string | null,
-    ): Promise<SwitchCaseResponseType<E, P>>;
-
-    /**
-     * No description provided.
-     * 
-     * **Credential required**: *Yes* / **Permission**: *write:notes*
-     */
-    request<E extends 'notes/edit', P extends Endpoints[E]['req']>(
-      endpoint: E,
-      params: P,
-      credential?: string | null,
-    ): Promise<SwitchCaseResponseType<E, P>>;
-
-    /**
-     * No description provided.
-     * 
-     * **Credential required**: *No*
-     */
-    request<E extends 'notes/versions', P extends Endpoints[E]['req']>(
-      endpoint: E,
-      params: P,
-      credential?: string | null,
-    ): Promise<SwitchCaseResponseType<E, P>>;
-
-    /**
-     * No description provided.
-     * 
-     * **Credential required**: *Yes* / **Permission**: *write:notifications*
-     */
-    request<E extends 'notifications/create', P extends Endpoints[E]['req']>(
-      endpoint: E,
-      params: P,
-      credential?: string | null,
-    ): Promise<SwitchCaseResponseType<E, P>>;
-
-    /**
-     * No description provided.
-     * 
-     * **Credential required**: *Yes* / **Permission**: *write:notifications*
-     */
-    request<E extends 'notifications/flush', P extends Endpoints[E]['req']>(
-      endpoint: E,
-      params: P,
-      credential?: string | null,
-    ): Promise<SwitchCaseResponseType<E, P>>;
-
-    /**
-     * No description provided.
-     * 
-     * **Credential required**: *Yes* / **Permission**: *write:notifications*
-     */
-    request<E extends 'notifications/mark-all-as-read', P extends Endpoints[E]['req']>(
-      endpoint: E,
-      params: P,
-      credential?: string | null,
-    ): Promise<SwitchCaseResponseType<E, P>>;
-
-    /**
-     * No description provided.
-     * 
-     * **Credential required**: *Yes* / **Permission**: *write:notifications*
-     */
-    request<E extends 'notifications/test-notification', P extends Endpoints[E]['req']>(
-      endpoint: E,
-      params: P,
-      credential?: string | null,
-    ): Promise<SwitchCaseResponseType<E, P>>;
-
-    /**
-     * No description provided.
-     * 
-     * **Internal Endpoint**: This endpoint is an API for the misskey mainframe and is not intended for use by third parties.
-     * **Credential required**: *Yes*
-     */
-    request<E extends 'page-push', P extends Endpoints[E]['req']>(
-      endpoint: E,
-      params: P,
-      credential?: string | null,
-    ): Promise<SwitchCaseResponseType<E, P>>;
-
-    /**
-     * No description provided.
-     * 
-     * **Credential required**: *Yes* / **Permission**: *write:pages*
-     */
-    request<E extends 'pages/create', P extends Endpoints[E]['req']>(
-      endpoint: E,
-      params: P,
-      credential?: string | null,
-    ): Promise<SwitchCaseResponseType<E, P>>;
-
-    /**
-     * No description provided.
-     * 
-     * **Credential required**: *Yes* / **Permission**: *write:pages*
-     */
-    request<E extends 'pages/delete', P extends Endpoints[E]['req']>(
-      endpoint: E,
-      params: P,
-      credential?: string | null,
-    ): Promise<SwitchCaseResponseType<E, P>>;
-
-    /**
-     * No description provided.
-     * 
-     * **Credential required**: *No*
-     */
-    request<E extends 'pages/featured', P extends Endpoints[E]['req']>(
-      endpoint: E,
-      params: P,
-      credential?: string | null,
-    ): Promise<SwitchCaseResponseType<E, P>>;
-
-    /**
-     * No description provided.
-     * 
-     * **Credential required**: *Yes* / **Permission**: *write:page-likes*
-     */
-    request<E extends 'pages/like', P extends Endpoints[E]['req']>(
-      endpoint: E,
-      params: P,
-      credential?: string | null,
-    ): Promise<SwitchCaseResponseType<E, P>>;
-
-    /**
-     * No description provided.
-     * 
-     * **Credential required**: *No*
-     */
-    request<E extends 'pages/show', P extends Endpoints[E]['req']>(
-      endpoint: E,
-      params: P,
-      credential?: string | null,
-    ): Promise<SwitchCaseResponseType<E, P>>;
-
-    /**
-     * No description provided.
-     * 
-     * **Credential required**: *Yes* / **Permission**: *write:page-likes*
-     */
-    request<E extends 'pages/unlike', P extends Endpoints[E]['req']>(
-      endpoint: E,
-      params: P,
-      credential?: string | null,
-    ): Promise<SwitchCaseResponseType<E, P>>;
-
-    /**
-     * No description provided.
-     * 
-     * **Credential required**: *Yes* / **Permission**: *write:pages*
-     */
-    request<E extends 'pages/update', P extends Endpoints[E]['req']>(
-      endpoint: E,
-      params: P,
-      credential?: string | null,
-    ): Promise<SwitchCaseResponseType<E, P>>;
-
-    /**
-     * No description provided.
-     * 
-     * **Credential required**: *No*
-     */
-    request<E extends 'ping', P extends Endpoints[E]['req']>(
-      endpoint: E,
-      params: P,
-      credential?: string | null,
-    ): Promise<SwitchCaseResponseType<E, P>>;
-
-    /**
-     * No description provided.
-     * 
-     * **Credential required**: *No*
-     */
-    request<E extends 'pinned-users', P extends Endpoints[E]['req']>(
-      endpoint: E,
-      params: P,
-      credential?: string | null,
-    ): Promise<SwitchCaseResponseType<E, P>>;
-
-    /**
-     * No description provided.
-     * 
-     * **Credential required**: *Yes* / **Permission**: *write:account*
-     */
-    request<E extends 'promo/read', P extends Endpoints[E]['req']>(
-      endpoint: E,
-      params: P,
-      credential?: string | null,
-    ): Promise<SwitchCaseResponseType<E, P>>;
-
-    /**
-     * No description provided.
-     * 
-     * **Credential required**: *Yes* / **Permission**: *write:mutes*
-     */
-    request<E extends 'renote-mute/create', P extends Endpoints[E]['req']>(
-      endpoint: E,
-      params: P,
-      credential?: string | null,
-    ): Promise<SwitchCaseResponseType<E, P>>;
-
-    /**
-     * No description provided.
-     * 
-     * **Credential required**: *Yes* / **Permission**: *write:mutes*
-     */
-    request<E extends 'renote-mute/delete', P extends Endpoints[E]['req']>(
-      endpoint: E,
-      params: P,
-      credential?: string | null,
-    ): Promise<SwitchCaseResponseType<E, P>>;
-
-    /**
-     * No description provided.
-     * 
-     * **Credential required**: *Yes* / **Permission**: *read:mutes*
-     */
-    request<E extends 'renote-mute/list', P extends Endpoints[E]['req']>(
-      endpoint: E,
-      params: P,
-      credential?: string | null,
-    ): Promise<SwitchCaseResponseType<E, P>>;
-
-    /**
-     * Request a users password to be reset.
-     * 
-     * **Credential required**: *No*
-     */
-    request<E extends 'request-reset-password', P extends Endpoints[E]['req']>(
-      endpoint: E,
-      params: P,
-      credential?: string | null,
-    ): Promise<SwitchCaseResponseType<E, P>>;
-
-    /**
-     * Only available when running with <code>NODE_ENV=testing</code>. Reset the database and flush Redis.
-     * 
-     * **Credential required**: *No*
-     */
-    request<E extends 'reset-db', P extends Endpoints[E]['req']>(
-      endpoint: E,
-      params: P,
-      credential?: string | null,
-    ): Promise<SwitchCaseResponseType<E, P>>;
-
-    /**
-     * Complete the password reset that was previously requested.
-     * 
-     * **Credential required**: *No*
-     */
-    request<E extends 'reset-password', P extends Endpoints[E]['req']>(
-      endpoint: E,
-      params: P,
-      credential?: string | null,
-    ): Promise<SwitchCaseResponseType<E, P>>;
-
-    /**
-     * No description provided.
-     * 
-     * **Credential required**: *No*
-     */
-    request<E extends 'retention', P extends Endpoints[E]['req']>(
-      endpoint: E,
-      params: P,
-      credential?: string | null,
-    ): Promise<SwitchCaseResponseType<E, P>>;
-
-    /**
-     * No description provided.
-     * 
-     * **Credential required**: *Yes* / **Permission**: *write:account*
-     */
-    request<E extends 'reversi/cancel-match', P extends Endpoints[E]['req']>(
-      endpoint: E,
-      params: P,
-      credential?: string | null,
-    ): Promise<SwitchCaseResponseType<E, P>>;
-
-    /**
-     * No description provided.
-     * 
-     * **Credential required**: *No*
-     */
-    request<E extends 'reversi/games', P extends Endpoints[E]['req']>(
-      endpoint: E,
-      params: P,
-      credential?: string | null,
-    ): Promise<SwitchCaseResponseType<E, P>>;
-
-    /**
-     * No description provided.
-     * 
-     * **Credential required**: *Yes* / **Permission**: *read:account*
-     */
-    request<E extends 'reversi/invitations', P extends Endpoints[E]['req']>(
-      endpoint: E,
-      params: P,
-      credential?: string | null,
-    ): Promise<SwitchCaseResponseType<E, P>>;
-
-    /**
-     * No description provided.
-     * 
-     * **Credential required**: *Yes* / **Permission**: *write:account*
-     */
-    request<E extends 'reversi/match', P extends Endpoints[E]['req']>(
-      endpoint: E,
-      params: P,
-      credential?: string | null,
-    ): Promise<SwitchCaseResponseType<E, P>>;
-
-    /**
-     * No description provided.
-     * 
-     * **Credential required**: *No*
-     */
-    request<E extends 'reversi/show-game', P extends Endpoints[E]['req']>(
-      endpoint: E,
-      params: P,
-      credential?: string | null,
-    ): Promise<SwitchCaseResponseType<E, P>>;
-
-    /**
-     * No description provided.
-     * 
-     * **Credential required**: *Yes* / **Permission**: *write:account*
-     */
     request<E extends 'reversi/surrender', P extends Endpoints[E]['req']>(
       endpoint: E,
       params: P,
@@ -4032,634 +4481,10 @@
 
     /**
      * No description provided.
-     * 
+     *
      * **Credential required**: *No*
      */
     request<E extends 'reversi/verify', P extends Endpoints[E]['req']>(
-      endpoint: E,
-      params: P,
-      credential?: string | null,
-    ): Promise<SwitchCaseResponseType<E, P>>;
-
-    /**
-     * No description provided.
-     * 
-     * **Credential required**: *Yes* / **Permission**: *read:account*
-     */
-    request<E extends 'roles/list', P extends Endpoints[E]['req']>(
-      endpoint: E,
-      params: P,
-      credential?: string | null,
-    ): Promise<SwitchCaseResponseType<E, P>>;
-
-    /**
-     * No description provided.
-     * 
-     * **Credential required**: *Yes* / **Permission**: *read:account*
-     */
-    request<E extends 'roles/notes', P extends Endpoints[E]['req']>(
-      endpoint: E,
-      params: P,
-      credential?: string | null,
-    ): Promise<SwitchCaseResponseType<E, P>>;
-
-    /**
-     * No description provided.
-     * 
-     * **Credential required**: *No*
-     */
-    request<E extends 'roles/show', P extends Endpoints[E]['req']>(
-      endpoint: E,
-      params: P,
-      credential?: string | null,
-    ): Promise<SwitchCaseResponseType<E, P>>;
-
-    /**
-     * No description provided.
-     * 
-     * **Credential required**: *No*
-     */
-    request<E extends 'roles/users', P extends Endpoints[E]['req']>(
-      endpoint: E,
-      params: P,
-      credential?: string | null,
-    ): Promise<SwitchCaseResponseType<E, P>>;
-
-    /**
-     * No description provided.
-     * 
-     * **Credential required**: *No*
-     */
-    request<E extends 'server-info', P extends Endpoints[E]['req']>(
-      endpoint: E,
-      params: P,
-      credential?: string | null,
-    ): Promise<SwitchCaseResponseType<E, P>>;
-
-    /**
-     * No description provided.
-     * 
-     * **Credential required**: *No*
-     */
-    request<E extends 'stats', P extends Endpoints[E]['req']>(
-      endpoint: E,
-      params: P,
-      credential?: string | null,
-    ): Promise<SwitchCaseResponseType<E, P>>;
-
-    /**
-     * Register to receive push notifications.
-     * 
-     * **Internal Endpoint**: This endpoint is an API for the misskey mainframe and is not intended for use by third parties.
-     * **Credential required**: *Yes*
-     */
-    request<E extends 'sw/register', P extends Endpoints[E]['req']>(
-      endpoint: E,
-      params: P,
-      credential?: string | null,
-    ): Promise<SwitchCaseResponseType<E, P>>;
-
-    /**
-     * Check push notification registration exists.
-     * 
-     * **Internal Endpoint**: This endpoint is an API for the misskey mainframe and is not intended for use by third parties.
-     * **Credential required**: *Yes*
-     */
-    request<E extends 'sw/show-registration', P extends Endpoints[E]['req']>(
-      endpoint: E,
-      params: P,
-      credential?: string | null,
-    ): Promise<SwitchCaseResponseType<E, P>>;
-
-    /**
-     * Unregister from receiving push notifications.
-     * 
-     * **Credential required**: *No*
-     */
-    request<E extends 'sw/unregister', P extends Endpoints[E]['req']>(
-      endpoint: E,
-      params: P,
-      credential?: string | null,
-    ): Promise<SwitchCaseResponseType<E, P>>;
-
-    /**
-     * Update push notification registration.
-     * 
-     * **Internal Endpoint**: This endpoint is an API for the misskey mainframe and is not intended for use by third parties.
-     * **Credential required**: *Yes*
-     */
-    request<E extends 'sw/update-registration', P extends Endpoints[E]['req']>(
-      endpoint: E,
-      params: P,
-      credential?: string | null,
-    ): Promise<SwitchCaseResponseType<E, P>>;
-
-    /**
-     * Endpoint for testing input validation.
-     * 
-     * **Credential required**: *No*
-     */
-    request<E extends 'test', P extends Endpoints[E]['req']>(
-      endpoint: E,
-      params: P,
-      credential?: string | null,
-    ): Promise<SwitchCaseResponseType<E, P>>;
-
-    /**
-     * No description provided.
-     * 
-     * **Credential required**: *No*
-     */
-    request<E extends 'username/available', P extends Endpoints[E]['req']>(
-      endpoint: E,
-      params: P,
-      credential?: string | null,
-    ): Promise<SwitchCaseResponseType<E, P>>;
-
-    /**
-     * No description provided.
-     * 
-     * **Credential required**: *No*
-     */
-    request<E extends 'users', P extends Endpoints[E]['req']>(
-      endpoint: E,
-      params: P,
-      credential?: string | null,
-    ): Promise<SwitchCaseResponseType<E, P>>;
-
-    /**
-     * No description provided.
-     * 
-     * **Credential required**: *No*
-     */
-    request<E extends 'users/achievements', P extends Endpoints[E]['req']>(
-      endpoint: E,
-      params: P,
-      credential?: string | null,
-    ): Promise<SwitchCaseResponseType<E, P>>;
-
-    /**
-     * Show all clips this user owns.
-     * 
-     * **Credential required**: *No*
-     */
-    request<E extends 'users/clips', P extends Endpoints[E]['req']>(
-      endpoint: E,
-      params: P,
-      credential?: string | null,
-    ): Promise<SwitchCaseResponseType<E, P>>;
-
-    /**
-     * No description provided.
-     * 
-     * **Credential required**: *No*
-     */
-    request<E extends 'users/featured-notes', P extends Endpoints[E]['req']>(
-      endpoint: E,
-      params: P,
-      credential?: string | null,
-    ): Promise<SwitchCaseResponseType<E, P>>;
-
-    /**
-     * Show all flashs this user created.
-     * 
-     * **Credential required**: *No*
-     */
-    request<E extends 'users/flashs', P extends Endpoints[E]['req']>(
-      endpoint: E,
-      params: P,
-      credential?: string | null,
-    ): Promise<SwitchCaseResponseType<E, P>>;
-
-    /**
-     * Show everyone that follows this user.
-     * 
-     * **Credential required**: *No*
-     */
-    request<E extends 'users/followers', P extends Endpoints[E]['req']>(
-      endpoint: E,
-      params: P,
-      credential?: string | null,
-    ): Promise<SwitchCaseResponseType<E, P>>;
-
-    /**
-     * Show everyone that this user is following.
-     * 
-     * **Credential required**: *No*
-     */
-    request<E extends 'users/following', P extends Endpoints[E]['req']>(
-      endpoint: E,
-      params: P,
-      credential?: string | null,
-    ): Promise<SwitchCaseResponseType<E, P>>;
-
-    /**
-     * Show all gallery posts by the given user.
-     * 
-     * **Credential required**: *No*
-     */
-    request<E extends 'users/gallery/posts', P extends Endpoints[E]['req']>(
-      endpoint: E,
-      params: P,
-      credential?: string | null,
-    ): Promise<SwitchCaseResponseType<E, P>>;
-
-    /**
-     * Get a list of other users that the specified user frequently replies to.
-     * 
-     * **Credential required**: *No*
-     */
-    request<E extends 'users/get-frequently-replied-users', P extends Endpoints[E]['req']>(
-      endpoint: E,
-      params: P,
-      credential?: string | null,
-    ): Promise<SwitchCaseResponseType<E, P>>;
-
-    /**
-     * Create a new list of users.
-     * 
-     * **Credential required**: *Yes* / **Permission**: *write:account*
-     */
-    request<E extends 'users/lists/create', P extends Endpoints[E]['req']>(
-      endpoint: E,
-      params: P,
-      credential?: string | null,
-    ): Promise<SwitchCaseResponseType<E, P>>;
-
-    /**
-     * No description provided.
-     * 
-     * **Credential required**: *Yes* / **Permission**: *write:account*
-     */
-    request<E extends 'users/lists/create-from-public', P extends Endpoints[E]['req']>(
-      endpoint: E,
-      params: P,
-      credential?: string | null,
-    ): Promise<SwitchCaseResponseType<E, P>>;
-
-    /**
-     * Delete an existing list of users.
-     * 
-     * **Credential required**: *Yes* / **Permission**: *write:account*
-     */
-    request<E extends 'users/lists/delete', P extends Endpoints[E]['req']>(
-      endpoint: E,
-      params: P,
-      credential?: string | null,
-    ): Promise<SwitchCaseResponseType<E, P>>;
-
-    /**
-     * No description provided.
-     * 
-     * **Credential required**: *Yes* / **Permission**: *write:account*
-     */
-    request<E extends 'users/lists/favorite', P extends Endpoints[E]['req']>(
-      endpoint: E,
-      params: P,
-      credential?: string | null,
-    ): Promise<SwitchCaseResponseType<E, P>>;
-
-    /**
-     * No description provided.
-     * 
-     * **Credential required**: *No* / **Permission**: *read:account*
-     */
-    request<E extends 'users/lists/get-memberships', P extends Endpoints[E]['req']>(
-      endpoint: E,
-      params: P,
-      credential?: string | null,
-    ): Promise<SwitchCaseResponseType<E, P>>;
-
-    /**
-     * Show all lists that the authenticated user has created.
-     * 
-     * **Credential required**: *No* / **Permission**: *read:account*
-     */
-    request<E extends 'users/lists/list', P extends Endpoints[E]['req']>(
-      endpoint: E,
-      params: P,
-      credential?: string | null,
-    ): Promise<SwitchCaseResponseType<E, P>>;
-
-    /**
-     * Remove a user from a list.
-     * 
-     * **Credential required**: *Yes* / **Permission**: *write:account*
-     */
-    request<E extends 'users/lists/pull', P extends Endpoints[E]['req']>(
-      endpoint: E,
-      params: P,
-      credential?: string | null,
-    ): Promise<SwitchCaseResponseType<E, P>>;
-
-    /**
-     * Add a user to an existing list.
-     * 
-     * **Credential required**: *Yes* / **Permission**: *write:account*
-     */
-    request<E extends 'users/lists/push', P extends Endpoints[E]['req']>(
-      endpoint: E,
-      params: P,
-      credential?: string | null,
-    ): Promise<SwitchCaseResponseType<E, P>>;
-
-    /**
-     * Show the properties of a list.
-     * 
-     * **Credential required**: *No* / **Permission**: *read:account*
-     */
-    request<E extends 'users/lists/show', P extends Endpoints[E]['req']>(
-      endpoint: E,
-      params: P,
-      credential?: string | null,
-    ): Promise<SwitchCaseResponseType<E, P>>;
-
-    /**
-     * No description provided.
-     * 
-     * **Credential required**: *Yes* / **Permission**: *write:account*
-     */
-    request<E extends 'users/lists/unfavorite', P extends Endpoints[E]['req']>(
-      endpoint: E,
-      params: P,
-      credential?: string | null,
-    ): Promise<SwitchCaseResponseType<E, P>>;
-
-    /**
-     * Update the properties of a list.
-     * 
-     * **Credential required**: *Yes* / **Permission**: *write:account*
-     */
-    request<E extends 'users/lists/update', P extends Endpoints[E]['req']>(
-      endpoint: E,
-      params: P,
-      credential?: string | null,
-    ): Promise<SwitchCaseResponseType<E, P>>;
-
-    /**
-     * No description provided.
-     * 
-     * **Credential required**: *Yes* / **Permission**: *write:account*
-     */
-    request<E extends 'users/lists/update-membership', P extends Endpoints[E]['req']>(
-      endpoint: E,
-      params: P,
-      credential?: string | null,
-    ): Promise<SwitchCaseResponseType<E, P>>;
-
-    /**
-     * No description provided.
-     * 
-     * **Credential required**: *No*
-     */
-    request<E extends 'users/notes', P extends Endpoints[E]['req']>(
-      endpoint: E,
-      params: P,
-      credential?: string | null,
-    ): Promise<SwitchCaseResponseType<E, P>>;
-
-    /**
-     * Show all pages this user created.
-     * 
-     * **Credential required**: *No*
-     */
-    request<E extends 'users/pages', P extends Endpoints[E]['req']>(
-      endpoint: E,
-      params: P,
-      credential?: string | null,
-    ): Promise<SwitchCaseResponseType<E, P>>;
-
-    /**
-     * Show all reactions this user made.
-     * 
-     * **Credential required**: *No*
-     */
-    request<E extends 'users/reactions', P extends Endpoints[E]['req']>(
-      endpoint: E,
-      params: P,
-      credential?: string | null,
-    ): Promise<SwitchCaseResponseType<E, P>>;
-
-    /**
-     * Show users that the authenticated user might be interested to follow.
-     * 
-     * **Credential required**: *Yes* / **Permission**: *read:account*
-     */
-    request<E extends 'users/recommendation', P extends Endpoints[E]['req']>(
-      endpoint: E,
-      params: P,
-      credential?: string | null,
-    ): Promise<SwitchCaseResponseType<E, P>>;
-
-    /**
-     * Show the different kinds of relations between the authenticated user and the specified user(s).
-     * 
-     * **Credential required**: *Yes* / **Permission**: *read:account*
-     */
-    request<E extends 'users/relation', P extends Endpoints[E]['req']>(
-      endpoint: E,
-      params: P,
-      credential?: string | null,
-    ): Promise<SwitchCaseResponseType<E, P>>;
-
-    /**
-     * File a report.
-     * 
-     * **Credential required**: *Yes* / **Permission**: *write:report-abuse*
-     */
-    request<E extends 'users/report-abuse', P extends Endpoints[E]['req']>(
-      endpoint: E,
-      params: P,
-      credential?: string | null,
-    ): Promise<SwitchCaseResponseType<E, P>>;
-
-    /**
-     * Search for users.
-     * 
-     * **Credential required**: *No*
-     */
-    request<E extends 'users/search', P extends Endpoints[E]['req']>(
-      endpoint: E,
-      params: P,
-      credential?: string | null,
-    ): Promise<SwitchCaseResponseType<E, P>>;
-
-    /**
-     * Search for a user by username and/or host.
-     * 
-     * **Credential required**: *No*
-     */
-    request<E extends 'users/search-by-username-and-host', P extends Endpoints[E]['req']>(
-      endpoint: E,
-      params: P,
-      credential?: string | null,
-    ): Promise<SwitchCaseResponseType<E, P>>;
-
-    /**
-     * Show the properties of a user.
-     * 
-     * **Credential required**: *No*
-     */
-    request<E extends 'users/show', P extends Endpoints[E]['req']>(
-      endpoint: E,
-      params: P,
-      credential?: string | null,
-    ): Promise<SwitchCaseResponseType<E, P>>;
-
-    /**
-     * No description provided.
-     * 
-     * **Credential required**: *Yes* / **Permission**: *write:account*
-     */
-    request<E extends 'users/update-memo', P extends Endpoints[E]['req']>(
-      endpoint: E,
-      params: P,
-      credential?: string | null,
-    ): Promise<SwitchCaseResponseType<E, P>>;
-
-    /**
-     * No description provided.
-     * 
-<<<<<<< HEAD
-     * **Credential required**: *No*
-     */
-    request<E extends 'fetch-rss', P extends Endpoints[E]['req']>(
-      endpoint: E,
-      params: P,
-      credential?: string | null,
-    ): Promise<SwitchCaseResponseType<E, P>>;
-
-    /**
-     * No description provided.
-     * 
-     * **Internal Endpoint**: This endpoint is an API for the misskey mainframe and is not intended for use by third parties.
-     * **Credential required**: *Yes*
-     */
-    request<E extends 'fetch-external-resources', P extends Endpoints[E]['req']>(
-      endpoint: E,
-      params: P,
-      credential?: string | null,
-    ): Promise<SwitchCaseResponseType<E, P>>;
-
-    /**
-     * No description provided.
-     * 
-     * **Credential required**: *No*
-     */
-    request<E extends 'retention', P extends Endpoints[E]['req']>(
-      endpoint: E,
-      params: P,
-      credential?: string | null,
-    ): Promise<SwitchCaseResponseType<E, P>>;
-
-    /**
-     * Get Sharkey Sponsors or Instance Sponsors
-     * 
-     * **Credential required**: *No*
-     */
-    request<E extends 'sponsors', P extends Endpoints[E]['req']>(
-      endpoint: E,
-      params: P,
-      credential?: string | null,
-    ): Promise<SwitchCaseResponseType<E, P>>;
-
-    /**
-     * No description provided.
-     * 
-     * **Credential required**: *Yes* / **Permission**: *write:account*
-     */
-    request<E extends 'bubble-game/register', P extends Endpoints[E]['req']>(
-      endpoint: E,
-      params: P,
-      credential?: string | null,
-    ): Promise<SwitchCaseResponseType<E, P>>;
-
-    /**
-     * No description provided.
-     * 
-     * **Credential required**: *No*
-     */
-    request<E extends 'bubble-game/ranking', P extends Endpoints[E]['req']>(
-      endpoint: E,
-      params: P,
-      credential?: string | null,
-    ): Promise<SwitchCaseResponseType<E, P>>;
-
-    /**
-     * No description provided.
-     * 
-     * **Credential required**: *Yes* / **Permission**: *write:account*
-     */
-    request<E extends 'reversi/cancel-match', P extends Endpoints[E]['req']>(
-      endpoint: E,
-      params: P,
-      credential?: string | null,
-    ): Promise<SwitchCaseResponseType<E, P>>;
-
-    /**
-     * No description provided.
-     * 
-     * **Credential required**: *No*
-     */
-    request<E extends 'reversi/games', P extends Endpoints[E]['req']>(
-      endpoint: E,
-      params: P,
-      credential?: string | null,
-    ): Promise<SwitchCaseResponseType<E, P>>;
-
-    /**
-     * No description provided.
-     * 
-     * **Credential required**: *Yes* / **Permission**: *write:account*
-     */
-    request<E extends 'reversi/match', P extends Endpoints[E]['req']>(
-      endpoint: E,
-      params: P,
-      credential?: string | null,
-    ): Promise<SwitchCaseResponseType<E, P>>;
-
-    /**
-     * No description provided.
-     * 
-     * **Credential required**: *Yes* / **Permission**: *read:account*
-     */
-    request<E extends 'reversi/invitations', P extends Endpoints[E]['req']>(
-      endpoint: E,
-      params: P,
-      credential?: string | null,
-    ): Promise<SwitchCaseResponseType<E, P>>;
-
-    /**
-     * No description provided.
-     * 
-     * **Credential required**: *No*
-     */
-    request<E extends 'reversi/show-game', P extends Endpoints[E]['req']>(
-      endpoint: E,
-      params: P,
-      credential?: string | null,
-    ): Promise<SwitchCaseResponseType<E, P>>;
-
-    /**
-     * No description provided.
-     * 
-     * **Credential required**: *Yes* / **Permission**: *write:account*
-     */
-    request<E extends 'reversi/surrender', P extends Endpoints[E]['req']>(
-      endpoint: E,
-      params: P,
-      credential?: string | null,
-    ): Promise<SwitchCaseResponseType<E, P>>;
-
-    /**
-     * No description provided.
-     * 
-     * **Credential required**: *No*
-=======
-     * **Credential required**: *Yes* / **Permission**: *read:admin:emoji*
->>>>>>> 9c70a4e6
-     */
-    request<E extends 'v2/admin/emoji/list', P extends Endpoints[E]['req']>(
       endpoint: E,
       params: P,
       credential?: string | null,

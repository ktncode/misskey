--- conflicted
+++ resolved
@@ -554,14 +554,11 @@
 	FetchExternalResourcesRequest,
 	FetchExternalResourcesResponse,
 	RetentionResponse,
-<<<<<<< HEAD
 	SponsorsRequest,
-=======
 	BubbleGameRegisterRequest,
 	BubbleGameRegisterResponse,
 	BubbleGameRankingRequest,
 	BubbleGameRankingResponse,
->>>>>>> 8b0fdfcd
 } from './entities.js';
 
 export type Endpoints = {
@@ -935,10 +932,7 @@
 	'fetch-rss': { req: FetchRssRequest; res: FetchRssResponse };
 	'fetch-external-resources': { req: FetchExternalResourcesRequest; res: FetchExternalResourcesResponse };
 	'retention': { req: EmptyRequest; res: RetentionResponse };
-<<<<<<< HEAD
 	'sponsors': { req: SponsorsRequest; res: EmptyResponse };
-=======
 	'bubble-game/register': { req: BubbleGameRegisterRequest; res: BubbleGameRegisterResponse };
 	'bubble-game/ranking': { req: BubbleGameRankingRequest; res: BubbleGameRankingResponse };
->>>>>>> 8b0fdfcd
 }
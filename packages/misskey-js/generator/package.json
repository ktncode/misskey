--- conflicted
+++ resolved
@@ -8,16 +8,10 @@
 	},
 	"devDependencies": {
 		"@readme/openapi-parser": "2.7.0",
-<<<<<<< HEAD
-		"@types/node": "22.13.15",
-		"@typescript-eslint/eslint-plugin": "8.29.0",
-		"@typescript-eslint/parser": "8.29.0",
-		"eslint": "9.22.0",
-=======
 		"@types/node": "22.15.2",
 		"@typescript-eslint/eslint-plugin": "8.31.0",
 		"@typescript-eslint/parser": "8.31.0",
->>>>>>> 81739b1f
+		"eslint": "9.25.1",
 		"openapi-types": "12.1.3",
 		"openapi-typescript": "6.7.6",
 		"ts-case-convert": "2.1.0",

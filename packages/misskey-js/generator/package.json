{
	"name": "misskey-js-type-generator",
	"version": "0.0.0",
	"description": "Misskey TypeGenerator",
	"type": "module",
	"scripts": {
		"generate": "tsx src/generator.ts && eslint ./built/**/*.ts --fix --cache"
	},
	"devDependencies": {
<<<<<<< HEAD
		"@readme/openapi-parser": "2.6.0",
		"@types/node": "22.9.0",
		"@typescript-eslint/eslint-plugin": "7.17.0",
		"@typescript-eslint/parser": "7.17.0",
		"eslint": "9.14.0",
=======
		"@readme/openapi-parser": "2.7.0",
		"@types/node": "22.13.9",
		"@typescript-eslint/eslint-plugin": "8.26.0",
		"@typescript-eslint/parser": "8.26.0",
>>>>>>> 8d6573fb
		"openapi-types": "12.1.3",
		"openapi-typescript": "6.7.6",
		"ts-case-convert": "2.1.0",
		"tsx": "4.19.3",
		"typescript": "5.8.2"
	},
	"files": [
		"built"
	]
}<|MERGE_RESOLUTION|>--- conflicted
+++ resolved
@@ -7,18 +7,11 @@
 		"generate": "tsx src/generator.ts && eslint ./built/**/*.ts --fix --cache"
 	},
 	"devDependencies": {
-<<<<<<< HEAD
-		"@readme/openapi-parser": "2.6.0",
-		"@types/node": "22.9.0",
-		"@typescript-eslint/eslint-plugin": "7.17.0",
-		"@typescript-eslint/parser": "7.17.0",
-		"eslint": "9.14.0",
-=======
 		"@readme/openapi-parser": "2.7.0",
 		"@types/node": "22.13.9",
 		"@typescript-eslint/eslint-plugin": "8.26.0",
 		"@typescript-eslint/parser": "8.26.0",
->>>>>>> 8d6573fb
+		"eslint": "9.14.0",
 		"openapi-types": "12.1.3",
 		"openapi-typescript": "6.7.6",
 		"ts-case-convert": "2.1.0",

import tsParser from '@typescript-eslint/parser';
import sharedConfig from '../shared/eslint.config.js';

// eslint-disable-next-line import/no-default-export
export default [
	...sharedConfig,
	{
		ignores: [
			'**/node_modules',
			'built',
			'coverage',
			'jest.config.ts',
			'test',
			'test-d',
			'generator',
		],
	},
	{
		files: ['**/*.ts', '**/*.tsx'],
		languageOptions: {
			parserOptions: {
				parser: tsParser,
				project: ['./tsconfig.json'],
				sourceType: 'module',
				tsconfigRootDir: import.meta.dirname,
			},
		},
	},
	{
<<<<<<< HEAD
		ignores: [
			"**/lib/",
			"**/temp/",
			"**/built/",
			"**/coverage/",
			"**/node_modules/",
		]
=======
		files: ['src/autogen/**/*.ts', 'src/autogen/**/*.tsx'],
		rules: {
			'@stylistic/indent': 'off',
		},
>>>>>>> 8d6573fb
	},
];<|MERGE_RESOLUTION|>--- conflicted
+++ resolved
@@ -13,6 +13,11 @@
 			'test',
 			'test-d',
 			'generator',
+			'**/lib/',
+			'**/temp/',
+			'**/built/',
+			'**/coverage/',
+			'**/node_modules/',
 		],
 	},
 	{
@@ -27,19 +32,9 @@
 		},
 	},
 	{
-<<<<<<< HEAD
-		ignores: [
-			"**/lib/",
-			"**/temp/",
-			"**/built/",
-			"**/coverage/",
-			"**/node_modules/",
-		]
-=======
 		files: ['src/autogen/**/*.ts', 'src/autogen/**/*.tsx'],
 		rules: {
 			'@stylistic/indent': 'off',
 		},
->>>>>>> 8d6573fb
 	},
 ];
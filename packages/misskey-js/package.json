--- conflicted
+++ resolved
@@ -1,11 +1,7 @@
 {
 	"type": "module",
 	"name": "misskey-js",
-<<<<<<< HEAD
-	"version": "2025.5.1-rc",
-=======
-	"version": "2025.5.0-dev",
->>>>>>> 6d4860bb
+	"version": "2025.5.2-dev",
 	"description": "Misskey SDK for JavaScript",
 	"license": "MIT",
 	"main": "./built/index.js",

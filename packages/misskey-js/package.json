{
	"type": "module",
	"name": "misskey-js",
<<<<<<< HEAD
	"version": "2025.4.2-rc",
=======
	"version": "2025.5.0",
>>>>>>> aa938164
	"description": "Misskey SDK for JavaScript",
	"license": "MIT",
	"main": "./built/index.js",
	"types": "./built/index.d.ts",
	"exports": {
		".": {
			"import": "./built/index.js",
			"types": "./built/index.d.ts"
		},
		"./*": {
			"import": "./built/*",
			"types": "./built/*"
		}
	},
	"scripts": {
		"build": "node ./build.js",
		"watch": "nodemon -w package.json -e json --exec \"node ./build.js --watch\"",
		"tsd": "tsd",
		"api": "pnpm api-extractor run --local --verbose",
		"api-prod": "pnpm api-extractor run --verbose",
		"eslint": "eslint --quiet \"{src,test,js,@types}/**/*.{js,jsx,ts,tsx,vue}\" --cache",
		"typecheck": "tsc --noEmit",
		"lint": "pnpm typecheck && pnpm eslint",
		"jest": "jest --coverage --detectOpenHandles",
		"test": "pnpm jest && pnpm tsd",
		"update-autogen-code": "pnpm --filter misskey-js-type-generator generate && ncp generator/built/autogen src/autogen"
	},
	"repository": {
		"type": "git",
		"url": "https://github.com/misskey-dev/misskey.git",
		"directory": "packages/misskey-js"
	},
	"devDependencies": {
		"@microsoft/api-extractor": "7.52.5",
		"@swc/jest": "0.2.38",
		"@types/jest": "29.5.14",
		"@types/node": "22.15.2",
		"@typescript-eslint/eslint-plugin": "8.31.0",
		"@typescript-eslint/parser": "8.31.0",
		"jest": "29.7.0",
		"jest-fetch-mock": "3.0.3",
		"jest-websocket-mock": "2.5.0",
		"mock-socket": "9.3.1",
		"ncp": "2.0.0",
		"nodemon": "3.1.10",
		"execa": "8.0.1",
		"tsd": "0.32.0",
		"typescript": "5.8.3",
		"esbuild": "0.25.3",
		"glob": "11.0.2"
	},
	"files": [
		"built"
	],
	"dependencies": {
		"@simplewebauthn/types": "12.0.0",
		"eventemitter3": "5.0.1",
		"reconnecting-websocket": "4.4.0"
	}
}<|MERGE_RESOLUTION|>--- conflicted
+++ resolved
@@ -1,11 +1,7 @@
 {
 	"type": "module",
 	"name": "misskey-js",
-<<<<<<< HEAD
-	"version": "2025.4.2-rc",
-=======
-	"version": "2025.5.0",
->>>>>>> aa938164
+	"version": "2025.5.1-rc",
 	"description": "Misskey SDK for JavaScript",
 	"license": "MIT",
 	"main": "./built/index.js",

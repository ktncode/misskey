/*
 * SPDX-FileCopyrightText: syuilo and misskey-project
 * SPDX-License-Identifier: AGPL-3.0-only
 */

import { defineAsyncComponent } from 'vue';
import type { MenuItem } from '@/types/menu.js';
import * as os from '@/os.js';
import { instance } from '@/instance.js';
import { host } from '@/config.js';
import { i18n } from '@/i18n.js';
import { $i } from '@/account.js';

function toolsMenuItems(): MenuItem[] {
	return [{
		type: 'link',
		to: '/scratchpad',
		text: i18n.ts.scratchpad,
		icon: 'ph-terminal-window ph-bold ph-lg-2',
	}, {
		type: 'link',
		to: '/api-console',
		text: 'API Console',
		icon: 'ph-terminal-window ph-bold ph-lg-2',
	}, {
		type: 'link',
		to: '/clicker',
		text: '🍪👈',
		icon: 'ph-cookie ph-bold ph-lg',
	}, ($i && ($i.isAdmin || $i.policies.canManageCustomEmojis)) ? {
		type: 'link',
		to: '/custom-emojis-manager',
		text: i18n.ts.manageCustomEmojis,
		icon: 'ph-smiley ph-bold ph-lg',
	} : undefined, ($i && ($i.isAdmin || $i.policies.canManageAvatarDecorations)) ? {
		type: 'link',
		to: '/avatar-decorations',
		text: i18n.ts.manageAvatarDecorations,
		icon: 'ph-sparkle ph-bold ph-lg',
	} : undefined];
}

export function openInstanceMenu(ev: MouseEvent) {
	os.popupMenu([{
		text: instance.name ?? host,
		type: 'label',
	}, {
		type: 'link',
		text: i18n.ts.instanceInfo,
		icon: 'ph-info ph-bold ph-lg',
		to: '/about',
	}, {
		type: 'link',
		text: i18n.ts.customEmojis,
		icon: 'ph-smiley ph-bold ph-lg',
		to: '/about#emojis',
	}, {
		type: 'link',
		text: i18n.ts.federation,
		icon: 'ph-globe-hemisphere-west ph-bold ph-lg',
		to: '/about#federation',
	}, {
		type: 'link',
		text: i18n.ts.charts,
		icon: 'ph-chart-line ph-bold ph-lg',
		to: '/about#charts',
	}, { type: 'divider' }, {
		type: 'link',
		text: i18n.ts.ads,
		icon: 'ph-flag ph-bold ph-lg',
		to: '/ads',
	}, ($i && ($i.isAdmin || $i.policies.canInvite) && instance.disableRegistration) ? {
		type: 'link',
		to: '/invite',
		text: i18n.ts.invite,
		icon: 'ph-user-plus ph-bold ph-lg',
	} : undefined, {
		type: 'parent',
		text: i18n.ts.tools,
		icon: 'ph-toolbox ph-bold ph-lg',
		children: toolsMenuItems(),
	}, { type: 'divider' }, {
		type: 'link',
		text: i18n.ts.inquiry,
		icon: 'ti ti-help-circle',
		to: '/contact',
	}, (instance.impressumUrl) ? {
		text: i18n.ts.impressum,
		icon: 'ph-newspaper-clipping ph-bold ph-lg',
		action: () => {
			window.open(instance.impressumUrl, '_blank', 'noopener');
		},
	} : undefined, (instance.tosUrl) ? {
		text: i18n.ts.termsOfService,
		icon: 'ph-notebook ph-bold ph-lg',
		action: () => {
			window.open(instance.tosUrl, '_blank', 'noopener');
		},
	} : undefined, (instance.privacyPolicyUrl) ? {
		text: i18n.ts.privacyPolicy,
		icon: 'ph-shield ph-bold ph-lg',
		action: () => {
			window.open(instance.privacyPolicyUrl, '_blank', 'noopener');
		},
<<<<<<< HEAD
	} : undefined, (instance.donationUrl) ? {
		text: i18n.ts.donation,
		icon: 'ph-hand-coins ph-bold ph-lg',
		action: () => {
			window.open(instance.donationUrl, '_blank', 'noopener');
		},
	} : undefined, (!instance.impressumUrl && !instance.tosUrl && !instance.privacyPolicyUrl && !instance.donationUrl) ? undefined : { type: 'divider' }, {
		text: i18n.ts.help,
		icon: 'ph-question ph-bold ph-lg',
=======
	} : undefined, (!instance.impressumUrl && !instance.tosUrl && !instance.privacyPolicyUrl) ? undefined : { type: 'divider' }, {
		text: i18n.ts.document,
		icon: 'ti ti-bulb',
>>>>>>> 6046ba18
		action: () => {
			window.open('https://misskey-hub.net/docs/for-users/', '_blank', 'noopener');
		},
	}, ($i) ? {
		text: i18n.ts._initialTutorial.launchTutorial,
		icon: 'ph-presentation ph-bold ph-lg',
		action: () => {
			os.popup(defineAsyncComponent(() => import('@/components/MkTutorialDialog.vue')), {}, {}, 'closed');
		},
	} : undefined, {
		type: 'link',
		text: i18n.ts.aboutMisskey,
		icon: 'sk-icons sk-shark ph-bold',
		to: '/about-sharkey',
	}], ev.currentTarget ?? ev.target, {
		align: 'left',
	});
}

export function openToolsMenu(ev: MouseEvent) {
	os.popupMenu(toolsMenuItems(), ev.currentTarget ?? ev.target, {
		align: 'left',
	});
}<|MERGE_RESOLUTION|>--- conflicted
+++ resolved
@@ -82,7 +82,7 @@
 	}, { type: 'divider' }, {
 		type: 'link',
 		text: i18n.ts.inquiry,
-		icon: 'ti ti-help-circle',
+		icon: 'ph-question ph-bold ph-lg',
 		to: '/contact',
 	}, (instance.impressumUrl) ? {
 		text: i18n.ts.impressum,
@@ -102,7 +102,6 @@
 		action: () => {
 			window.open(instance.privacyPolicyUrl, '_blank', 'noopener');
 		},
-<<<<<<< HEAD
 	} : undefined, (instance.donationUrl) ? {
 		text: i18n.ts.donation,
 		icon: 'ph-hand-coins ph-bold ph-lg',
@@ -110,13 +109,8 @@
 			window.open(instance.donationUrl, '_blank', 'noopener');
 		},
 	} : undefined, (!instance.impressumUrl && !instance.tosUrl && !instance.privacyPolicyUrl && !instance.donationUrl) ? undefined : { type: 'divider' }, {
-		text: i18n.ts.help,
-		icon: 'ph-question ph-bold ph-lg',
-=======
-	} : undefined, (!instance.impressumUrl && !instance.tosUrl && !instance.privacyPolicyUrl) ? undefined : { type: 'divider' }, {
 		text: i18n.ts.document,
-		icon: 'ti ti-bulb',
->>>>>>> 6046ba18
+		icon: 'ph-libghtbulb ph-bold ph-lg',
 		action: () => {
 			window.open('https://misskey-hub.net/docs/for-users/', '_blank', 'noopener');
 		},

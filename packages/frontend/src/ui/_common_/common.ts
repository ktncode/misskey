--- conflicted
+++ resolved
@@ -100,23 +100,16 @@
 		type: 'a',
 		text: i18n.ts.privacyPolicy,
 		icon: 'ti ti-shield-lock',
-<<<<<<< HEAD
-		action: () => {
-			window.open(instance.privacyPolicyUrl, '_blank', 'noopener');
-		},
+		href: instance.privacyPolicyUrl,
+		target: '_blank',
 	} : undefined, (instance.donationUrl) ? {
+		type: 'a',
 		text: i18n.ts.donation,
 		icon: 'ph-hand-coins ph-bold ph-lg',
-		action: () => {
-			window.open(instance.donationUrl, '_blank', 'noopener');
-		},
-	} : undefined, (!instance.impressumUrl && !instance.tosUrl && !instance.privacyPolicyUrl && !instance.donationUrl) ? undefined : { type: 'divider' }, {
-=======
-		href: instance.privacyPolicyUrl,
+		href: instance.donationUrl,
 		target: '_blank',
-	} : undefined, (!instance.impressumUrl && !instance.tosUrl && !instance.privacyPolicyUrl) ? undefined : { type: 'divider' }, {
+	}: undefined, (!instance.impressumUrl && !instance.tosUrl && !instance.privacyPolicyUrl && !instance.donationUrl) ? undefined : { type: 'divider' }, {
 		type: 'a',
->>>>>>> e98f66db
 		text: i18n.ts.document,
 		icon: 'ti ti-bulb',
 		href: 'https://misskey-hub.net/docs/for-users/',

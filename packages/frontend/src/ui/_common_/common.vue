<!--
SPDX-FileCopyrightText: syuilo and misskey-project
SPDX-License-Identifier: AGPL-3.0-only
-->

<template>
<component
	:is="popup.component"
	v-for="popup in popups"
	:key="popup.id"
	v-bind="popup.props"
	v-on="popup.events"
/>

<XUpload v-if="uploads.length > 0"/>

<TransitionGroup
	tag="div"
	:class="[$style.notifications, {
		[$style.notificationsPosition_leftTop]: defaultStore.state.notificationPosition === 'leftTop',
		[$style.notificationsPosition_leftBottom]: defaultStore.state.notificationPosition === 'leftBottom',
		[$style.notificationsPosition_rightTop]: defaultStore.state.notificationPosition === 'rightTop',
		[$style.notificationsPosition_rightBottom]: defaultStore.state.notificationPosition === 'rightBottom',
		[$style.notificationsStackAxis_vertical]: defaultStore.state.notificationStackAxis === 'vertical',
		[$style.notificationsStackAxis_horizontal]: defaultStore.state.notificationStackAxis === 'horizontal',
	}]"
	:moveClass="defaultStore.state.animation ? $style.transition_notification_move : ''"
	:enterActiveClass="defaultStore.state.animation ? $style.transition_notification_enterActive : ''"
	:leaveActiveClass="defaultStore.state.animation ? $style.transition_notification_leaveActive : ''"
	:enterFromClass="defaultStore.state.animation ? $style.transition_notification_enterFrom : ''"
	:leaveToClass="defaultStore.state.animation ? $style.transition_notification_leaveTo : ''"
>
	<div
		v-for="notification in notifications" :key="notification.id" :class="$style.notification" :style="{
			pointerEvents: getPointerEvents()
		}"
	>
		<XNotification :notification="notification"/>
	</div>
</TransitionGroup>

<XStreamIndicator/>

<div v-if="pendingApiRequestsCount > 0" id="wait"></div>

<div v-if="dev" id="devTicker"><span style="animation: dev-ticker-blink 2s infinite;">DEV BUILD</span></div>

<div v-if="$i && $i.isBot" id="botWarn"><span>{{ i18n.ts.loggedInAsBot }}</span></div>

<SkOneko v-if="defaultStore.state.oneko"/>
</template>

<script lang="ts" setup>
import { defineAsyncComponent, ref } from 'vue';
import * as Misskey from 'misskey-js';
import { swInject } from './sw-inject.js';
import XNotification from './notification.vue';
import { popups } from '@/os.js';
import { pendingApiRequestsCount } from '@/scripts/misskey-api.js';
import { uploads } from '@/scripts/upload.js';
import * as sound from '@/scripts/sound.js';
import { $i } from '@/account.js';
import { useStream } from '@/stream.js';
import { i18n } from '@/i18n.js';
import { defaultStore } from '@/store.js';
import { globalEvents } from '@/events.js';

const SkOneko = defineAsyncComponent(() => import('@/components/SkOneko.vue'));

const XStreamIndicator = defineAsyncComponent(() => import('./stream-indicator.vue'));
const XUpload = defineAsyncComponent(() => import('./upload.vue'));

const dev = _DEV_;

const notifications = ref<Misskey.entities.Notification[]>([]);

function onNotification(notification: Misskey.entities.Notification, isClient = false) {
	if (document.visibilityState === 'visible') {
		if (!isClient && notification.type !== 'test') {
			// サーバーサイドのテスト通知の際は自動で既読をつけない（テストできないので）
			useStream().send('readNotification');
		}

		notifications.value.unshift(notification);
		window.setTimeout(() => {
			if (notifications.value.length > 3) notifications.value.pop();
		}, 500);

		window.setTimeout(() => {
			notifications.value = notifications.value.filter(x => x.id !== notification.id);
		}, 6000);
	}

	sound.playMisskeySfx('notification');
}

if ($i) {
	const connection = useStream().useChannel('main', null, 'UI');
	connection.on('notification', onNotification);

	globalEvents.on('clientNotification', notification => onNotification(notification, true));

	//#region Listen message from SW
	if ('serviceWorker' in navigator) {
		swInject();
	}
}

function getPointerEvents() {
	return defaultStore.state.notificationClickable ? undefined : 'none';
}
</script>

<style lang="scss" module>
.transition_notification_move,
.transition_notification_enterActive,
.transition_notification_leaveActive {
	transition: opacity 0.3s, transform 0.3s !important;
}
.transition_notification_enterFrom {
	opacity: 0;
	transform: translateX(250px);
}
.transition_notification_leaveTo {
	opacity: 0;
	transform: translateX(-250px);
}

.notifications {
	position: fixed;
	z-index: 3900000;
<<<<<<< HEAD
	padding: 0 var(--margin);
=======
	padding: 0 var(--MI-margin);
	pointer-events: none;
>>>>>>> d2e8dc4f
	display: flex;

	&.notificationsPosition_leftTop {
		top: var(--MI-margin);
		left: 0;
	}

	&.notificationsPosition_rightTop {
		top: var(--MI-margin);
		right: 0;
	}

	&.notificationsPosition_leftBottom {
		bottom: calc(var(--MI-minBottomSpacing) + var(--MI-margin));
		left: 0;
	}

	&.notificationsPosition_rightBottom {
		bottom: calc(var(--MI-minBottomSpacing) + var(--MI-margin));
		right: 0;
	}

	&.notificationsStackAxis_vertical {
		width: 250px;

		&.notificationsPosition_leftTop,
		&.notificationsPosition_rightTop {
			flex-direction: column;

			.notification {
				& + .notification {
					margin-top: 8px;
				}
			}
		}

		&.notificationsPosition_leftBottom,
		&.notificationsPosition_rightBottom {
			flex-direction: column-reverse;

			.notification {
				& + .notification {
					margin-bottom: 8px;
				}
			}
		}
	}

	&.notificationsStackAxis_horizontal {
		width: 100%;

		&.notificationsPosition_leftTop,
		&.notificationsPosition_leftBottom {
			flex-direction: row;

			.notification {
				& + .notification {
					margin-left: 8px;
				}
			}
		}

		&.notificationsPosition_rightTop,
		&.notificationsPosition_rightBottom {
			flex-direction: row-reverse;

			.notification {
				& + .notification {
					margin-right: 8px;
				}
			}
		}

		.notification {
			width: 250px;
			flex-shrink: 0;
		}
	}
}

.notification {
	container-type: inline-size;
}
</style>

<style lang="scss">
@keyframes dev-ticker-blink {
	0% { opacity: 1; }
	50% { opacity: 0; }
	100% { opacity: 1; }
}

@keyframes progress-spinner {
	0% {
		transform: rotate(0deg);
	}
	100% {
		transform: rotate(360deg);
	}
}

#wait {
	display: block;
	position: fixed;
	z-index: 4000000;
	top: 15px;
	right: 15px;
	pointer-events: none;

	&::before {
		content: "";
		display: block;
		width: 18px;
		height: 18px;
		box-sizing: border-box;
		border: solid 2px transparent;
		border-top-color: var(--MI_THEME-accent);
		border-left-color: var(--MI_THEME-accent);
		border-radius: 50%;
		animation: progress-spinner 400ms linear infinite;
	}
}

#botWarn {
	position: fixed;
	top: 0;
	left: 0;
	right: 0;
	bottom: 0;
	margin: auto;
	width: 100%;
	height: max-content;
	text-align: center;
	z-index: 2147483647;
	color: #ff0;
	background: rgba(0, 0, 0, 0.5);
	padding: 4px 7px;
	font-size: 14px;
	pointer-events: none;
	user-select: none;
}

#devTicker {
	position: fixed;
	top: 0;
	left: 0;
	z-index: 2147483647;
	color: #ff0;
	background: rgba(0, 0, 0, 0.5);
	padding: 4px 5px;
	font-size: 14px;
	pointer-events: none;
	user-select: none;
}
</style><|MERGE_RESOLUTION|>--- conflicted
+++ resolved
@@ -129,12 +129,7 @@
 .notifications {
 	position: fixed;
 	z-index: 3900000;
-<<<<<<< HEAD
-	padding: 0 var(--margin);
-=======
 	padding: 0 var(--MI-margin);
-	pointer-events: none;
->>>>>>> d2e8dc4f
 	display: flex;
 
 	&.notificationsPosition_leftTop {

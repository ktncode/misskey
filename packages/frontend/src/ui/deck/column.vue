<!--
SPDX-FileCopyrightText: syuilo and other misskey contributors
SPDX-License-Identifier: AGPL-3.0-only
-->

<template>
<div
	:class="[$style.root, { [$style.paged]: isMainColumn, [$style.naked]: naked, [$style.active]: active, [$style.draghover]: draghover, [$style.dragging]: dragging, [$style.dropready]: dropready }]"
	@dragover.prevent.stop="onDragover"
	@dragleave="onDragleave"
	@drop.prevent.stop="onDrop"
>
	<header
		:class="[$style.header]"
		draggable="true"
		@click="goTop"
		@dragstart="onDragstart"
		@dragend="onDragend"
		@contextmenu.prevent.stop="onContextmenu"
		@wheel="emit('headerWheel', $event)"
	>
		<svg viewBox="0 0 256 128" :class="$style.tabShape">
			<g transform="matrix(6.2431,0,0,6.2431,-677.417,-29.3839)">
				<path d="M149.512,4.707L108.507,4.707C116.252,4.719 118.758,14.958 118.758,14.958C118.758,14.958 121.381,25.283 129.009,25.209L149.512,25.209L149.512,4.707Z" style="fill:var(--deckBg);"/>
			</g>
		</svg>
		<div :class="$style.color"></div>
		<button v-if="isStacked && !isMainColumn" :class="$style.toggleActive" class="_button" @click="toggleActive">
			<template v-if="active"><i class="ph-caret-up ph-bold ph-lg"></i></template>
			<template v-else><i class="ph-caret-down ph-bold ph-lg"></i></template>
		</button>
		<span :class="$style.title"><slot name="header"></slot></span>
		<svg viewBox="0 0 16 16" version="1.1" :class="$style.grabber">
			<path fill="currentColor" d="M10 13a1 1 0 1 1 0-2 1 1 0 0 1 0 2Zm0-4a1 1 0 1 1 0-2 1 1 0 0 1 0 2Zm-4 4a1 1 0 1 1 0-2 1 1 0 0 1 0 2Zm5-9a1 1 0 1 1-2 0 1 1 0 0 1 2 0ZM7 8a1 1 0 1 1-2 0 1 1 0 0 1 2 0ZM6 5a1 1 0 1 1 0-2 1 1 0 0 1 0 2Z"></path>
		</svg>
		<button v-tooltip="i18n.ts.settings" :class="$style.menu" class="_button" @click.stop="showSettingsMenu"><i class="ph-dots-three ph-bold ph-lg"></i></button>
	</header>
	<div v-if="active" ref="body" :class="$style.body">
		<slot></slot>
	</div>
</div>
</template>

<script lang="ts" setup>
import { onBeforeUnmount, onMounted, provide, watch, shallowRef, ref, computed } from 'vue';
import { updateColumn, swapLeftColumn, swapRightColumn, swapUpColumn, swapDownColumn, stackLeftColumn, popRightColumn, removeColumn, swapColumn, Column } from './deck-store';
import * as os from '@/os.js';
import { i18n } from '@/i18n.js';
import { MenuItem } from '@/types/menu.js';

provide('shouldHeaderThin', true);
provide('shouldOmitHeaderTitle', true);
provide('forceSpacerMin', true);

const props = withDefaults(defineProps<{
	column: Column;
	isStacked?: boolean;
	naked?: boolean;
	menu?: MenuItem[];
	refresher?: () => Promise<void>;
}>(), {
	isStacked: false,
	naked: false,
});

const emit = defineEmits<{
	(ev: 'headerWheel', ctx: WheelEvent): void;
}>();

const body = shallowRef<HTMLDivElement | null>();

const dragging = ref(false);
watch(dragging, v => os.deckGlobalEvents.emit(v ? 'column.dragStart' : 'column.dragEnd'));

const draghover = ref(false);
const dropready = ref(false);

const isMainColumn = computed(() => props.column.type === 'main');
const active = computed(() => props.column.active !== false);

onMounted(() => {
	os.deckGlobalEvents.on('column.dragStart', onOtherDragStart);
	os.deckGlobalEvents.on('column.dragEnd', onOtherDragEnd);
});

onBeforeUnmount(() => {
	os.deckGlobalEvents.off('column.dragStart', onOtherDragStart);
	os.deckGlobalEvents.off('column.dragEnd', onOtherDragEnd);
});

function onOtherDragStart() {
	dropready.value = true;
}

function onOtherDragEnd() {
	dropready.value = false;
}

function toggleActive() {
	if (!props.isStacked) return;
	updateColumn(props.column.id, {
		active: !props.column.active,
	});
}

function getMenu() {
<<<<<<< HEAD
	let items = [{
		icon: 'ph-gear ph-bold ph-lg',
=======
	let items: MenuItem[] = [{
		icon: 'ti ti-settings',
>>>>>>> 62549549
		text: i18n.ts._deck.configureColumn,
		action: async () => {
			const { canceled, result } = await os.form(props.column.name, {
				name: {
					type: 'string',
					label: i18n.ts.name,
					default: props.column.name,
				},
				width: {
					type: 'number',
					label: i18n.ts.width,
					description: i18n.ts._deck.usedAsMinWidthWhenFlexible,
					default: props.column.width,
				},
				flexible: {
					type: 'boolean',
					label: i18n.ts._deck.flexible,
					default: props.column.flexible,
				},
			});
			if (canceled) return;
			updateColumn(props.column.id, result);
		},
	}, {
		type: 'parent',
		text: i18n.ts.move + '...',
		icon: 'ph-arrows-out-cardinal ph-bold ph-lg',
		children: [{
			icon: 'ph-arrow-left ph-bold ph-lg',
			text: i18n.ts._deck.swapLeft,
			action: () => {
				swapLeftColumn(props.column.id);
			},
		}, {
			icon: 'ph-arrow-right ph-bold ph-lg',
			text: i18n.ts._deck.swapRight,
			action: () => {
				swapRightColumn(props.column.id);
			},
		}, props.isStacked ? {
			icon: 'ph-arrow-up ph-bold ph-lg',
			text: i18n.ts._deck.swapUp,
			action: () => {
				swapUpColumn(props.column.id);
			},
		} : undefined, props.isStacked ? {
			icon: 'ph-arrow-down ph-bold ph-lg',
			text: i18n.ts._deck.swapDown,
			action: () => {
				swapDownColumn(props.column.id);
			},
		} : undefined],
	}, {
		icon: 'ph-stack ph-bold ph-lg',
		text: i18n.ts._deck.stackLeft,
		action: () => {
			stackLeftColumn(props.column.id);
		},
	}, props.isStacked ? {
		icon: 'ph-frame-corners ph-bold ph-lg',
		text: i18n.ts._deck.popRight,
		action: () => {
			popRightColumn(props.column.id);
		},
<<<<<<< HEAD
	} : undefined, null, {
		icon: 'ph-trash ph-bold ph-lg',
=======
	} : undefined, { type: 'divider' }, {
		icon: 'ti ti-trash',
>>>>>>> 62549549
		text: i18n.ts.remove,
		danger: true,
		action: () => {
			removeColumn(props.column.id);
		},
	}];

	if (props.menu) {
		items.unshift({ type: 'divider' });
		items = props.menu.concat(items);
	}

	if (props.refresher) {
		items = [{
			icon: 'ph-arrows-counter-clockwise ph-bold ph-lg',
			text: i18n.ts.reload,
			action: () => {
				if (props.refresher) {
					props.refresher();
				}
			},
		}, ...items];
	}

	return items;
}

function showSettingsMenu(ev: MouseEvent) {
	os.popupMenu(getMenu(), ev.currentTarget ?? ev.target);
}

function onContextmenu(ev: MouseEvent) {
	os.contextMenu(getMenu(), ev);
}

function goTop() {
	if (body.value) {
		body.value.scrollTo({
			top: 0,
			behavior: 'smooth',
		});
	}
}

function onDragstart(ev) {
	ev.dataTransfer.effectAllowed = 'move';
	ev.dataTransfer.setData(_DATA_TRANSFER_DECK_COLUMN_, props.column.id);

	// Chromeのバグで、Dragstartハンドラ内ですぐにDOMを変更する(=リアクティブなプロパティを変更する)とDragが終了してしまう
	// SEE: https://stackoverflow.com/questions/19639969/html5-dragend-event-firing-immediately
	window.setTimeout(() => {
		dragging.value = true;
	}, 10);
}

function onDragend(ev) {
	dragging.value = false;
}

function onDragover(ev) {
	// 自分自身がドラッグされている場合
	if (dragging.value) {
		// 自分自身にはドロップさせない
		ev.dataTransfer.dropEffect = 'none';
	} else {
		const isDeckColumn = ev.dataTransfer.types[0] === _DATA_TRANSFER_DECK_COLUMN_;

		ev.dataTransfer.dropEffect = isDeckColumn ? 'move' : 'none';

		if (isDeckColumn) draghover.value = true;
	}
}

function onDragleave() {
	draghover.value = false;
}

function onDrop(ev) {
	draghover.value = false;
	os.deckGlobalEvents.emit('column.dragEnd');

	const id = ev.dataTransfer.getData(_DATA_TRANSFER_DECK_COLUMN_);
	if (id != null && id !== '') {
		swapColumn(props.column.id, id);
	}
}
</script>

<style lang="scss" module>
.root {
	--root-margin: 10px;
	--deckColumnHeaderHeight: 38px;

	height: 100%;
	overflow: clip;
	contain: strict;
	border-radius: var(--radius);

	&.draghover {
		&:after {
			content: "";
			display: block;
			position: absolute;
			z-index: 1000;
			top: 0;
			left: 0;
			width: 100%;
			height: 100%;
			background: var(--focus);
		}
	}

	&.dragging {
		&:after {
			content: "";
			display: block;
			position: absolute;
			z-index: 1000;
			top: 0;
			left: 0;
			width: 100%;
			height: 100%;
			background: var(--focus);
			opacity: 0.5;
		}
	}

	&.dropready {
		* {
			pointer-events: none;
		}
	}

	&:not(.active) {
		flex-basis: var(--deckColumnHeaderHeight);
		min-height: var(--deckColumnHeaderHeight);
		border-bottom-right-radius: 0;
	}

	&.naked {
		background: var(--acrylicBg) !important;
		-webkit-backdrop-filter: var(--blur, blur(10px));
		backdrop-filter: var(--blur, blur(10px));

		> .header {
			background: transparent;
			box-shadow: none;
			color: var(--fg);
		}

		> .body {
			background: transparent !important;

			&::-webkit-scrollbar-track {
				background: transparent;
			}
			scrollbar-color: var(--scrollbarHandle) transparent;
		}
	}

	&.paged {
		background: var(--bg) !important;

		> .body {
			background: var(--bg) !important;
			overflow-y: scroll !important;

			&::-webkit-scrollbar-track {
				background: inherit;
			}
			scrollbar-color: var(--scrollbarHandle) transparent;
		}
	}
}

.header {
	position: relative;
	display: flex;
	z-index: 2;
	line-height: var(--deckColumnHeaderHeight);
	height: var(--deckColumnHeaderHeight);
	padding: 0 16px 0 30px;
	font-size: 0.9em;
	color: var(--panelHeaderFg);
	background: var(--panelHeaderBg);
	box-shadow: 0 1px 0 0 var(--panelHeaderDivider);
	cursor: pointer;
	user-select: none;
}

.color {
	position: absolute;
	top: 12px;
	left: 12px;
	width: 3px;
	height: calc(100% - 24px);
	background: var(--accent);
	border-radius: var(--radius-ellipse);
}

.tabShape {
	position: absolute;
	top: 0;
	right: -8px;
	width: auto;
	height: calc(100% - 6px);
}

.title {
	display: inline-block;
	align-items: center;
	overflow: hidden;
	text-overflow: ellipsis;
	white-space: nowrap;
	width: 100%;
}

.toggleActive,
.menu {
	z-index: 1;
	width: var(--deckColumnHeaderHeight);
	line-height: var(--deckColumnHeaderHeight);
}

.toggleActive {
	margin-left: -16px;
}

.grabber {
	margin-left: auto;
	margin-right: 10px;
	padding: 8px 8px;
	box-sizing: border-box;
	height: var(--deckColumnHeaderHeight);
	cursor: move;
	user-select: none;
	opacity: 0.5;
}

.menu {
	margin-right: -16px;
}

.body {
	height: calc(100% - var(--deckColumnHeaderHeight));
	overflow-y: auto;
	overflow-x: clip;
	overscroll-behavior-y: contain;
	box-sizing: border-box;
	container-type: size;
	background-color: var(--bg);

	&::-webkit-scrollbar-track {
		background: var(--panel);
	}
	scrollbar-color: var(--scrollbarHandle) var(--panel);
}
</style><|MERGE_RESOLUTION|>--- conflicted
+++ resolved
@@ -104,13 +104,8 @@
 }
 
 function getMenu() {
-<<<<<<< HEAD
-	let items = [{
+	let items: MenuItem[] = [{
 		icon: 'ph-gear ph-bold ph-lg',
-=======
-	let items: MenuItem[] = [{
-		icon: 'ti ti-settings',
->>>>>>> 62549549
 		text: i18n.ts._deck.configureColumn,
 		action: async () => {
 			const { canceled, result } = await os.form(props.column.name, {
@@ -175,13 +170,8 @@
 		action: () => {
 			popRightColumn(props.column.id);
 		},
-<<<<<<< HEAD
-	} : undefined, null, {
+	} : undefined, { type: 'divider' }, {
 		icon: 'ph-trash ph-bold ph-lg',
-=======
-	} : undefined, { type: 'divider' }, {
-		icon: 'ti ti-trash',
->>>>>>> 62549549
 		text: i18n.ts.remove,
 		danger: true,
 		action: () => {

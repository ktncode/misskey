/*
 * SPDX-FileCopyrightText: syuilo and misskey-project
 * SPDX-License-Identifier: AGPL-3.0-only
 */

import { throttle } from 'throttle-debounce';
import { computed, markRaw, Ref } from 'vue';
import { notificationTypes } from 'misskey-js';
import type { BasicTimelineType } from '@/timelines.js';
import { Storage } from '@/pizzax.js';
import { misskeyApi } from '@/scripts/misskey-api.js';
import { deepClone } from '@/scripts/clone.js';
import { SoundStore } from '@/store.js';

type ColumnWidget = {
	name: string;
	id: string;
	data: Record<string, any>;
};

export const columnTypes = [
	'main',
	'widgets',
	'notifications',
	'tl',
	'antenna',
	'list',
	'channel',
	'mentions',
	'direct',
	'roleTimeline',
	'following',
] as const;

export type ColumnType = typeof columnTypes[number];

export type Column = {
	id: string;
	type: ColumnType;
	name: string | null;
	width: number;
	widgets?: ColumnWidget[];
	active?: boolean;
	flexible?: boolean;
	antennaId?: string;
	listId?: string;
	channelId?: string;
	roleId?: string;
	excludeTypes?: typeof notificationTypes[number][];
	tl?: BasicTimelineType;
	withRenotes?: boolean;
	withReplies?: boolean;
	withSensitive?: boolean;
	onlyFiles?: boolean;
	soundSetting: SoundStore;
};

export const deckStore = markRaw(new Storage('deck', {
	profile: {
		where: 'deviceAccount',
		default: 'default',
	},
	columns: {
		where: 'deviceAccount',
		default: [] as Column[],
	},
	layout: {
		where: 'deviceAccount',
		default: [] as Column['id'][][],
	},
	columnAlign: {
		where: 'deviceAccount',
		default: 'left' as 'left' | 'right' | 'center',
	},
	alwaysShowMainColumn: {
		where: 'deviceAccount',
		default: true,
	},
	navWindow: {
		where: 'deviceAccount',
		default: true,
	},
	useSimpleUiForNonRootPages: {
		where: 'deviceAccount',
		default: true,
	},
}));

export const loadDeck = async () => {
	let deck;

	try {
		deck = await misskeyApi('i/registry/get', {
			scope: ['client', 'deck', 'profiles'],
			key: deckStore.state.profile,
		});
	} catch (err) {
		if (err.code === 'NO_SUCH_KEY') {
			// 後方互換性のため
			if (deckStore.state.profile === 'default') {
				saveDeck();
				return;
			}

			deckStore.set('columns', []);
			deckStore.set('layout', []);
			return;
		}
		throw err;
	}

	deckStore.set('columns', deck.columns);
	deckStore.set('layout', deck.layout);
};

<<<<<<< HEAD
// TODO: deckがloadされていない状態でsaveすると意図せず上書きが発生するので対策する
export const saveDeck = throttle(1000, async () => {
=======
export async function forceSaveDeck() {
>>>>>>> b7c3630d
	await misskeyApi('i/registry/set', {
		scope: ['client', 'deck', 'profiles'],
		key: deckStore.state.profile,
		value: {
			columns: deckStore.reactiveState.columns.value,
			layout: deckStore.reactiveState.layout.value,
		},
	});
}

// TODO: deckがloadされていない状態でsaveすると意図せず上書きが発生するので対策する
export const saveDeck = throttle(1000, () => {
	forceSaveDeck();
});

export async function getProfiles(): Promise<string[]> {
	return await misskeyApi('i/registry/keys', {
		scope: ['client', 'deck', 'profiles'],
	});
}

export async function deleteProfile(key: string): Promise<void> {
	return await misskeyApi('i/registry/remove', {
		scope: ['client', 'deck', 'profiles'],
		key: key,
	});
}

export function addColumn(column: Column) {
	if (column.name === undefined) column.name = null;
	deckStore.push('columns', column);
	deckStore.push('layout', [column.id]);
	saveDeck();
}

export function removeColumn(id: Column['id']) {
	deckStore.set('columns', deckStore.state.columns.filter(c => c.id !== id));
	deckStore.set('layout', deckStore.state.layout
		.map(ids => ids.filter(_id => _id !== id))
		.filter(ids => ids.length > 0));
	saveDeck();
}

export function swapColumn(a: Column['id'], b: Column['id']) {
	const aX = deckStore.state.layout.findIndex(ids => ids.indexOf(a) !== -1);
	const aY = deckStore.state.layout[aX].findIndex(id => id === a);
	const bX = deckStore.state.layout.findIndex(ids => ids.indexOf(b) !== -1);
	const bY = deckStore.state.layout[bX].findIndex(id => id === b);
	const layout = deepClone(deckStore.state.layout);
	layout[aX][aY] = b;
	layout[bX][bY] = a;
	deckStore.set('layout', layout);
	saveDeck();
}

export function swapLeftColumn(id: Column['id']) {
	const layout = deepClone(deckStore.state.layout);
	deckStore.state.layout.some((ids, i) => {
		if (ids.includes(id)) {
			const left = deckStore.state.layout[i - 1];
			if (left) {
				layout[i - 1] = deckStore.state.layout[i];
				layout[i] = left;
				deckStore.set('layout', layout);
			}
			return true;
		}
	});
	saveDeck();
}

export function swapRightColumn(id: Column['id']) {
	const layout = deepClone(deckStore.state.layout);
	deckStore.state.layout.some((ids, i) => {
		if (ids.includes(id)) {
			const right = deckStore.state.layout[i + 1];
			if (right) {
				layout[i + 1] = deckStore.state.layout[i];
				layout[i] = right;
				deckStore.set('layout', layout);
			}
			return true;
		}
	});
	saveDeck();
}

export function swapUpColumn(id: Column['id']) {
	const layout = deepClone(deckStore.state.layout);
	const idsIndex = deckStore.state.layout.findIndex(ids => ids.includes(id));
	const ids = deepClone(deckStore.state.layout[idsIndex]);
	ids.some((x, i) => {
		if (x === id) {
			const up = ids[i - 1];
			if (up) {
				ids[i - 1] = id;
				ids[i] = up;

				layout[idsIndex] = ids;
				deckStore.set('layout', layout);
			}
			return true;
		}
	});
	saveDeck();
}

export function swapDownColumn(id: Column['id']) {
	const layout = deepClone(deckStore.state.layout);
	const idsIndex = deckStore.state.layout.findIndex(ids => ids.includes(id));
	const ids = deepClone(deckStore.state.layout[idsIndex]);
	ids.some((x, i) => {
		if (x === id) {
			const down = ids[i + 1];
			if (down) {
				ids[i + 1] = id;
				ids[i] = down;

				layout[idsIndex] = ids;
				deckStore.set('layout', layout);
			}
			return true;
		}
	});
	saveDeck();
}

export function stackLeftColumn(id: Column['id']) {
	let layout = deepClone(deckStore.state.layout);
	const i = deckStore.state.layout.findIndex(ids => ids.includes(id));
	layout = layout.map(ids => ids.filter(_id => _id !== id));
	layout[i - 1].push(id);
	layout = layout.filter(ids => ids.length > 0);
	deckStore.set('layout', layout);
	saveDeck();
}

export function popRightColumn(id: Column['id']) {
	let layout = deepClone(deckStore.state.layout);
	const i = deckStore.state.layout.findIndex(ids => ids.includes(id));
	const affected = layout[i];
	layout = layout.map(ids => ids.filter(_id => _id !== id));
	layout.splice(i + 1, 0, [id]);
	layout = layout.filter(ids => ids.length > 0);
	deckStore.set('layout', layout);

	const columns = deepClone(deckStore.state.columns);
	for (const column of columns) {
		if (affected.includes(column.id)) {
			column.active = true;
		}
	}
	deckStore.set('columns', columns);

	saveDeck();
}

export function addColumnWidget(id: Column['id'], widget: ColumnWidget) {
	const columns = deepClone(deckStore.state.columns);
	const columnIndex = deckStore.state.columns.findIndex(c => c.id === id);
	const column = deepClone(deckStore.state.columns[columnIndex]);
	if (column == null) return;
	if (column.widgets == null) column.widgets = [];
	column.widgets.unshift(widget);
	columns[columnIndex] = column;
	deckStore.set('columns', columns);
	saveDeck();
}

export function removeColumnWidget(id: Column['id'], widget: ColumnWidget) {
	const columns = deepClone(deckStore.state.columns);
	const columnIndex = deckStore.state.columns.findIndex(c => c.id === id);
	const column = deepClone(deckStore.state.columns[columnIndex]);
	if (column == null || column.widgets == null) return;
	column.widgets = column.widgets.filter(w => w.id !== widget.id);
	columns[columnIndex] = column;
	deckStore.set('columns', columns);
	saveDeck();
}

export function setColumnWidgets(id: Column['id'], widgets: ColumnWidget[]) {
	const columns = deepClone(deckStore.state.columns);
	const columnIndex = deckStore.state.columns.findIndex(c => c.id === id);
	const column = deepClone(deckStore.state.columns[columnIndex]);
	if (column == null) return;
	column.widgets = widgets;
	columns[columnIndex] = column;
	deckStore.set('columns', columns);
	saveDeck();
}

export function updateColumnWidget(id: Column['id'], widgetId: string, widgetData: any) {
	const columns = deepClone(deckStore.state.columns);
	const columnIndex = deckStore.state.columns.findIndex(c => c.id === id);
	const column = deepClone(deckStore.state.columns[columnIndex]);
	if (column == null || column.widgets == null) return;
	column.widgets = column.widgets.map(w => w.id === widgetId ? {
		...w,
		data: widgetData,
	} : w);
	columns[columnIndex] = column;
	deckStore.set('columns', columns);
	saveDeck();
}

export async function updateColumn<TColumn>(id: Column['id'], column: Partial<TColumn>) {
	const columns = deepClone(deckStore.state.columns);
	const columnIndex = deckStore.state.columns.findIndex(c => c.id === id);
	const currentColumn = deepClone(deckStore.state.columns[columnIndex]);
	if (currentColumn == null) return;
	for (const [k, v] of Object.entries(column)) {
		currentColumn[k] = v;
	}
	columns[columnIndex] = currentColumn;
	await Promise.all([
		deckStore.set('columns', columns),
		saveDeck(),
	]);
}

export function getColumn<TColumn extends Column>(id: Column['id']): TColumn {
	return deckStore.state.columns.find(c => c.id === id) as TColumn;
}

export function getReactiveColumn<TColumn extends Column>(id: Column['id']): Ref<TColumn> {
	return computed(() => {
		return deckStore.reactiveState.columns.value.find(c => c.id === id) as TColumn;
	});
}<|MERGE_RESOLUTION|>--- conflicted
+++ resolved
@@ -113,12 +113,7 @@
 	deckStore.set('layout', deck.layout);
 };
 
-<<<<<<< HEAD
-// TODO: deckがloadされていない状態でsaveすると意図せず上書きが発生するので対策する
-export const saveDeck = throttle(1000, async () => {
-=======
 export async function forceSaveDeck() {
->>>>>>> b7c3630d
 	await misskeyApi('i/registry/set', {
 		scope: ['client', 'deck', 'profiles'],
 		key: deckStore.state.profile,

<!--
SPDX-FileCopyrightText: syuilo and other misskey contributors
SPDX-License-Identifier: AGPL-3.0-only
-->

<template>
<XColumn :menu="menu" :column="column" :isStacked="isStacked" :refresher="() => timeline.reloadTimeline()">
	<template #header>
		<i v-if="column.tl === 'home'" class="ph-house ph-bold ph-lg"></i>
		<i v-else-if="column.tl === 'local'" class="ph-planet ph-bold ph-lg"></i>
		<i v-else-if="column.tl === 'social'" class="ph-rocket-launch ph-bold ph-lg"></i>
		<i v-else-if="column.tl === 'bubble'" class="ph-thumb-up ph-bold ph-lg"></i>
		<i v-else-if="column.tl === 'global'" class="ph-globe-hemisphere-west ph-bold ph-lg"></i>
		<span style="margin-left: 8px;">{{ column.name }}</span>
	</template>

	<div v-if="(((column.tl === 'local' || column.tl === 'social') && !isLocalTimelineAvailable) || (column.tl === 'bubble' && !isBubbleTimelineAvailable) || (column.tl === 'global' && !isGlobalTimelineAvailable))" :class="$style.disabled">
		<p :class="$style.disabledTitle">
			<i class="ph-minus-circle ph-bold ph-lg"></i>
			{{ i18n.ts._disabledTimeline.title }}
		</p>
		<p :class="$style.disabledDescription">{{ i18n.ts._disabledTimeline.description }}</p>
	</div>
	<MkTimeline
		v-else-if="column.tl"
		ref="timeline"
		:key="column.tl + withRenotes + withReplies + onlyFiles"
		:src="column.tl"
		:withRenotes="withRenotes"
		:withReplies="withReplies"
		:onlyFiles="onlyFiles"
	/>
</XColumn>
</template>

<script lang="ts" setup>
import { onMounted, watch, ref, shallowRef } from 'vue';
import XColumn from './column.vue';
import { removeColumn, updateColumn, Column } from './deck-store.js';
import MkTimeline from '@/components/MkTimeline.vue';
import * as os from '@/os.js';
import { $i } from '@/account.js';
import { i18n } from '@/i18n.js';
import { instance } from '@/instance.js';

const props = defineProps<{
	column: Column;
	isStacked: boolean;
}>();

const disabled = ref(false);
const timeline = shallowRef<InstanceType<typeof MkTimeline>>();

const isLocalTimelineAvailable = (($i == null && instance.policies.ltlAvailable) || ($i != null && $i.policies.ltlAvailable));
const isGlobalTimelineAvailable = (($i == null && instance.policies.gtlAvailable) || ($i != null && $i.policies.gtlAvailable));
<<<<<<< HEAD
const isBubbleTimelineAvailable = ($i == null && instance.policies.btlAvailable) || ($i != null && $i.policies.btlAvailable);
const withRenotes = $ref(props.column.withRenotes ?? true);
const withReplies = $ref(props.column.withReplies ?? false);
const onlyFiles = $ref(props.column.onlyFiles ?? false);
=======
const withRenotes = ref(props.column.withRenotes ?? true);
const withReplies = ref(props.column.withReplies ?? false);
const onlyFiles = ref(props.column.onlyFiles ?? false);
>>>>>>> 62549549

watch(withRenotes, v => {
	updateColumn(props.column.id, {
		withRenotes: v,
	});
});

watch(withReplies, v => {
	updateColumn(props.column.id, {
		withReplies: v,
	});
});

watch(onlyFiles, v => {
	updateColumn(props.column.id, {
		onlyFiles: v,
	});
});

onMounted(() => {
	if (props.column.tl == null) {
		setType();
	} else if ($i) {
		disabled.value = (
			(!((instance.policies.ltlAvailable) || ($i.policies.ltlAvailable)) && ['local', 'social'].includes(props.column.tl)) ||
			(!((instance.policies.gtlAvailable) || ($i.policies.gtlAvailable)) && ['global'].includes(props.column.tl)) ||
			(!((instance.policies.btlAvailable) || ($i.policies.btlAvailable)) && ['bubble'].includes(props.column.tl)));
	}
});

async function setType() {
	const { canceled, result: src } = await os.select({
		title: i18n.ts.timeline,
		items: [{
			value: 'home' as const, text: i18n.ts._timelines.home,
		}, {
			value: 'local' as const, text: i18n.ts._timelines.local,
		}, {
			value: 'social' as const, text: i18n.ts._timelines.social,
		}, {
			value: 'bubble' as const, text: 'Bubble',
		}, {
			value: 'global' as const, text: i18n.ts._timelines.global,
		}],
	});
	if (canceled) {
		if (props.column.tl == null) {
			removeColumn(props.column.id);
		}
		return;
	}
	updateColumn(props.column.id, {
		tl: src,
	});
}

const menu = [{
	icon: 'ph-pencil ph-bold ph-lg',
	text: i18n.ts.timeline,
	action: setType,
}, {
	type: 'switch',
	text: i18n.ts.showRenotes,
	ref: withRenotes,
}, props.column.tl === 'local' || props.column.tl === 'social' ? {
	type: 'switch',
	text: i18n.ts.showRepliesToOthersInTimeline,
	ref: withReplies,
	disabled: onlyFiles,
} : undefined, {
	type: 'switch',
	text: i18n.ts.fileAttachedOnly,
	ref: onlyFiles,
	disabled: props.column.tl === 'local' || props.column.tl === 'social' ? withReplies : false,
}];
</script>

<style lang="scss" module>
.disabled {
	text-align: center;
}

.disabledTitle {
	margin: 16px;
}

.disabledDescription {
	font-size: 90%;
}
</style><|MERGE_RESOLUTION|>--- conflicted
+++ resolved
@@ -53,16 +53,10 @@
 
 const isLocalTimelineAvailable = (($i == null && instance.policies.ltlAvailable) || ($i != null && $i.policies.ltlAvailable));
 const isGlobalTimelineAvailable = (($i == null && instance.policies.gtlAvailable) || ($i != null && $i.policies.gtlAvailable));
-<<<<<<< HEAD
 const isBubbleTimelineAvailable = ($i == null && instance.policies.btlAvailable) || ($i != null && $i.policies.btlAvailable);
-const withRenotes = $ref(props.column.withRenotes ?? true);
-const withReplies = $ref(props.column.withReplies ?? false);
-const onlyFiles = $ref(props.column.onlyFiles ?? false);
-=======
 const withRenotes = ref(props.column.withRenotes ?? true);
 const withReplies = ref(props.column.withReplies ?? false);
 const onlyFiles = ref(props.column.onlyFiles ?? false);
->>>>>>> 62549549
 
 watch(withRenotes, v => {
 	updateColumn(props.column.id, {

--- conflicted
+++ resolved
@@ -9,11 +9,7 @@
 		<i class="ph-list ph-bold ph-lg"></i><span style="margin-left: 8px;">{{ column.name }}</span>
 	</template>
 
-<<<<<<< HEAD
-	<MkTimeline v-if="column.listId" ref="timeline" src="list" :list="column.listId" :key="column.listId + column.withRenotes + column.onlyFiles" :withRenotes="withRenotes" :onlyFiles="onlyFiles"/>
-=======
-	<MkTimeline v-if="column.listId" ref="timeline" src="list" :list="column.listId" :withRenotes="withRenotes" @note="onNote"/>
->>>>>>> dc55adba
+	<MkTimeline v-if="column.listId" ref="timeline" src="list" :list="column.listId" :key="column.listId + column.withRenotes + column.onlyFiles" :withRenotes="withRenotes" :onlyFiles="onlyFiles" @note="onNote"/>
 </XColumn>
 </template>
 
@@ -37,11 +33,8 @@
 
 const timeline = shallowRef<InstanceType<typeof MkTimeline>>();
 const withRenotes = ref(props.column.withRenotes ?? true);
-<<<<<<< HEAD
 const onlyFiles = ref(props.column.onlyFiles ?? false);
-=======
 const soundSetting = ref<SoundStore>(props.column.soundSetting ?? { type: null, volume: 1 });
->>>>>>> dc55adba
 
 if (props.column.listId == null) {
 	setList();
@@ -53,15 +46,14 @@
 	});
 });
 
-<<<<<<< HEAD
 watch(onlyFiles, v => {
 	updateColumn(props.column.id, {
 		onlyFiles: v,
 	});
-=======
+});
+
 watch(soundSetting, v => {
 	updateColumn(props.column.id, { soundSetting: v });
->>>>>>> dc55adba
 });
 
 async function setList() {
@@ -104,15 +96,14 @@
 		ref: withRenotes,
 	},
 	{
-<<<<<<< HEAD
 		type: 'switch',
 		text: i18n.ts.fileAttachedOnly,
 		ref: onlyFiles,
-=======
+	},
+	{
 		icon: 'ti ti-bell',
 		text: i18n.ts._deck.newNoteNotificationSettings,
 		action: () => soundSettingsButton(soundSetting),
->>>>>>> dc55adba
 	},
 ];
 </script>
<!--
SPDX-FileCopyrightText: syuilo and misskey-project
SPDX-License-Identifier: AGPL-3.0-only
-->

<template>
<div :class="$style.root">
	<XSidebar v-if="!isMobile" :class="$style.sidebar" :showWidgetButton="!isDesktop" @widgetButtonClick="widgetsShowing = true"/>

	<div :class="$style.contents" @contextmenu.stop="onContextmenu">
		<div>
			<XPreferenceRestore v-if="shouldSuggestRestoreBackup"/>
			<XAnnouncements v-if="$i"/>
			<XStatusBars :class="$style.statusbars"/>
		</div>
		<StackingRouterView v-if="prefer.s['experimental.stackingRouterView']" :class="$style.content"/>
		<RouterView v-else :class="$style.content"/>
		<div v-if="isMobile" ref="navFooter" :class="$style.nav">
			<button :class="$style.navButton" class="_button" @click="drawerMenuShowing = true"><i :class="$style.navButtonIcon" class="ti ti-menu-2"></i><span v-if="menuIndicated" :class="$style.navButtonIndicator" class="_blink"><i class="_indicatorCircle"></i></span></button>
			<button :class="$style.navButton" class="_button" @click="mainRouter.push('/')"><i :class="$style.navButtonIcon" class="ti ti-home"></i></button>
			<button :class="$style.navButton" class="_button" @click="mainRouter.push('/my/notifications')">
				<i :class="$style.navButtonIcon" class="ti ti-bell"></i>
				<span v-if="$i?.hasUnreadNotification" :class="$style.navButtonIndicator" class="_blink">
					<span class="_indicateCounter" :class="$style.itemIndicateValueIcon">{{ $i.unreadNotificationsCount > 99 ? '99+' : $i.unreadNotificationsCount }}</span>
				</span>
			</button>
			<button :class="$style.navButton" class="_button" @click="widgetsShowing = true"><i :class="$style.navButtonIcon" class="ti ti-apps"></i></button>
			<button :class="$style.postButton" class="_button" @click="os.post()"><i :class="$style.navButtonIcon" class="ti ti-pencil"></i></button>
		</div>
	</div>

	<div v-if="isDesktop && !pageMetadata?.needWideArea" :class="$style.widgets">
		<XWidgets/>
	</div>

	<Transition
		:enterActiveClass="prefer.s.animation ? $style.transition_menuDrawerBg_enterActive : ''"
		:leaveActiveClass="prefer.s.animation ? $style.transition_menuDrawerBg_leaveActive : ''"
		:enterFromClass="prefer.s.animation ? $style.transition_menuDrawerBg_enterFrom : ''"
		:leaveToClass="prefer.s.animation ? $style.transition_menuDrawerBg_leaveTo : ''"
	>
		<div
			v-if="drawerMenuShowing"
			:class="$style.menuDrawerBg"
			class="_modalBg"
			@click="drawerMenuShowing = false"
			@touchstart.passive="drawerMenuShowing = false"
		></div>
	</Transition>

	<Transition
		:enterActiveClass="prefer.s.animation ? $style.transition_menuDrawer_enterActive : ''"
		:leaveActiveClass="prefer.s.animation ? $style.transition_menuDrawer_leaveActive : ''"
		:enterFromClass="prefer.s.animation ? $style.transition_menuDrawer_enterFrom : ''"
		:leaveToClass="prefer.s.animation ? $style.transition_menuDrawer_leaveTo : ''"
	>
		<div v-if="drawerMenuShowing" :class="$style.menuDrawer">
			<XDrawerMenu/>
		</div>
	</Transition>

	<Transition
		:enterActiveClass="prefer.s.animation ? $style.transition_widgetsDrawerBg_enterActive : ''"
		:leaveActiveClass="prefer.s.animation ? $style.transition_widgetsDrawerBg_leaveActive : ''"
		:enterFromClass="prefer.s.animation ? $style.transition_widgetsDrawerBg_enterFrom : ''"
		:leaveToClass="prefer.s.animation ? $style.transition_widgetsDrawerBg_leaveTo : ''"
	>
		<div
			v-if="widgetsShowing"
			:class="$style.widgetsDrawerBg"
			class="_modalBg"
			@click="widgetsShowing = false"
			@touchstart.passive="widgetsShowing = false"
		></div>
	</Transition>

	<Transition
		:enterActiveClass="prefer.s.animation ? $style.transition_widgetsDrawer_enterActive : ''"
		:leaveActiveClass="prefer.s.animation ? $style.transition_widgetsDrawer_leaveActive : ''"
		:enterFromClass="prefer.s.animation ? $style.transition_widgetsDrawer_enterFrom : ''"
		:leaveToClass="prefer.s.animation ? $style.transition_widgetsDrawer_leaveTo : ''"
	>
		<div v-if="widgetsShowing" :class="$style.widgetsDrawer">
			<button class="_button" :class="$style.widgetsCloseButton" @click="widgetsShowing = false"><i class="ti ti-x"></i></button>
			<XWidgets/>
		</div>
	</Transition>

	<XCommon/>
</div>
</template>

<script lang="ts" setup>
import { defineAsyncComponent, provide, onMounted, computed, ref, watch, useTemplateRef } from 'vue';
import { instanceName } from '@@/js/config.js';
import { isLink } from '@@/js/is-link.js';
import XCommon from './_common_/common.vue';
import type { PageMetadata } from '@/page.js';
import XDrawerMenu from '@/ui/_common_/navbar-for-mobile.vue';
import * as os from '@/os.js';
import { navbarItemDef } from '@/navbar.js';
import { i18n } from '@/i18n.js';
import { $i } from '@/i.js';
import { provideMetadataReceiver, provideReactiveMetadata } from '@/page.js';
import { deviceKind } from '@/utility/device-kind.js';
import { miLocalStorage } from '@/local-storage.js';
import { mainRouter } from '@/router.js';
import { prefer } from '@/preferences.js';
import { shouldSuggestRestoreBackup } from '@/preferences/utility.js';
import { DI } from '@/di.js';

const XWidgets = defineAsyncComponent(() => import('./universal.widgets.vue'));
const XSidebar = defineAsyncComponent(() => import('@/ui/_common_/navbar.vue'));
const XStatusBars = defineAsyncComponent(() => import('@/ui/_common_/statusbars.vue'));
const XAnnouncements = defineAsyncComponent(() => import('@/ui/_common_/announcements.vue'));
const XPreferenceRestore = defineAsyncComponent(() => import('@/ui/_common_/PreferenceRestore.vue'));

const isRoot = computed(() => mainRouter.currentRoute.value.name === 'index');

const DESKTOP_THRESHOLD = 1100;
const MOBILE_THRESHOLD = 500;

// デスクトップでウィンドウを狭くしたときモバイルUIが表示されて欲しいことはあるので deviceKind === 'desktop' の判定は行わない
const isDesktop = ref(window.innerWidth >= DESKTOP_THRESHOLD);
const isMobile = ref(deviceKind === 'smartphone' || window.innerWidth <= MOBILE_THRESHOLD);
window.addEventListener('resize', () => {
	isMobile.value = deviceKind === 'smartphone' || window.innerWidth <= MOBILE_THRESHOLD;
});

const pageMetadata = ref<null | PageMetadata>(null);
const widgetsShowing = ref(false);
const navFooter = useTemplateRef('navFooter');

provide(DI.router, mainRouter);
provideMetadataReceiver((metadataGetter) => {
	const info = metadataGetter();
	pageMetadata.value = info;
	if (pageMetadata.value) {
		if (isRoot.value && pageMetadata.value.title === instanceName) {
			window.document.title = pageMetadata.value.title;
		} else {
			window.document.title = `${pageMetadata.value.title} | ${instanceName}`;
		}
	}
});
provideReactiveMetadata(pageMetadata);

const menuIndicated = computed(() => {
	for (const def in navbarItemDef) {
		if (def === 'notifications') continue; // 通知は下にボタンとして表示されてるから
		if (navbarItemDef[def].indicated) return true;
	}
	return false;
});

const drawerMenuShowing = ref(false);

mainRouter.on('change', () => {
	drawerMenuShowing.value = false;
});

if (window.innerWidth > 1024) {
	const tempUI = miLocalStorage.getItem('ui_temp');
	if (tempUI) {
		miLocalStorage.setItem('ui', tempUI);
		miLocalStorage.removeItem('ui_temp');
		window.location.reload();
	}
}

onMounted(() => {
	if (!isDesktop.value) {
		window.addEventListener('resize', () => {
			if (window.innerWidth >= DESKTOP_THRESHOLD) isDesktop.value = true;
		}, { passive: true });
	}
});

const onContextmenu = (ev) => {
	if (isLink(ev.target)) return;
	if (['INPUT', 'TEXTAREA', 'IMG', 'VIDEO', 'CANVAS'].includes(ev.target.tagName) || ev.target.attributes['contenteditable']) return;
	if (window.getSelection()?.toString() !== '') return;
	const path = mainRouter.getCurrentFullPath();
	os.contextMenu([{
		type: 'label',
		text: path,
	}, {
		icon: 'ti ti-window-maximize',
		text: i18n.ts.openInWindow,
		action: () => {
			os.pageWindow(path);
		},
	}], ev);
};

const navFooterHeight = ref(0);

watch(navFooter, () => {
	if (navFooter.value) {
		navFooterHeight.value = navFooter.value.offsetHeight;
		window.document.body.style.setProperty('--MI-minBottomSpacing', 'var(--MI-minBottomSpacingMobile)');
	} else {
		navFooterHeight.value = 0;
		window.document.body.style.setProperty('--MI-minBottomSpacing', '0px');
	}
}, {
	immediate: true,
});
</script>

<<<<<<< HEAD
<style>
html,
body {
	width: 100%;
	height: 100%;
	overflow: clip;
	position: fixed;
	top: 0;
	left: 0;
	overscroll-behavior: none;
}

#sharkey_app {
	width: 100%;
	height: 100%;
	overflow: clip;
	position: absolute;
	top: 0;
	left: 0;
}
</style>

=======
>>>>>>> 303b62af
<style lang="scss" module>
$ui-font-size: 1em; // TODO: どこかに集約したい
$widgets-hide-threshold: 1090px;

.transition_menuDrawerBg_enterActive,
.transition_menuDrawerBg_leaveActive {
	opacity: 1;
	transition: opacity 300ms cubic-bezier(0.23, 1, 0.32, 1);
}
.transition_menuDrawerBg_enterFrom,
.transition_menuDrawerBg_leaveTo {
	opacity: 0;
}

.transition_menuDrawer_enterActive,
.transition_menuDrawer_leaveActive {
	opacity: 1;
	transform: translateX(0);
	transition: transform 300ms cubic-bezier(0.23, 1, 0.32, 1), opacity 300ms cubic-bezier(0.23, 1, 0.32, 1);
}
.transition_menuDrawer_enterFrom,
.transition_menuDrawer_leaveTo {
	opacity: 0;
	transform: translateX(-240px);
}

.transition_widgetsDrawerBg_enterActive,
.transition_widgetsDrawerBg_leaveActive {
	opacity: 1;
	transition: opacity 300ms cubic-bezier(0.23, 1, 0.32, 1);
}
.transition_widgetsDrawerBg_enterFrom,
.transition_widgetsDrawerBg_leaveTo {
	opacity: 0;
}

.transition_widgetsDrawer_enterActive,
.transition_widgetsDrawer_leaveActive {
	opacity: 1;
	transform: translateX(0);
	transition: transform 300ms cubic-bezier(0.23, 1, 0.32, 1), opacity 300ms cubic-bezier(0.23, 1, 0.32, 1);
}
.transition_widgetsDrawer_enterFrom,
.transition_widgetsDrawer_leaveTo {
	opacity: 0;
	transform: translateX(-240px);
}

.root {
	height: 100dvh;
	overflow: clip;
	contain: strict;
	box-sizing: border-box;
	display: flex;
}

.sidebar {
	border-right: solid 0.5px var(--MI_THEME-divider);
}

.contents {
	display: flex;
	flex-direction: column;
	flex: 1;
	height: 100%;
	min-width: 0;
	background: var(--MI_THEME-bg);
}

.content {
	flex: 1;
	min-height: 0;
}

.nav {
	padding: 12px 12px max(12px, env(safe-area-inset-bottom, 0px)) 12px;
	display: grid;
	grid-template-columns: 1fr 1fr 1fr 1fr 1fr;
	grid-gap: 8px;
	width: 100%;
	box-sizing: border-box;
	background: var(--MI_THEME-bg);
	border-top: solid 0.5px var(--MI_THEME-divider);
}

.navButton {
	position: relative;
	padding: 0;
	height: 32px;
	width: 100%;
	max-width: 60px;
	margin: auto;
	border-radius: var(--MI-radius-lg);
	background: transparent;
	color: var(--MI_THEME-fg);

	&:hover {
		background: var(--MI_THEME-panelHighlight);
		color: var(--MI_THEME-accent);
	}

	&:active {
		background: hsl(from var(--MI_THEME-panel) h s calc(l - 2));
		color: var(--MI_THEME-accent);
	}
}

.postButton {
	composes: navButton;
	background: linear-gradient(90deg, var(--MI_THEME-buttonGradateA), var(--MI_THEME-buttonGradateB));
	color: var(--MI_THEME-fgOnAccent);

	&:hover {
		background: linear-gradient(90deg, hsl(from var(--MI_THEME-accent) h s calc(l + 5)), hsl(from var(--MI_THEME-accent) h s calc(l + 5)));
		color: var(--MI_THEME-fgOnAccent);
	}

	&:active {
		color: var(--MI_THEME-fgOnAccent);
		background: linear-gradient(90deg, hsl(from var(--MI_THEME-accent) h s calc(l + 5)), hsl(from var(--MI_THEME-accent) h s calc(l + 5)));
	}
}

.navButtonIcon {
	font-size: 16px;
	vertical-align: middle;
}

.navButtonIndicator {
	position: absolute;
	top: 0;
	left: 0;
	color: var(--MI_THEME-indicator);
	font-size: 16px;

	&:has(.itemIndicateValueIcon) {
		animation: none;
		font-size: 12px;
	}
}

.menuDrawerBg {
	z-index: 1001;
}

.menuDrawer {
	position: fixed;
	top: 0;
	left: 0;
	z-index: 1001;
	height: 100dvh;
	width: 240px;
	box-sizing: border-box;
	contain: strict;
	overflow: auto;
	overscroll-behavior: contain;
	background: var(--MI_THEME-navBg);
}

.statusbars {
	position: sticky;
	top: 0;
	left: 0;
}

.widgets {
	width: 350px;
	height: 100%;
	box-sizing: border-box;
	overflow: auto;
	padding: var(--MI-margin) var(--MI-margin) calc(var(--MI-margin) + env(safe-area-inset-bottom, 0px));
	border-left: solid 0.5px var(--MI_THEME-divider);
	background: var(--MI_THEME-bg);

	@media (max-width: $widgets-hide-threshold) {
		display: none;
	}
}

.widgetsDrawerBg {
	z-index: 1001;
}

.widgetsDrawer {
	position: fixed;
	top: 0;
	left: 0;
	z-index: 1001;
	width: 310px;
	height: 100dvh;
	padding: var(--MI-margin) var(--MI-margin) calc(var(--MI-margin) + env(safe-area-inset-bottom, 0px)) !important;
	box-sizing: border-box;
	overflow: auto;
	overscroll-behavior: contain;
	background: var(--MI_THEME-bg);
}

.widgetsCloseButton {
	padding: 8px;
	display: block;
	margin: 0 auto;
}

@media (min-width: 370px) {
	.widgetsCloseButton {
		display: none;
	}
}
</style><|MERGE_RESOLUTION|>--- conflicted
+++ resolved
@@ -208,31 +208,6 @@
 });
 </script>
 
-<<<<<<< HEAD
-<style>
-html,
-body {
-	width: 100%;
-	height: 100%;
-	overflow: clip;
-	position: fixed;
-	top: 0;
-	left: 0;
-	overscroll-behavior: none;
-}
-
-#sharkey_app {
-	width: 100%;
-	height: 100%;
-	overflow: clip;
-	position: absolute;
-	top: 0;
-	left: 0;
-}
-</style>
-
-=======
->>>>>>> 303b62af
 <style lang="scss" module>
 $ui-font-size: 1em; // TODO: どこかに集約したい
 $widgets-hide-threshold: 1090px;

<!--
SPDX-FileCopyrightText: syuilo and misskey-project
SPDX-License-Identifier: AGPL-3.0-only
-->

<template>
<div :class="[$style.root, { [$style.rootIsMobile]: isMobile }]">
	<XSidebar v-if="!isMobile"/>

	<div :class="$style.main">
		<XAnnouncements v-if="$i"/>
		<XStatusBars/>
		<div ref="columnsEl" :class="[$style.sections, { [$style.center]: deckStore.reactiveState.columnAlign.value === 'center', [$style.snapScroll]: snapScroll }]" @contextmenu.self.prevent="onContextmenu" @wheel.self="onWheel">
			<!-- sectionを利用しているのは、deck.vue側でcolumnに対してfirst-of-typeを効かせるため -->
			<section
				v-for="ids in layout"
				:class="$style.section"
				:style="columns.filter(c => ids.includes(c.id)).some(c => c.flexible) ? { flex: 1, minWidth: '350px' } : { width: Math.max(...columns.filter(c => ids.includes(c.id)).map(c => c.width)) + 'px' }"
				@wheel.self="onWheel"
			>
				<component
					:is="columnComponents[columns.find(c => c.id === id)!.type] ?? XTlColumn"
					v-for="id in ids"
					:ref="id"
					:key="id"
					:class="$style.column"
					:column="columns.find(c => c.id === id)!"
					:isStacked="ids.length > 1"
					@headerWheel="onWheel"
				/>
			</section>
			<div v-if="layout.length === 0" class="_panel" :class="$style.onboarding">
				<div>{{ i18n.ts._deck.introduction }}</div>
				<MkButton primary style="margin: 1em auto;" @click="addColumn">{{ i18n.ts._deck.addColumn }}</MkButton>
				<div>{{ i18n.ts._deck.introduction2 }}</div>
			</div>
			<div :class="$style.sideMenu">
				<div :class="$style.sideMenuTop">
					<button v-tooltip.noDelay.left="`${i18n.ts._deck.profile}: ${deckStore.state.profile}`" :class="$style.sideMenuButton" class="_button" @click="changeProfile"><i class="ti ti-caret-down"></i></button>
					<button v-tooltip.noDelay.left="i18n.ts._deck.deleteProfile" :class="$style.sideMenuButton" class="_button" @click="deleteProfile"><i class="ti ti-trash"></i></button>
				</div>
				<div :class="$style.sideMenuMiddle">
					<button v-tooltip.noDelay.left="i18n.ts._deck.addColumn" :class="$style.sideMenuButton" class="_button" @click="addColumn"><i class="ti ti-plus"></i></button>
				</div>
				<div :class="$style.sideMenuBottom">
					<button v-tooltip.noDelay.left="i18n.ts.settings" :class="$style.sideMenuButton" class="_button" @click="showSettings"><i class="ti ti-settings"></i></button>
				</div>
			</div>
		</div>
	</div>

	<div v-if="isMobile" :class="$style.nav">
		<button :class="$style.navButton" class="_button" @click="drawerMenuShowing = true"><i :class="$style.navButtonIcon" class="ti ti-menu-2"></i><span v-if="menuIndicated" :class="$style.navButtonIndicator"><i class="_indicatorCircle"></i></span></button>
		<button :class="$style.navButton" class="_button" @click="mainRouter.push('/')"><i :class="$style.navButtonIcon" class="ti ti-home"></i></button>
		<button :class="$style.navButton" class="_button" @click="mainRouter.push('/my/notifications')">
			<i :class="$style.navButtonIcon" class="ti ti-bell"></i>
			<span v-if="$i?.hasUnreadNotification" :class="$style.navButtonIndicator">
				<span class="_indicateCounter" :class="$style.itemIndicateValueIcon">{{ $i.unreadNotificationsCount > 99 ? '99+' : $i.unreadNotificationsCount }}</span>
			</span>
		</button>
		<button :class="$style.postButton" class="_button" @click="os.post()"><i :class="$style.navButtonIcon" class="ti ti-pencil"></i></button>
	</div>

	<Transition
		:enterActiveClass="defaultStore.state.animation ? $style.transition_menuDrawerBg_enterActive : ''"
		:leaveActiveClass="defaultStore.state.animation ? $style.transition_menuDrawerBg_leaveActive : ''"
		:enterFromClass="defaultStore.state.animation ? $style.transition_menuDrawerBg_enterFrom : ''"
		:leaveToClass="defaultStore.state.animation ? $style.transition_menuDrawerBg_leaveTo : ''"
	>
		<div
			v-if="drawerMenuShowing"
			:class="$style.menuBg"
			class="_modalBg"
			@click="drawerMenuShowing = false"
			@touchstart.passive="drawerMenuShowing = false"
		></div>
	</Transition>

	<Transition
		:enterActiveClass="defaultStore.state.animation ? $style.transition_menuDrawer_enterActive : ''"
		:leaveActiveClass="defaultStore.state.animation ? $style.transition_menuDrawer_leaveActive : ''"
		:enterFromClass="defaultStore.state.animation ? $style.transition_menuDrawer_enterFrom : ''"
		:leaveToClass="defaultStore.state.animation ? $style.transition_menuDrawer_leaveTo : ''"
	>
		<div v-if="drawerMenuShowing" :class="$style.menu">
			<XDrawerMenu/>
		</div>
	</Transition>

	<XCommon/>
</div>
</template>

<script lang="ts" setup>
import { computed, defineAsyncComponent, ref, watch, shallowRef } from 'vue';
import { v4 as uuid } from 'uuid';
import XCommon from './_common_/common.vue';
import { deckStore, columnTypes, addColumn as addColumnToStore, loadDeck, getProfiles, deleteProfile as deleteProfile_ } from './deck/deck-store.js';
import type { ColumnType } from './deck/deck-store.js';
import XSidebar from '@/ui/_common_/navbar.vue';
import XDrawerMenu from '@/ui/_common_/navbar-for-mobile.vue';
import MkButton from '@/components/MkButton.vue';
import * as os from '@/os.js';
import { navbarItemDef } from '@/navbar.js';
import { $i } from '@/account.js';
import { i18n } from '@/i18n.js';
import { unisonReload } from '@/scripts/unison-reload.js';
import { deviceKind } from '@/scripts/device-kind.js';
import { defaultStore } from '@/store.js';
import XMainColumn from '@/ui/deck/main-column.vue';
import XTlColumn from '@/ui/deck/tl-column.vue';
import XAntennaColumn from '@/ui/deck/antenna-column.vue';
import XListColumn from '@/ui/deck/list-column.vue';
import XChannelColumn from '@/ui/deck/channel-column.vue';
import XNotificationsColumn from '@/ui/deck/notifications-column.vue';
import XWidgetsColumn from '@/ui/deck/widgets-column.vue';
import XMentionsColumn from '@/ui/deck/mentions-column.vue';
import XDirectColumn from '@/ui/deck/direct-column.vue';
import XRoleTimelineColumn from '@/ui/deck/role-timeline-column.vue';
import { mainRouter } from '@/router/main.js';
import type { MenuItem } from '@/types/menu.js';
const XStatusBars = defineAsyncComponent(() => import('@/ui/_common_/statusbars.vue'));
const XAnnouncements = defineAsyncComponent(() => import('@/ui/_common_/announcements.vue'));

const columnComponents = {
	main: XMainColumn,
	widgets: XWidgetsColumn,
	notifications: XNotificationsColumn,
	tl: XTlColumn,
	list: XListColumn,
	channel: XChannelColumn,
	antenna: XAntennaColumn,
	mentions: XMentionsColumn,
	direct: XDirectColumn,
	roleTimeline: XRoleTimelineColumn,
};

mainRouter.navHook = (path, flag): boolean => {
	if (flag === 'forcePage') return false;
	const noMainColumn = !deckStore.state.columns.some(x => x.type === 'main');
	if (deckStore.state.navWindow || noMainColumn) {
		os.pageWindow(path);
		return true;
	}
	return false;
};

const isMobile = ref(window.innerWidth <= 500);
window.addEventListener('resize', () => {
	isMobile.value = window.innerWidth <= 500;
});

const snapScroll = deviceKind === 'smartphone' || deviceKind === 'tablet';
const drawerMenuShowing = ref(false);

/*
const route = 'TODO';
watch(route, () => {
	drawerMenuShowing.value = false;
});
*/

const columns = deckStore.reactiveState.columns;
const layout = deckStore.reactiveState.layout;
const menuIndicated = computed(() => {
	if ($i == null) return false;
	for (const def in navbarItemDef) {
		if (navbarItemDef[def].indicated) return true;
	}
	return false;
});

function showSettings() {
	os.pageWindow('/settings/deck');
}

const columnsEl = shallowRef<HTMLElement>();

const addColumn = async (ev) => {
	const { canceled, result: column } = await os.select({
		title: i18n.ts._deck.addColumn,
		items: columnTypes.map(column => ({
			value: column, text: i18n.ts._deck._columns[column],
		})),
	});
	if (canceled || column == null) return;

	addColumnToStore({
		type: column,
		id: uuid(),
		name: i18n.ts._deck._columns[column],
		width: 330,
		soundSetting: { type: null, volume: 1 },
	});
};

const onContextmenu = (ev) => {
	os.contextMenu([{
		text: i18n.ts._deck.addColumn,
		action: addColumn,
	}], ev);
};

function onWheel(ev: WheelEvent) {
	if (ev.deltaX === 0 && columnsEl.value != null) {
		columnsEl.value.scrollLeft += ev.deltaY;
	}
}

document.documentElement.style.overflowY = 'hidden';
document.documentElement.style.scrollBehavior = 'auto';

loadDeck();

function changeProfile(ev: MouseEvent) {
	let items: MenuItem[] = [{
		text: deckStore.state.profile,
		active: true,
		action: () => {},
	}];
	getProfiles().then(profiles => {
		items.push(...(profiles.filter(k => k !== deckStore.state.profile).map(k => ({
			text: k,
			action: () => {
				deckStore.set('profile', k);
				unisonReload();
			},
		}))), { type: 'divider' as const }, {
			text: i18n.ts._deck.newProfile,
			icon: 'ti ti-plus',
			action: async () => {
				const { canceled, result: name } = await os.inputText({
					title: i18n.ts._deck.profile,
					minLength: 1,
				});
				if (canceled || name == null) return;

				deckStore.set('profile', name);
				unisonReload();
			},
		});
	}).then(() => {
		os.popupMenu(items, ev.currentTarget ?? ev.target);
	});
}

async function deleteProfile() {
	const { canceled } = await os.confirm({
		type: 'warning',
		text: i18n.tsx.deleteAreYouSure({ x: deckStore.state.profile }),
	});
	if (canceled) return;

	deleteProfile_(deckStore.state.profile);
	deckStore.set('profile', 'default');
	unisonReload();
}
</script>

<style>
html,
body {
	width: 100%;
	height: 100%;
	overflow: clip;
	position: fixed;
	top: 0;
	left: 0;
	overscroll-behavior: none;
}

#sharkey_app {
	width: 100%;
	height: 100%;
	overflow: clip;
	position: absolute;
	top: 0;
	left: 0;
}
</style>

<style lang="scss" module>
.transition_menuDrawerBg_enterActive,
.transition_menuDrawerBg_leaveActive {
	opacity: 1;
	transition: opacity 300ms cubic-bezier(0.23, 1, 0.32, 1);
}
.transition_menuDrawerBg_enterFrom,
.transition_menuDrawerBg_leaveTo {
	opacity: 0;
}

.transition_menuDrawer_enterActive,
.transition_menuDrawer_leaveActive {
	opacity: 1;
	transform: translateX(0);
	transition: transform 300ms cubic-bezier(0.23, 1, 0.32, 1), opacity 300ms cubic-bezier(0.23, 1, 0.32, 1);
}
.transition_menuDrawer_enterFrom,
.transition_menuDrawer_leaveTo {
	opacity: 0;
	transform: translateX(-240px);
}

.root {
	$nav-hide-threshold: 650px; // TODO: どこかに集約したい

	--margin: var(--marginHalf);

	--columnGap: 6px;

	display: flex;
	height: 100dvh;
	box-sizing: border-box;
	flex: 1;
}

.rootIsMobile {
	padding-bottom: 58px;
}

.main {
	flex: 1;
	min-width: 0;
	display: flex;
	flex-direction: column;
}

.sections {
	flex: 1;
	display: flex;
	overflow-x: auto;
	overflow-y: clip;
	overscroll-behavior: contain;
	background: var(--deckBg);

	&.center {
		> .section:first-of-type {
			margin-left: auto !important;
		}

		> .section:last-of-type {
			margin-right: auto !important;
		}
	}

	&.snapScroll {
		scroll-snap-type: x mandatory;
	}
}

.section {
	display: flex;
	flex-direction: column;
	scroll-snap-align: start;
	flex-shrink: 0;
	padding-top: var(--columnGap);
	padding-bottom: var(--columnGap);
	padding-left: var(--columnGap);

	> .column:not(:last-of-type) {
		margin-bottom: var(--columnGap);
	}
}

.onboarding {
	padding: 32px;
	height: min-content;
	text-align: center;
	margin: auto;
}

.sideMenu {
	flex-shrink: 0;
	margin-right: 0;
	margin-left: auto;
	display: flex;
	flex-direction: column;
	justify-content: center;
	width: 32px;
}

.sideMenuButton {
	display: block;
	width: 100%;
	aspect-ratio: 1;
}

.sideMenuTop {
	margin-bottom: auto;
}

.sideMenuMiddle {
	margin-top: auto;
	margin-bottom: auto;
}

.sideMenuBottom {
	margin-top: auto;
}

.menuBg {
	z-index: 1001;
}

.menu {
	position: fixed;
	top: 0;
	left: 0;
	z-index: 1001;
	height: 100dvh;
	width: 240px;
	box-sizing: border-box;
	contain: strict;
	overflow: auto;
	overscroll-behavior: contain;
	background: var(--navBg);
}

.nav {
	position: fixed;
	z-index: 1000;
	bottom: 0;
	left: 0;
	padding: 12px 12px max(12px, env(safe-area-inset-bottom, 0px)) 12px;
	display: grid;
	grid-template-columns: 1fr 1fr 1fr 1fr;
	grid-gap: 8px;
	width: 100%;
	box-sizing: border-box;
	-webkit-backdrop-filter: var(--blur, blur(32px));
	backdrop-filter: var(--blur, blur(32px));
	background-color: var(--header);
	border-top: solid 0.5px var(--divider);
}

.navButton {
	position: relative;
	padding: 0;
	height: 32px;
	width: 100%;
	max-width: 60px;
	margin: auto;
	border-radius: var(--radius-lg);
	background: transparent;
	color: var(--fg);

	&:hover {
		color: var(--accent);
	}

	&:active {
<<<<<<< HEAD
		color: var(--accent);
=======
		background: hsl(from var(--panel) h s calc(l - 2));
>>>>>>> 5fc8b3bc
	}
}

.postButton {
	composes: navButton;
	background: linear-gradient(90deg, var(--buttonGradateA), var(--buttonGradateB));
	color: var(--fgOnAccent);

	&:hover {
<<<<<<< HEAD
		background: linear-gradient(90deg, var(--X8), var(--X8));
		color: var(--fgOnAccent);
	}

	&:active {
		background: linear-gradient(90deg, var(--X8), var(--X8));
		color: var(--fgOnAccent);
=======
		background: linear-gradient(90deg, hsl(from var(--accent) h s calc(l + 5)), hsl(from var(--accent) h s calc(l + 5)));
	}

	&:active {
		background: linear-gradient(90deg, hsl(from var(--accent) h s calc(l + 5)), hsl(from var(--accent) h s calc(l + 5)));
>>>>>>> 5fc8b3bc
	}
}

.navButtonIcon {
	font-size: 16px;
	vertical-align: middle;
}

.navButtonIndicator {
	position: absolute;
	top: 0;
	left: 0;
	color: var(--indicator);
	font-size: 16px;
	animation: global-blink 1s infinite;

	&:has(.itemIndicateValueIcon) {
		animation: none;
		font-size: 12px;
	}
}
</style><|MERGE_RESOLUTION|>--- conflicted
+++ resolved
@@ -450,11 +450,8 @@
 	}
 
 	&:active {
-<<<<<<< HEAD
 		color: var(--accent);
-=======
 		background: hsl(from var(--panel) h s calc(l - 2));
->>>>>>> 5fc8b3bc
 	}
 }
 
@@ -464,21 +461,13 @@
 	color: var(--fgOnAccent);
 
 	&:hover {
-<<<<<<< HEAD
-		background: linear-gradient(90deg, var(--X8), var(--X8));
+		background: linear-gradient(90deg, hsl(from var(--accent) h s calc(l + 5)), hsl(from var(--accent) h s calc(l + 5)));
 		color: var(--fgOnAccent);
-	}
-
-	&:active {
-		background: linear-gradient(90deg, var(--X8), var(--X8));
-		color: var(--fgOnAccent);
-=======
-		background: linear-gradient(90deg, hsl(from var(--accent) h s calc(l + 5)), hsl(from var(--accent) h s calc(l + 5)));
 	}
 
 	&:active {
 		background: linear-gradient(90deg, hsl(from var(--accent) h s calc(l + 5)), hsl(from var(--accent) h s calc(l + 5)));
->>>>>>> 5fc8b3bc
+		color: var(--fgOnAccent);
 	}
 }
 

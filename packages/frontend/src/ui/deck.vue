<!--
SPDX-FileCopyrightText: syuilo and misskey-project
SPDX-License-Identifier: AGPL-3.0-only
-->

<template>
<div :class="[$style.root, { [$style.withWallpaper]: withWallpaper }]">
	<XSidebar v-if="!isMobile && prefer.r['deck.navbarPosition'].value === 'left'"/>

	<div :class="$style.main">
		<XNavbarH v-if="!isMobile && prefer.r['deck.navbarPosition'].value === 'top'"/>

		<XAnnouncements v-if="$i"/>
		<XStatusBars/>
		<div :class="$style.columnsWrapper">
			<!-- passive: https://bugs.webkit.org/show_bug.cgi?id=281300 -->
			<div ref="columnsEl" :class="[$style.columns, { [$style.center]: prefer.r['deck.columnAlign'].value === 'center', [$style.snapScroll]: snapScroll }]" @contextmenu.self.prevent="onContextmenu" @wheel.passive.self="onWheel">
				<!-- sectionを利用しているのは、deck.vue側でcolumnに対してfirst-of-typeを効かせるため -->
				<section
					v-for="ids in layout"
					:class="$style.section"
					:style="columns.filter(c => ids.includes(c.id)).some(c => c.flexible) ? { flex: 1, minWidth: '350px' } : { width: Math.max(...columns.filter(c => ids.includes(c.id)).map(c => c.width)) + 'px' }"
					@wheel.passive.self="onWheel"
				>
					<Suspense>
						<component
							:is="columnComponents[columns.find(c => c.id === id)!.type] ?? XTlColumn"
							v-for="id in ids"
							:ref="id"
							:key="id"
							:class="[$style.column, { '_shadow': withWallpaper }]"
							:column="columns.find(c => c.id === id)!"
							:isStacked="ids.length > 1"
							@headerWheel="onWheel"
						/>
						<template #fallback>
							<MkLoading/>
						</template>
					</Suspense>
				</section>
				<div v-if="layout.length === 0" class="_panel" :class="$style.onboarding">
					<div>{{ i18n.ts._deck.introduction }}</div>
					<div>{{ i18n.ts._deck.introduction2 }}</div>
				</div>
			</div>

			<div v-if="prefer.r['deck.menuPosition'].value === 'right'" :class="$style.sideMenu">
				<div :class="$style.sideMenuTop">
					<button v-tooltip.noDelay.left="`${i18n.ts._deck.profile}: ${prefer.s['deck.profile']}`" :class="$style.sideMenuButton" class="_button" @click="switchProfileMenu"><i class="ti ti-caret-down"></i></button>
					<button v-tooltip.noDelay.left="i18n.ts._deck.deleteProfile" :class="$style.sideMenuButton" class="_button" @click="deleteProfile"><i class="ti ti-trash"></i></button>
				</div>
				<div :class="$style.sideMenuMiddle">
					<button v-tooltip.noDelay.left="i18n.ts._deck.addColumn" :class="$style.sideMenuButton" class="_button" @click="addColumn"><i class="ti ti-plus"></i></button>
				</div>
				<div :class="$style.sideMenuBottom">
					<button v-tooltip.noDelay.left="i18n.ts.settings" :class="$style.sideMenuButton" class="_button" @click="showSettings"><i class="ti ti-settings-2"></i></button>
				</div>
			</div>
		</div>

		<div v-if="prefer.r['deck.menuPosition'].value === 'bottom'" :class="$style.bottomMenu">
			<div :class="$style.bottomMenuLeft">
				<button v-tooltip.noDelay.left="`${i18n.ts._deck.profile}: ${prefer.s['deck.profile']}`" :class="$style.bottomMenuButton" class="_button" @click="switchProfileMenu"><i class="ti ti-caret-down"></i></button>
				<button v-tooltip.noDelay.left="i18n.ts._deck.deleteProfile" :class="$style.bottomMenuButton" class="_button" @click="deleteProfile"><i class="ti ti-trash"></i></button>
			</div>
			<div :class="$style.bottomMenuMiddle">
				<button v-tooltip.noDelay.left="i18n.ts._deck.addColumn" :class="$style.bottomMenuButton" class="_button" @click="addColumn"><i class="ti ti-plus"></i></button>
			</div>
			<div :class="$style.bottomMenuRight">
				<button v-tooltip.noDelay.left="i18n.ts.settings" :class="$style.bottomMenuButton" class="_button" @click="showSettings"><i class="ti ti-settings-2"></i></button>
			</div>
		</div>

		<XNavbarH v-if="!isMobile && prefer.r['deck.navbarPosition'].value === 'bottom'"/>

		<XMobileFooterMenu v-if="isMobile" v-model:drawerMenuShowing="drawerMenuShowing" v-model:widgetsShowing="widgetsShowing"/>
	</div>

	<XCommon v-model:drawerMenuShowing="drawerMenuShowing" v-model:widgetsShowing="widgetsShowing"/>
</div>
</template>

<script lang="ts" setup>
import { defineAsyncComponent, ref, useTemplateRef } from 'vue';
import { v4 as uuid } from 'uuid';
import XCommon from './_common_/common.vue';
import XSidebar from '@/ui/_common_/navbar.vue';
import XNavbarH from '@/ui/_common_/navbar-h.vue';
import XMobileFooterMenu from '@/ui/_common_/mobile-footer-menu.vue';
import * as os from '@/os.js';
import { $i } from '@/i.js';
import { i18n } from '@/i18n.js';
import { deviceKind } from '@/utility/device-kind.js';
import { prefer } from '@/preferences.js';
import XMainColumn from '@/ui/deck/main-column.vue';
import XTlColumn from '@/ui/deck/tl-column.vue';
import XAntennaColumn from '@/ui/deck/antenna-column.vue';
import XListColumn from '@/ui/deck/list-column.vue';
import XChannelColumn from '@/ui/deck/channel-column.vue';
import XNotificationsColumn from '@/ui/deck/notifications-column.vue';
import XWidgetsColumn from '@/ui/deck/widgets-column.vue';
import XMentionsColumn from '@/ui/deck/mentions-column.vue';
import XDirectColumn from '@/ui/deck/direct-column.vue';
import XRoleTimelineColumn from '@/ui/deck/role-timeline-column.vue';
import XFollowingColumn from '@/ui/deck/following-column.vue';
import { mainRouter } from '@/router.js';
import { columns, layout, columnTypes, switchProfileMenu, addColumn as addColumnToStore, deleteProfile as deleteProfile_ } from '@/deck.js';

const XStatusBars = defineAsyncComponent(() => import('@/ui/_common_/statusbars.vue'));
const XAnnouncements = defineAsyncComponent(() => import('@/ui/_common_/announcements.vue'));

const columnComponents = {
	main: XMainColumn,
	widgets: XWidgetsColumn,
	notifications: XNotificationsColumn,
	tl: XTlColumn,
	list: XListColumn,
	channel: XChannelColumn,
	antenna: XAntennaColumn,
	mentions: XMentionsColumn,
	direct: XDirectColumn,
	roleTimeline: XRoleTimelineColumn,
	following: XFollowingColumn,
};

mainRouter.navHook = (path, flag): boolean => {
	if (flag === 'forcePage') return false;
	const noMainColumn = !columns.value.some(x => x.type === 'main');
	if (prefer.s['deck.navWindow'] || noMainColumn) {
		os.pageWindow(path);
		return true;
	}
	return false;
};

const isMobile = ref(window.innerWidth <= 500);
window.addEventListener('resize', () => {
	isMobile.value = window.innerWidth <= 500;
});

// ポインターイベント非対応用に初期値はUAから出す
const snapScroll = ref(deviceKind === 'smartphone' || deviceKind === 'tablet');
const withWallpaper = prefer.s['deck.wallpaper'] != null;
const drawerMenuShowing = ref(false);
const widgetsShowing = ref(false);
const gap = prefer.r['deck.columnGap'];

/*
const route = 'TODO';
watch(route, () => {
	drawerMenuShowing.value = false;
});
*/

function showSettings() {
	os.pageWindow('/settings/deck');
}

const columnsEl = useTemplateRef('columnsEl');

const addColumn = async (ev) => {
	const { canceled, result: column } = await os.select({
		title: i18n.ts._deck.addColumn,
		items: columnTypes.map(column => ({
			value: column, text: i18n.ts._deck._columns[column],
		})),
	});
	if (canceled || column == null) return;

	addColumnToStore({
		type: column,
		id: uuid(),
		name: null,
		width: 330,
		soundSetting: { type: null, volume: 1 },
	});
};

const onContextmenu = (ev) => {
	os.contextMenu([{
		text: i18n.ts._deck.addColumn,
		action: addColumn,
	}], ev);
};

// タッチでスクロールしてるときはスナップスクロールを有効にする
function pointerEvent(ev: PointerEvent) {
	snapScroll.value = ev.pointerType === 'touch';
}

window.document.addEventListener('pointerdown', pointerEvent, { passive: true });

function onWheel(ev: WheelEvent) {
	// WheelEvent はマウスからしか発火しないのでスナップスクロールは無効化する
	snapScroll.value = false;
	if (ev.deltaX === 0 && columnsEl.value != null) {
		columnsEl.value.scrollLeft += ev.deltaY;
	}
}

async function deleteProfile() {
	if (prefer.s['deck.profile'] == null) return;

	const { canceled } = await os.confirm({
		type: 'warning',
		text: i18n.tsx.deleteAreYouSure({ x: prefer.s['deck.profile'] }),
	});
	if (canceled) return;

	await deleteProfile_(prefer.s['deck.profile']);

	os.success();
}

window.document.documentElement.style.overflowY = 'hidden';
window.document.documentElement.style.scrollBehavior = 'auto';

if (prefer.s['deck.wallpaper'] != null) {
	window.document.documentElement.style.backgroundImage = `url(${prefer.s['deck.wallpaper']})`;
}
</script>

<style lang="scss" module>
.root {
	$nav-hide-threshold: 650px; // TODO: どこかに集約したい

	--MI-margin: var(--MI-marginHalf);

	--columnGap: v-bind("gap + 'px'");

	display: flex;
	height: 100dvh;
	box-sizing: border-box;
	flex: 1;

	&.withWallpaper {
		.main {
			background: transparent;
		}
	}
}

.main {
	flex: 1;
	min-width: 0;
	display: flex;
	flex-direction: column;
	background: var(--MI_THEME-deckBg);
}

.columnsWrapper {
	flex: 1;
	display: flex;
	flex-direction: row;

	// これがないと狭い画面でマージンが広いデッキを表示したときにナビゲーションフッターが画面の外に追いやられて操作不能になる場合がある
	min-height: 0;
}

.columns {
	flex: 1;
	display: flex;
	overflow-x: auto;
	overflow-y: clip;
	overscroll-behavior: contain;
	padding: var(--columnGap);
	gap: var(--columnGap);

	&.center {
		> .section:first-of-type {
			margin-left: auto !important;
		}

		> .section:last-of-type {
			margin-right: auto !important;
		}
	}

	&.snapScroll {
		scroll-snap-type: x mandatory;
	}
}

.section {
	display: flex;
	flex-direction: column;
	flex-shrink: 0;
	gap: var(--columnGap);
	scroll-snap-align: start;
	scroll-margin-left: var(--columnGap);
}

.onboarding {
	padding: 32px;
	height: min-content;
	text-align: center;
	margin: auto;
}

.sideMenu {
	flex-shrink: 0;
	margin-right: 0;
	margin-left: auto;
	display: flex;
	flex-direction: column;
	justify-content: center;
	width: 32px;
}

.sideMenuButton {
	display: block;
	width: 100%;
	aspect-ratio: 1;
}

.sideMenuTop {
	margin-bottom: auto;
}

.sideMenuMiddle {
	margin-top: auto;
	margin-bottom: auto;
}

.sideMenuBottom {
	margin-top: auto;
}

.bottomMenu {
	flex-shrink: 0;
	display: flex;
	flex-direction: row;
	justify-content: center;
	height: 32px;
}

.bottomMenuButton {
	display: block;
	height: 100%;
	aspect-ratio: 1;
}

.bottomMenuLeft {
	margin-right: auto;
}

.bottomMenuMiddle {
	margin-left: auto;
	margin-right: auto;
}

.bottomMenuRight {
	margin-left: auto;
}
<<<<<<< HEAD

.menuBg {
	z-index: 1001;
}

.menu {
	position: fixed;
	top: 0;
	left: 0;
	z-index: 1001;
	height: 100dvh;
	width: 240px;
	box-sizing: border-box;
	contain: strict;
	overflow: auto;
	overscroll-behavior: contain;
	background: var(--MI_THEME-navBg);
}

.nav {
	padding: 12px 12px max(12px, env(safe-area-inset-bottom, 0px)) 12px;
	display: grid;
	grid-template-columns: 1fr 1fr 1fr 1fr;
	grid-gap: 8px;
	width: 100%;
	box-sizing: border-box;
	-webkit-backdrop-filter: var(--MI-blur, blur(32px));
	backdrop-filter: var(--MI-blur, blur(32px));
	background-color: var(--MI_THEME-header);
	border-top: solid 0.5px var(--MI_THEME-divider);
}

.navButton {
	position: relative;
	padding: 0;
	height: 32px;
	width: 100%;
	max-width: 60px;
	margin: auto;
	border-radius: var(--MI-radius-lg);
	background: transparent;
	color: var(--MI_THEME-fg);

	&:hover {
		color: var(--MI_THEME-accent);
	}

	&:active {
		color: var(--MI_THEME-accent);
		background: hsl(from var(--MI_THEME-panel) h s calc(l - 2));
	}
}

.postButton {
	composes: navButton;
	background: linear-gradient(90deg, var(--MI_THEME-buttonGradateA), var(--MI_THEME-buttonGradateB));
	color: var(--MI_THEME-fgOnAccent);

	&:hover {
		background: linear-gradient(90deg, hsl(from var(--MI_THEME-accent) h s calc(l + 5)), hsl(from var(--MI_THEME-accent) h s calc(l + 5)));
		color: var(--MI_THEME-fgOnAccent);
	}

	&:active {
		background: linear-gradient(90deg, hsl(from var(--MI_THEME-accent) h s calc(l + 5)), hsl(from var(--MI_THEME-accent) h s calc(l + 5)));
		color: var(--MI_THEME-fgOnAccent);
	}
}

.navButtonIcon {
	font-size: 16px;
	vertical-align: middle;
}

.navButtonIndicator {
	position: absolute;
	top: 0;
	left: 0;
	color: var(--MI_THEME-indicator);
	font-size: 16px;

	&:has(.itemIndicateValueIcon) {
		animation: none;
		font-size: 12px;
	}
}
=======
>>>>>>> fb277501
</style><|MERGE_RESOLUTION|>--- conflicted
+++ resolved
@@ -352,93 +352,4 @@
 .bottomMenuRight {
 	margin-left: auto;
 }
-<<<<<<< HEAD
-
-.menuBg {
-	z-index: 1001;
-}
-
-.menu {
-	position: fixed;
-	top: 0;
-	left: 0;
-	z-index: 1001;
-	height: 100dvh;
-	width: 240px;
-	box-sizing: border-box;
-	contain: strict;
-	overflow: auto;
-	overscroll-behavior: contain;
-	background: var(--MI_THEME-navBg);
-}
-
-.nav {
-	padding: 12px 12px max(12px, env(safe-area-inset-bottom, 0px)) 12px;
-	display: grid;
-	grid-template-columns: 1fr 1fr 1fr 1fr;
-	grid-gap: 8px;
-	width: 100%;
-	box-sizing: border-box;
-	-webkit-backdrop-filter: var(--MI-blur, blur(32px));
-	backdrop-filter: var(--MI-blur, blur(32px));
-	background-color: var(--MI_THEME-header);
-	border-top: solid 0.5px var(--MI_THEME-divider);
-}
-
-.navButton {
-	position: relative;
-	padding: 0;
-	height: 32px;
-	width: 100%;
-	max-width: 60px;
-	margin: auto;
-	border-radius: var(--MI-radius-lg);
-	background: transparent;
-	color: var(--MI_THEME-fg);
-
-	&:hover {
-		color: var(--MI_THEME-accent);
-	}
-
-	&:active {
-		color: var(--MI_THEME-accent);
-		background: hsl(from var(--MI_THEME-panel) h s calc(l - 2));
-	}
-}
-
-.postButton {
-	composes: navButton;
-	background: linear-gradient(90deg, var(--MI_THEME-buttonGradateA), var(--MI_THEME-buttonGradateB));
-	color: var(--MI_THEME-fgOnAccent);
-
-	&:hover {
-		background: linear-gradient(90deg, hsl(from var(--MI_THEME-accent) h s calc(l + 5)), hsl(from var(--MI_THEME-accent) h s calc(l + 5)));
-		color: var(--MI_THEME-fgOnAccent);
-	}
-
-	&:active {
-		background: linear-gradient(90deg, hsl(from var(--MI_THEME-accent) h s calc(l + 5)), hsl(from var(--MI_THEME-accent) h s calc(l + 5)));
-		color: var(--MI_THEME-fgOnAccent);
-	}
-}
-
-.navButtonIcon {
-	font-size: 16px;
-	vertical-align: middle;
-}
-
-.navButtonIndicator {
-	position: absolute;
-	top: 0;
-	left: 0;
-	color: var(--MI_THEME-indicator);
-	font-size: 16px;
-
-	&:has(.itemIndicateValueIcon) {
-		animation: none;
-		font-size: 12px;
-	}
-}
-=======
->>>>>>> fb277501
 </style>
--- conflicted
+++ resolved
@@ -228,31 +228,6 @@
 
 </script>
 
-<<<<<<< HEAD
-<style>
-html,
-body {
-	width: 100%;
-	height: 100%;
-	overflow: clip;
-	position: fixed;
-	top: 0;
-	left: 0;
-	overscroll-behavior: none;
-}
-
-#sharkey_app {
-	width: 100%;
-	height: 100%;
-	overflow: clip;
-	position: absolute;
-	top: 0;
-	left: 0;
-}
-</style>
-
-=======
->>>>>>> 303b62af
 <style lang="scss" module>
 .transition_menuDrawerBg_enterActive,
 .transition_menuDrawerBg_leaveActive {

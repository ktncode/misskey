--- conflicted
+++ resolved
@@ -12,17 +12,6 @@
 
 		<XAnnouncements v-if="$i"/>
 		<XStatusBars/>
-<<<<<<< HEAD
-		<div ref="columnsEl" :class="[$style.sections, { [$style.center]: prefer.r['deck.columnAlign'].value === 'center', [$style.snapScroll]: snapScroll }]" @contextmenu.self.prevent="onContextmenu" @wheel.self="onWheel">
-			<!-- sectionを利用しているのは、deck.vue側でcolumnに対してfirst-of-typeを効かせるため -->
-			<section
-				v-for="ids in layout"
-				:class="$style.section"
-				:style="columns.filter(c => ids.includes(c.id)).some(c => c.flexible) ? { flex: 1, minWidth: '350px' } : { width: Math.max(...columns.filter(c => ids.includes(c.id)).map(c => c.width)) + 'px' }"
-				@wheel.self="onWheel"
-			>
-				<Suspense>
-=======
 
 		<div :class="$style.columnsWrapper">
 			<div ref="columnsEl" :class="[$style.columns, { [$style.center]: prefer.r['deck.columnAlign'].value === 'center', [$style.snapScroll]: snapScroll }]" @contextmenu.self.prevent="onContextmenu" @wheel.self="onWheel">
@@ -33,38 +22,26 @@
 					:style="columns.filter(c => ids.includes(c.id)).some(c => c.flexible) ? { flex: 1, minWidth: '350px' } : { width: Math.max(...columns.filter(c => ids.includes(c.id)).map(c => c.width)) + 'px' }"
 					@wheel.self="onWheel"
 				>
->>>>>>> 5aca9125
-					<component
-						:is="columnComponents[columns.find(c => c.id === id)!.type] ?? XTlColumn"
-						v-for="id in ids"
-						:ref="id"
-						:key="id"
-<<<<<<< HEAD
-						:class="$style.column"
-=======
-						:class="[$style.column, { '_shadow': withWallpaper }]"
->>>>>>> 5aca9125
-						:column="columns.find(c => c.id === id)!"
-						:isStacked="ids.length > 1"
-						@headerWheel="onWheel"
-					/>
-<<<<<<< HEAD
-					<template #fallback>
-						<MkLoading/>
-					</template>
-				</Suspense>
-			</section>
-			<div v-if="layout.length === 0" class="_panel" :class="$style.onboarding">
-				<div>{{ i18n.ts._deck.introduction }}</div>
-				<MkButton primary style="margin: 1em auto;" @click="addColumn">{{ i18n.ts._deck.addColumn }}</MkButton>
-				<div>{{ i18n.ts._deck.introduction2 }}</div>
-=======
+					<Suspense>
+						<component
+							:is="columnComponents[columns.find(c => c.id === id)!.type] ?? XTlColumn"
+							v-for="id in ids"
+							:ref="id"
+							:key="id"
+							:class="[$style.column, { '_shadow': withWallpaper }]"
+							:column="columns.find(c => c.id === id)!"
+							:isStacked="ids.length > 1"
+							@headerWheel="onWheel"
+						/>
+						<template #fallback>
+							<MkLoading/>
+						</template>
+					</Suspense>
 				</section>
 				<div v-if="layout.length === 0" class="_panel" :class="$style.onboarding">
 					<div>{{ i18n.ts._deck.introduction }}</div>
 					<div>{{ i18n.ts._deck.introduction2 }}</div>
 				</div>
->>>>>>> 5aca9125
 			</div>
 
 			<div v-if="prefer.r['deck.menuPosition'].value === 'right'" :class="$style.sideMenu">
@@ -311,16 +288,11 @@
 	box-sizing: border-box;
 	flex: 1;
 
-<<<<<<< HEAD
-.rootIsMobile {
-	padding-bottom: 58px;
-=======
 	&.withWallpaper {
 		.main {
 			background: transparent;
 		}
 	}
->>>>>>> 5aca9125
 }
 
 .main {

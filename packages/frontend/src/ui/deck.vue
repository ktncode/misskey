<!--
SPDX-FileCopyrightText: syuilo and misskey-project
SPDX-License-Identifier: AGPL-3.0-only
-->

<template>
<div :class="[$style.root, { [$style.rootIsMobile]: isMobile }]">
	<XSidebar v-if="!isMobile"/>

	<div :class="$style.main">
		<XAnnouncements v-if="$i"/>
		<XStatusBars/>
		<div ref="columnsEl" :class="[$style.sections, { [$style.center]: deckStore.reactiveState.columnAlign.value === 'center', [$style.snapScroll]: snapScroll }]" @contextmenu.self.prevent="onContextmenu" @wheel.self="onWheel">
			<!-- sectionを利用しているのは、deck.vue側でcolumnに対してfirst-of-typeを効かせるため -->
			<section
				v-for="ids in layout"
				:class="$style.section"
				:style="columns.filter(c => ids.includes(c.id)).some(c => c.flexible) ? { flex: 1, minWidth: '350px' } : { width: Math.max(...columns.filter(c => ids.includes(c.id)).map(c => c.width)) + 'px' }"
				@wheel.self="onWheel"
			>
				<component
					:is="columnComponents[columns.find(c => c.id === id)!.type] ?? XTlColumn"
					v-for="id in ids"
					:ref="id"
					:key="id"
					:class="$style.column"
					:column="columns.find(c => c.id === id)!"
					:isStacked="ids.length > 1"
					@headerWheel="onWheel"
				/>
			</section>
			<div v-if="layout.length === 0" class="_panel" :class="$style.onboarding">
				<div>{{ i18n.ts._deck.introduction }}</div>
				<MkButton primary style="margin: 1em auto;" @click="addColumn">{{ i18n.ts._deck.addColumn }}</MkButton>
				<div>{{ i18n.ts._deck.introduction2 }}</div>
			</div>
			<div :class="$style.sideMenu">
				<div :class="$style.sideMenuTop">
					<button v-tooltip.noDelay.left="`${i18n.ts._deck.profile}: ${deckStore.state.profile}`" :class="$style.sideMenuButton" class="_button" @click="changeProfile"><i class="ti ti-caret-down"></i></button>
					<button v-tooltip.noDelay.left="i18n.ts._deck.deleteProfile" :class="$style.sideMenuButton" class="_button" @click="deleteProfile"><i class="ti ti-trash"></i></button>
				</div>
				<div :class="$style.sideMenuMiddle">
					<button v-tooltip.noDelay.left="i18n.ts._deck.addColumn" :class="$style.sideMenuButton" class="_button" @click="addColumn"><i class="ti ti-plus"></i></button>
				</div>
				<div :class="$style.sideMenuBottom">
					<button v-tooltip.noDelay.left="i18n.ts.settings" :class="$style.sideMenuButton" class="_button" @click="showSettings"><i class="ti ti-settings"></i></button>
				</div>
			</div>
		</div>
	</div>

	<div v-if="isMobile" :class="$style.nav">
		<button :class="$style.navButton" class="_button" @click="drawerMenuShowing = true"><i :class="$style.navButtonIcon" class="ti ti-menu-2"></i><span v-if="menuIndicated" :class="$style.navButtonIndicator" class="_blink"><i class="_indicatorCircle"></i></span></button>
		<button :class="$style.navButton" class="_button" @click="mainRouter.push('/')"><i :class="$style.navButtonIcon" class="ti ti-home"></i></button>
		<button :class="$style.navButton" class="_button" @click="mainRouter.push('/my/notifications')">
			<i :class="$style.navButtonIcon" class="ti ti-bell"></i>
			<span v-if="$i?.hasUnreadNotification" :class="$style.navButtonIndicator" class="_blink">
				<span class="_indicateCounter" :class="$style.itemIndicateValueIcon">{{ $i.unreadNotificationsCount > 99 ? '99+' : $i.unreadNotificationsCount }}</span>
			</span>
		</button>
		<button :class="$style.postButton" class="_button" @click="os.post()"><i :class="$style.navButtonIcon" class="ti ti-pencil"></i></button>
	</div>

	<Transition
		:enterActiveClass="defaultStore.state.animation ? $style.transition_menuDrawerBg_enterActive : ''"
		:leaveActiveClass="defaultStore.state.animation ? $style.transition_menuDrawerBg_leaveActive : ''"
		:enterFromClass="defaultStore.state.animation ? $style.transition_menuDrawerBg_enterFrom : ''"
		:leaveToClass="defaultStore.state.animation ? $style.transition_menuDrawerBg_leaveTo : ''"
	>
		<div
			v-if="drawerMenuShowing"
			:class="$style.menuBg"
			class="_modalBg"
			@click="drawerMenuShowing = false"
			@touchstart.passive="drawerMenuShowing = false"
		></div>
	</Transition>

	<Transition
		:enterActiveClass="defaultStore.state.animation ? $style.transition_menuDrawer_enterActive : ''"
		:leaveActiveClass="defaultStore.state.animation ? $style.transition_menuDrawer_leaveActive : ''"
		:enterFromClass="defaultStore.state.animation ? $style.transition_menuDrawer_enterFrom : ''"
		:leaveToClass="defaultStore.state.animation ? $style.transition_menuDrawer_leaveTo : ''"
	>
		<div v-if="drawerMenuShowing" :class="$style.menu">
			<XDrawerMenu/>
		</div>
	</Transition>

	<XCommon/>
</div>
</template>

<script lang="ts" setup>
import { computed, defineAsyncComponent, ref, watch, shallowRef } from 'vue';
import { v4 as uuid } from 'uuid';
import XCommon from './_common_/common.vue';
import { deckStore, columnTypes, addColumn as addColumnToStore, loadDeck, getProfiles, deleteProfile as deleteProfile_ } from './deck/deck-store.js';
import type { ColumnType } from './deck/deck-store.js';
import type { MenuItem } from '@/types/menu.js';
import XSidebar from '@/ui/_common_/navbar.vue';
import XDrawerMenu from '@/ui/_common_/navbar-for-mobile.vue';
import MkButton from '@/components/MkButton.vue';
import * as os from '@/os.js';
import { navbarItemDef } from '@/navbar.js';
import { $i } from '@/account.js';
import { i18n } from '@/i18n.js';
import { unisonReload } from '@/scripts/unison-reload.js';
import { deviceKind } from '@/scripts/device-kind.js';
import { defaultStore } from '@/store.js';
import XMainColumn from '@/ui/deck/main-column.vue';
import XTlColumn from '@/ui/deck/tl-column.vue';
import XAntennaColumn from '@/ui/deck/antenna-column.vue';
import XListColumn from '@/ui/deck/list-column.vue';
import XChannelColumn from '@/ui/deck/channel-column.vue';
import XNotificationsColumn from '@/ui/deck/notifications-column.vue';
import XWidgetsColumn from '@/ui/deck/widgets-column.vue';
import XMentionsColumn from '@/ui/deck/mentions-column.vue';
import XDirectColumn from '@/ui/deck/direct-column.vue';
import XRoleTimelineColumn from '@/ui/deck/role-timeline-column.vue';
import { mainRouter } from '@/router/main.js';
const XStatusBars = defineAsyncComponent(() => import('@/ui/_common_/statusbars.vue'));
const XAnnouncements = defineAsyncComponent(() => import('@/ui/_common_/announcements.vue'));

const columnComponents = {
	main: XMainColumn,
	widgets: XWidgetsColumn,
	notifications: XNotificationsColumn,
	tl: XTlColumn,
	list: XListColumn,
	channel: XChannelColumn,
	antenna: XAntennaColumn,
	mentions: XMentionsColumn,
	direct: XDirectColumn,
	roleTimeline: XRoleTimelineColumn,
};

mainRouter.navHook = (path, flag): boolean => {
	if (flag === 'forcePage') return false;
	const noMainColumn = !deckStore.state.columns.some(x => x.type === 'main');
	if (deckStore.state.navWindow || noMainColumn) {
		os.pageWindow(path);
		return true;
	}
	return false;
};

const isMobile = ref(window.innerWidth <= 500);
window.addEventListener('resize', () => {
	isMobile.value = window.innerWidth <= 500;
});

const snapScroll = deviceKind === 'smartphone' || deviceKind === 'tablet';
const drawerMenuShowing = ref(false);

/*
const route = 'TODO';
watch(route, () => {
	drawerMenuShowing.value = false;
});
*/

const columns = deckStore.reactiveState.columns;
const layout = deckStore.reactiveState.layout;
const menuIndicated = computed(() => {
	if ($i == null) return false;
	for (const def in navbarItemDef) {
		if (navbarItemDef[def].indicated) return true;
	}
	return false;
});

function showSettings() {
	os.pageWindow('/settings/deck');
}

const columnsEl = shallowRef<HTMLElement>();

const addColumn = async (ev) => {
	const { canceled, result: column } = await os.select({
		title: i18n.ts._deck.addColumn,
		items: columnTypes.map(column => ({
			value: column, text: i18n.ts._deck._columns[column],
		})),
	});
	if (canceled || column == null) return;

	addColumnToStore({
		type: column,
		id: uuid(),
		name: i18n.ts._deck._columns[column],
		width: 330,
		soundSetting: { type: null, volume: 1 },
	});
};

const onContextmenu = (ev) => {
	os.contextMenu([{
		text: i18n.ts._deck.addColumn,
		action: addColumn,
	}], ev);
};

function onWheel(ev: WheelEvent) {
	if (ev.deltaX === 0 && columnsEl.value != null) {
		columnsEl.value.scrollLeft += ev.deltaY;
	}
}

document.documentElement.style.overflowY = 'hidden';
document.documentElement.style.scrollBehavior = 'auto';

loadDeck();

function changeProfile(ev: MouseEvent) {
	let items: MenuItem[] = [{
		text: deckStore.state.profile,
		active: true,
		action: () => {},
	}];
	getProfiles().then(profiles => {
		items.push(...(profiles.filter(k => k !== deckStore.state.profile).map(k => ({
			text: k,
			action: () => {
				deckStore.set('profile', k);
				unisonReload();
			},
		}))), { type: 'divider' as const }, {
			text: i18n.ts._deck.newProfile,
			icon: 'ti ti-plus',
			action: async () => {
				const { canceled, result: name } = await os.inputText({
					title: i18n.ts._deck.profile,
					minLength: 1,
				});
				if (canceled || name == null) return;

				deckStore.set('profile', name);
				unisonReload();
			},
		});
	}).then(() => {
		os.popupMenu(items, ev.currentTarget ?? ev.target);
	});
}

async function deleteProfile() {
	const { canceled } = await os.confirm({
		type: 'warning',
		text: i18n.tsx.deleteAreYouSure({ x: deckStore.state.profile }),
	});
	if (canceled) return;

	deleteProfile_(deckStore.state.profile);
	deckStore.set('profile', 'default');
	unisonReload();
}
</script>

<style>
html,
body {
	width: 100%;
	height: 100%;
	overflow: clip;
	position: fixed;
	top: 0;
	left: 0;
	overscroll-behavior: none;
}

#sharkey_app {
	width: 100%;
	height: 100%;
	overflow: clip;
	position: absolute;
	top: 0;
	left: 0;
}
</style>

<style lang="scss" module>
.transition_menuDrawerBg_enterActive,
.transition_menuDrawerBg_leaveActive {
	opacity: 1;
	transition: opacity 300ms cubic-bezier(0.23, 1, 0.32, 1);
}
.transition_menuDrawerBg_enterFrom,
.transition_menuDrawerBg_leaveTo {
	opacity: 0;
}

.transition_menuDrawer_enterActive,
.transition_menuDrawer_leaveActive {
	opacity: 1;
	transform: translateX(0);
	transition: transform 300ms cubic-bezier(0.23, 1, 0.32, 1), opacity 300ms cubic-bezier(0.23, 1, 0.32, 1);
}
.transition_menuDrawer_enterFrom,
.transition_menuDrawer_leaveTo {
	opacity: 0;
	transform: translateX(-240px);
}

.root {
	$nav-hide-threshold: 650px; // TODO: どこかに集約したい

	--MI-margin: var(--MI-marginHalf);

	--columnGap: 6px;

	display: flex;
	height: 100dvh;
	box-sizing: border-box;
	flex: 1;
}

.rootIsMobile {
	padding-bottom: 58px;
}

.main {
	flex: 1;
	min-width: 0;
	display: flex;
	flex-direction: column;
}

.sections {
	flex: 1;
	display: flex;
	overflow-x: auto;
	overflow-y: clip;
	overscroll-behavior: contain;
	background: var(--MI_THEME-deckBg);

	&.center {
		> .section:first-of-type {
			margin-left: auto !important;
		}

		> .section:last-of-type {
			margin-right: auto !important;
		}
	}

	&.snapScroll {
		scroll-snap-type: x mandatory;
	}
}

.section {
	display: flex;
	flex-direction: column;
	scroll-snap-align: start;
	flex-shrink: 0;
	padding-top: var(--columnGap);
	padding-bottom: var(--columnGap);
	padding-left: var(--columnGap);

	> .column:not(:last-of-type) {
		margin-bottom: var(--columnGap);
	}
}

.onboarding {
	padding: 32px;
	height: min-content;
	text-align: center;
	margin: auto;
}

.sideMenu {
	flex-shrink: 0;
	margin-right: 0;
	margin-left: auto;
	display: flex;
	flex-direction: column;
	justify-content: center;
	width: 32px;
}

.sideMenuButton {
	display: block;
	width: 100%;
	aspect-ratio: 1;
}

.sideMenuTop {
	margin-bottom: auto;
}

.sideMenuMiddle {
	margin-top: auto;
	margin-bottom: auto;
}

.sideMenuBottom {
	margin-top: auto;
}

.menuBg {
	z-index: 1001;
}

.menu {
	position: fixed;
	top: 0;
	left: 0;
	z-index: 1001;
	height: 100dvh;
	width: 240px;
	box-sizing: border-box;
	contain: strict;
	overflow: auto;
	overscroll-behavior: contain;
	background: var(--MI_THEME-navBg);
}

.nav {
	position: fixed;
	z-index: 1000;
	bottom: 0;
	left: 0;
	padding: 12px 12px max(12px, env(safe-area-inset-bottom, 0px)) 12px;
	display: grid;
	grid-template-columns: 1fr 1fr 1fr 1fr;
	grid-gap: 8px;
	width: 100%;
	box-sizing: border-box;
	-webkit-backdrop-filter: var(--MI-blur, blur(32px));
	backdrop-filter: var(--MI-blur, blur(32px));
	background-color: var(--MI_THEME-header);
	border-top: solid 0.5px var(--MI_THEME-divider);
}

.navButton {
	position: relative;
	padding: 0;
	height: 32px;
	width: 100%;
	max-width: 60px;
	margin: auto;
<<<<<<< HEAD
	border-radius: var(--radius-lg);
	background: transparent;
	color: var(--fg);

	&:hover {
		color: var(--accent);
	}

	&:active {
		color: var(--accent);
		background: hsl(from var(--panel) h s calc(l - 2));
=======
	border-radius: 100%;
	background: var(--MI_THEME-panel);
	color: var(--MI_THEME-fg);

	&:hover {
		background: var(--MI_THEME-panelHighlight);
	}

	&:active {
		background: hsl(from var(--MI_THEME-panel) h s calc(l - 2));
>>>>>>> d2e8dc4f
	}
}

.postButton {
	composes: navButton;
	background: linear-gradient(90deg, var(--MI_THEME-buttonGradateA), var(--MI_THEME-buttonGradateB));
	color: var(--MI_THEME-fgOnAccent);

	&:hover {
<<<<<<< HEAD
		background: linear-gradient(90deg, hsl(from var(--accent) h s calc(l + 5)), hsl(from var(--accent) h s calc(l + 5)));
		color: var(--fgOnAccent);
	}

	&:active {
		background: linear-gradient(90deg, hsl(from var(--accent) h s calc(l + 5)), hsl(from var(--accent) h s calc(l + 5)));
		color: var(--fgOnAccent);
=======
		background: linear-gradient(90deg, hsl(from var(--MI_THEME-accent) h s calc(l + 5)), hsl(from var(--MI_THEME-accent) h s calc(l + 5)));
	}

	&:active {
		background: linear-gradient(90deg, hsl(from var(--MI_THEME-accent) h s calc(l + 5)), hsl(from var(--MI_THEME-accent) h s calc(l + 5)));
>>>>>>> d2e8dc4f
	}
}

.navButtonIcon {
	font-size: 16px;
	vertical-align: middle;
}

.navButtonIndicator {
	position: absolute;
	top: 0;
	left: 0;
	color: var(--MI_THEME-indicator);
	font-size: 16px;

	&:has(.itemIndicateValueIcon) {
		animation: none;
		font-size: 12px;
	}
}
</style><|MERGE_RESOLUTION|>--- conflicted
+++ resolved
@@ -441,30 +441,17 @@
 	width: 100%;
 	max-width: 60px;
 	margin: auto;
-<<<<<<< HEAD
 	border-radius: var(--radius-lg);
 	background: transparent;
-	color: var(--fg);
+	color: var(--MI_THEME-fg);
 
 	&:hover {
-		color: var(--accent);
+		color: var(--MI_THEME-accent);
 	}
 
 	&:active {
-		color: var(--accent);
-		background: hsl(from var(--panel) h s calc(l - 2));
-=======
-	border-radius: 100%;
-	background: var(--MI_THEME-panel);
-	color: var(--MI_THEME-fg);
-
-	&:hover {
-		background: var(--MI_THEME-panelHighlight);
-	}
-
-	&:active {
+		color: var(--MI_THEME-accent);
 		background: hsl(from var(--MI_THEME-panel) h s calc(l - 2));
->>>>>>> d2e8dc4f
 	}
 }
 
@@ -474,21 +461,13 @@
 	color: var(--MI_THEME-fgOnAccent);
 
 	&:hover {
-<<<<<<< HEAD
-		background: linear-gradient(90deg, hsl(from var(--accent) h s calc(l + 5)), hsl(from var(--accent) h s calc(l + 5)));
-		color: var(--fgOnAccent);
-	}
-
-	&:active {
-		background: linear-gradient(90deg, hsl(from var(--accent) h s calc(l + 5)), hsl(from var(--accent) h s calc(l + 5)));
-		color: var(--fgOnAccent);
-=======
 		background: linear-gradient(90deg, hsl(from var(--MI_THEME-accent) h s calc(l + 5)), hsl(from var(--MI_THEME-accent) h s calc(l + 5)));
+		color: var(--MI_THEME-fgOnAccent);
 	}
 
 	&:active {
 		background: linear-gradient(90deg, hsl(from var(--MI_THEME-accent) h s calc(l + 5)), hsl(from var(--MI_THEME-accent) h s calc(l + 5)));
->>>>>>> d2e8dc4f
+		color: var(--fgOnAccent);
 	}
 }
 

<!--
SPDX-FileCopyrightText: syuilo and misskey-project
SPDX-License-Identifier: AGPL-3.0-only
-->

<template>
<SearchMarker path="/settings/preferences" :label="i18n.ts.preferences" :keywords="['general', 'preferences']" icon="ti ti-adjustments">
	<div class="_gaps_m">
		<MkFeatureBanner icon="/client-assets/gear_3d.png" color="#00ff9d">
			<SearchKeyword>{{ i18n.ts._settings.preferencesBanner }}</SearchKeyword>
		</MkFeatureBanner>

		<div class="_gaps_s">
			<SearchMarker v-slot="slotProps" :keywords="['general']">
				<MkFolder :defaultOpen="slotProps.isParentOfTarget">
					<template #label><SearchLabel>{{ i18n.ts.general }}</SearchLabel></template>
					<template #icon><SearchIcon><i class="ti ti-settings"></i></SearchIcon></template>

					<div class="_gaps_m">
						<SearchMarker :keywords="['language']">
							<MkSelect v-model="lang">
								<template #label><SearchLabel>{{ i18n.ts.uiLanguage }}</SearchLabel></template>
								<option v-for="x in langs" :key="x[0]" :value="x[0]">{{ x[1] }}</option>
								<template #caption>
									<I18n :src="i18n.ts.i18nInfo" tag="span">
										<template #link>
											<MkLink url="https://crowdin.com/project/misskey">Crowdin</MkLink>
										</template>
									</I18n>
								</template>
							</MkSelect>
						</SearchMarker>

						<SearchMarker :keywords="['device', 'type', 'kind', 'smartphone', 'tablet', 'desktop']">
							<MkRadios v-model="overridedDeviceKind">
								<template #label><SearchLabel>{{ i18n.ts.overridedDeviceKind }}</SearchLabel></template>
								<option :value="null">{{ i18n.ts.auto }}</option>
								<option value="smartphone"><i class="ti ti-device-mobile"/> {{ i18n.ts.smartphone }}</option>
								<option value="tablet"><i class="ti ti-device-tablet"/> {{ i18n.ts.tablet }}</option>
								<option value="desktop"><i class="ti ti-device-desktop"/> {{ i18n.ts.desktop }}</option>
							</MkRadios>
						</SearchMarker>

						<div class="_gaps_s">
							<SearchMarker :keywords="['avatar', 'icon', 'decoration', 'show']">
								<MkPreferenceContainer k="showAvatarDecorations">
									<MkSwitch v-model="showAvatarDecorations">
										<template #label><SearchLabel>{{ i18n.ts.showAvatarDecorations }}</SearchLabel></template>
									</MkSwitch>
								</MkPreferenceContainer>
							</SearchMarker>

							<SearchMarker :keywords="['follow', 'confirm', 'always']">
								<MkPreferenceContainer k="alwaysConfirmFollow">
									<MkSwitch v-model="alwaysConfirmFollow">
										<template #label><SearchLabel>{{ i18n.ts.alwaysConfirmFollow }}</SearchLabel></template>
									</MkSwitch>
								</MkPreferenceContainer>
							</SearchMarker>

							<SearchMarker :keywords="['highlight', 'sensitive', 'nsfw', 'image', 'photo', 'picture', 'media', 'thumbnail']">
								<MkPreferenceContainer k="highlightSensitiveMedia">
									<MkSwitch v-model="highlightSensitiveMedia">
										<template #label><SearchLabel>{{ i18n.ts.highlightSensitiveMedia }}</SearchLabel></template>
									</MkSwitch>
								</MkPreferenceContainer>
							</SearchMarker>

							<SearchMarker :keywords="['sensitive', 'nsfw', 'media', 'image', 'photo', 'picture', 'attachment', 'confirm']">
								<MkPreferenceContainer k="confirmWhenRevealingSensitiveMedia">
									<MkSwitch v-model="confirmWhenRevealingSensitiveMedia">
										<template #label><SearchLabel>{{ i18n.ts.confirmWhenRevealingSensitiveMedia }}</SearchLabel></template>
									</MkSwitch>
								</MkPreferenceContainer>
							</SearchMarker>

							<SearchMarker :keywords="['mfm', 'enable', 'show', 'advanced']">
								<MkPreferenceContainer k="advancedMfm">
									<MkSwitch v-model="advancedMfm">
										<template #label><SearchLabel>{{ i18n.ts.enableAdvancedMfm }}</SearchLabel></template>
									</MkSwitch>
								</MkPreferenceContainer>
							</SearchMarker>

							<SearchMarker :keywords="['auto', 'load', 'auto', 'more', 'scroll']">
								<MkPreferenceContainer k="enableInfiniteScroll">
									<MkSwitch v-model="enableInfiniteScroll">
										<template #label><SearchLabel>{{ i18n.ts.enableInfiniteScroll }}</SearchLabel></template>
									</MkSwitch>
								</MkPreferenceContainer>
							</SearchMarker>
						</div>

						<SearchMarker :keywords="['emoji', 'style', 'native', 'system', 'fluent', 'twemoji']">
							<MkPreferenceContainer k="emojiStyle">
								<div>
									<MkRadios v-model="emojiStyle">
										<template #label><SearchLabel>{{ i18n.ts.emojiStyle }}</SearchLabel></template>
										<option value="native">{{ i18n.ts.native }}</option>
										<option value="fluentEmoji">Fluent Emoji</option>
										<option value="twemoji">Twemoji</option>
									</MkRadios>
									<div style="margin: 8px 0 0 0; font-size: 1.5em;"><Mfm :key="emojiStyle" text="🍮🍦🍭🍩🍰🍫🍬🥞🍪"/></div>
								</div>
							</MkPreferenceContainer>
						</SearchMarker>
					</div>
				</MkFolder>
			</SearchMarker>

			<SearchMarker v-slot="slotProps" :keywords="['timeline', 'note']">
				<MkFolder :defaultOpen="slotProps.isParentOfTarget">
					<template #label><SearchLabel>{{ i18n.ts._settings.timelineAndNote }}</SearchLabel></template>
					<template #icon><SearchIcon><i class="ti ti-notes"></i></SearchIcon></template>

					<div class="_gaps_m">
						<div class="_gaps_s">
							<SearchMarker :keywords="['post', 'form', 'timeline']">
								<MkPreferenceContainer k="showFixedPostForm">
									<MkSwitch v-model="showFixedPostForm">
										<template #label><SearchLabel>{{ i18n.ts.showFixedPostForm }}</SearchLabel></template>
									</MkSwitch>
								</MkPreferenceContainer>
							</SearchMarker>

							<SearchMarker :keywords="['post', 'form', 'timeline', 'channel']">
								<MkPreferenceContainer k="showFixedPostFormInChannel">
									<MkSwitch v-model="showFixedPostFormInChannel">
										<template #label><SearchLabel>{{ i18n.ts.showFixedPostFormInChannel }}</SearchLabel></template>
									</MkSwitch>
								</MkPreferenceContainer>
							</SearchMarker>

							<SearchMarker :keywords="['renote']">
								<MkPreferenceContainer k="collapseRenotes">
									<MkSwitch v-model="collapseRenotes">
										<template #label><SearchLabel>{{ i18n.ts.collapseRenotes }}</SearchLabel></template>
										<template #caption><SearchKeyword>{{ i18n.ts.collapseRenotesDescription }}</SearchKeyword></template>
									</MkSwitch>
								</MkPreferenceContainer>
							</SearchMarker>

							<SearchMarker :keywords="['collapse', 'repl']">
								<MkSwitch v-model="collapseNotesRepliedTo">
									<template #label><SearchLabel>{{ i18n.ts.collapseNotesRepliedTo }}</SearchLabel></template>
								</MkSwitch>
							</SearchMarker>

							<SearchMarker :keywords="['collapse', 'uncollapse', 'un-collapse', 'cw', 'content', 'warning']">
								<MkSwitch v-model="uncollapseCW">
									<template #label><SearchLabel>{{ i18n.ts.uncollapseCW }}</SearchLabel></template>
								</MkSwitch>
							</SearchMarker>

							<SearchMarker :keywords="['expand', 'long']">
								<MkSwitch v-model="expandLongNote">
									<template #label><SearchLabel>{{ i18n.ts.expandLongNote }}</SearchLabel></template>
								</MkSwitch>
							</SearchMarker>

							<SearchMarker :keywords="['note', 'timeline', 'gap']">
								<MkPreferenceContainer k="showGapBetweenNotesInTimeline">
									<MkSwitch v-model="showGapBetweenNotesInTimeline">
										<template #label><SearchLabel>{{ i18n.ts.showGapBetweenNotesInTimeline }}</SearchLabel></template>
									</MkSwitch>
								</MkPreferenceContainer>
							</SearchMarker>

							<SearchMarker :keywords="['disable', 'streaming', 'timeline']">
								<MkPreferenceContainer k="disableStreamingTimeline">
									<MkSwitch v-model="disableStreamingTimeline">
										<template #label><SearchLabel>{{ i18n.ts.disableStreamingTimeline }}</SearchLabel></template>
									</MkSwitch>
								</MkPreferenceContainer>
							</SearchMarker>

							<SearchMarker :keywords="['pinned', 'list']">
								<MkFolder>
									<template #label><SearchLabel>{{ i18n.ts.pinnedList }}</SearchLabel></template>
									<!-- 複数ピン止め管理できるようにしたいけどめんどいので一旦ひとつのみ -->
									<MkButton v-if="prefer.r.pinnedUserLists.value.length === 0" @click="setPinnedList()">{{ i18n.ts.add }}</MkButton>
									<MkButton v-else danger @click="removePinnedList()"><i class="ti ti-trash"></i> {{ i18n.ts.remove }}</MkButton>
								</MkFolder>
							</SearchMarker>

							<SearchMarker :keywords="['show', 'ticker', 'replies']">
								<MkSwitch v-model="showTickerOnReplies">
									<template #label>{{ i18n.ts.showTickerOnReplies }}</template>
								</MkSwitch>
							</SearchMarker>

							<SearchMarker :keywords="['cat', 'speak']">
								<MkSwitch v-model="disableCatSpeak">
									<template #label><SearchLabel>{{ i18n.ts.disableCatSpeak }}</SearchLabel></template>
								</MkSwitch>
							</SearchMarker>

							<SearchMarker :keywords="['search', 'engine']">
								<MkSelect v-model="searchEngine" placeholder="Other">
									<template #label><SearchLabel>{{ i18n.ts.searchEngine }}</SearchLabel></template>
									<option
										v-for="[key, value] in Object.entries(searchEngineMap)" :key="key" :value="key"
									>
										{{ value }}
									</option>
									<!-- If the user is on Other and enters a domain add this one so that the dropdown doesnt go blank -->
									<option v-if="useCustomSearchEngine" :value="searchEngine">
										{{ i18n.ts.searchEngineOther }}
									</option>
									<!-- If one of the other options is selected show this as a blank other -->
									<option v-if="!useCustomSearchEngine" value="">{{ i18n.ts.searchEngineOther }}</option>
								</MkSelect>
							</SearchMarker>

							<SearchMarker :keywords="['design', 'appear']">
								<MkRadios v-model="noteDesign">
									<template #label><SearchLabel>Note Design</SearchLabel></template>
									<option value="sharkey"><i class="sk-icons sk-shark sk-icons-lg" style="top: 2px;position: relative;"></i> Sharkey</option>
									<option value="misskey"><i class="sk-icons sk-misskey sk-icons-lg" style="top: 2px;position: relative;"></i> Misskey</option>
								</MkRadios>
							</SearchMarker>
						</div>

						<hr>

						<div class="_gaps_m">
							<div class="_gaps_s">
								<SearchMarker :keywords="['hover', 'show', 'footer', 'action']">
									<MkPreferenceContainer k="showNoteActionsOnlyHover">
										<MkSwitch v-model="showNoteActionsOnlyHover">
											<template #label><SearchLabel>{{ i18n.ts.showNoteActionsOnlyHover }}</SearchLabel></template>
										</MkSwitch>
									</MkPreferenceContainer>
								</SearchMarker>

								<SearchMarker :keywords="['footer', 'action', 'clip', 'show']">
									<MkPreferenceContainer k="showClipButtonInNoteFooter">
										<MkSwitch v-model="showClipButtonInNoteFooter">
											<template #label><SearchLabel>{{ i18n.ts.showClipButtonInNoteFooter }}</SearchLabel></template>
										</MkSwitch>
									</MkPreferenceContainer>
								</SearchMarker>

								<SearchMarker :keywords="['reaction', 'count', 'show']">
									<MkPreferenceContainer k="showReactionsCount">
										<MkSwitch v-model="showReactionsCount">
											<template #label><SearchLabel>{{ i18n.ts.showReactionsCount }}</SearchLabel></template>
										</MkSwitch>
									</MkPreferenceContainer>
								</SearchMarker>

								<SearchMarker :keywords="['reaction', 'confirm']">
									<MkPreferenceContainer k="confirmOnReact">
										<MkSwitch v-model="confirmOnReact">
											<template #label><SearchLabel>{{ i18n.ts.confirmOnReact }}</SearchLabel></template>
										</MkSwitch>
									</MkPreferenceContainer>
								</SearchMarker>

								<SearchMarker :keywords="['image', 'photo', 'picture', 'media', 'thumbnail', 'quality', 'raw', 'attachment']">
									<MkPreferenceContainer k="loadRawImages">
										<MkSwitch v-model="loadRawImages">
											<template #label><SearchLabel>{{ i18n.ts.loadRawImages }}</SearchLabel></template>
										</MkSwitch>
									</MkPreferenceContainer>
								</SearchMarker>

								<SearchMarker :keywords="['reaction', 'picker', 'contextmenu', 'open']">
									<MkPreferenceContainer k="useReactionPickerForContextMenu">
										<MkSwitch v-model="useReactionPickerForContextMenu">
											<template #label><SearchLabel>{{ i18n.ts.useReactionPickerForContextMenu }}</SearchLabel></template>
										</MkSwitch>
									</MkPreferenceContainer>
								</SearchMarker>
							</div>

							<SearchMarker :keywords="['reaction', 'size', 'scale', 'display']">
								<MkPreferenceContainer k="reactionsDisplaySize">
									<MkRadios v-model="reactionsDisplaySize">
										<template #label><SearchLabel>{{ i18n.ts.reactionsDisplaySize }}</SearchLabel></template>
										<option value="small">{{ i18n.ts.small }}</option>
										<option value="medium">{{ i18n.ts.medium }}</option>
										<option value="large">{{ i18n.ts.large }}</option>
									</MkRadios>
								</MkPreferenceContainer>
							</SearchMarker>

							<SearchMarker :keywords="['reaction', 'size', 'scale', 'display', 'width', 'limit']">
								<MkPreferenceContainer k="limitWidthOfReaction">
									<MkSwitch v-model="limitWidthOfReaction">
										<template #label><SearchLabel>{{ i18n.ts.limitWidthOfReaction }}</SearchLabel></template>
									</MkSwitch>
								</MkPreferenceContainer>
							</SearchMarker>

							<SearchMarker :keywords="['attachment', 'image', 'photo', 'picture', 'media', 'thumbnail', 'list', 'size', 'height']">
								<MkPreferenceContainer k="mediaListWithOneImageAppearance">
									<MkRadios v-model="mediaListWithOneImageAppearance">
										<template #label><SearchLabel>{{ i18n.ts.mediaListWithOneImageAppearance }}</SearchLabel></template>
										<option value="expand">{{ i18n.ts.default }}</option>
										<option value="16_9">{{ i18n.tsx.limitTo({ x: '16:9' }) }}</option>
										<option value="1_1">{{ i18n.tsx.limitTo({ x: '1:1' }) }}</option>
										<option value="2_3">{{ i18n.tsx.limitTo({ x: '2:3' }) }}</option>
									</MkRadios>
								</MkPreferenceContainer>
							</SearchMarker>

							<SearchMarker :keywords="['ticker', 'information', 'label', 'instance', 'server', 'host', 'federation']">
								<MkPreferenceContainer k="instanceTicker">
									<MkSelect v-if="instance.federation !== 'none'" v-model="instanceTicker">
										<template #label><SearchLabel>{{ i18n.ts.instanceTicker }}</SearchLabel></template>
										<option value="none">{{ i18n.ts._instanceTicker.none }}</option>
										<option value="remote">{{ i18n.ts._instanceTicker.remote }}</option>
										<option value="always">{{ i18n.ts._instanceTicker.always }}</option>
									</MkSelect>
								</MkPreferenceContainer>
							</SearchMarker>

							<SearchMarker :keywords="['attachment', 'image', 'photo', 'picture', 'media', 'thumbnail', 'nsfw', 'sensitive', 'display', 'show', 'hide', 'visibility']">
								<MkPreferenceContainer k="nsfw">
									<MkSelect v-model="nsfw">
										<template #label><SearchLabel>{{ i18n.ts.displayOfSensitiveMedia }}</SearchLabel></template>
										<option value="respect">{{ i18n.ts._displayOfSensitiveMedia.respect }}</option>
										<option value="ignore">{{ i18n.ts._displayOfSensitiveMedia.ignore }}</option>
										<option value="force">{{ i18n.ts._displayOfSensitiveMedia.force }}</option>
									</MkSelect>
								</MkPreferenceContainer>
							</SearchMarker>

							<SearchMarker :keywords="['number', 'replies']">
								<MkRange v-model="numberOfReplies" :min="2" :max="20" :step="1" easing>
									<template #label><SearchLabel>{{ i18n.ts.numberOfReplies }}</SearchLabel></template>
									<template #caption>{{ i18n.ts.numberOfRepliesDescription }}</template>
								</MkRange>
							</SearchMarker>
						</div>
					</div>
				</MkFolder>
			</SearchMarker>

			<SearchMarker v-slot="slotProps" :keywords="['post', 'form']">
				<MkFolder :defaultOpen="slotProps.isParentOfTarget">
					<template #label><SearchLabel>{{ i18n.ts.postForm }}</SearchLabel></template>
					<template #icon><SearchIcon><i class="ti ti-edit"></i></SearchIcon></template>

					<div class="_gaps_m">
						<div class="_gaps_s">
							<SearchMarker :keywords="['remember', 'keep', 'note', 'cw']">
								<MkPreferenceContainer k="keepCw">
									<MkSwitch v-model="keepCw">
										<template #label><SearchLabel>{{ i18n.ts.keepCw }}</SearchLabel></template>
									</MkSwitch>
								</MkPreferenceContainer>
							</SearchMarker>

							<SearchMarker :keywords="['remember', 'keep', 'note', 'visibility']">
								<MkPreferenceContainer k="rememberNoteVisibility">
									<MkSwitch v-model="rememberNoteVisibility">
										<template #label><SearchLabel>{{ i18n.ts.rememberNoteVisibility }}</SearchLabel></template>
									</MkSwitch>
								</MkPreferenceContainer>
							</SearchMarker>

							<SearchMarker :keywords="['mfm', 'enable', 'show', 'advanced', 'picker', 'form', 'function', 'fn']">
								<MkPreferenceContainer k="enableQuickAddMfmFunction">
									<MkSwitch v-model="enableQuickAddMfmFunction">
										<template #label><SearchLabel>{{ i18n.ts.enableQuickAddMfmFunction }}</SearchLabel></template>
									</MkSwitch>
								</MkPreferenceContainer>
							</SearchMarker>
						</div>

						<SearchMarker :keywords="['default', 'note', 'visibility']">
							<MkDisableSection :disabled="rememberNoteVisibility">
								<MkFolder>
									<template #label><SearchLabel>{{ i18n.ts.defaultNoteVisibility }}</SearchLabel></template>
									<template v-if="defaultNoteVisibility === 'public'" #suffix>{{ i18n.ts._visibility.public }}</template>
									<template v-else-if="defaultNoteVisibility === 'home'" #suffix>{{ i18n.ts._visibility.home }}</template>
									<template v-else-if="defaultNoteVisibility === 'followers'" #suffix>{{ i18n.ts._visibility.followers }}</template>
									<template v-else-if="defaultNoteVisibility === 'specified'" #suffix>{{ i18n.ts._visibility.specified }}</template>

									<div class="_gaps_m">
										<MkPreferenceContainer k="defaultNoteVisibility">
											<MkSelect v-model="defaultNoteVisibility">
												<option value="public">{{ i18n.ts._visibility.public }}</option>
												<option value="home">{{ i18n.ts._visibility.home }}</option>
												<option value="followers">{{ i18n.ts._visibility.followers }}</option>
												<option value="specified">{{ i18n.ts._visibility.specified }}</option>
											</MkSelect>
										</MkPreferenceContainer>

										<MkPreferenceContainer k="defaultNoteLocalOnly">
											<MkSwitch v-model="defaultNoteLocalOnly">{{ i18n.ts._visibility.disableFederation }}</MkSwitch>
										</MkPreferenceContainer>
									</div>
								</MkFolder>
							</MkDisableSection>
						</SearchMarker>
					</div>
				</MkFolder>
			</SearchMarker>

			<SearchMarker v-slot="slotProps" :keywords="['notification']">
				<MkFolder :defaultOpen="slotProps.isParentOfTarget">
					<template #label><SearchLabel>{{ i18n.ts.notifications }}</SearchLabel></template>
					<template #icon><SearchIcon><i class="ti ti-bell"></i></SearchIcon></template>

					<div class="_gaps_m">
						<SearchMarker :keywords="['group']">
							<MkPreferenceContainer k="useGroupedNotifications">
								<MkSwitch v-model="useGroupedNotifications">
									<template #label><SearchLabel>{{ i18n.ts.useGroupedNotifications }}</SearchLabel></template>
								</MkSwitch>
							</MkPreferenceContainer>
						</SearchMarker>

						<SearchMarker :keywords="['click']">
							<MkSwitch v-model="notificationClickable">
								<template #label><SearchLabel>{{ i18n.ts.allowClickingNotifications }}</SearchLabel></template>
							</MkSwitch>
						</SearchMarker>

						<SearchMarker :keywords="['favicon', 'dot']">
							<MkSwitch v-model="enableFaviconNotificationDot">
								<template #label><SearchLabel>{{ i18n.ts.enableFaviconNotificationDot }}</SearchLabel></template>
								<template #caption>
									<I18n :src="i18n.ts.notificationDotNotWorkingAdvice" tag="span">
										<template #link>
											<MkLink url="https://docs.joinsharkey.org/docs/install/faqs/#ive-enabled-the-notification-dot-but-it-doesnt-show">{{ i18n.ts._mfm.link }}</MkLink>
										</template>
									</I18n>
								</template>
							</MkSwitch>
						</SearchMarker>

						<MkButton @click="testNotificationDot">{{ i18n.ts.verifyNotificationDotWorkingButton }}</MkButton>

						<SearchMarker :keywords="['position']">
							<MkPreferenceContainer k="notificationPosition">
								<MkRadios v-model="notificationPosition">
									<template #label><SearchLabel>{{ i18n.ts.position }}</SearchLabel></template>
									<option value="leftTop"><i class="ti ti-align-box-left-top"></i> {{ i18n.ts.leftTop }}</option>
									<option value="rightTop"><i class="ti ti-align-box-right-top"></i> {{ i18n.ts.rightTop }}</option>
									<option value="leftBottom"><i class="ti ti-align-box-left-bottom"></i> {{ i18n.ts.leftBottom }}</option>
									<option value="rightBottom"><i class="ti ti-align-box-right-bottom"></i> {{ i18n.ts.rightBottom }}</option>
								</MkRadios>
							</MkPreferenceContainer>
						</SearchMarker>

						<SearchMarker :keywords="['stack', 'axis', 'direction']">
							<MkPreferenceContainer k="notificationStackAxis">
								<MkRadios v-model="notificationStackAxis">
									<template #label><SearchLabel>{{ i18n.ts.stackAxis }}</SearchLabel></template>
									<option value="vertical"><i class="ti ti-carousel-vertical"></i> {{ i18n.ts.vertical }}</option>
									<option value="horizontal"><i class="ti ti-carousel-horizontal"></i> {{ i18n.ts.horizontal }}</option>
								</MkRadios>
							</MkPreferenceContainer>
						</SearchMarker>

						<MkButton @click="testNotification">{{ i18n.ts._notification.checkNotificationBehavior }}</MkButton>
					</div>
				</MkFolder>
			</SearchMarker>

			<template v-if="$i.policies.chatAvailability !== 'unavailable'">
				<SearchMarker v-slot="slotProps" :keywords="['chat', 'messaging']">
					<MkFolder :defaultOpen="slotProps.isParentOfTarget">
						<template #label><SearchLabel>{{ i18n.ts.chat }}</SearchLabel></template>
						<template #icon><SearchIcon><i class="ti ti-messages"></i></SearchIcon></template>

						<div class="_gaps_s">
							<SearchMarker :keywords="['show', 'sender', 'name']">
								<MkPreferenceContainer k="chat.showSenderName">
									<MkSwitch v-model="chatShowSenderName">
										<template #label><SearchLabel>{{ i18n.ts._settings._chat.showSenderName }}</SearchLabel></template>
									</MkSwitch>
								</MkPreferenceContainer>
							</SearchMarker>

							<SearchMarker :keywords="['send', 'enter', 'newline']">
								<MkPreferenceContainer k="chat.sendOnEnter">
									<MkSwitch v-model="chatSendOnEnter">
										<template #label><SearchLabel>{{ i18n.ts._settings._chat.sendOnEnter }}</SearchLabel></template>
										<template #caption>
											<div class="_gaps_s">
												<div>
													<b>{{ i18n.ts._settings.ifOn }}:</b>
													<div>{{ i18n.ts._chat.send }}: Enter</div>
													<div>{{ i18n.ts._chat.newline }}: Shift + Enter</div>
												</div>
												<div>
													<b>{{ i18n.ts._settings.ifOff }}:</b>
													<div>{{ i18n.ts._chat.send }}: Ctrl + Enter</div>
													<div>{{ i18n.ts._chat.newline }}: Enter</div>
												</div>
											</div>
										</template>
									</MkSwitch>
								</MkPreferenceContainer>
							</SearchMarker>
						</div>
					</MkFolder>
				</SearchMarker>
			</template>

			<SearchMarker v-slot="slotProps" :keywords="['accessibility']">
				<MkFolder :defaultOpen="slotProps.isParentOfTarget">
					<template #label><SearchLabel>{{ i18n.ts.accessibility }}</SearchLabel></template>
					<template #icon><SearchIcon><i class="ti ti-accessible"></i></SearchIcon></template>

					<div class="_gaps_m">
						<MkFeatureBanner icon="/client-assets/mens_room_3d.png" color="#0011ff">
							<SearchKeyword>{{ i18n.ts._settings.accessibilityBanner }}</SearchKeyword>
						</MkFeatureBanner>

						<div class="_gaps_s">
							<SearchMarker :keywords="['animation', 'motion', 'reduce']">
								<MkPreferenceContainer k="animation">
									<MkSwitch v-model="reduceAnimation">
										<template #label><SearchLabel>{{ i18n.ts.reduceUiAnimation }}</SearchLabel></template>
									</MkSwitch>
								</MkPreferenceContainer>
							</SearchMarker>

							<SearchMarker :keywords="['disable', 'animation', 'image', 'photo', 'picture', 'media', 'thumbnail', 'gif']">
								<MkPreferenceContainer k="disableShowingAnimatedImages">
									<MkSwitch v-model="disableShowingAnimatedImages">
										<template #label><SearchLabel>{{ i18n.ts.disableShowingAnimatedImages }}</SearchLabel></template>
									</MkSwitch>
								</MkPreferenceContainer>
							</SearchMarker>

							<SearchMarker :keywords="['mfm', 'enable', 'show', 'animated']">
								<MkPreferenceContainer k="animatedMfm">
									<MkSwitch v-model="animatedMfm">
										<template #label><SearchLabel>{{ i18n.ts.enableAnimatedMfm }}</SearchLabel></template>
									</MkSwitch>
								</MkPreferenceContainer>
							</SearchMarker>

							<SearchMarker :keywords="['swipe', 'horizontal', 'tab']">
								<MkPreferenceContainer k="enableHorizontalSwipe">
									<MkSwitch v-model="enableHorizontalSwipe">
										<template #label><SearchLabel>{{ i18n.ts.enableHorizontalSwipe }}</SearchLabel></template>
									</MkSwitch>
								</MkPreferenceContainer>
							</SearchMarker>

							<SearchMarker :keywords="['keep', 'screen', 'display', 'on']">
								<MkPreferenceContainer k="keepScreenOn">
									<MkSwitch v-model="keepScreenOn">
										<template #label><SearchLabel>{{ i18n.ts.keepScreenOn }}</SearchLabel></template>
									</MkSwitch>
								</MkPreferenceContainer>
							</SearchMarker>

							<SearchMarker :keywords="['native', 'system', 'video', 'audio', 'player', 'media']">
								<MkPreferenceContainer k="useNativeUiForVideoAudioPlayer">
									<MkSwitch v-model="useNativeUiForVideoAudioPlayer">
										<template #label><SearchLabel>{{ i18n.ts.useNativeUIForVideoAudioPlayer }}</SearchLabel></template>
									</MkSwitch>
								</MkPreferenceContainer>
							</SearchMarker>

							<SearchMarker :keywords="['text', 'selectable']">
								<MkPreferenceContainer k="makeEveryTextElementsSelectable">
									<MkSwitch v-model="makeEveryTextElementsSelectable">
										<template #label><SearchLabel>{{ i18n.ts._settings.makeEveryTextElementsSelectable }}</SearchLabel></template>
										<template #caption>{{ i18n.ts._settings.makeEveryTextElementsSelectable_description }}</template>
									</MkSwitch>
								</MkPreferenceContainer>
							</SearchMarker>
						</div>

						<SearchMarker :keywords="['menu', 'style', 'popup', 'drawer']">
							<MkPreferenceContainer k="menuStyle">
								<MkSelect v-model="menuStyle">
									<template #label><SearchLabel>{{ i18n.ts.menuStyle }}</SearchLabel></template>
									<option value="auto">{{ i18n.ts.auto }}</option>
									<option value="popup">{{ i18n.ts.popup }}</option>
									<option value="drawer">{{ i18n.ts.drawer }}</option>
								</MkSelect>
							</MkPreferenceContainer>
						</SearchMarker>

						<SearchMarker :keywords="['contextmenu', 'system', 'native']">
							<MkPreferenceContainer k="contextMenu">
								<MkSelect v-model="contextMenu">
									<template #label><SearchLabel>{{ i18n.ts._contextMenu.title }}</SearchLabel></template>
									<option value="app">{{ i18n.ts._contextMenu.app }}</option>
									<option value="appWithShift">{{ i18n.ts._contextMenu.appWithShift }}</option>
									<option value="native">{{ i18n.ts._contextMenu.native }}</option>
								</MkSelect>
							</MkPreferenceContainer>
						</SearchMarker>

						<SearchMarker :keywords="['font', 'size']">
							<MkRadios v-model="fontSize">
								<template #label><SearchLabel>{{ i18n.ts.fontSize }}</SearchLabel></template>
								<option :value="null"><span style="font-size: 14px;">Aa</span></option>
								<option value="1"><span style="font-size: 15px;">Aa</span></option>
								<option value="2"><span style="font-size: 16px;">Aa</span></option>
								<option value="3"><span style="font-size: 17px;">Aa</span></option>
							</MkRadios>
						</SearchMarker>

						<SearchMarker :keywords="['font', 'system', 'native']">
							<MkSwitch v-model="useSystemFont">
								<template #label><SearchLabel>{{ i18n.ts.useSystemFont }}</SearchLabel></template>
							</MkSwitch>
						</SearchMarker>
					</div>
				</MkFolder>
			</SearchMarker>

			<SearchMarker v-slot="slotProps" :keywords="['performance']">
				<MkFolder :defaultOpen="slotProps.isParentOfTarget">
					<template #label><SearchLabel>{{ i18n.ts.performance }}</SearchLabel></template>
					<template #icon><SearchIcon><i class="ti ti-battery-vertical-eco"></i></SearchIcon></template>

					<div class="_gaps_s">
						<SearchMarker :keywords="['blur']">
							<MkPreferenceContainer k="useBlurEffect">
								<MkSwitch v-model="useBlurEffect">
									<template #label><SearchLabel>{{ i18n.ts.useBlurEffect }}</SearchLabel></template>
									<template #caption><SearchKeyword>{{ i18n.ts.turnOffToImprovePerformance }}</SearchKeyword></template>
								</MkSwitch>
							</MkPreferenceContainer>
						</SearchMarker>

						<SearchMarker :keywords="['blur', 'modal']">
							<MkPreferenceContainer k="useBlurEffectForModal">
								<MkSwitch v-model="useBlurEffectForModal">
									<template #label><SearchLabel>{{ i18n.ts.useBlurEffectForModal }}</SearchLabel></template>
									<template #caption><SearchKeyword>{{ i18n.ts.turnOffToImprovePerformance }}</SearchKeyword></template>
								</MkSwitch>
							</MkPreferenceContainer>
						</SearchMarker>

						<SearchMarker :keywords="['sticky']">
							<MkPreferenceContainer k="useStickyIcons">
								<MkSwitch v-model="useStickyIcons">
									<template #label><SearchLabel>{{ i18n.ts._settings.useStickyIcons }}</SearchLabel></template>
									<template #caption><SearchKeyword>{{ i18n.ts.turnOffToImprovePerformance }}</SearchKeyword></template>
								</MkSwitch>
							</MkPreferenceContainer>
						</SearchMarker>
					</div>
				</MkFolder>
			</SearchMarker>

			<SearchMarker v-slot="slotProps" :keywords="['datasaver']">
				<MkFolder :defaultOpen="slotProps.isParentOfTarget">
					<template #label><SearchLabel>{{ i18n.ts.dataSaver }}</SearchLabel></template>
					<template #icon><SearchIcon><i class="ti ti-antenna-bars-3"></i></SearchIcon></template>

					<div class="_gaps_m">
						<MkInfo>{{ i18n.ts.reloadRequiredToApplySettings }}</MkInfo>

						<div class="_buttons">
							<MkButton inline @click="enableAllDataSaver">{{ i18n.ts.enableAll }}</MkButton>
							<MkButton inline @click="disableAllDataSaver">{{ i18n.ts.disableAll }}</MkButton>
						</div>
						<div class="_gaps_m">
							<MkSwitch v-model="dataSaver.media">
								{{ i18n.ts._dataSaver._media.title }}
								<template #caption>{{ i18n.ts._dataSaver._media.description }}</template>
							</MkSwitch>
							<MkSwitch v-model="dataSaver.avatar">
								{{ i18n.ts._dataSaver._avatar.title }}
								<template #caption>{{ i18n.ts._dataSaver._avatar.description }}</template>
							</MkSwitch>
							<MkSwitch v-model="dataSaver.urlPreview">
								{{ i18n.ts._dataSaver._urlPreview.title }}
								<template #caption>{{ i18n.ts._dataSaver._urlPreview.description }}</template>
							</MkSwitch>
							<MkSwitch v-model="dataSaver.code">
								{{ i18n.ts._dataSaver._code.title }}
								<template #caption>{{ i18n.ts._dataSaver._code.description }}</template>
							</MkSwitch>
						</div>
					</div>
				</MkFolder>
			</SearchMarker>

			<SearchMarker v-slot="slotProps" :keywords="['other']">
				<MkFolder :defaultOpen="slotProps.isParentOfTarget">
					<template #label><SearchLabel>{{ i18n.ts.other }}</SearchLabel></template>
					<template #icon><SearchIcon><i class="ti ti-settings-cog"></i></SearchIcon></template>

					<div class="_gaps_m">
						<div class="_gaps_s">
							<SearchMarker :keywords="['avatar', 'icon', 'square']">
								<MkPreferenceContainer k="squareAvatars">
									<MkSwitch v-model="squareAvatars">
										<template #label><SearchLabel>{{ i18n.ts.squareAvatars }}</SearchLabel></template>
									</MkSwitch>
								</MkPreferenceContainer>
							</SearchMarker>

							<SearchMarker :keywords="['effect', 'show']">
								<MkPreferenceContainer k="enableSeasonalScreenEffect">
									<MkSwitch v-model="enableSeasonalScreenEffect">
										<template #label><SearchLabel>{{ i18n.ts.seasonalScreenEffect }}</SearchLabel></template>
									</MkSwitch>
								</MkPreferenceContainer>
							</SearchMarker>

							<SearchMarker :keywords="['corner', 'radius']">
								<MkRadios v-model="cornerRadius">
									<template #label><SearchLabel>{{ i18n.ts.cornerRadius }}</SearchLabel></template>
									<option :value="null"><i class="sk-icons sk-shark sk-icons-lg" style="top: 2px;position: relative;"></i> Sharkey</option>
									<option value="misskey"><i class="sk-icons sk-misskey sk-icons-lg" style="top: 2px;position: relative;"></i> Misskey</option>
								</MkRadios>
							</SearchMarker>

							<SearchMarker :keywords="['warn', 'missing', 'alt', 'text']">
								<MkSwitch v-model="warnMissingAltText">
									<template #label><SearchLabel>{{ i18n.ts.warnForMissingAltText }}</SearchLabel></template>
								</MkSwitch>
							</SearchMarker>

							<SearchMarker :keywords="['warn', 'external', 'url']">
								<MkSwitch v-model="warnExternalUrl">
									<template #label><SearchLabel>{{ i18n.ts.warnExternalUrl }}</SearchLabel></template>
								</MkSwitch>
							</SearchMarker>

							<SearchMarker :keywords="['image', 'photo', 'picture', 'media', 'thumbnail', 'new', 'tab']">
								<MkPreferenceContainer k="imageNewTab">
									<MkSwitch v-model="imageNewTab">
										<template #label><SearchLabel>{{ i18n.ts.openImageInNewTab }}</SearchLabel></template>
									</MkSwitch>
								</MkPreferenceContainer>
							</SearchMarker>

							<SearchMarker :keywords="['follow', 'replies']">
								<MkPreferenceContainer k="defaultFollowWithReplies">
									<MkSwitch v-model="defaultFollowWithReplies">
										<template #label><SearchLabel>{{ i18n.ts.withRepliesByDefaultForNewlyFollowed }}</SearchLabel></template>
									</MkSwitch>
								</MkPreferenceContainer>
							</SearchMarker>
						</div>

						<SearchMarker :keywords="['server', 'disconnect', 'reconnect', 'reload', 'streaming']">
							<MkPreferenceContainer k="serverDisconnectedBehavior">
								<MkSelect v-model="serverDisconnectedBehavior">
									<template #label><SearchLabel>{{ i18n.ts.whenServerDisconnected }}</SearchLabel></template>
									<option value="reload">{{ i18n.ts._serverDisconnectedBehavior.reload }}</option>
									<option value="dialog">{{ i18n.ts._serverDisconnectedBehavior.dialog }}</option>
									<option value="quiet">{{ i18n.ts._serverDisconnectedBehavior.quiet }}</option>
								</MkSelect>
							</MkPreferenceContainer>
						</SearchMarker>

						<SearchMarker :keywords="['cache', 'page']">
							<MkPreferenceContainer k="numberOfPageCache">
								<MkRange v-model="numberOfPageCache" :min="1" :max="10" :step="1" easing>
									<template #label><SearchLabel>{{ i18n.ts.numberOfPageCache }}</SearchLabel></template>
									<template #caption>{{ i18n.ts.numberOfPageCacheDescription }}</template>
								</MkRange>
							</MkPreferenceContainer>
						</SearchMarker>

						<MkFolder>
							<template #label>{{ i18n.ts.boostSettings }}</template>
							<div class="_gaps_m">
								<SearchMarker :keywords="['boost', 'show', 'visib', 'selector']">
									<MkSwitch v-model="showVisibilitySelectorOnBoost">
										<template #label><SearchLabel>{{ i18n.ts.showVisibilitySelectorOnBoost }}</SearchLabel></template>
										<template #caption>{{ i18n.ts.showVisibilitySelectorOnBoostDescription }}</template>
									</MkSwitch>
								</SearchMarker>
								<SearchMarker :keywords="['boost', 'visib']">
									<MkSelect v-model="visibilityOnBoost">
										<template #label><SearchLabel>{{ i18n.ts.visibilityOnBoost }}</SearchLabel></template>
										<option value="public">{{ i18n.ts._visibility['public'] }}</option>
										<option value="home">{{ i18n.ts._visibility['home'] }}</option>
										<option value="followers">{{ i18n.ts._visibility['followers'] }}</option>
									</MkSelect>
								</SearchMarker>
							</div>
						</MkFolder>

						<SearchMarker :keywords="['ad', 'show']">
							<MkPreferenceContainer k="forceShowAds">
								<MkSwitch v-model="forceShowAds">
									<template #label><SearchLabel>{{ i18n.ts.forceShowAds }}</SearchLabel></template>
								</MkSwitch>
							</MkPreferenceContainer>
						</SearchMarker>

						<SearchMarker :keywords="['oneko', 'cat']">
							<MkSwitch v-model="oneko">
								<template #label>{{ i18n.ts.oneko }}</template>
							</MkSwitch>
						</SearchMarker>

						<SearchMarker>
							<MkPreferenceContainer k="hemisphere">
								<MkRadios v-model="hemisphere">
									<template #label><SearchLabel>{{ i18n.ts.hemisphere }}</SearchLabel></template>
									<option value="N">{{ i18n.ts._hemisphere.N }}</option>
									<option value="S">{{ i18n.ts._hemisphere.S }}</option>
									<template #caption>{{ i18n.ts._hemisphere.caption }}</template>
								</MkRadios>
							</MkPreferenceContainer>
						</SearchMarker>

						<SearchMarker :keywords="['emoji', 'dictionary', 'additional', 'extra']">
							<MkFolder>
								<template #label><SearchLabel>{{ i18n.ts.additionalEmojiDictionary }}</SearchLabel></template>
								<div class="_buttons">
									<template v-for="lang in emojiIndexLangs" :key="lang">
										<MkButton v-if="store.r.additionalUnicodeEmojiIndexes.value[lang]" danger @click="removeEmojiIndex(lang)"><i class="ti ti-trash"></i> {{ i18n.ts.remove }} ({{ getEmojiIndexLangName(lang) }})</MkButton>
										<MkButton v-else @click="downloadEmojiIndex(lang)"><i class="ti ti-download"></i> {{ getEmojiIndexLangName(lang) }}{{ store.r.additionalUnicodeEmojiIndexes.value[lang] ? ` (${ i18n.ts.installed })` : '' }}</MkButton>
									</template>
								</div>
							</MkFolder>
						</SearchMarker>
					</div>
				</MkFolder>
			</SearchMarker>
		</div>

		<hr>

		<div class="_gaps_s">
			<FormLink to="/settings/navbar"><template #icon><i class="ti ti-list"></i></template>{{ i18n.ts.navbar }}</FormLink>
			<FormLink to="/settings/statusbar"><template #icon><i class="ti ti-list"></i></template>{{ i18n.ts.statusbar }}</FormLink>
			<FormLink to="/settings/deck"><template #icon><i class="ti ti-columns"></i></template>{{ i18n.ts.deck }}</FormLink>
			<FormLink to="/settings/custom-css"><template #icon><i class="ti ti-code"></i></template>{{ i18n.ts.customCss }}</FormLink>
		</div>
	</div>
</SearchMarker>
</template>

<script lang="ts" setup>
import { computed, ref, watch } from 'vue';
import { langs } from '@@/js/config.js';
import * as Misskey from 'misskey-js';
import MkSwitch from '@/components/MkSwitch.vue';
import MkSelect from '@/components/MkSelect.vue';
import MkRadios from '@/components/MkRadios.vue';
import MkRange from '@/components/MkRange.vue';
import MkFolder from '@/components/MkFolder.vue';
import MkButton from '@/components/MkButton.vue';
import FormSection from '@/components/form/section.vue';
import FormLink from '@/components/form/link.vue';
import MkLink from '@/components/MkLink.vue';
import MkInfo from '@/components/MkInfo.vue';
import { store } from '@/store.js';
import * as os from '@/os.js';
import { misskeyApi } from '@/utility/misskey-api.js';
import { reloadAsk } from '@/utility/reload-ask.js';
import { i18n } from '@/i18n.js';
import { definePage } from '@/page.js';
import { miLocalStorage } from '@/local-storage.js';
import { prefer } from '@/preferences.js';
import MkPreferenceContainer from '@/components/MkPreferenceContainer.vue';
import MkFeatureBanner from '@/components/MkFeatureBanner.vue';
import { globalEvents } from '@/events.js';
import { claimAchievement } from '@/utility/achievements.js';
import { instance } from '@/instance.js';
<<<<<<< HEAD
import MkDisableSection from '@/components/MkDisableSection.vue';

// Sharkey imports
import { searchEngineMap } from '@/utility/search-engine-map.js';
import { worksOnInstance } from '@/utility/favicon-dot.js';
=======
import { ensureSignin } from '@/i.js';

const $i = ensureSignin();
>>>>>>> fb277501

const lang = ref(miLocalStorage.getItem('lang'));
const dataSaver = ref(prefer.s.dataSaver);

const overridedDeviceKind = prefer.model('overridedDeviceKind');
const keepCw = prefer.model('keepCw');
const serverDisconnectedBehavior = prefer.model('serverDisconnectedBehavior');
const hemisphere = prefer.model('hemisphere');
const showNoteActionsOnlyHover = prefer.model('showNoteActionsOnlyHover');
const showClipButtonInNoteFooter = prefer.model('showClipButtonInNoteFooter');
const collapseRenotes = prefer.model('collapseRenotes');
const advancedMfm = prefer.model('advancedMfm');
const showReactionsCount = prefer.model('showReactionsCount');
const enableQuickAddMfmFunction = prefer.model('enableQuickAddMfmFunction');
const forceShowAds = prefer.model('forceShowAds');
const loadRawImages = prefer.model('loadRawImages');
const imageNewTab = prefer.model('imageNewTab');
const showFixedPostForm = prefer.model('showFixedPostForm');
const showFixedPostFormInChannel = prefer.model('showFixedPostFormInChannel');
const numberOfPageCache = prefer.model('numberOfPageCache');
const enableInfiniteScroll = prefer.model('enableInfiniteScroll');
const useReactionPickerForContextMenu = prefer.model('useReactionPickerForContextMenu');
const disableStreamingTimeline = prefer.model('disableStreamingTimeline');
const useGroupedNotifications = prefer.model('useGroupedNotifications');
const alwaysConfirmFollow = prefer.model('alwaysConfirmFollow');
const confirmWhenRevealingSensitiveMedia = prefer.model('confirmWhenRevealingSensitiveMedia');
const confirmOnReact = prefer.model('confirmOnReact');
const defaultNoteVisibility = prefer.model('defaultNoteVisibility');
const defaultNoteLocalOnly = prefer.model('defaultNoteLocalOnly');
const rememberNoteVisibility = prefer.model('rememberNoteVisibility');
const showGapBetweenNotesInTimeline = prefer.model('showGapBetweenNotesInTimeline');
const notificationPosition = prefer.model('notificationPosition');
const notificationStackAxis = prefer.model('notificationStackAxis');
const instanceTicker = prefer.model('instanceTicker');
const highlightSensitiveMedia = prefer.model('highlightSensitiveMedia');
const mediaListWithOneImageAppearance = prefer.model('mediaListWithOneImageAppearance');
const reactionsDisplaySize = prefer.model('reactionsDisplaySize');
const limitWidthOfReaction = prefer.model('limitWidthOfReaction');
const squareAvatars = prefer.model('squareAvatars');
const enableSeasonalScreenEffect = prefer.model('enableSeasonalScreenEffect');
const showAvatarDecorations = prefer.model('showAvatarDecorations');
const nsfw = prefer.model('nsfw');
const emojiStyle = prefer.model('emojiStyle');
const useBlurEffectForModal = prefer.model('useBlurEffectForModal');
const useBlurEffect = prefer.model('useBlurEffect');
const defaultFollowWithReplies = prefer.model('defaultFollowWithReplies');
const chatShowSenderName = prefer.model('chat.showSenderName');
const chatSendOnEnter = prefer.model('chat.sendOnEnter');
const useStickyIcons = prefer.model('useStickyIcons');
const reduceAnimation = prefer.model('animation', v => !v, v => !v);
const animatedMfm = prefer.model('animatedMfm');
const disableShowingAnimatedImages = prefer.model('disableShowingAnimatedImages');
const keepScreenOn = prefer.model('keepScreenOn');
const enableHorizontalSwipe = prefer.model('enableHorizontalSwipe');
const useNativeUiForVideoAudioPlayer = prefer.model('useNativeUiForVideoAudioPlayer');
const contextMenu = prefer.model('contextMenu');
const menuStyle = prefer.model('menuStyle');
const makeEveryTextElementsSelectable = prefer.model('makeEveryTextElementsSelectable');

const fontSize = ref(miLocalStorage.getItem('fontSize'));
const useSystemFont = ref(miLocalStorage.getItem('useSystemFont') != null);

// Sharkey options
const collapseNotesRepliedTo = prefer.model('collapseNotesRepliedTo');
const showTickerOnReplies = prefer.model('showTickerOnReplies');
const searchEngine = prefer.model('searchEngine');
const noteDesign = prefer.model('noteDesign');
const uncollapseCW = prefer.model('uncollapseCW');
const expandLongNote = prefer.model('expandLongNote');
const disableCatSpeak = prefer.model('disableCatSpeak');
const enableFaviconNotificationDot = computed(store.makeGetterSetter('enableFaviconNotificationDot'));
const warnMissingAltText = prefer.model('warnMissingAltText');
const notificationClickable = computed(store.makeGetterSetter('notificationClickable'));
const warnExternalUrl = prefer.model('warnExternalUrl');
const showVisibilitySelectorOnBoost = prefer.model('showVisibilitySelectorOnBoost');
const visibilityOnBoost = prefer.model('visibilityOnBoost');
const cornerRadius = computed(store.makeGetterSetter('cornerRadius'));
const oneko = computed(store.makeGetterSetter('oneko'));
const numberOfReplies = computed(store.makeGetterSetter('numberOfReplies'));

const useCustomSearchEngine = computed(() => !Object.keys(searchEngineMap).includes(searchEngine.value));

watch(lang, () => {
	miLocalStorage.setItem('lang', lang.value as string);
	miLocalStorage.removeItem('locale');
	miLocalStorage.removeItem('localeVersion');
});

watch(fontSize, () => {
	if (fontSize.value == null) {
		miLocalStorage.removeItem('fontSize');
	} else {
		miLocalStorage.setItem('fontSize', fontSize.value);
	}
});

watch(useSystemFont, () => {
	if (useSystemFont.value) {
		miLocalStorage.setItem('useSystemFont', 't');
	} else {
		miLocalStorage.removeItem('useSystemFont');
	}
});

watch([
	hemisphere,
	lang,
	enableInfiniteScroll,
	showNoteActionsOnlyHover,
	overridedDeviceKind,
	disableStreamingTimeline,
	alwaysConfirmFollow,
	confirmWhenRevealingSensitiveMedia,
	showGapBetweenNotesInTimeline,
	mediaListWithOneImageAppearance,
	reactionsDisplaySize,
	limitWidthOfReaction,
	mediaListWithOneImageAppearance,
	reactionsDisplaySize,
	limitWidthOfReaction,
	instanceTicker,
	squareAvatars,
	highlightSensitiveMedia,
	enableSeasonalScreenEffect,
	chatShowSenderName,
	useStickyIcons,
	keepScreenOn,
	contextMenu,
	fontSize,
	useSystemFont,
	makeEveryTextElementsSelectable,
], async () => {
	await reloadAsk({ reason: i18n.ts.reloadToApplySetting, unison: true });
});

const emojiIndexLangs = ['en-US', 'ja-JP', 'ja-JP_hira'] as const;

function getEmojiIndexLangName(targetLang: typeof emojiIndexLangs[number]) {
	if (langs.find(x => x[0] === targetLang)) {
		return langs.find(x => x[0] === targetLang)![1];
	} else {
		// 絵文字辞書限定の言語定義
		switch (targetLang) {
			case 'ja-JP_hira': return 'ひらがな';
			default: return targetLang;
		}
	}
}

function downloadEmojiIndex(lang: typeof emojiIndexLangs[number]) {
	async function main() {
		const currentIndexes = store.s.additionalUnicodeEmojiIndexes;

		function download() {
			switch (lang) {
				case 'en-US': return import('../../unicode-emoji-indexes/en-US.json').then(x => x.default);
				case 'ja-JP': return import('../../unicode-emoji-indexes/ja-JP.json').then(x => x.default);
				case 'ja-JP_hira': return import('../../unicode-emoji-indexes/ja-JP_hira.json').then(x => x.default);
				default: throw new Error('unrecognized lang: ' + lang);
			}
		}

		currentIndexes[lang] = await download();
		await store.set('additionalUnicodeEmojiIndexes', currentIndexes);
	}

	os.promiseDialog(main());
}

function removeEmojiIndex(lang: string) {
	async function main() {
		const currentIndexes = store.s.additionalUnicodeEmojiIndexes;
		delete currentIndexes[lang];
		await store.set('additionalUnicodeEmojiIndexes', currentIndexes);
	}

	os.promiseDialog(main());
}

async function setPinnedList() {
	const lists = await misskeyApi('users/lists/list');
	const { canceled, result: list } = await os.select({
		title: i18n.ts.selectList,
		items: lists.map(x => ({
			value: x, text: x.name,
		})),
	});
	if (canceled) return;
	if (list == null) return;

	prefer.commit('pinnedUserLists', [list]);
}

function removePinnedList() {
	prefer.commit('pinnedUserLists', []);
}

function enableAllDataSaver() {
	const g = { ...prefer.s.dataSaver };

	Object.keys(g).forEach((key) => { g[key] = true; });

	dataSaver.value = g;
}

function disableAllDataSaver() {
	const g = { ...prefer.s.dataSaver };

	Object.keys(g).forEach((key) => { g[key] = false; });

	dataSaver.value = g;
}

watch(dataSaver, (to) => {
	prefer.commit('dataSaver', to);
}, {
	deep: true,
});

let smashCount = 0;
let smashTimer: number | null = null;

function testNotification(): void {
	const notification: Misskey.entities.Notification = {
		id: Math.random().toString(),
		createdAt: new Date().toUTCString(),
		isRead: false,
		type: 'test',
	};

	globalEvents.emit('clientNotification', notification);

	// セルフ通知破壊 実績関連
	smashCount++;
	if (smashCount >= 10) {
		claimAchievement('smashTestNotificationButton');
		smashCount = 0;
	}
	if (smashTimer) {
		window.clearTimeout(smashTimer);
	}
	smashTimer = window.setTimeout(() => {
		smashCount = 0;
	}, 300);
}

async function testNotificationDot() {
	const success = await worksOnInstance();

	if (success) {
		os.toast(i18n.ts.notificationDotWorking);
	} else {
		os.toast(i18n.ts.notificationDotNotWorking);
	}
}

const headerActions = computed(() => []);

const headerTabs = computed(() => []);

definePage(() => ({
	title: i18n.ts.general,
	icon: 'ti ti-adjustments',
}));
</script><|MERGE_RESOLUTION|>--- conflicted
+++ resolved
@@ -863,17 +863,12 @@
 import { globalEvents } from '@/events.js';
 import { claimAchievement } from '@/utility/achievements.js';
 import { instance } from '@/instance.js';
-<<<<<<< HEAD
+import { ensureSignin } from '@/i.js';
 import MkDisableSection from '@/components/MkDisableSection.vue';
-
-// Sharkey imports
 import { searchEngineMap } from '@/utility/search-engine-map.js';
 import { worksOnInstance } from '@/utility/favicon-dot.js';
-=======
-import { ensureSignin } from '@/i.js';
 
 const $i = ensureSignin();
->>>>>>> fb277501
 
 const lang = ref(miLocalStorage.getItem('lang'));
 const dataSaver = ref(prefer.s.dataSaver);

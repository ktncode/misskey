--- conflicted
+++ resolved
@@ -1120,12 +1120,9 @@
 	fontSize,
 	useSystemFont,
 	makeEveryTextElementsSelectable,
-<<<<<<< HEAD
 	enableHorizontalSwipe,
 	enablePullToRefresh,
-=======
 	noteDesign,
->>>>>>> 6d4860bb
 ], async () => {
 	await reloadAsk({ reason: i18n.ts.reloadToApplySetting, unison: true });
 });

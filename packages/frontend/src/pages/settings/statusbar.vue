--- conflicted
+++ resolved
@@ -52,11 +52,6 @@
 
 definePageMetadata(() => ({
 	title: i18n.ts.statusbar,
-<<<<<<< HEAD
 	icon: 'ph-list ph-bold ph-lg',
-});
-=======
-	icon: 'ti ti-list',
 }));
->>>>>>> 034f4720
 </script>
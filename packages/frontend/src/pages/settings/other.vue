--- conflicted
+++ resolved
@@ -17,72 +17,6 @@
 		-->
 
 		<div class="_gaps_s">
-<<<<<<< HEAD
-			<MkFolder>
-				<template #icon><i class="ti ti-info-circle"></i></template>
-				<template #label>{{ i18n.ts.accountInfo }}</template>
-
-				<div class="_gaps_m">
-					<MkKeyValue>
-						<template #key>ID</template>
-						<template #value><span class="_monospace">{{ $i.id }}</span></template>
-					</MkKeyValue>
-
-					<MkKeyValue>
-						<template #key>{{ i18n.ts.registeredDate }}</template>
-						<template #value><MkTime :time="$i.createdAt" mode="detail"/></template>
-					</MkKeyValue>
-				</div>
-			</MkFolder>
-
-			<MkFolder>
-				<template #icon><i class="ph-database ph-bold ph-lg"></i></template>
-				<template #label>{{ i18n.ts._dataRequest.title }}</template>
-
-				<div class="_gaps_m">
-					<FormInfo warn>{{ i18n.ts._dataRequest.warn }}</FormInfo>
-					<FormInfo>{{ i18n.ts._dataRequest.text }}</FormInfo>
-					<MkButton primary @click="exportData">{{ i18n.ts._dataRequest.button }}</MkButton>
-				</div>
-			</MkFolder>
-
-			<MkFolder>
-				<template #icon><i class="ti ti-alert-triangle"></i></template>
-				<template #label>{{ i18n.ts.closeAccount }}</template>
-
-				<div class="_gaps_m">
-					<FormInfo warn>{{ i18n.ts._accountDelete.mayTakeTime }}</FormInfo>
-					<FormInfo>{{ i18n.ts._accountDelete.sendEmail }}</FormInfo>
-					<MkButton v-if="!$i.isDeleted" danger @click="deleteAccount">{{ i18n.ts._accountDelete.requestAccountDelete }}</MkButton>
-					<MkButton v-else disabled>{{ i18n.ts._accountDelete.inProgress }}</MkButton>
-				</div>
-			</MkFolder>
-
-			<MkFolder>
-				<template #icon><i class="ti ti-flask"></i></template>
-				<template #label>{{ i18n.ts.experimentalFeatures }}</template>
-
-				<div class="_gaps_m">
-					<MkSwitch v-model="enableCondensedLine">
-						<template #label>Enable condensed line</template>
-					</MkSwitch>
-					<MkSwitch v-model="skipNoteRender">
-						<template #label>Enable note render skipping</template>
-					</MkSwitch>
-				</div>
-			</MkFolder>
-
-			<MkFolder>
-				<template #icon><i class="ti ti-code"></i></template>
-				<template #label>{{ i18n.ts.developer }}</template>
-
-				<div class="_gaps_m">
-					<MkSwitch v-model="devMode">
-						<template #label>{{ i18n.ts.devMode }}</template>
-					</MkSwitch>
-				</div>
-			</MkFolder>
-=======
 			<SearchMarker :keywords="['account', 'info']">
 				<MkFolder>
 					<template #icon><i class="ti ti-info-circle"></i></template>
@@ -131,6 +65,19 @@
 				</MkFolder>
 			</SearchMarker>
 
+			<SearchMarker :keywords="['account', 'export', 'data']">
+				<MkFolder>
+					<template #icon><i class="ph-database ph-bold ph-lg"></i></template>
+					<template #label>{{ i18n.ts._dataRequest.title }}</template>
+
+					<div class="_gaps_m">
+						<FormInfo warn>{{ i18n.ts._dataRequest.warn }}</FormInfo>
+						<FormInfo>{{ i18n.ts._dataRequest.text }}</FormInfo>
+						<MkButton primary @click="exportData">{{ i18n.ts._dataRequest.button }}</MkButton>
+					</div>
+				</MkFolder>
+			</SearchMarker>
+
 			<SearchMarker :keywords="['account', 'close', 'delete']">
 				<MkFolder>
 					<template #icon><i class="ti ti-alert-triangle"></i></template>
@@ -176,23 +123,22 @@
 					</div>
 				</MkFolder>
 			</SearchMarker>
->>>>>>> 8d6573fb
 		</div>
 
 		<hr>
 
 		<FormLink to="/registry"><template #icon><i class="ti ti-adjustments"></i></template>{{ i18n.ts.registry }}</FormLink>
 
-<<<<<<< HEAD
-	<FormSection>
-		<div class="_gaps_s">
-			<MkSwitch v-model="defaultWithReplies">{{ i18n.ts.withRepliesByDefaultForNewlyFollowed }}</MkSwitch>
-			<MkButton danger @click="updateRepliesAll(true)"><i class="ph-chats ph-bold ph-lg"></i> {{ i18n.ts.showRepliesToOthersInTimelineAll }}</MkButton>
-			<MkButton danger @click="updateRepliesAll(false)"><i class="ph-chat ph-bold ph-lg"></i> {{ i18n.ts.hideRepliesToOthersInTimelineAll }}</MkButton>
-		</div>
-	</FormSection>
-</div>
-=======
+		<hr>
+
+		<FormSection>
+			<div class="_gaps_s">
+				<MkSwitch v-model="defaultWithReplies">{{ i18n.ts.withRepliesByDefaultForNewlyFollowed }}</MkSwitch>
+				<MkButton danger @click="updateRepliesAll(true)"><i class="ph-chats ph-bold ph-lg"></i> {{ i18n.ts.showRepliesToOthersInTimelineAll }}</MkButton>
+				<MkButton danger @click="updateRepliesAll(false)"><i class="ph-chat ph-bold ph-lg"></i> {{ i18n.ts.hideRepliesToOthersInTimelineAll }}</MkButton>
+			</div>
+		</FormSection>
+
 		<hr>
 
 		<FormSlot>
@@ -201,7 +147,6 @@
 		</FormSlot>
 	</div>
 </SearchMarker>
->>>>>>> 8d6573fb
 </template>
 
 <script lang="ts" setup>

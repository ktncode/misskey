<!--
SPDX-FileCopyrightText: syuilo and misskey-project
SPDX-License-Identifier: AGPL-3.0-only
-->

<template>
<div class="_gaps_m">
	<!--
	<MkSwitch v-model="$i.injectFeaturedNote" @update:model-value="onChangeInjectFeaturedNote">
		<template #label>{{ i18n.ts.showFeaturedNotesInTimeline }}</template>
	</MkSwitch>
	-->

	<!--
	<MkSwitch v-model="reportError">{{ i18n.ts.sendErrorReports }}<template #caption>{{ i18n.ts.sendErrorReportsDescription }}</template></MkSwitch>
	-->

	<FormSection first>
		<div class="_gaps_s">
			<MkFolder>
				<template #icon><i class="ti ti-info-circle"></i></template>
				<template #label>{{ i18n.ts.accountInfo }}</template>

				<div class="_gaps_m">
					<MkKeyValue>
						<template #key>ID</template>
						<template #value><span class="_monospace">{{ $i.id }}</span></template>
					</MkKeyValue>

					<MkKeyValue>
						<template #key>{{ i18n.ts.registeredDate }}</template>
						<template #value><MkTime :time="$i.createdAt" mode="detail"/></template>
					</MkKeyValue>
				</div>
			</MkFolder>

			<MkFolder>
				<template #icon><i class="ph-database ph-bold ph-lg"></i></template>
				<template #label>{{ i18n.ts._dataRequest.title }}</template>

				<div class="_gaps_m">
					<FormInfo warn>{{ i18n.ts._dataRequest.warn }}</FormInfo>
					<FormInfo>{{ i18n.ts._dataRequest.text }}</FormInfo>
					<MkButton primary @click="exportData">{{ i18n.ts._dataRequest.button }}</MkButton>
				</div>
			</MkFolder>

			<MkFolder>
				<template #icon><i class="ti ti-alert-triangle"></i></template>
				<template #label>{{ i18n.ts.closeAccount }}</template>

				<div class="_gaps_m">
					<FormInfo warn>{{ i18n.ts._accountDelete.mayTakeTime }}</FormInfo>
					<FormInfo>{{ i18n.ts._accountDelete.sendEmail }}</FormInfo>
					<MkButton v-if="!$i.isDeleted" danger @click="deleteAccount">{{ i18n.ts._accountDelete.requestAccountDelete }}</MkButton>
					<MkButton v-else disabled>{{ i18n.ts._accountDelete.inProgress }}</MkButton>
				</div>
			</MkFolder>

			<MkFolder>
				<template #icon><i class="ti ti-flask"></i></template>
				<template #label>{{ i18n.ts.experimentalFeatures }}</template>

				<div class="_gaps_m">
					<MkSwitch v-model="enableCondensedLine">
						<template #label>Enable condensed line</template>
					</MkSwitch>
				</div>
			</MkFolder>

			<MkFolder>
				<template #icon><i class="ti ti-code"></i></template>
				<template #label>{{ i18n.ts.developer }}</template>

				<div class="_gaps_m">
					<MkSwitch v-model="devMode">
						<template #label>{{ i18n.ts.devMode }}</template>
					</MkSwitch>
				</div>
			</MkFolder>
		</div>
	</FormSection>

	<FormSection>
		<FormLink to="/registry"><template #icon><i class="ti ti-adjustments"></i></template>{{ i18n.ts.registry }}</FormLink>
	</FormSection>

	<FormSection>
		<div class="_gaps_s">
			<MkSwitch v-model="defaultWithReplies">{{ i18n.ts.withRepliesByDefaultForNewlyFollowed }}</MkSwitch>
			<MkButton danger @click="updateRepliesAll(true)"><i class="ph-chats ph-bold ph-lg"></i> {{ i18n.ts.showRepliesToOthersInTimelineAll }}</MkButton>
			<MkButton danger @click="updateRepliesAll(false)"><i class="ph-chat ph-bold ph-lg"></i> {{ i18n.ts.hideRepliesToOthersInTimelineAll }}</MkButton>
		</div>
	</FormSection>
</div>
</template>

<script lang="ts" setup>
import { computed, watch } from 'vue';
import MkSwitch from '@/components/MkSwitch.vue';
import FormLink from '@/components/form/link.vue';
import MkFolder from '@/components/MkFolder.vue';
import FormInfo from '@/components/MkInfo.vue';
import MkKeyValue from '@/components/MkKeyValue.vue';
import MkButton from '@/components/MkButton.vue';
import * as os from '@/os.js';
import { misskeyApi } from '@/scripts/misskey-api.js';
import { defaultStore } from '@/store.js';
import { signout, signinRequired } from '@/account.js';
import { i18n } from '@/i18n.js';
import { definePageMetadata } from '@/scripts/page-metadata.js';
import { reloadAsk } from '@/scripts/reload-ask.js';
import FormSection from '@/components/form/section.vue';

const $i = signinRequired();

const reportError = computed(defaultStore.makeGetterSetter('reportError'));
const enableCondensedLine = computed(defaultStore.makeGetterSetter('enableCondensedLine'));
const devMode = computed(defaultStore.makeGetterSetter('devMode'));
const defaultWithReplies = computed(defaultStore.makeGetterSetter('defaultWithReplies'));

async function deleteAccount() {
	{
		const { canceled } = await os.confirm({
			type: 'warning',
			text: i18n.ts.deleteAccountConfirm,
		});
		if (canceled) return;
	}

	const auth = await os.authenticateDialog();
	if (auth.canceled) return;

	await os.apiWithDialog('i/delete-account', {
		password: auth.result.password,
		token: auth.result.token,
	});

	await os.alert({
		title: i18n.ts._accountDelete.started,
	});

	await signout();
}

async function updateRepliesAll(withReplies: boolean) {
	const { canceled } = await os.confirm({
		type: 'warning',
		text: withReplies ? i18n.ts.confirmShowRepliesAll : i18n.ts.confirmHideRepliesAll,
	});
	if (canceled) return;

	misskeyApi('following/update-all', { withReplies });
}

<<<<<<< HEAD
const exportData = () => {
	misskeyApi('i/export-data', {}).then(() => {
		os.alert({
			type: 'info',
			text: i18n.ts.exportRequested,
		});
	}).catch((ev) => {
		os.alert({
			type: 'error',
			text: ev.message,
		});
	});
};

watch([
	enableCondensedLineForAcct,
], async () => {
	await reloadAsk();
});

=======
>>>>>>> 5fc8b3bc
const headerActions = computed(() => []);

const headerTabs = computed(() => []);

definePageMetadata(() => ({
	title: i18n.ts.other,
	icon: 'ti ti-dots',
}));
</script><|MERGE_RESOLUTION|>--- conflicted
+++ resolved
@@ -153,7 +153,6 @@
 	misskeyApi('following/update-all', { withReplies });
 }
 
-<<<<<<< HEAD
 const exportData = () => {
 	misskeyApi('i/export-data', {}).then(() => {
 		os.alert({
@@ -169,13 +168,11 @@
 };
 
 watch([
-	enableCondensedLineForAcct,
+    enableCondensedLineForAcct,
 ], async () => {
-	await reloadAsk();
+    await reloadAsk();
 });
 
-=======
->>>>>>> 5fc8b3bc
 const headerActions = computed(() => []);
 
 const headerTabs = computed(() => []);

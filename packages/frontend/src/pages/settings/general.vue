<!--
SPDX-FileCopyrightText: syuilo and other misskey contributors
SPDX-License-Identifier: AGPL-3.0-only
-->

<template>
<div class="_gaps_m">
	<MkSelect v-model="lang">
		<template #label>{{ i18n.ts.uiLanguage }}</template>
		<option v-for="x in langs" :key="x[0]" :value="x[0]">{{ x[1] }}</option>
		<template #caption>
			<I18n :src="i18n.ts.i18nInfo" tag="span">
				<template #link>
					<MkLink url="https://crowdin.com/project/misskey">Crowdin</MkLink>
				</template>
			</I18n>
		</template>
	</MkSelect>

	<MkRadios v-model="overridedDeviceKind">
		<template #label>{{ i18n.ts.overridedDeviceKind }}</template>
		<option :value="null">{{ i18n.ts.auto }}</option>
		<option value="smartphone"><i class="ph-device-mobile ph-bold ph-lg"/> {{ i18n.ts.smartphone }}</option>
		<option value="tablet"><i class="ph-device-tablet ph-bold ph-lg"/> {{ i18n.ts.tablet }}</option>
		<option value="desktop"><i class="ph-desktop ph-bold ph-lg"/> {{ i18n.ts.desktop }}</option>
	</MkRadios>

	<FormSection>
		<div class="_gaps_s">
			<MkSwitch v-model="showFixedPostForm">{{ i18n.ts.showFixedPostForm }}</MkSwitch>
			<MkSwitch v-model="showFixedPostFormInChannel">{{ i18n.ts.showFixedPostFormInChannel }}</MkSwitch>
			<MkFolder>
				<template #label>{{ i18n.ts.pinnedList }}</template>
				<!-- 複数ピン止め管理できるようにしたいけどめんどいので一旦ひとつのみ -->
				<MkButton v-if="defaultStore.reactiveState.pinnedUserLists.value.length === 0" @click="setPinnedList()">{{ i18n.ts.add }}</MkButton>
				<MkButton v-else danger @click="removePinnedList()"><i class="ph-trash ph-bold ph-lg"></i> {{ i18n.ts.remove }}</MkButton>
			</MkFolder>
		</div>
	</FormSection>

	<FormSection>
		<template #label>{{ i18n.ts.displayOfNote }}</template>

		<div class="_gaps_m">
			<div class="_gaps_s">
				<MkSwitch v-model="showNoteActionsOnlyHover">{{ i18n.ts.showNoteActionsOnlyHover }}</MkSwitch>
				<MkSwitch v-model="showClipButtonInNoteFooter">{{ i18n.ts.showClipButtonInNoteFooter }}</MkSwitch>
				<MkSwitch v-model="collapseRenotes">{{ i18n.ts.collapseRenotes }}</MkSwitch>
				<MkSwitch v-model="collapseFiles">{{ i18n.ts.collapseFiles }}</MkSwitch>
				<MkSwitch v-model="uncollapseCW">Uncollapse CWs on notes</MkSwitch>
				<MkSwitch v-model="autoloadConversation">{{ i18n.ts.autoloadConversation }}</MkSwitch>
				<MkSwitch v-model="expandLongNote">Always expand long notes</MkSwitch>
				<MkSwitch v-model="advancedMfm">{{ i18n.ts.enableAdvancedMfm }}</MkSwitch>
				<MkSwitch v-if="advancedMfm" v-model="animatedMfm">{{ i18n.ts.enableAnimatedMfm }}</MkSwitch>
				<MkSwitch v-if="advancedMfm" v-model="enableQuickAddMfmFunction">{{ i18n.ts.enableQuickAddMfmFunction }}</MkSwitch>
				<MkSwitch v-model="showGapBetweenNotesInTimeline">{{ i18n.ts.showGapBetweenNotesInTimeline }}</MkSwitch>
				<MkSwitch v-model="loadRawImages">{{ i18n.ts.loadRawImages }}</MkSwitch>
				<MkSwitch v-model="showTickerOnReplies">Show instance ticker on replies</MkSwitch>
				<MkRadios v-model="reactionsDisplaySize">
					<template #label>{{ i18n.ts.reactionsDisplaySize }}</template>
					<option value="small">{{ i18n.ts.small }}</option>
					<option value="medium">{{ i18n.ts.medium }}</option>
					<option value="large">{{ i18n.ts.large }}</option>
				</MkRadios>
				<MkRadios v-model="noteDesign">
					<template #label>Note Design</template>
					<option value="sharkey"><i class="sk-icons sk-shark ph-bold" style="top: 2px;position: relative;"></i> Sharkey</option>
					<option value="misskey"><i class="sk-icons sk-misskey ph-bold" style="top: 2px;position: relative;"></i> Misskey</option>
				</MkRadios>
				<MkSwitch v-model="limitWidthOfReaction">{{ i18n.ts.limitWidthOfReaction }}</MkSwitch>
			</div>

			<MkSelect v-model="instanceTicker">
				<template #label>{{ i18n.ts.instanceTicker }}</template>
				<option value="none">{{ i18n.ts._instanceTicker.none }}</option>
				<option value="remote">{{ i18n.ts._instanceTicker.remote }}</option>
				<option value="always">{{ i18n.ts._instanceTicker.always }}</option>
			</MkSelect>

			<MkSelect v-model="nsfw">
				<template #label>{{ i18n.ts.displayOfSensitiveMedia }}</template>
				<option value="respect">{{ i18n.ts._displayOfSensitiveMedia.respect }}</option>
				<option value="ignore">{{ i18n.ts._displayOfSensitiveMedia.ignore }}</option>
				<option value="force">{{ i18n.ts._displayOfSensitiveMedia.force }}</option>
			</MkSelect>

			<MkRadios v-model="mediaListWithOneImageAppearance">
				<template #label>{{ i18n.ts.mediaListWithOneImageAppearance }}</template>
				<option value="expand">{{ i18n.ts.default }}</option>
				<option value="16_9">{{ i18n.t('limitTo', { x: '16:9' }) }}</option>
				<option value="1_1">{{ i18n.t('limitTo', { x: '1:1' }) }}</option>
				<option value="2_3">{{ i18n.t('limitTo', { x: '2:3' }) }}</option>
			</MkRadios>

			<MkRange v-model="numberOfReplies" :min="2" :max="20" :step="1" easing>
				<template #label>{{ i18n.ts.numberOfReplies }}</template>
				<template #caption>{{ i18n.ts.numberOfRepliesDescription }}</template>
			</MkRange>
		</div>
	</FormSection>

	<FormSection>
		<template #label>{{ i18n.ts.notificationDisplay }}</template>

		<div class="_gaps_m">
			<MkSwitch v-model="useGroupedNotifications">{{ i18n.ts.useGroupedNotifications }}</MkSwitch>

			<MkRadios v-model="notificationPosition">
				<template #label>{{ i18n.ts.position }}</template>
				<option value="leftTop"><i class="ph-arrow-up-left ph-bold ph-lg"></i> {{ i18n.ts.leftTop }}</option>
				<option value="rightTop"><i class="ph-arrow-up-right ph-bold ph-lg"></i> {{ i18n.ts.rightTop }}</option>
				<option value="leftBottom"><i class="ph-arrow-down-left ph-bold ph-lg"></i> {{ i18n.ts.leftBottom }}</option>
				<option value="rightBottom"><i class="ph-arrow-down-right ph-bold ph-lg"></i> {{ i18n.ts.rightBottom }}</option>
			</MkRadios>

			<MkRadios v-model="notificationStackAxis">
				<template #label>{{ i18n.ts.stackAxis }}</template>
				<option value="vertical"><i class="ph-split-vertical ph-bold ph-lg"></i> {{ i18n.ts.vertical }}</option>
				<option value="horizontal"><i class="ph-split-horizontal ph-bold ph-lg"></i> {{ i18n.ts.horizontal }}</option>
			</MkRadios>

			<MkButton @click="testNotification">{{ i18n.ts._notification.checkNotificationBehavior }}</MkButton>
		</div>
	</FormSection>

	<FormSection>
		<template #label>{{ i18n.ts.appearance }}</template>

		<div class="_gaps_m">
			<div class="_gaps_s">
				<MkSwitch v-model="reduceAnimation">{{ i18n.ts.reduceUiAnimation }}</MkSwitch>
				<MkSwitch v-model="useBlurEffect">{{ i18n.ts.useBlurEffect }}</MkSwitch>
				<MkSwitch v-model="useBlurEffectForModal">{{ i18n.ts.useBlurEffectForModal }}</MkSwitch>
				<MkSwitch v-model="disableShowingAnimatedImages">{{ i18n.ts.disableShowingAnimatedImages }}</MkSwitch>
				<MkSwitch v-model="highlightSensitiveMedia">{{ i18n.ts.highlightSensitiveMedia }}</MkSwitch>
				<MkSwitch v-model="squareAvatars">{{ i18n.ts.squareAvatars }}</MkSwitch>
				<MkSwitch v-model="showAvatarDecorations">{{ i18n.ts.showAvatarDecorations }}</MkSwitch>
				<MkSwitch v-model="useSystemFont">{{ i18n.ts.useSystemFont }}</MkSwitch>
				<MkSwitch v-model="disableDrawer">{{ i18n.ts.disableDrawer }}</MkSwitch>
				<MkSwitch v-model="forceShowAds">{{ i18n.ts.forceShowAds }}</MkSwitch>
				<MkSwitch v-model="enableSeasonalScreenEffect">{{ i18n.ts.seasonalScreenEffect }}</MkSwitch>
			</div>
			<div>
				<MkRadios v-model="emojiStyle">
					<template #label>{{ i18n.ts.emojiStyle }}</template>
					<option value="native">{{ i18n.ts.native }}</option>
					<option value="fluentEmoji">Fluent Emoji</option>
					<option value="twemoji">Twemoji</option>
					<option value="tossface">Tossface</option>
				</MkRadios>
				<div style="margin: 8px 0 0 0; font-size: 1.5em;"><Mfm :key="emojiStyle" text="🍮🍦🍭🍩🍰🍫🍬🥞🍪"/></div>
			</div>

			<MkRadios v-model="fontSize">
				<template #label>{{ i18n.ts.fontSize }}</template>
				<option :value="null"><span style="font-size: 14px;">Aa</span></option>
				<option value="1"><span style="font-size: 15px;">Aa</span></option>
				<option value="2"><span style="font-size: 16px;">Aa</span></option>
				<option value="3"><span style="font-size: 17px;">Aa</span></option>
			</MkRadios>

			<MkRadios v-model="cornerRadius">
				<template #label>{{ i18n.ts.cornerRadius }}</template>
				<option :value="null"><i class="sk-icons sk-shark ph-bold" style="top: 2px;position: relative;"></i> Sharkey</option>
				<option value="misskey"><i class="sk-icons sk-misskey ph-bold" style="top: 2px;position: relative;"></i> Misskey</option>
			</MkRadios>
		</div>
	</FormSection>

	<FormSection>
		<template #label>{{ i18n.ts.behavior }}</template>

		<div class="_gaps_m">
			<div class="_gaps_s">
				<MkSwitch v-model="imageNewTab">{{ i18n.ts.openImageInNewTab }}</MkSwitch>
				<MkSwitch v-model="useReactionPickerForContextMenu">{{ i18n.ts.useReactionPickerForContextMenu }}</MkSwitch>
				<MkSwitch v-model="enableInfiniteScroll">{{ i18n.ts.enableInfiniteScroll }}</MkSwitch>
				<MkSwitch v-model="keepScreenOn">{{ i18n.ts.keepScreenOn }}</MkSwitch>
				<MkSwitch v-model="clickToOpen">{{ i18n.ts.clickToOpen }}</MkSwitch>
				<MkSwitch v-model="showBots">{{ i18n.ts.showBots }}</MkSwitch>
				<MkSwitch v-model="disableStreamingTimeline">{{ i18n.ts.disableStreamingTimeline }}</MkSwitch>
			</div>
			<MkSelect v-model="serverDisconnectedBehavior">
				<template #label>{{ i18n.ts.whenServerDisconnected }}</template>
				<option value="dialog">{{ i18n.ts._serverDisconnectedBehavior.dialog }}</option>
				<option value="quiet">{{ i18n.ts._serverDisconnectedBehavior.quiet }}</option>
				<option value="disabled">{{ i18n.ts._serverDisconnectedBehavior.disabled }}</option>
			</MkSelect>
			<MkRange v-model="numberOfPageCache" :min="1" :max="10" :step="1" easing>
				<template #label>{{ i18n.ts.numberOfPageCache }}</template>
				<template #caption>{{ i18n.ts.numberOfPageCacheDescription }}</template>
			</MkRange>

			<MkFolder>
				<template #label>{{ i18n.ts.boostSettings }}</template>
				<div class="_gaps_m">
					<MkSwitch v-model="showVisibilitySelectorOnBoost">
						{{ i18n.ts.showVisibilitySelectorOnBoost }}
						<template #caption>{{ i18n.ts.showVisibilitySelectorOnBoostDescription }}</template>
					</MkSwitch>
					<MkSelect v-model="visibilityOnBoost">
						<template #label>{{ i18n.ts.visibilityOnBoost }}</template>
						<option value="public">{{ i18n.ts._visibility['public'] }}</option>
						<option value="home">{{ i18n.ts._visibility['home'] }}</option>
						<option value="followers">{{ i18n.ts._visibility['followers'] }}</option>
						<option value="local">{{ i18n.ts._timelines.local }}</option>
					</MkSelect>
				</div>
			</MkFolder>

			<MkFolder>
				<template #label>{{ i18n.ts.dataSaver }}</template>

				<div class="_gaps_m">
					<MkInfo>{{ i18n.ts.reloadRequiredToApplySettings }}</MkInfo>

					<div class="_buttons">
						<MkButton inline @click="enableAllDataSaver">{{ i18n.ts.enableAll }}</MkButton>
						<MkButton inline @click="disableAllDataSaver">{{ i18n.ts.disableAll }}</MkButton>
					</div>
					<div class="_gaps_m">
						<MkSwitch v-model="dataSaver.media">
							{{ i18n.ts._dataSaver._media.title }}
							<template #caption>{{ i18n.ts._dataSaver._media.description }}</template>
						</MkSwitch>
						<MkSwitch v-model="dataSaver.avatar">
							{{ i18n.ts._dataSaver._avatar.title }}
							<template #caption>{{ i18n.ts._dataSaver._avatar.description }}</template>
						</MkSwitch>
						<MkSwitch v-model="dataSaver.urlPreview">
							{{ i18n.ts._dataSaver._urlPreview.title }}
							<template #caption>{{ i18n.ts._dataSaver._urlPreview.description }}</template>
						</MkSwitch>
						<MkSwitch v-model="dataSaver.code">
							{{ i18n.ts._dataSaver._code.title }}
							<template #caption>{{ i18n.ts._dataSaver._code.description }}</template>
						</MkSwitch>
					</div>
				</div>
			</MkFolder>
		</div>
	</FormSection>

	<FormSection>
		<template #label>{{ i18n.ts.other }}</template>

		<div class="_gaps">
			<MkFolder>
				<template #label>{{ i18n.ts.additionalEmojiDictionary }}</template>
<<<<<<< HEAD
				<div v-for="lang in emojiIndexLangs" class="_buttons">
					<MkButton @click="downloadEmojiIndex(lang)"><i class="ph-download ph-bold ph-lg"></i> {{ lang }}{{ defaultStore.reactiveState.additionalUnicodeEmojiIndexes.value[lang] ? ` (${ i18n.ts.installed })` : '' }}</MkButton>
					<MkButton v-if="defaultStore.reactiveState.additionalUnicodeEmojiIndexes.value[lang]" danger @click="removeEmojiIndex(lang)"><i class="ph-trash ph-bold ph-lg"></i> {{ i18n.ts.remove }}</MkButton>
=======
				<div class="_buttons">
					<template v-for="lang in emojiIndexLangs" :key="lang">
						<MkButton v-if="defaultStore.reactiveState.additionalUnicodeEmojiIndexes.value[lang]" danger @click="removeEmojiIndex(lang)"><i class="ti ti-trash"></i> {{ i18n.ts.remove }} ({{ getEmojiIndexLangName(lang) }})</MkButton>
						<MkButton v-else @click="downloadEmojiIndex(lang)"><i class="ti ti-download"></i> {{ getEmojiIndexLangName(lang) }}{{ defaultStore.reactiveState.additionalUnicodeEmojiIndexes.value[lang] ? ` (${ i18n.ts.installed })` : '' }}</MkButton>
					</template>
>>>>>>> 8b0fdfcd
				</div>
			</MkFolder>
			<FormLink to="/settings/deck">{{ i18n.ts.deck }}</FormLink>
			<FormLink to="/settings/custom-css"><template #icon><i class="ph-code ph-bold ph-lg"></i></template>{{ i18n.ts.customCss }}</FormLink>
		</div>
	</FormSection>
</div>
</template>

<script lang="ts" setup>
import { computed, ref, watch } from 'vue';
import * as Misskey from 'misskey-js';
import MkSwitch from '@/components/MkSwitch.vue';
import MkSelect from '@/components/MkSelect.vue';
import MkRadios from '@/components/MkRadios.vue';
import MkRange from '@/components/MkRange.vue';
import MkFolder from '@/components/MkFolder.vue';
import MkButton from '@/components/MkButton.vue';
import FormSection from '@/components/form/section.vue';
import FormLink from '@/components/form/link.vue';
import MkLink from '@/components/MkLink.vue';
import MkInfo from '@/components/MkInfo.vue';
import { langs } from '@/config.js';
import { defaultStore } from '@/store.js';
import * as os from '@/os.js';
import { misskeyApi } from '@/scripts/misskey-api.js';
import { unisonReload } from '@/scripts/unison-reload.js';
import { i18n } from '@/i18n.js';
import { definePageMetadata } from '@/scripts/page-metadata.js';
import { miLocalStorage } from '@/local-storage.js';
import { globalEvents } from '@/events.js';
import { claimAchievement } from '@/scripts/achievements.js';

const lang = ref(miLocalStorage.getItem('lang'));
const fontSize = ref(miLocalStorage.getItem('fontSize'));
const cornerRadius = ref(miLocalStorage.getItem('cornerRadius'));
const useSystemFont = ref(miLocalStorage.getItem('useSystemFont') != null);
const dataSaver = ref(defaultStore.state.dataSaver);

async function reloadAsk() {
	const { canceled } = await os.confirm({
		type: 'info',
		text: i18n.ts.reloadToApplySetting,
	});
	if (canceled) return;

	unisonReload();
}

const overridedDeviceKind = computed(defaultStore.makeGetterSetter('overridedDeviceKind'));
const serverDisconnectedBehavior = computed(defaultStore.makeGetterSetter('serverDisconnectedBehavior'));
const showNoteActionsOnlyHover = computed(defaultStore.makeGetterSetter('showNoteActionsOnlyHover'));
const showClipButtonInNoteFooter = computed(defaultStore.makeGetterSetter('showClipButtonInNoteFooter'));
const reactionsDisplaySize = computed(defaultStore.makeGetterSetter('reactionsDisplaySize'));
const limitWidthOfReaction = computed(defaultStore.makeGetterSetter('limitWidthOfReaction'));
const collapseRenotes = computed(defaultStore.makeGetterSetter('collapseRenotes'));
const clickToOpen = computed(defaultStore.makeGetterSetter('clickToOpen'));
const showBots = computed(defaultStore.makeGetterSetter('tlWithBots'));
const collapseFiles = computed(defaultStore.makeGetterSetter('collapseFiles'));
const autoloadConversation = computed(defaultStore.makeGetterSetter('autoloadConversation'));
const reduceAnimation = computed(defaultStore.makeGetterSetter('animation', v => !v, v => !v));
const useBlurEffectForModal = computed(defaultStore.makeGetterSetter('useBlurEffectForModal'));
const useBlurEffect = computed(defaultStore.makeGetterSetter('useBlurEffect'));
const showGapBetweenNotesInTimeline = computed(defaultStore.makeGetterSetter('showGapBetweenNotesInTimeline'));
const animatedMfm = computed(defaultStore.makeGetterSetter('animatedMfm'));
const advancedMfm = computed(defaultStore.makeGetterSetter('advancedMfm'));
const enableQuickAddMfmFunction = computed(defaultStore.makeGetterSetter('enableQuickAddMfmFunction'));
const emojiStyle = computed(defaultStore.makeGetterSetter('emojiStyle'));
const disableDrawer = computed(defaultStore.makeGetterSetter('disableDrawer'));
const disableShowingAnimatedImages = computed(defaultStore.makeGetterSetter('disableShowingAnimatedImages'));
const forceShowAds = computed(defaultStore.makeGetterSetter('forceShowAds'));
const loadRawImages = computed(defaultStore.makeGetterSetter('loadRawImages'));
const highlightSensitiveMedia = computed(defaultStore.makeGetterSetter('highlightSensitiveMedia'));
const imageNewTab = computed(defaultStore.makeGetterSetter('imageNewTab'));
const nsfw = computed(defaultStore.makeGetterSetter('nsfw'));
const showFixedPostForm = computed(defaultStore.makeGetterSetter('showFixedPostForm'));
const showFixedPostFormInChannel = computed(defaultStore.makeGetterSetter('showFixedPostFormInChannel'));
const numberOfPageCache = computed(defaultStore.makeGetterSetter('numberOfPageCache'));
const numberOfReplies = computed(defaultStore.makeGetterSetter('numberOfReplies'));
const instanceTicker = computed(defaultStore.makeGetterSetter('instanceTicker'));
const enableInfiniteScroll = computed(defaultStore.makeGetterSetter('enableInfiniteScroll'));
const useReactionPickerForContextMenu = computed(defaultStore.makeGetterSetter('useReactionPickerForContextMenu'));
const squareAvatars = computed(defaultStore.makeGetterSetter('squareAvatars'));
const showAvatarDecorations = computed(defaultStore.makeGetterSetter('showAvatarDecorations'));
const mediaListWithOneImageAppearance = computed(defaultStore.makeGetterSetter('mediaListWithOneImageAppearance'));
const notificationPosition = computed(defaultStore.makeGetterSetter('notificationPosition'));
const notificationStackAxis = computed(defaultStore.makeGetterSetter('notificationStackAxis'));
const keepScreenOn = computed(defaultStore.makeGetterSetter('keepScreenOn'));
const disableStreamingTimeline = computed(defaultStore.makeGetterSetter('disableStreamingTimeline'));
const useGroupedNotifications = computed(defaultStore.makeGetterSetter('useGroupedNotifications'));
const showTickerOnReplies = computed(defaultStore.makeGetterSetter('showTickerOnReplies'));
const noteDesign = computed(defaultStore.makeGetterSetter('noteDesign'));
const uncollapseCW = computed(defaultStore.makeGetterSetter('uncollapseCW'));
const expandLongNote = computed(defaultStore.makeGetterSetter('expandLongNote'));
const enableSeasonalScreenEffect = computed(defaultStore.makeGetterSetter('enableSeasonalScreenEffect'));
const showVisibilitySelectorOnBoost = computed(defaultStore.makeGetterSetter('showVisibilitySelectorOnBoost'));
const visibilityOnBoost = computed(defaultStore.makeGetterSetter('visibilityOnBoost'));

watch(lang, () => {
	miLocalStorage.setItem('lang', lang.value as string);
	miLocalStorage.removeItem('locale');
	miLocalStorage.removeItem('localeVersion');
});

watch(fontSize, () => {
	if (fontSize.value == null) {
		miLocalStorage.removeItem('fontSize');
	} else {
		miLocalStorage.setItem('fontSize', fontSize.value);
	}
});

watch(cornerRadius, () => {
	if (cornerRadius.value == null) {
		miLocalStorage.removeItem('cornerRadius');
	} else {
		miLocalStorage.setItem('cornerRadius', cornerRadius.value);
	}
});

watch(useSystemFont, () => {
	if (useSystemFont.value) {
		miLocalStorage.setItem('useSystemFont', 't');
	} else {
		miLocalStorage.removeItem('useSystemFont');
	}
});

watch(noteDesign, async (newval) => {
	if (noteDesign.value === newval) {
		await reloadAsk();
	}
});

watch([
	lang,
	fontSize,
	cornerRadius,
	useSystemFont,
	enableInfiniteScroll,
	squareAvatars,
	showNoteActionsOnlyHover,
	showGapBetweenNotesInTimeline,
	instanceTicker,
	overridedDeviceKind,
	mediaListWithOneImageAppearance,
	reactionsDisplaySize,
	limitWidthOfReaction,
	highlightSensitiveMedia,
	keepScreenOn,
	disableStreamingTimeline,
	enableSeasonalScreenEffect,
	showVisibilitySelectorOnBoost,
	visibilityOnBoost,
], async () => {
	await reloadAsk();
});

const emojiIndexLangs = ['en-US', 'ja-JP', 'ja-JP_hira'] as const;

function getEmojiIndexLangName(targetLang: typeof emojiIndexLangs[number]) {
	if (langs.find(x => x[0] === targetLang)) {
		return langs.find(x => x[0] === targetLang)![1];
	} else {
		// 絵文字辞書限定の言語定義
		switch (targetLang) {
			case 'ja-JP_hira': return 'ひらがな';
			default: return targetLang;
		}
	}
}

function downloadEmojiIndex(lang: typeof emojiIndexLangs[number]) {
	async function main() {
		const currentIndexes = defaultStore.state.additionalUnicodeEmojiIndexes;

		function download() {
			switch (lang) {
				case 'en-US': return import('../../unicode-emoji-indexes/en-US.json').then(x => x.default);
				case 'ja-JP': return import('../../unicode-emoji-indexes/ja-JP.json').then(x => x.default);
				case 'ja-JP_hira': return import('../../unicode-emoji-indexes/ja-JP_hira.json').then(x => x.default);
				default: throw new Error('unrecognized lang: ' + lang);
			}
		}

		currentIndexes[lang] = await download();
		await defaultStore.set('additionalUnicodeEmojiIndexes', currentIndexes);
	}

	os.promiseDialog(main());
}

function removeEmojiIndex(lang: string) {
	async function main() {
		const currentIndexes = defaultStore.state.additionalUnicodeEmojiIndexes;
		delete currentIndexes[lang];
		await defaultStore.set('additionalUnicodeEmojiIndexes', currentIndexes);
	}

	os.promiseDialog(main());
}

async function setPinnedList() {
	const lists = await misskeyApi('users/lists/list');
	const { canceled, result: list } = await os.select({
		title: i18n.ts.selectList,
		items: lists.map(x => ({
			value: x, text: x.name,
		})),
	});
	if (canceled) return;

	defaultStore.set('pinnedUserLists', [list]);
}

function removePinnedList() {
	defaultStore.set('pinnedUserLists', []);
}

let smashCount = 0;
let smashTimer: number | null = null;

function testNotification(): void {
	const notification: Misskey.entities.Notification = {
		id: Math.random().toString(),
		createdAt: new Date().toUTCString(),
		isRead: false,
		type: 'test',
	};

	globalEvents.emit('clientNotification', notification);

	// セルフ通知破壊 実績関連
	smashCount++;
	if (smashCount >= 10) {
		claimAchievement('smashTestNotificationButton');
		smashCount = 0;
	}
	if (smashTimer) {
		clearTimeout(smashTimer);
	}
	smashTimer = window.setTimeout(() => {
		smashCount = 0;
	}, 300);
}

function enableAllDataSaver() {
	const g = { ...defaultStore.state.dataSaver };

	Object.keys(g).forEach((key) => { g[key] = true; });

	dataSaver.value = g;
}

function disableAllDataSaver() {
	const g = { ...defaultStore.state.dataSaver };

	Object.keys(g).forEach((key) => { g[key] = false; });

	dataSaver.value = g;
}

watch(dataSaver, (to) => {
	defaultStore.set('dataSaver', to);
}, {
	deep: true,
});

const headerActions = computed(() => []);

const headerTabs = computed(() => []);

definePageMetadata({
	title: i18n.ts.general,
	icon: 'ph-faders ph-bold ph-lg',
});
</script><|MERGE_RESOLUTION|>--- conflicted
+++ resolved
@@ -247,17 +247,11 @@
 		<div class="_gaps">
 			<MkFolder>
 				<template #label>{{ i18n.ts.additionalEmojiDictionary }}</template>
-<<<<<<< HEAD
-				<div v-for="lang in emojiIndexLangs" class="_buttons">
-					<MkButton @click="downloadEmojiIndex(lang)"><i class="ph-download ph-bold ph-lg"></i> {{ lang }}{{ defaultStore.reactiveState.additionalUnicodeEmojiIndexes.value[lang] ? ` (${ i18n.ts.installed })` : '' }}</MkButton>
-					<MkButton v-if="defaultStore.reactiveState.additionalUnicodeEmojiIndexes.value[lang]" danger @click="removeEmojiIndex(lang)"><i class="ph-trash ph-bold ph-lg"></i> {{ i18n.ts.remove }}</MkButton>
-=======
 				<div class="_buttons">
 					<template v-for="lang in emojiIndexLangs" :key="lang">
-						<MkButton v-if="defaultStore.reactiveState.additionalUnicodeEmojiIndexes.value[lang]" danger @click="removeEmojiIndex(lang)"><i class="ti ti-trash"></i> {{ i18n.ts.remove }} ({{ getEmojiIndexLangName(lang) }})</MkButton>
-						<MkButton v-else @click="downloadEmojiIndex(lang)"><i class="ti ti-download"></i> {{ getEmojiIndexLangName(lang) }}{{ defaultStore.reactiveState.additionalUnicodeEmojiIndexes.value[lang] ? ` (${ i18n.ts.installed })` : '' }}</MkButton>
+						<MkButton v-if="defaultStore.reactiveState.additionalUnicodeEmojiIndexes.value[lang]" danger @click="removeEmojiIndex(lang)"><i class="ph-trash ph-bold ph-lg"></i> {{ i18n.ts.remove }} ({{ getEmojiIndexLangName(lang) }})</MkButton>
+						<MkButton v-else @click="downloadEmojiIndex(lang)"><i class="ph-download ph-bold ph-lg"></i> {{ getEmojiIndexLangName(lang) }}{{ defaultStore.reactiveState.additionalUnicodeEmojiIndexes.value[lang] ? ` (${ i18n.ts.installed })` : '' }}</MkButton>
 					</template>
->>>>>>> 8b0fdfcd
 				</div>
 			</MkFolder>
 			<FormLink to="/settings/deck">{{ i18n.ts.deck }}</FormLink>

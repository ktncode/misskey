<!--
SPDX-FileCopyrightText: syuilo and other misskey contributors
SPDX-License-Identifier: AGPL-3.0-only
-->

<template>
<div class="_gaps_m">
	<MkSelect v-model="lang">
		<template #label>{{ i18n.ts.uiLanguage }}</template>
		<option v-for="x in langs" :key="x[0]" :value="x[0]">{{ x[1] }}</option>
		<template #caption>
			<I18n :src="i18n.ts.i18nInfo" tag="span">
				<template #link>
					<MkLink url="https://crowdin.com/project/misskey">Crowdin</MkLink>
				</template>
			</I18n>
		</template>
	</MkSelect>

	<MkRadios v-model="overridedDeviceKind">
		<template #label>{{ i18n.ts.overridedDeviceKind }}</template>
		<option :value="null">{{ i18n.ts.auto }}</option>
		<option value="smartphone"><i class="ph-device-mobile ph-bold ph-lg"/> {{ i18n.ts.smartphone }}</option>
		<option value="tablet"><i class="ph-device-tablet ph-bold ph-lg"/> {{ i18n.ts.tablet }}</option>
		<option value="desktop"><i class="ph-desktop ph-bold ph-lg"/> {{ i18n.ts.desktop }}</option>
	</MkRadios>

	<FormSection>
		<div class="_gaps_s">
			<MkSwitch v-model="showFixedPostForm">{{ i18n.ts.showFixedPostForm }}</MkSwitch>
			<MkSwitch v-model="showFixedPostFormInChannel">{{ i18n.ts.showFixedPostFormInChannel }}</MkSwitch>
			<MkSwitch v-model="defaultWithReplies">{{ i18n.ts.withRepliesByDefaultForNewlyFollowed }}</MkSwitch>
			<MkFolder>
				<template #label>{{ i18n.ts.pinnedList }}</template>
				<!-- 複数ピン止め管理できるようにしたいけどめんどいので一旦ひとつのみ -->
				<MkButton v-if="defaultStore.reactiveState.pinnedUserLists.value.length === 0" @click="setPinnedList()">{{ i18n.ts.add }}</MkButton>
				<MkButton v-else danger @click="removePinnedList()"><i class="ph-trash ph-bold ph-lg"></i> {{ i18n.ts.remove }}</MkButton>
			</MkFolder>
		</div>
	</FormSection>

	<FormSection>
		<template #label>{{ i18n.ts.displayOfNote }}</template>

		<div class="_gaps_m">
			<div class="_gaps_s">
				<MkSwitch v-model="showNoteActionsOnlyHover">{{ i18n.ts.showNoteActionsOnlyHover }}</MkSwitch>
				<MkSwitch v-model="showClipButtonInNoteFooter">{{ i18n.ts.showClipButtonInNoteFooter }}</MkSwitch>
				<MkSwitch v-model="collapseRenotes">{{ i18n.ts.collapseRenotes }}</MkSwitch>
				<MkSwitch v-model="collapseFiles">{{ i18n.ts.collapseFiles }}</MkSwitch>
				<MkSwitch v-model="autoloadConversation">{{ i18n.ts.autoloadConversation }}</MkSwitch>
				<MkSwitch v-model="advancedMfm">{{ i18n.ts.enableAdvancedMfm }}</MkSwitch>
				<MkSwitch v-if="advancedMfm" v-model="animatedMfm">{{ i18n.ts.enableAnimatedMfm }}</MkSwitch>
				<MkSwitch v-model="showGapBetweenNotesInTimeline">{{ i18n.ts.showGapBetweenNotesInTimeline }}</MkSwitch>
				<MkSwitch v-model="loadRawImages">{{ i18n.ts.loadRawImages }}</MkSwitch>
				<MkSwitch v-model="useReactionPickerForContextMenu">{{ i18n.ts.useReactionPickerForContextMenu }}</MkSwitch>
				<MkRadios v-model="reactionsDisplaySize">
					<template #label>{{ i18n.ts.reactionsDisplaySize }}</template>
					<option value="small">{{ i18n.ts.small }}</option>
					<option value="medium">{{ i18n.ts.medium }}</option>
					<option value="large">{{ i18n.ts.large }}</option>
				</MkRadios>
			</div>

			<MkSelect v-model="instanceTicker">
				<template #label>{{ i18n.ts.instanceTicker }}</template>
				<option value="none">{{ i18n.ts._instanceTicker.none }}</option>
				<option value="remote">{{ i18n.ts._instanceTicker.remote }}</option>
				<option value="always">{{ i18n.ts._instanceTicker.always }}</option>
			</MkSelect>

			<MkSelect v-model="nsfw">
				<template #label>{{ i18n.ts.displayOfSensitiveMedia }}</template>
				<option value="respect">{{ i18n.ts._displayOfSensitiveMedia.respect }}</option>
				<option value="ignore">{{ i18n.ts._displayOfSensitiveMedia.ignore }}</option>
				<option value="force">{{ i18n.ts._displayOfSensitiveMedia.force }}</option>
			</MkSelect>

			<MkRadios v-model="mediaListWithOneImageAppearance">
				<template #label>{{ i18n.ts.mediaListWithOneImageAppearance }}</template>
				<option value="expand">{{ i18n.ts.default }}</option>
				<option value="16_9">{{ i18n.t('limitTo', { x: '16:9' }) }}</option>
				<option value="1_1">{{ i18n.t('limitTo', { x: '1:1' }) }}</option>
				<option value="2_3">{{ i18n.t('limitTo', { x: '2:3' }) }}</option>
			</MkRadios>
		</div>
	</FormSection>

	<FormSection>
		<template #label>{{ i18n.ts.notificationDisplay }}</template>

		<div class="_gaps_m">
			<MkRadios v-model="notificationPosition">
				<template #label>{{ i18n.ts.position }}</template>
				<option value="leftTop"><i class="ph-arrow-up-left ph-bold ph-lg"></i> {{ i18n.ts.leftTop }}</option>
				<option value="rightTop"><i class="ph-arrow-up-right ph-bold ph-lg"></i> {{ i18n.ts.rightTop }}</option>
				<option value="leftBottom"><i class="ph-arrow-down-left ph-bold ph-lg"></i> {{ i18n.ts.leftBottom }}</option>
				<option value="rightBottom"><i class="ph-arrow-down-right ph-bold ph-lg"></i> {{ i18n.ts.rightBottom }}</option>
			</MkRadios>

			<MkRadios v-model="notificationStackAxis">
				<template #label>{{ i18n.ts.stackAxis }}</template>
				<option value="vertical"><i class="ph-split-vertical ph-bold ph-lg"></i> {{ i18n.ts.vertical }}</option>
				<option value="horizontal"><i class="ph-split-horizontal ph-bold ph-lg"></i> {{ i18n.ts.horizontal }}</option>
			</MkRadios>

			<MkButton @click="testNotification">{{ i18n.ts._notification.checkNotificationBehavior }}</MkButton>
		</div>
	</FormSection>

	<FormSection>
		<template #label>{{ i18n.ts.appearance }}</template>

		<div class="_gaps_m">
			<div class="_gaps_s">
				<MkSwitch v-model="reduceAnimation">{{ i18n.ts.reduceUiAnimation }}</MkSwitch>
				<MkSwitch v-model="useBlurEffect">{{ i18n.ts.useBlurEffect }}</MkSwitch>
				<MkSwitch v-model="useBlurEffectForModal">{{ i18n.ts.useBlurEffectForModal }}</MkSwitch>
				<MkSwitch v-model="disableShowingAnimatedImages">{{ i18n.ts.disableShowingAnimatedImages }}</MkSwitch>
				<MkSwitch v-model="highlightSensitiveMedia">{{ i18n.ts.highlightSensitiveMedia }}</MkSwitch>
				<MkSwitch v-model="squareAvatars">{{ i18n.ts.squareAvatars }}</MkSwitch>
				<MkSwitch v-model="showAvatarDecorations">{{ i18n.ts.showAvatarDecorations }}</MkSwitch>
				<MkSwitch v-model="useSystemFont">{{ i18n.ts.useSystemFont }}</MkSwitch>
				<MkSwitch v-model="disableDrawer">{{ i18n.ts.disableDrawer }}</MkSwitch>
				<MkSwitch v-model="forceShowAds">{{ i18n.ts.forceShowAds }}</MkSwitch>
				<MkSwitch v-model="enableDataSaverMode">{{ i18n.ts.dataSaver }}</MkSwitch>
			</div>
			<div>
				<MkRadios v-model="emojiStyle">
					<template #label>{{ i18n.ts.emojiStyle }}</template>
					<option value="native">{{ i18n.ts.native }}</option>
					<option value="fluentEmoji">Fluent Emoji</option>
					<option value="twemoji">Twemoji</option>
				</MkRadios>
				<div style="margin: 8px 0 0 0; font-size: 1.5em;"><Mfm :key="emojiStyle" text="🍮🍦🍭🍩🍰🍫🍬🥞🍪"/></div>
			</div>

			<MkRadios v-model="fontSize">
				<template #label>{{ i18n.ts.fontSize }}</template>
				<option :value="null"><span style="font-size: 14px;">Aa</span></option>
				<option value="1"><span style="font-size: 15px;">Aa</span></option>
				<option value="2"><span style="font-size: 16px;">Aa</span></option>
				<option value="3"><span style="font-size: 17px;">Aa</span></option>
			</MkRadios>
		</div>
	</FormSection>

	<FormSection>
		<template #label>{{ i18n.ts.behavior }}</template>

		<div class="_gaps_m">
			<div class="_gaps_s">
				<MkSwitch v-model="imageNewTab">{{ i18n.ts.openImageInNewTab }}</MkSwitch>
				<MkSwitch v-model="enableInfiniteScroll">{{ i18n.ts.enableInfiniteScroll }}</MkSwitch>
				<MkSwitch v-model="keepScreenOn">{{ i18n.ts.keepScreenOn }}</MkSwitch>
<<<<<<< HEAD
				<MkSwitch v-model="clickToOpen">{{ i18n.ts.clickToOpen }}</MkSwitch>
				<MkSwitch v-model="showBots">{{ i18n.ts.showBots }}</MkSwitch>
=======
				<MkSwitch v-model="disableStreamingTimeline">{{ i18n.ts.disableStreamingTimeline }}</MkSwitch>
>>>>>>> bf01c1ee
			</div>
			<MkSelect v-model="serverDisconnectedBehavior">
				<template #label>{{ i18n.ts.whenServerDisconnected }}</template>
				<option value="reload">{{ i18n.ts._serverDisconnectedBehavior.reload }}</option>
				<option value="dialog">{{ i18n.ts._serverDisconnectedBehavior.dialog }}</option>
				<option value="quiet">{{ i18n.ts._serverDisconnectedBehavior.quiet }}</option>
			</MkSelect>
			<MkRange v-model="numberOfPageCache" :min="1" :max="10" :step="1" easing>
				<template #label>{{ i18n.ts.numberOfPageCache }}</template>
				<template #caption>{{ i18n.ts.numberOfPageCacheDescription }}</template>
			</MkRange>
		</div>
	</FormSection>

	<FormSection>
		<template #label>{{ i18n.ts.other }}</template>

		<div class="_gaps">
			<MkFolder>
				<template #label>{{ i18n.ts.additionalEmojiDictionary }}</template>
				<div v-for="lang in emojiIndexLangs" class="_buttons">
					<MkButton @click="downloadEmojiIndex(lang)"><i class="ph-download ph-bold ph-lg"></i> {{ lang }}{{ defaultStore.reactiveState.additionalUnicodeEmojiIndexes.value[lang] ? ` (${ i18n.ts.installed })` : '' }}</MkButton>
					<MkButton v-if="defaultStore.reactiveState.additionalUnicodeEmojiIndexes.value[lang]" danger @click="removeEmojiIndex(lang)"><i class="ph-trash ph-bold ph-lg"></i> {{ i18n.ts.remove }}</MkButton>
				</div>
			</MkFolder>
			<FormLink to="/settings/deck">{{ i18n.ts.deck }}</FormLink>
			<FormLink to="/settings/custom-css"><template #icon><i class="ph-code ph-bold pg-lg"></i></template>{{ i18n.ts.customCss }}</FormLink>
		</div>
	</FormSection>
</div>
</template>

<script lang="ts" setup>
import { computed, ref, watch } from 'vue';
import * as Misskey from 'misskey-js';
import MkSwitch from '@/components/MkSwitch.vue';
import MkSelect from '@/components/MkSelect.vue';
import MkRadios from '@/components/MkRadios.vue';
import MkRange from '@/components/MkRange.vue';
import MkFolder from '@/components/MkFolder.vue';
import MkButton from '@/components/MkButton.vue';
import FormSection from '@/components/form/section.vue';
import FormLink from '@/components/form/link.vue';
import MkLink from '@/components/MkLink.vue';
import { langs } from '@/config.js';
import { defaultStore } from '@/store.js';
import * as os from '@/os.js';
import { unisonReload } from '@/scripts/unison-reload.js';
import { i18n } from '@/i18n.js';
import { definePageMetadata } from '@/scripts/page-metadata.js';
import { miLocalStorage } from '@/local-storage.js';
import { globalEvents } from '@/events.js';
import { claimAchievement } from '@/scripts/achievements.js';

const lang = ref(miLocalStorage.getItem('lang'));
const fontSize = ref(miLocalStorage.getItem('fontSize'));
const useSystemFont = ref(miLocalStorage.getItem('useSystemFont') != null);

async function reloadAsk() {
	const { canceled } = await os.confirm({
		type: 'info',
		text: i18n.ts.reloadToApplySetting,
	});
	if (canceled) return;

	unisonReload();
}

const overridedDeviceKind = computed(defaultStore.makeGetterSetter('overridedDeviceKind'));
const serverDisconnectedBehavior = computed(defaultStore.makeGetterSetter('serverDisconnectedBehavior'));
const showNoteActionsOnlyHover = computed(defaultStore.makeGetterSetter('showNoteActionsOnlyHover'));
const showClipButtonInNoteFooter = computed(defaultStore.makeGetterSetter('showClipButtonInNoteFooter'));
const reactionsDisplaySize = computed(defaultStore.makeGetterSetter('reactionsDisplaySize'));
const collapseRenotes = computed(defaultStore.makeGetterSetter('collapseRenotes'));
const clickToOpen = computed(defaultStore.makeGetterSetter('clickToOpen'));
const showBots = computed(defaultStore.makeGetterSetter('tlWithBots'));
const collapseFiles = computed(defaultStore.makeGetterSetter('collapseFiles'));
const autoloadConversation = computed(defaultStore.makeGetterSetter('autoloadConversation'));
const reduceAnimation = computed(defaultStore.makeGetterSetter('animation', v => !v, v => !v));
const useBlurEffectForModal = computed(defaultStore.makeGetterSetter('useBlurEffectForModal'));
const useBlurEffect = computed(defaultStore.makeGetterSetter('useBlurEffect'));
const showGapBetweenNotesInTimeline = computed(defaultStore.makeGetterSetter('showGapBetweenNotesInTimeline'));
const animatedMfm = computed(defaultStore.makeGetterSetter('animatedMfm'));
const advancedMfm = computed(defaultStore.makeGetterSetter('advancedMfm'));
const emojiStyle = computed(defaultStore.makeGetterSetter('emojiStyle'));
const disableDrawer = computed(defaultStore.makeGetterSetter('disableDrawer'));
const disableShowingAnimatedImages = computed(defaultStore.makeGetterSetter('disableShowingAnimatedImages'));
const forceShowAds = computed(defaultStore.makeGetterSetter('forceShowAds'));
const loadRawImages = computed(defaultStore.makeGetterSetter('loadRawImages'));
const highlightSensitiveMedia = computed(defaultStore.makeGetterSetter('highlightSensitiveMedia'));
const enableDataSaverMode = computed(defaultStore.makeGetterSetter('enableDataSaverMode'));
const imageNewTab = computed(defaultStore.makeGetterSetter('imageNewTab'));
const nsfw = computed(defaultStore.makeGetterSetter('nsfw'));
const showFixedPostForm = computed(defaultStore.makeGetterSetter('showFixedPostForm'));
const showFixedPostFormInChannel = computed(defaultStore.makeGetterSetter('showFixedPostFormInChannel'));
const numberOfPageCache = computed(defaultStore.makeGetterSetter('numberOfPageCache'));
const instanceTicker = computed(defaultStore.makeGetterSetter('instanceTicker'));
const enableInfiniteScroll = computed(defaultStore.makeGetterSetter('enableInfiniteScroll'));
const useReactionPickerForContextMenu = computed(defaultStore.makeGetterSetter('useReactionPickerForContextMenu'));
const squareAvatars = computed(defaultStore.makeGetterSetter('squareAvatars'));
const showAvatarDecorations = computed(defaultStore.makeGetterSetter('showAvatarDecorations'));
const mediaListWithOneImageAppearance = computed(defaultStore.makeGetterSetter('mediaListWithOneImageAppearance'));
const notificationPosition = computed(defaultStore.makeGetterSetter('notificationPosition'));
const notificationStackAxis = computed(defaultStore.makeGetterSetter('notificationStackAxis'));
const keepScreenOn = computed(defaultStore.makeGetterSetter('keepScreenOn'));
const defaultWithReplies = computed(defaultStore.makeGetterSetter('defaultWithReplies'));
const disableStreamingTimeline = computed(defaultStore.makeGetterSetter('disableStreamingTimeline'));

watch(lang, () => {
	miLocalStorage.setItem('lang', lang.value as string);
	miLocalStorage.removeItem('locale');
});

watch(fontSize, () => {
	if (fontSize.value == null) {
		miLocalStorage.removeItem('fontSize');
	} else {
		miLocalStorage.setItem('fontSize', fontSize.value);
	}
});

watch(useSystemFont, () => {
	if (useSystemFont.value) {
		miLocalStorage.setItem('useSystemFont', 't');
	} else {
		miLocalStorage.removeItem('useSystemFont');
	}
});

watch([
	lang,
	fontSize,
	useSystemFont,
	enableInfiniteScroll,
	squareAvatars,
	showNoteActionsOnlyHover,
	showGapBetweenNotesInTimeline,
	instanceTicker,
	overridedDeviceKind,
	mediaListWithOneImageAppearance,
	reactionsDisplaySize,
	highlightSensitiveMedia,
	keepScreenOn,
	disableStreamingTimeline,
], async () => {
	await reloadAsk();
});

const emojiIndexLangs = ['en-US'];

function downloadEmojiIndex(lang: string) {
	async function main() {
		const currentIndexes = defaultStore.state.additionalUnicodeEmojiIndexes;

		function download() {
			switch (lang) {
				case 'en-US': return import('../../unicode-emoji-indexes/en-US.json').then(x => x.default);
				default: throw new Error('unrecognized lang: ' + lang);
			}
		}

		currentIndexes[lang] = await download();
		await defaultStore.set('additionalUnicodeEmojiIndexes', currentIndexes);
	}

	os.promiseDialog(main());
}

function removeEmojiIndex(lang: string) {
	async function main() {
		const currentIndexes = defaultStore.state.additionalUnicodeEmojiIndexes;
		delete currentIndexes[lang];
		await defaultStore.set('additionalUnicodeEmojiIndexes', currentIndexes);
	}

	os.promiseDialog(main());
}

async function setPinnedList() {
	const lists = await os.api('users/lists/list');
	const { canceled, result: list } = await os.select({
		title: i18n.ts.selectList,
		items: lists.map(x => ({
			value: x, text: x.name,
		})),
	});
	if (canceled) return;

	defaultStore.set('pinnedUserLists', [list]);
}

function removePinnedList() {
	defaultStore.set('pinnedUserLists', []);
}

let smashCount = 0;
let smashTimer: number | null = null;

function testNotification(): void {
	const notification: Misskey.entities.Notification = {
		id: Math.random().toString(),
		createdAt: new Date().toUTCString(),
		isRead: false,
		type: 'test',
	};

	globalEvents.emit('clientNotification', notification);

	// セルフ通知破壊 実績関連
	smashCount++;
	if (smashCount >= 10) {
		claimAchievement('smashTestNotificationButton');
		smashCount = 0;
	}
	if (smashTimer) {
		clearTimeout(smashTimer);
	}
	smashTimer = window.setTimeout(() => {
		smashCount = 0;
	}, 300);
}

const headerActions = $computed(() => []);

const headerTabs = $computed(() => []);

definePageMetadata({
	title: i18n.ts.general,
	icon: 'ph-faders ph-bold ph-lg',
});
</script><|MERGE_RESOLUTION|>--- conflicted
+++ resolved
@@ -153,12 +153,9 @@
 				<MkSwitch v-model="imageNewTab">{{ i18n.ts.openImageInNewTab }}</MkSwitch>
 				<MkSwitch v-model="enableInfiniteScroll">{{ i18n.ts.enableInfiniteScroll }}</MkSwitch>
 				<MkSwitch v-model="keepScreenOn">{{ i18n.ts.keepScreenOn }}</MkSwitch>
-<<<<<<< HEAD
 				<MkSwitch v-model="clickToOpen">{{ i18n.ts.clickToOpen }}</MkSwitch>
 				<MkSwitch v-model="showBots">{{ i18n.ts.showBots }}</MkSwitch>
-=======
 				<MkSwitch v-model="disableStreamingTimeline">{{ i18n.ts.disableStreamingTimeline }}</MkSwitch>
->>>>>>> bf01c1ee
 			</div>
 			<MkSelect v-model="serverDisconnectedBehavior">
 				<template #label>{{ i18n.ts.whenServerDisconnected }}</template>

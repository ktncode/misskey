<!--
SPDX-FileCopyrightText: syuilo and misskey-project
SPDX-License-Identifier: AGPL-3.0-only
-->

<template>
<div class="_gaps_m">
	<MkSelect v-model="lang">
		<template #label>{{ i18n.ts.uiLanguage }}</template>
		<option v-for="x in langs" :key="x[0]" :value="x[0]">{{ x[1] }}</option>
		<template #caption>
			<I18n :src="i18n.ts.i18nInfo" tag="span">
				<template #link>
					<MkLink url="https://crowdin.com/project/misskey">Crowdin</MkLink>
				</template>
			</I18n>
		</template>
	</MkSelect>

	<MkRadios v-model="hemisphere">
		<template #label>{{ i18n.ts.hemisphere }}</template>
		<option value="N">{{ i18n.ts._hemisphere.N }}</option>
		<option value="S">{{ i18n.ts._hemisphere.S }}</option>
		<template #caption>{{ i18n.ts._hemisphere.caption }}</template>
	</MkRadios>

	<MkRadios v-model="overridedDeviceKind">
		<template #label>{{ i18n.ts.overridedDeviceKind }}</template>
		<option :value="null">{{ i18n.ts.auto }}</option>
		<option value="smartphone"><i class="ph-device-mobile ph-bold ph-lg"/> {{ i18n.ts.smartphone }}</option>
		<option value="tablet"><i class="ph-device-tablet ph-bold ph-lg"/> {{ i18n.ts.tablet }}</option>
		<option value="desktop"><i class="ph-desktop ph-bold ph-lg"/> {{ i18n.ts.desktop }}</option>
	</MkRadios>

	<FormSection>
		<div class="_gaps_s">
			<MkSwitch v-model="showFixedPostForm">{{ i18n.ts.showFixedPostForm }}</MkSwitch>
			<MkSwitch v-model="showFixedPostFormInChannel">{{ i18n.ts.showFixedPostFormInChannel }}</MkSwitch>
			<MkFolder>
				<template #label>{{ i18n.ts.pinnedList }}</template>
				<!-- 複数ピン止め管理できるようにしたいけどめんどいので一旦ひとつのみ -->
				<MkButton v-if="defaultStore.reactiveState.pinnedUserLists.value.length === 0" @click="setPinnedList()">{{ i18n.ts.add }}</MkButton>
				<MkButton v-else danger @click="removePinnedList()"><i class="ph-trash ph-bold ph-lg"></i> {{ i18n.ts.remove }}</MkButton>
			</MkFolder>
		</div>
	</FormSection>

	<FormSection>
		<template #label>{{ i18n.ts.displayOfNote }}</template>

		<div class="_gaps_m">
			<div class="_gaps_s">
<<<<<<< HEAD
				<MkSwitch v-model="collapseRenotes">
					<template #label>{{ i18n.ts.collapseRenotes }}</template>
					<template #caption>{{ i18n.ts.collapseRenotesDescription }}</template>
				</MkSwitch>
=======
				<MkSwitch v-model="showNoteActionsOnlyHover">{{ i18n.ts.showNoteActionsOnlyHover }}</MkSwitch>
				<MkSwitch v-model="showClipButtonInNoteFooter">{{ i18n.ts.showClipButtonInNoteFooter }}</MkSwitch>
				<MkSwitch v-model="collapseRenotes">{{ i18n.ts.collapseRenotes }}</MkSwitch>
				<MkSwitch v-model="collapseNotesRepliedTo">{{ i18n.ts.collapseNotesRepliedTo }}</MkSwitch>
>>>>>>> a22450d4
				<MkSwitch v-model="collapseFiles">{{ i18n.ts.collapseFiles }}</MkSwitch>
				<MkSwitch v-model="uncollapseCW">Uncollapse CWs on notes</MkSwitch>
				<MkSwitch v-model="expandLongNote">Always expand long notes</MkSwitch>
				<MkSwitch v-model="showNoteActionsOnlyHover">{{ i18n.ts.showNoteActionsOnlyHover }}</MkSwitch>
				<MkSwitch v-model="showClipButtonInNoteFooter">{{ i18n.ts.showClipButtonInNoteFooter }}</MkSwitch>
				<MkSwitch v-model="autoloadConversation">{{ i18n.ts.autoloadConversation }}</MkSwitch>
				<MkSwitch v-model="advancedMfm">{{ i18n.ts.enableAdvancedMfm }}</MkSwitch>
				<MkSwitch v-if="advancedMfm" v-model="animatedMfm">{{ i18n.ts.enableAnimatedMfm }}</MkSwitch>
				<MkSwitch v-if="advancedMfm" v-model="enableQuickAddMfmFunction">{{ i18n.ts.enableQuickAddMfmFunction }}</MkSwitch>
				<MkSwitch v-model="showReactionsCount">{{ i18n.ts.showReactionsCount }}</MkSwitch>
				<MkSwitch v-model="showGapBetweenNotesInTimeline">{{ i18n.ts.showGapBetweenNotesInTimeline }}</MkSwitch>
				<MkSwitch v-model="loadRawImages">{{ i18n.ts.loadRawImages }}</MkSwitch>
				<MkSwitch v-model="showTickerOnReplies">Show instance ticker on replies</MkSwitch>
				<MkSelect v-model="searchEngine" placeholder="Other">
					<template #label>{{ i18n.ts.searchEngine }}</template>
					<option
						v-for="[key, value] in Object.entries(searchEngineMap)" :key="key" :value="key"
					>
						{{ value }}
					</option>
					<!-- If the user is on Other and enters a domain add this one so that the dropdown doesnt go blank -->
					<option v-if="useCustomSearchEngine" :value="searchEngine">
						{{ i18n.ts.searchEngineOther }}
					</option>
					<!-- If one of the other options is selected show this as a blank other -->
					<option v-if="!useCustomSearchEngine" value="">{{ i18n.ts.searchEngineOther }}</option>
				</MkSelect>

				<div v-if="useCustomSearchEngine">
					<MkInput v-model="searchEngine" :max="300">
						<template #label>{{ i18n.ts.searchEngineCusomURI }}</template>
						<template #caption>{{ i18n.ts.searchEngineCustomURIDescription }}</template>
					</MkInput>
				</div>

				<MkRadios v-model="reactionsDisplaySize">
					<template #label>{{ i18n.ts.reactionsDisplaySize }}</template>
					<option value="small">{{ i18n.ts.small }}</option>
					<option value="medium">{{ i18n.ts.medium }}</option>
					<option value="large">{{ i18n.ts.large }}</option>
				</MkRadios>
				<MkRadios v-model="noteDesign">
					<template #label>Note Design</template>
					<option value="sharkey"><i class="sk-icons sk-shark ph-bold" style="top: 2px;position: relative;"></i> Sharkey</option>
					<option value="misskey"><i class="sk-icons sk-misskey ph-bold" style="top: 2px;position: relative;"></i> Misskey</option>
				</MkRadios>
				<MkSwitch v-model="limitWidthOfReaction">{{ i18n.ts.limitWidthOfReaction }}</MkSwitch>
			</div>

			<MkSelect v-model="instanceTicker">
				<template #label>{{ i18n.ts.instanceTicker }}</template>
				<option value="none">{{ i18n.ts._instanceTicker.none }}</option>
				<option value="remote">{{ i18n.ts._instanceTicker.remote }}</option>
				<option value="always">{{ i18n.ts._instanceTicker.always }}</option>
			</MkSelect>

			<MkSelect v-model="nsfw">
				<template #label>{{ i18n.ts.displayOfSensitiveMedia }}</template>
				<option value="respect">{{ i18n.ts._displayOfSensitiveMedia.respect }}</option>
				<option value="ignore">{{ i18n.ts._displayOfSensitiveMedia.ignore }}</option>
				<option value="force">{{ i18n.ts._displayOfSensitiveMedia.force }}</option>
			</MkSelect>

			<MkRadios v-model="mediaListWithOneImageAppearance">
				<template #label>{{ i18n.ts.mediaListWithOneImageAppearance }}</template>
				<option value="expand">{{ i18n.ts.default }}</option>
				<option value="16_9">{{ i18n.tsx.limitTo({ x: '16:9' }) }}</option>
				<option value="1_1">{{ i18n.tsx.limitTo({ x: '1:1' }) }}</option>
				<option value="2_3">{{ i18n.tsx.limitTo({ x: '2:3' }) }}</option>
			</MkRadios>

			<MkRange v-model="numberOfReplies" :min="2" :max="20" :step="1" easing>
				<template #label>{{ i18n.ts.numberOfReplies }}</template>
				<template #caption>{{ i18n.ts.numberOfRepliesDescription }}</template>
			</MkRange>
		</div>
	</FormSection>

	<FormSection>
		<template #label>{{ i18n.ts.notificationDisplay }}</template>

		<div class="_gaps_m">
			<MkSwitch v-model="useGroupedNotifications">{{ i18n.ts.useGroupedNotifications }}</MkSwitch>

			<MkSwitch v-model="enableFaviconNotificationDot">{{ i18n.ts.enableFaviconNotificationDot }}</MkSwitch>

			<MkRadios v-model="notificationPosition">
				<template #label>{{ i18n.ts.position }}</template>
				<option value="leftTop"><i class="ph-arrow-up-left ph-bold ph-lg"></i> {{ i18n.ts.leftTop }}</option>
				<option value="rightTop"><i class="ph-arrow-up-right ph-bold ph-lg"></i> {{ i18n.ts.rightTop }}</option>
				<option value="leftBottom"><i class="ph-arrow-down-left ph-bold ph-lg"></i> {{ i18n.ts.leftBottom }}</option>
				<option value="rightBottom"><i class="ph-arrow-down-right ph-bold ph-lg"></i> {{ i18n.ts.rightBottom }}</option>
			</MkRadios>

			<MkRadios v-model="notificationStackAxis">
				<template #label>{{ i18n.ts.stackAxis }}</template>
				<option value="vertical"><i class="ph-split-vertical ph-bold ph-lg"></i> {{ i18n.ts.vertical }}</option>
				<option value="horizontal"><i class="ph-split-horizontal ph-bold ph-lg"></i> {{ i18n.ts.horizontal }}</option>
			</MkRadios>

			<MkButton @click="testNotification">{{ i18n.ts._notification.checkNotificationBehavior }}</MkButton>
		</div>
	</FormSection>

	<FormSection>
		<template #label>{{ i18n.ts.appearance }}</template>

		<div class="_gaps_m">
			<div class="_gaps_s">
				<MkSwitch v-model="reduceAnimation">{{ i18n.ts.reduceUiAnimation }}</MkSwitch>
				<MkSwitch v-model="useBlurEffect">{{ i18n.ts.useBlurEffect }}</MkSwitch>
				<MkSwitch v-model="useBlurEffectForModal">{{ i18n.ts.useBlurEffectForModal }}</MkSwitch>
				<MkSwitch v-model="disableShowingAnimatedImages">{{ i18n.ts.disableShowingAnimatedImages }}</MkSwitch>
				<MkSwitch v-model="highlightSensitiveMedia">{{ i18n.ts.highlightSensitiveMedia }}</MkSwitch>
				<MkSwitch v-model="squareAvatars">{{ i18n.ts.squareAvatars }}</MkSwitch>
				<MkSwitch v-model="showAvatarDecorations">{{ i18n.ts.showAvatarDecorations }}</MkSwitch>
				<MkSwitch v-model="useSystemFont">{{ i18n.ts.useSystemFont }}</MkSwitch>
				<MkSwitch v-model="disableDrawer">{{ i18n.ts.disableDrawer }}</MkSwitch>
				<MkSwitch v-model="forceShowAds">{{ i18n.ts.forceShowAds }}</MkSwitch>
				<MkSwitch v-model="oneko">{{ i18n.ts.oneko }}</MkSwitch>
				<MkSwitch v-model="enableSeasonalScreenEffect">{{ i18n.ts.seasonalScreenEffect }}</MkSwitch>
				<MkSwitch v-model="useNativeUIForVideoAudioPlayer">{{ i18n.ts.useNativeUIForVideoAudioPlayer }}</MkSwitch>
			</div>
			<div>
				<MkRadios v-model="emojiStyle">
					<template #label>{{ i18n.ts.emojiStyle }}</template>
					<option value="native">{{ i18n.ts.native }}</option>
					<option value="fluentEmoji">Fluent Emoji</option>
					<option value="twemoji">Twemoji</option>
					<option value="tossface">Tossface</option>
				</MkRadios>
				<div style="margin: 8px 0 0 0; font-size: 1.5em;"><Mfm :key="emojiStyle" text="🍮🍦🍭🍩🍰🍫🍬🥞🍪"/></div>
			</div>

			<MkRadios v-model="fontSize">
				<template #label>{{ i18n.ts.fontSize }}</template>
				<option :value="null"><span style="font-size: 14px;">Aa</span></option>
				<option value="1"><span style="font-size: 15px;">Aa</span></option>
				<option value="2"><span style="font-size: 16px;">Aa</span></option>
				<option value="3"><span style="font-size: 17px;">Aa</span></option>
			</MkRadios>

			<MkRadios v-model="cornerRadius">
				<template #label>{{ i18n.ts.cornerRadius }}</template>
				<option :value="null"><i class="sk-icons sk-shark ph-bold" style="top: 2px;position: relative;"></i> Sharkey</option>
				<option value="misskey"><i class="sk-icons sk-misskey ph-bold" style="top: 2px;position: relative;"></i> Misskey</option>
			</MkRadios>
		</div>
	</FormSection>

	<FormSection>
		<template #label>{{ i18n.ts.behavior }}</template>

		<div class="_gaps_m">
			<div class="_gaps_s">
				<MkSwitch v-model="warnMissingAltText">{{ i18n.ts.warnForMissingAltText }}</MkSwitch>
				<MkSwitch v-model="imageNewTab">{{ i18n.ts.openImageInNewTab }}</MkSwitch>
				<MkSwitch v-model="useReactionPickerForContextMenu">{{ i18n.ts.useReactionPickerForContextMenu }}</MkSwitch>
				<MkSwitch v-model="enableInfiniteScroll">{{ i18n.ts.enableInfiniteScroll }}</MkSwitch>
				<MkSwitch v-model="keepScreenOn">{{ i18n.ts.keepScreenOn }}</MkSwitch>
				<MkSwitch v-model="clickToOpen">{{ i18n.ts.clickToOpen }}</MkSwitch>
				<MkSwitch v-model="showBots">{{ i18n.ts.showBots }}</MkSwitch>
				<MkSwitch v-model="disableStreamingTimeline">{{ i18n.ts.disableStreamingTimeline }}</MkSwitch>
				<MkSwitch v-model="enableHorizontalSwipe">{{ i18n.ts.enableHorizontalSwipe }}</MkSwitch>
				<MkSwitch v-model="alwaysConfirmFollow">{{ i18n.ts.alwaysConfirmFollow }}</MkSwitch>
			</div>
			<MkSelect v-model="serverDisconnectedBehavior">
				<template #label>{{ i18n.ts.whenServerDisconnected }}</template>
				<option value="dialog">{{ i18n.ts._serverDisconnectedBehavior.dialog }}</option>
				<option value="quiet">{{ i18n.ts._serverDisconnectedBehavior.quiet }}</option>
				<option value="disabled">{{ i18n.ts._serverDisconnectedBehavior.disabled }}</option>
			</MkSelect>
			<MkRange v-model="numberOfPageCache" :min="1" :max="10" :step="1" easing>
				<template #label>{{ i18n.ts.numberOfPageCache }}</template>
				<template #caption>{{ i18n.ts.numberOfPageCacheDescription }}</template>
			</MkRange>

			<MkFolder>
				<template #label>{{ i18n.ts.boostSettings }}</template>
				<div class="_gaps_m">
					<MkSwitch v-model="showVisibilitySelectorOnBoost">
						{{ i18n.ts.showVisibilitySelectorOnBoost }}
						<template #caption>{{ i18n.ts.showVisibilitySelectorOnBoostDescription }}</template>
					</MkSwitch>
					<MkSelect v-model="visibilityOnBoost">
						<template #label>{{ i18n.ts.visibilityOnBoost }}</template>
						<option value="public">{{ i18n.ts._visibility['public'] }}</option>
						<option value="home">{{ i18n.ts._visibility['home'] }}</option>
						<option value="followers">{{ i18n.ts._visibility['followers'] }}</option>
					</MkSelect>
				</div>
			</MkFolder>

			<MkFolder>
				<template #label>{{ i18n.ts.dataSaver }}</template>

				<div class="_gaps_m">
					<MkInfo>{{ i18n.ts.reloadRequiredToApplySettings }}</MkInfo>

					<div class="_buttons">
						<MkButton inline @click="enableAllDataSaver">{{ i18n.ts.enableAll }}</MkButton>
						<MkButton inline @click="disableAllDataSaver">{{ i18n.ts.disableAll }}</MkButton>
					</div>
					<div class="_gaps_m">
						<MkSwitch v-model="dataSaver.media">
							{{ i18n.ts._dataSaver._media.title }}
							<template #caption>{{ i18n.ts._dataSaver._media.description }}</template>
						</MkSwitch>
						<MkSwitch v-model="dataSaver.avatar">
							{{ i18n.ts._dataSaver._avatar.title }}
							<template #caption>{{ i18n.ts._dataSaver._avatar.description }}</template>
						</MkSwitch>
						<MkSwitch v-model="dataSaver.urlPreview">
							{{ i18n.ts._dataSaver._urlPreview.title }}
							<template #caption>{{ i18n.ts._dataSaver._urlPreview.description }}</template>
						</MkSwitch>
						<MkSwitch v-model="dataSaver.code">
							{{ i18n.ts._dataSaver._code.title }}
							<template #caption>{{ i18n.ts._dataSaver._code.description }}</template>
						</MkSwitch>
					</div>
				</div>
			</MkFolder>
		</div>
	</FormSection>

	<FormSection>
		<template #label>{{ i18n.ts.other }}</template>

		<div class="_gaps">
			<MkFolder>
				<template #label>{{ i18n.ts.additionalEmojiDictionary }}</template>
				<div class="_buttons">
					<template v-for="lang in emojiIndexLangs" :key="lang">
						<MkButton v-if="defaultStore.reactiveState.additionalUnicodeEmojiIndexes.value[lang]" danger @click="removeEmojiIndex(lang)"><i class="ph-trash ph-bold ph-lg"></i> {{ i18n.ts.remove }} ({{ getEmojiIndexLangName(lang) }})</MkButton>
						<MkButton v-else @click="downloadEmojiIndex(lang)"><i class="ph-download ph-bold ph-lg"></i> {{ getEmojiIndexLangName(lang) }}{{ defaultStore.reactiveState.additionalUnicodeEmojiIndexes.value[lang] ? ` (${ i18n.ts.installed })` : '' }}</MkButton>
					</template>
				</div>
			</MkFolder>
			<FormLink to="/settings/deck">{{ i18n.ts.deck }}</FormLink>
			<FormLink to="/settings/custom-css"><template #icon><i class="ph-code ph-bold ph-lg"></i></template>{{ i18n.ts.customCss }}</FormLink>
		</div>
	</FormSection>
</div>
</template>

<script lang="ts" setup>
import { computed, reactive, ref, watch } from 'vue';
import * as Misskey from 'misskey-js';
import MkSwitch from '@/components/MkSwitch.vue';
import MkSelect from '@/components/MkSelect.vue';
import MkRadios from '@/components/MkRadios.vue';
import MkInput from '@/components/MkInput.vue';
import MkRange from '@/components/MkRange.vue';
import MkFolder from '@/components/MkFolder.vue';
import MkButton from '@/components/MkButton.vue';
import FormSection from '@/components/form/section.vue';
import FormLink from '@/components/form/link.vue';
import MkLink from '@/components/MkLink.vue';
import MkInfo from '@/components/MkInfo.vue';
import { langs } from '@/config.js';
import { searchEngineMap } from '@/scripts/search-engine-map.js';
import { defaultStore } from '@/store.js';
import * as os from '@/os.js';
import { misskeyApi } from '@/scripts/misskey-api.js';
import { unisonReload } from '@/scripts/unison-reload.js';
import { i18n } from '@/i18n.js';
import { definePageMetadata } from '@/scripts/page-metadata.js';
import { miLocalStorage } from '@/local-storage.js';
import { globalEvents } from '@/events.js';
import { claimAchievement } from '@/scripts/achievements.js';
import { deepMerge } from '@/scripts/merge.js';

const lang = ref(miLocalStorage.getItem('lang'));
const fontSize = ref(miLocalStorage.getItem('fontSize'));
const cornerRadius = ref(miLocalStorage.getItem('cornerRadius'));
const useSystemFont = ref(miLocalStorage.getItem('useSystemFont') != null);
const dataSaver = ref(defaultStore.state.dataSaver);

async function reloadAsk() {
	const { canceled } = await os.confirm({
		type: 'info',
		text: i18n.ts.reloadToApplySetting,
	});
	if (canceled) return;

	unisonReload();
}

const hemisphere = computed(defaultStore.makeGetterSetter('hemisphere'));
const overridedDeviceKind = computed(defaultStore.makeGetterSetter('overridedDeviceKind'));
const serverDisconnectedBehavior = computed(defaultStore.makeGetterSetter('serverDisconnectedBehavior'));
const showNoteActionsOnlyHover = computed(defaultStore.makeGetterSetter('showNoteActionsOnlyHover'));
const showClipButtonInNoteFooter = computed(defaultStore.makeGetterSetter('showClipButtonInNoteFooter'));
const reactionsDisplaySize = computed(defaultStore.makeGetterSetter('reactionsDisplaySize'));
const limitWidthOfReaction = computed(defaultStore.makeGetterSetter('limitWidthOfReaction'));
const collapseRenotes = computed(defaultStore.makeGetterSetter('collapseRenotes'));
const collapseNotesRepliedTo = computed(defaultStore.makeGetterSetter('collapseNotesRepliedTo'));
const clickToOpen = computed(defaultStore.makeGetterSetter('clickToOpen'));
// copied from src/pages/timeline.vue
const showBots = computed<boolean>({
	get: () => defaultStore.reactiveState.tl.value.filter.withBots,
	set: (newValue) => {
		const out = deepMerge({ filter: { withBots: newValue } }, defaultStore.state.tl);
		defaultStore.set('tl', out);
	},
});
const collapseFiles = computed(defaultStore.makeGetterSetter('collapseFiles'));
const autoloadConversation = computed(defaultStore.makeGetterSetter('autoloadConversation'));
const reduceAnimation = computed(defaultStore.makeGetterSetter('animation', v => !v, v => !v));
const useBlurEffectForModal = computed(defaultStore.makeGetterSetter('useBlurEffectForModal'));
const useBlurEffect = computed(defaultStore.makeGetterSetter('useBlurEffect'));
const showGapBetweenNotesInTimeline = computed(defaultStore.makeGetterSetter('showGapBetweenNotesInTimeline'));
const animatedMfm = computed(defaultStore.makeGetterSetter('animatedMfm'));
const advancedMfm = computed(defaultStore.makeGetterSetter('advancedMfm'));
const showReactionsCount = computed(defaultStore.makeGetterSetter('showReactionsCount'));
const enableQuickAddMfmFunction = computed(defaultStore.makeGetterSetter('enableQuickAddMfmFunction'));
const emojiStyle = computed(defaultStore.makeGetterSetter('emojiStyle'));
const disableDrawer = computed(defaultStore.makeGetterSetter('disableDrawer'));
const disableShowingAnimatedImages = computed(defaultStore.makeGetterSetter('disableShowingAnimatedImages'));
const forceShowAds = computed(defaultStore.makeGetterSetter('forceShowAds'));
const oneko = computed(defaultStore.makeGetterSetter('oneko'));
const loadRawImages = computed(defaultStore.makeGetterSetter('loadRawImages'));
const highlightSensitiveMedia = computed(defaultStore.makeGetterSetter('highlightSensitiveMedia'));
const imageNewTab = computed(defaultStore.makeGetterSetter('imageNewTab'));
const enableFaviconNotificationDot = computed(defaultStore.makeGetterSetter('enableFaviconNotificationDot'));
const warnMissingAltText = computed(defaultStore.makeGetterSetter('warnMissingAltText'));
const nsfw = computed(defaultStore.makeGetterSetter('nsfw'));
const showFixedPostForm = computed(defaultStore.makeGetterSetter('showFixedPostForm'));
const showFixedPostFormInChannel = computed(defaultStore.makeGetterSetter('showFixedPostFormInChannel'));
const numberOfPageCache = computed(defaultStore.makeGetterSetter('numberOfPageCache'));
const numberOfReplies = computed(defaultStore.makeGetterSetter('numberOfReplies'));
const instanceTicker = computed(defaultStore.makeGetterSetter('instanceTicker'));
const enableInfiniteScroll = computed(defaultStore.makeGetterSetter('enableInfiniteScroll'));
const useReactionPickerForContextMenu = computed(defaultStore.makeGetterSetter('useReactionPickerForContextMenu'));
const squareAvatars = computed(defaultStore.makeGetterSetter('squareAvatars'));
const showAvatarDecorations = computed(defaultStore.makeGetterSetter('showAvatarDecorations'));
const mediaListWithOneImageAppearance = computed(defaultStore.makeGetterSetter('mediaListWithOneImageAppearance'));
const notificationPosition = computed(defaultStore.makeGetterSetter('notificationPosition'));
const notificationStackAxis = computed(defaultStore.makeGetterSetter('notificationStackAxis'));
const keepScreenOn = computed(defaultStore.makeGetterSetter('keepScreenOn'));
const disableStreamingTimeline = computed(defaultStore.makeGetterSetter('disableStreamingTimeline'));
const useGroupedNotifications = computed(defaultStore.makeGetterSetter('useGroupedNotifications'));
const showTickerOnReplies = computed(defaultStore.makeGetterSetter('showTickerOnReplies'));
//const searchEngine = computed(defaultStore.makeGetterSetter('searchEngine'));
const searchEngine = computed(defaultStore.makeGetterSetter('searchEngine'));

const noteDesign = computed(defaultStore.makeGetterSetter('noteDesign'));
const uncollapseCW = computed(defaultStore.makeGetterSetter('uncollapseCW'));
const expandLongNote = computed(defaultStore.makeGetterSetter('expandLongNote'));
const enableSeasonalScreenEffect = computed(defaultStore.makeGetterSetter('enableSeasonalScreenEffect'));
const showVisibilitySelectorOnBoost = computed(defaultStore.makeGetterSetter('showVisibilitySelectorOnBoost'));
const visibilityOnBoost = computed(defaultStore.makeGetterSetter('visibilityOnBoost'));
const enableHorizontalSwipe = computed(defaultStore.makeGetterSetter('enableHorizontalSwipe'));
const useNativeUIForVideoAudioPlayer = computed(defaultStore.makeGetterSetter('useNativeUIForVideoAudioPlayer'));
const alwaysConfirmFollow = computed(defaultStore.makeGetterSetter('alwaysConfirmFollow'));

watch(lang, () => {
	miLocalStorage.setItem('lang', lang.value as string);
	miLocalStorage.removeItem('locale');
	miLocalStorage.removeItem('localeVersion');
});

watch(fontSize, () => {
	if (fontSize.value == null) {
		miLocalStorage.removeItem('fontSize');
	} else {
		miLocalStorage.setItem('fontSize', fontSize.value);
	}
});

watch(cornerRadius, () => {
	if (cornerRadius.value == null) {
		miLocalStorage.removeItem('cornerRadius');
	} else {
		miLocalStorage.setItem('cornerRadius', cornerRadius.value);
	}
});

watch(useSystemFont, () => {
	if (useSystemFont.value) {
		miLocalStorage.setItem('useSystemFont', 't');
	} else {
		miLocalStorage.removeItem('useSystemFont');
	}
});

watch(noteDesign, async (newval) => {
	if (noteDesign.value === newval) {
		await reloadAsk();
	}
});

watch([
	hemisphere,
	lang,
	fontSize,
	cornerRadius,
	useSystemFont,
	enableInfiniteScroll,
	squareAvatars,
	showNoteActionsOnlyHover,
	showGapBetweenNotesInTimeline,
	instanceTicker,
	overridedDeviceKind,
	mediaListWithOneImageAppearance,
	reactionsDisplaySize,
	limitWidthOfReaction,
	highlightSensitiveMedia,
	keepScreenOn,
	disableStreamingTimeline,
	enableSeasonalScreenEffect,
	showVisibilitySelectorOnBoost,
	visibilityOnBoost,
	alwaysConfirmFollow,
], async () => {
	await reloadAsk();
});

const emojiIndexLangs = ['en-US', 'ja-JP', 'ja-JP_hira'] as const;

function getEmojiIndexLangName(targetLang: typeof emojiIndexLangs[number]) {
	if (langs.find(x => x[0] === targetLang)) {
		return langs.find(x => x[0] === targetLang)![1];
	} else {
		// 絵文字辞書限定の言語定義
		switch (targetLang) {
			case 'ja-JP_hira': return 'ひらがな';
			default: return targetLang;
		}
	}
}

function downloadEmojiIndex(lang: typeof emojiIndexLangs[number]) {
	async function main() {
		const currentIndexes = defaultStore.state.additionalUnicodeEmojiIndexes;

		function download() {
			switch (lang) {
				case 'en-US': return import('../../unicode-emoji-indexes/en-US.json').then(x => x.default);
				case 'ja-JP': return import('../../unicode-emoji-indexes/ja-JP.json').then(x => x.default);
				case 'ja-JP_hira': return import('../../unicode-emoji-indexes/ja-JP_hira.json').then(x => x.default);
				default: throw new Error('unrecognized lang: ' + lang);
			}
		}

		currentIndexes[lang] = await download();
		await defaultStore.set('additionalUnicodeEmojiIndexes', currentIndexes);
	}

	os.promiseDialog(main());
}

function removeEmojiIndex(lang: string) {
	async function main() {
		const currentIndexes = defaultStore.state.additionalUnicodeEmojiIndexes;
		delete currentIndexes[lang];
		await defaultStore.set('additionalUnicodeEmojiIndexes', currentIndexes);
	}

	os.promiseDialog(main());
}

async function setPinnedList() {
	const lists = await misskeyApi('users/lists/list');
	const { canceled, result: list } = await os.select({
		title: i18n.ts.selectList,
		items: lists.map(x => ({
			value: x, text: x.name,
		})),
	});
	if (canceled) return;

	defaultStore.set('pinnedUserLists', [list]);
}

function removePinnedList() {
	defaultStore.set('pinnedUserLists', []);
}

let smashCount = 0;
let smashTimer: number | null = null;

function testNotification(): void {
	const notification: Misskey.entities.Notification = {
		id: Math.random().toString(),
		createdAt: new Date().toUTCString(),
		isRead: false,
		type: 'test',
	};

	globalEvents.emit('clientNotification', notification);

	// セルフ通知破壊 実績関連
	smashCount++;
	if (smashCount >= 10) {
		claimAchievement('smashTestNotificationButton');
		smashCount = 0;
	}
	if (smashTimer) {
		clearTimeout(smashTimer);
	}
	smashTimer = window.setTimeout(() => {
		smashCount = 0;
	}, 300);
}

function enableAllDataSaver() {
	const g = { ...defaultStore.state.dataSaver };

	Object.keys(g).forEach((key) => { g[key] = true; });

	dataSaver.value = g;
}

function disableAllDataSaver() {
	const g = { ...defaultStore.state.dataSaver };

	Object.keys(g).forEach((key) => { g[key] = false; });

	dataSaver.value = g;
}

watch(dataSaver, (to) => {
	defaultStore.set('dataSaver', to);
}, {
	deep: true,
});

const headerActions = computed(() => []);

const headerTabs = computed(() => []);

definePageMetadata(() => ({
	title: i18n.ts.general,
	icon: 'ph-faders ph-bold ph-lg',
}));

const useCustomSearchEngine = computed(() => !Object.keys(searchEngineMap).includes(searchEngine.value));
</script><|MERGE_RESOLUTION|>--- conflicted
+++ resolved
@@ -50,17 +50,13 @@
 
 		<div class="_gaps_m">
 			<div class="_gaps_s">
-<<<<<<< HEAD
+				<MkSwitch v-model="showNoteActionsOnlyHover">{{ i18n.ts.showNoteActionsOnlyHover }}</MkSwitch>
+				<MkSwitch v-model="showClipButtonInNoteFooter">{{ i18n.ts.showClipButtonInNoteFooter }}</MkSwitch>
 				<MkSwitch v-model="collapseRenotes">
 					<template #label>{{ i18n.ts.collapseRenotes }}</template>
 					<template #caption>{{ i18n.ts.collapseRenotesDescription }}</template>
 				</MkSwitch>
-=======
-				<MkSwitch v-model="showNoteActionsOnlyHover">{{ i18n.ts.showNoteActionsOnlyHover }}</MkSwitch>
-				<MkSwitch v-model="showClipButtonInNoteFooter">{{ i18n.ts.showClipButtonInNoteFooter }}</MkSwitch>
-				<MkSwitch v-model="collapseRenotes">{{ i18n.ts.collapseRenotes }}</MkSwitch>
 				<MkSwitch v-model="collapseNotesRepliedTo">{{ i18n.ts.collapseNotesRepliedTo }}</MkSwitch>
->>>>>>> a22450d4
 				<MkSwitch v-model="collapseFiles">{{ i18n.ts.collapseFiles }}</MkSwitch>
 				<MkSwitch v-model="uncollapseCW">Uncollapse CWs on notes</MkSwitch>
 				<MkSwitch v-model="expandLongNote">Always expand long notes</MkSwitch>

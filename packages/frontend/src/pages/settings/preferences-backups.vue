<!--
SPDX-FileCopyrightText: syuilo and misskey-project
SPDX-License-Identifier: AGPL-3.0-only
-->

<template>
<div class="_gaps_m">
	<div :class="$style.buttons">
		<MkButton inline primary @click="saveNew">{{ ts._preferencesBackups.saveNew }}</MkButton>
		<MkButton inline @click="loadFile">{{ ts._preferencesBackups.loadFile }}</MkButton>
	</div>

	<FormSection>
		<template #label>{{ ts._preferencesBackups.list }}</template>
		<template v-if="profiles && Object.keys(profiles).length > 0">
			<div class="_gaps_s">
				<div
					v-for="(profile, id) in profiles"
					:key="id"
					class="_panel"
					:class="$style.profile"
					@click="$event => menu($event, id)"
					@contextmenu.prevent.stop="$event => menu($event, id)"
				>
					<div :class="$style.profileName">{{ profile.name }}</div>
					<div :class="$style.profileTime">{{ t('_preferencesBackups.createdAt', { date: (new Date(profile.createdAt)).toLocaleDateString(), time: (new Date(profile.createdAt)).toLocaleTimeString() }) }}</div>
					<div v-if="profile.updatedAt" :class="$style.profileTime">{{ t('_preferencesBackups.updatedAt', { date: (new Date(profile.updatedAt)).toLocaleDateString(), time: (new Date(profile.updatedAt)).toLocaleTimeString() }) }}</div>
				</div>
			</div>
		</template>
		<div v-else-if="profiles">
			<MkInfo>{{ ts._preferencesBackups.noBackups }}</MkInfo>
		</div>
		<MkLoading v-else/>
	</FormSection>
</div>
</template>

<script lang="ts" setup>
import { onMounted, onUnmounted, ref } from 'vue';
import { v4 as uuid } from 'uuid';
import FormSection from '@/components/form/section.vue';
import MkButton from '@/components/MkButton.vue';
import MkInfo from '@/components/MkInfo.vue';
import * as os from '@/os.js';
import { misskeyApi } from '@/scripts/misskey-api.js';
import { ColdDeviceStorage, defaultStore } from '@/store.js';
import { unisonReload } from '@/scripts/unison-reload.js';
import { useStream } from '@/stream.js';
import { $i } from '@/account.js';
import { i18n } from '@/i18n.js';
import { version, host } from '@/config.js';
import { definePageMetadata } from '@/scripts/page-metadata.js';
import { miLocalStorage } from '@/local-storage.js';
const { t, ts } = i18n;

const defaultStoreSaveKeys: (keyof typeof defaultStore['state'])[] = [
	'collapseRenotes',
	'menu',
	'visibility',
	'localOnly',
	'statusbars',
	'widgets',
	'tl',
	'pinnedUserLists',
	'overridedDeviceKind',
	'serverDisconnectedBehavior',
	'nsfw',
	'highlightSensitiveMedia',
	'animation',
	'animatedMfm',
	'advancedMfm',
	'loadRawImages',
	'imageNewTab',
	'dataSaver',
	'disableShowingAnimatedImages',
	'emojiStyle',
	'disableDrawer',
	'useBlurEffectForModal',
	'useBlurEffect',
	'showFixedPostForm',
	'showFixedPostFormInChannel',
	'enableInfiniteScroll',
	'useReactionPickerForContextMenu',
	'showGapBetweenNotesInTimeline',
	'instanceTicker',
	'emojiPickerScale',
	'emojiPickerWidth',
	'emojiPickerHeight',
	'emojiPickerUseDrawerForMobile',
	'defaultSideView',
	'menuDisplay',
	'reportError',
	'squareAvatars',
	'showAvatarDecorations',
	'numberOfPageCache',
	'showNoteActionsOnlyHover',
	'showClipButtonInNoteFooter',
	'reactionsDisplaySize',
	'forceShowAds',
	'oneko',
	'numberOfReplies',
	'aiChanMode',
	'devMode',
	'mediaListWithOneImageAppearance',
	'notificationPosition',
	'notificationStackAxis',
	'enableCondensedLineForAcct',
	'keepScreenOn',
	'defaultWithReplies',
	'disableStreamingTimeline',
	'useGroupedNotifications',
	'sound_masterVolume',
	'sound_note',
	'sound_noteMy',
	'sound_notification',
	'sound_antenna',
	'sound_channel',
];
const coldDeviceStorageSaveKeys: (keyof typeof ColdDeviceStorage.default)[] = [
	'lightTheme',
	'darkTheme',
	'syncDeviceDarkMode',
	'plugins',
];

const scope = ['clientPreferencesProfiles'];

const profileProps = ['name', 'createdAt', 'updatedAt', 'misskeyVersion', 'settings', 'host'];

type Profile = {
	name: string;
	createdAt: string;
	updatedAt: string | null;
	misskeyVersion: string;
	host: string;
	settings: {
		hot: Record<keyof typeof defaultStoreSaveKeys, unknown>;
		cold: Record<keyof typeof coldDeviceStorageSaveKeys, unknown>;
		fontSize: string | null;
		cornerRadius: string | null;
		useSystemFont: 't' | null;
		wallpaper: string | null;
	};
};

const connection = $i && useStream().useChannel('main');

const profiles = ref<Record<string, Profile> | null>(null);

misskeyApi('i/registry/get-all', { scope })
	.then(res => {
		profiles.value = res || {};
	});

function isObject(value: unknown): value is Record<string, unknown> {
	return value != null && typeof value === 'object' && !Array.isArray(value);
}

function validate(profile: any): void {
	if (!isObject(profile)) throw new Error('not an object');

	// Check if unnecessary properties exist
	if (Object.keys(profile).some(key => !profileProps.includes(key))) throw new Error('Unnecessary properties exist');

	if (!profile.name) throw new Error('Missing required prop: name');
	if (!profile.misskeyVersion) throw new Error('Missing required prop: misskeyVersion');

	// Check if createdAt and updatedAt is Date
	// https://zenn.dev/lollipop_onl/articles/eoz-judge-js-invalid-date
	if (!profile.createdAt || Number.isNaN(new Date(profile.createdAt as any).getTime())) throw new Error('createdAt is falsy or not Date');
	if (profile.updatedAt) {
		if (Number.isNaN(new Date(profile.updatedAt as any).getTime())) {
			throw new Error('updatedAt is not Date');
		}
	} else if (profile.updatedAt !== null) {
		throw new Error('updatedAt is not null');
	}

	if (!profile.settings) throw new Error('Missing required prop: settings');
	if (!isObject(profile.settings)) throw new Error('Invalid prop: settings');
}

function getSettings(): Profile['settings'] {
	const hot = {} as Record<keyof typeof defaultStoreSaveKeys, unknown>;
	for (const key of defaultStoreSaveKeys) {
		hot[key] = defaultStore.state[key];
	}

	const cold = {} as Record<keyof typeof coldDeviceStorageSaveKeys, unknown>;
	for (const key of coldDeviceStorageSaveKeys) {
		cold[key] = ColdDeviceStorage.get(key);
	}

	return {
		hot,
		cold,
		fontSize: miLocalStorage.getItem('fontSize'),
		cornerRadius: miLocalStorage.getItem('cornerRadius'),
		useSystemFont: miLocalStorage.getItem('useSystemFont') as 't' | null,
		wallpaper: miLocalStorage.getItem('wallpaper'),
	};
}

async function saveNew(): Promise<void> {
	if (!profiles.value) return;

	const { canceled, result: name } = await os.inputText({
		title: ts._preferencesBackups.inputName,
	});
	if (canceled) return;

	if (Object.values(profiles.value).some(x => x.name === name)) {
		return os.alert({
			title: ts._preferencesBackups.cannotSave,
			text: t('_preferencesBackups.nameAlreadyExists', { name }),
		});
	}

	const id = uuid();
	const profile: Profile = {
		name,
		createdAt: (new Date()).toISOString(),
		updatedAt: null,
		misskeyVersion: version,
		host,
		settings: getSettings(),
	};
	await os.apiWithDialog('i/registry/set', { scope, key: id, value: profile });
}

function loadFile(): void {
	const input = document.createElement('input');
	input.type = 'file';
	input.multiple = false;
	input.onchange = async () => {
		if (!profiles.value) return;
		if (!input.files || input.files.length === 0) return;

		const file = input.files[0];

		if (file.type !== 'application/json') {
			return os.alert({
				type: 'error',
				title: ts._preferencesBackups.cannotLoad,
				text: ts._preferencesBackups.invalidFile,
			});
		}

		let profile: Profile;
		try {
			profile = JSON.parse(await file.text()) as unknown as Profile;
			validate(profile);
		} catch (err) {
			return os.alert({
				type: 'error',
				title: ts._preferencesBackups.cannotLoad,
				text: (err as any)?.message ?? '',
			});
		}

		const id = uuid();
		await os.apiWithDialog('i/registry/set', { scope, key: id, value: profile });

		// 一応廃棄
		(window as any).__misskey_input_ref__ = null;
	};

	// https://qiita.com/fukasawah/items/b9dc732d95d99551013d
	// iOS Safari で正常に動かす為のおまじない
	(window as any).__misskey_input_ref__ = input;

	input.click();
}

async function applyProfile(id: string): Promise<void> {
	if (!profiles.value) return;

	const profile = profiles.value[id];

	const { canceled: cancel1 } = await os.confirm({
		type: 'warning',
		title: ts._preferencesBackups.apply,
		text: t('_preferencesBackups.applyConfirm', { name: profile.name }),
	});
	if (cancel1) return;

	// TODO: バージョン or ホストが違ったらさらに警告を表示

	const settings = profile.settings;

	// defaultStore
	for (const key of defaultStoreSaveKeys) {
		if (settings.hot[key] !== undefined) {
			defaultStore.set(key, settings.hot[key]);
		}
	}

	// coldDeviceStorage
	for (const key of coldDeviceStorageSaveKeys) {
		if (settings.cold[key] !== undefined) {
			ColdDeviceStorage.set(key, settings.cold[key]);
		}
	}

	// fontSize
	if (settings.fontSize) {
		miLocalStorage.setItem('fontSize', settings.fontSize);
	} else {
		miLocalStorage.removeItem('fontSize');
	}

	// cornerRadius
	if (settings.cornerRadius) {
		miLocalStorage.setItem('cornerRadius', settings.cornerRadius);
	} else {
		miLocalStorage.removeItem('cornerRadius');
	}

	// useSystemFont
	if (settings.useSystemFont) {
		miLocalStorage.setItem('useSystemFont', settings.useSystemFont);
	} else {
		miLocalStorage.removeItem('useSystemFont');
	}

	// wallpaper
	if (settings.wallpaper != null) {
		miLocalStorage.setItem('wallpaper', settings.wallpaper);
	} else {
		miLocalStorage.removeItem('wallpaper');
	}

	const { canceled: cancel2 } = await os.confirm({
		type: 'info',
		text: ts.reloadToApplySetting,
	});
	if (cancel2) return;

	unisonReload();
}

async function deleteProfile(id: string): Promise<void> {
	if (!profiles.value) return;

	const { canceled } = await os.confirm({
		type: 'info',
		title: ts.delete,
		text: t('deleteAreYouSure', { x: profiles.value[id].name }),
	});
	if (canceled) return;

	await os.apiWithDialog('i/registry/remove', { scope, key: id });
	delete profiles.value[id];
}

async function save(id: string): Promise<void> {
	if (!profiles.value) return;

	const { name, createdAt } = profiles.value[id];

	const { canceled } = await os.confirm({
		type: 'info',
		title: ts._preferencesBackups.save,
		text: t('_preferencesBackups.saveConfirm', { name }),
	});
	if (canceled) return;

	const profile: Profile = {
		name,
		createdAt,
		updatedAt: (new Date()).toISOString(),
		misskeyVersion: version,
		host,
		settings: getSettings(),
	};
	await os.apiWithDialog('i/registry/set', { scope, key: id, value: profile });
}

async function rename(id: string): Promise<void> {
	if (!profiles.value) return;

	const { canceled: cancel1, result: name } = await os.inputText({
		title: ts._preferencesBackups.inputName,
	});
	if (cancel1 || profiles.value[id].name === name) return;

	if (Object.values(profiles.value).some(x => x.name === name)) {
		return os.alert({
			title: ts._preferencesBackups.cannotSave,
			text: t('_preferencesBackups.nameAlreadyExists', { name }),
		});
	}

	const registry = Object.assign({}, { ...profiles.value[id] });

	const { canceled: cancel2 } = await os.confirm({
		type: 'info',
		title: ts.rename,
		text: t('_preferencesBackups.renameConfirm', { old: registry.name, new: name }),
	});
	if (cancel2) return;

	registry.name = name;
	await os.apiWithDialog('i/registry/set', { scope, key: id, value: registry });
}

function menu(ev: MouseEvent, profileId: string) {
	if (!profiles.value) return;

	return os.popupMenu([{
		text: ts._preferencesBackups.apply,
		icon: 'ph-check ph-bold ph-lg',
		action: () => applyProfile(profileId),
	}, {
		type: 'a',
		text: ts.download,
		icon: 'ph-download ph-bold ph-lg',
		href: URL.createObjectURL(new Blob([JSON.stringify(profiles.value[profileId], null, 2)], { type: 'application/json' })),
		download: `${profiles.value[profileId].name}.json`,
	}, { type: 'divider' }, {
		text: ts.rename,
		icon: 'ph-textbox ph-bold ph-lg',
		action: () => rename(profileId),
	}, {
		text: ts._preferencesBackups.save,
		icon: 'ph-floppy-disk ph-bold ph-lg',
		action: () => save(profileId),
	}, { type: 'divider' }, {
		text: ts.delete,
		icon: 'ph-trash ph-bold ph-lg',
		action: () => deleteProfile(profileId),
		danger: true,
	}], (ev.currentTarget ?? ev.target ?? undefined) as unknown as HTMLElement | undefined);
}

onMounted(() => {
	// streamingのuser storage updateイベントを監視して更新
	connection?.on('registryUpdated', ({ scope: recievedScope, key, value }) => {
		if (!recievedScope || recievedScope.length !== scope.length || recievedScope[0] !== scope[0]) return;
		if (!profiles.value) return;

		profiles.value[key] = value;
	});
});

onUnmounted(() => {
	connection?.off('registryUpdated');
});

definePageMetadata(() => ({
	title: ts.preferencesBackups,
<<<<<<< HEAD
	icon: 'ph-floppy-disk ph-bold ph-lg',
})));
=======
	icon: 'ti ti-device-floppy',
}));
>>>>>>> 034f4720
</script>

<style lang="scss" module>
.buttons {
	display: flex;
	gap: var(--margin);
	flex-wrap: wrap;
}

.profile {
	padding: 20px;
	cursor: pointer;

	&Name {
		font-weight: 700;
	}

	&Time {
		font-size: .85em;
		opacity: .7;
	}
}
</style><|MERGE_RESOLUTION|>--- conflicted
+++ resolved
@@ -450,13 +450,8 @@
 
 definePageMetadata(() => ({
 	title: ts.preferencesBackups,
-<<<<<<< HEAD
 	icon: 'ph-floppy-disk ph-bold ph-lg',
-})));
-=======
-	icon: 'ti ti-device-floppy',
 }));
->>>>>>> 034f4720
 </script>
 
 <style lang="scss" module>

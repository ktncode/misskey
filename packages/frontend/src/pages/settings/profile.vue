<!--
SPDX-FileCopyrightText: syuilo and other misskey contributors
SPDX-License-Identifier: AGPL-3.0-only
-->

<template>
<div class="_gaps_m">
	<div class="_panel">
		<div :class="$style.banner" :style="{ backgroundImage: $i.bannerUrl ? `url(${ $i.bannerUrl })` : null }">
			<MkButton primary rounded :class="$style.bannerEdit" @click="changeBanner">{{ i18n.ts._profile.changeBanner }}</MkButton>
			<MkButton primary rounded :class="$style.backgroundEdit" @click="changeBackground">{{ i18n.ts._profile.changeBackground }}</MkButton>
		</div>
		<div :class="$style.avatarContainer">
			<MkAvatar :class="$style.avatar" :user="$i" forceShowDecoration @click="changeAvatar"/>
			<div class="_buttonsCenter">
				<MkButton primary rounded @click="changeAvatar">{{ i18n.ts._profile.changeAvatar }}</MkButton>
				<MkButton primary rounded link to="/settings/avatar-decoration">{{ i18n.ts.decorate }} <i class="ph-sparkle ph-bold ph-lg"></i></MkButton>
			</div>
		</div>
	</div>

	<MkInput v-model="profile.name" :max="30" manualSave :mfmAutocomplete="['emoji']">
		<template #label>{{ i18n.ts._profile.name }}</template>
	</MkInput>

	<MkTextarea v-model="profile.description" :max="500" tall manualSave mfmAutocomplete :mfmPreview="true">
		<template #label>{{ i18n.ts._profile.description }}</template>
		<template #caption>{{ i18n.ts._profile.youCanIncludeHashtags }}</template>
	</MkTextarea>

	<MkInput v-model="profile.location" manualSave>
		<template #label>{{ i18n.ts.location }}</template>
		<template #prefix><i class="ph-map-pin ph-bold ph-lg"></i></template>
	</MkInput>

	<MkInput v-model="profile.birthday" :max="setMaxBirthDate()" type="date" manualSave>
		<template #label>{{ i18n.ts.birthday }}</template>
		<template #prefix><i class="ph-cake ph-bold ph-lg"></i></template>
	</MkInput>

	<MkInput v-model="profile.listenbrainz" manualSave>
		<template #label>ListenBrainz</template>
		<template #prefix><i class="ph-headphones ph-bold ph-lg"></i></template>
	</MkInput>

	<MkSelect v-model="profile.lang">
		<template #label>{{ i18n.ts.language }}</template>
		<option v-for="x in Object.keys(langmap)" :key="x" :value="x">{{ langmap[x].nativeName }}</option>
	</MkSelect>

	<FormSlot>
		<MkFolder>
			<template #icon><i class="ph-list ph-bold ph-lg"></i></template>
			<template #label>{{ i18n.ts._profile.metadataEdit }}</template>

			<div :class="$style.metadataRoot">
				<div :class="$style.metadataMargin">
					<MkButton :disabled="fields.length >= 16" inline style="margin-right: 8px;" @click="addField"><i class="ph-plus ph-bold ph-lg"></i> {{ i18n.ts.add }}</MkButton>
					<MkButton v-if="!fieldEditMode" :disabled="fields.length <= 1" inline danger style="margin-right: 8px;" @click="fieldEditMode = !fieldEditMode"><i class="ph-trash ph-bold ph-lg"></i> {{ i18n.ts.delete }}</MkButton>
					<MkButton v-else inline style="margin-right: 8px;" @click="fieldEditMode = !fieldEditMode"><i class="ph-arrows-down-up ph-bold ph-lg"></i> {{ i18n.ts.rearrange }}</MkButton>
					<MkButton inline primary @click="saveFields"><i class="ph-check ph-bold ph-lg"></i> {{ i18n.ts.save }}</MkButton>
				</div>

				<Sortable
					v-model="fields"
					class="_gaps_s"
					itemKey="id"
					:animation="150"
					:handle="'.' + $style.dragItemHandle"
					@start="e => e.item.classList.add('active')"
					@end="e => e.item.classList.remove('active')"
				>
					<template #item="{element, index}">
						<div :class="$style.fieldDragItem">
							<button v-if="!fieldEditMode" class="_button" :class="$style.dragItemHandle" tabindex="-1"><i class="ph-list ph-bold ph-lg"></i></button>
							<button v-if="fieldEditMode" :disabled="fields.length <= 1" class="_button" :class="$style.dragItemRemove" @click="deleteField(index)"><i class="ph-x ph-bold ph-lg"></i></button>
							<div :class="$style.dragItemForm">
								<FormSplit :minWidth="200">
									<MkInput v-model="element.name" small>
										<template #label>{{ i18n.ts._profile.metadataLabel }}</template>
									</MkInput>
									<MkInput v-model="element.value" small>
										<template #label>{{ i18n.ts._profile.metadataContent }}</template>
									</MkInput>
								</FormSplit>
							</div>
						</div>
					</template>
				</Sortable>

				<MkInfo>{{ i18n.ts._profile.verifiedLinkDescription }}</MkInfo>
			</div>
		</MkFolder>
		<template #caption>{{ i18n.ts._profile.metadataDescription }}</template>
	</FormSlot>

	<MkFolder>
		<template #label>{{ i18n.ts.advancedSettings }}</template>

		<div class="_gaps_m">
			<MkSwitch v-model="profile.isCat">{{ i18n.ts.flagAsCat }}<template #caption>{{ i18n.ts.flagAsCatDescription }}</template></MkSwitch>
			<MkSwitch v-if="profile.isCat" v-model="profile.speakAsCat">{{ i18n.ts.flagSpeakAsCat }}<template #caption>{{ i18n.ts.flagSpeakAsCatDescription }}</template></MkSwitch>
			<MkSwitch v-model="profile.isBot">{{ i18n.ts.flagAsBot }}<template #caption>{{ i18n.ts.flagAsBotDescription }}</template></MkSwitch>
		</div>
	</MkFolder>

	<MkSelect v-model="reactionAcceptance">
		<template #label>{{ i18n.ts.reactionAcceptance }}</template>
		<option :value="null">{{ i18n.ts.all }}</option>
		<option value="likeOnlyForRemote">{{ i18n.ts.likeOnlyForRemote }}</option>
		<option value="nonSensitiveOnly">{{ i18n.ts.nonSensitiveOnly }}</option>
		<option value="nonSensitiveOnlyForLocalLikeOnlyForRemote">{{ i18n.ts.nonSensitiveOnlyForLocalLikeOnlyForRemote }}</option>
		<option value="likeOnly">{{ i18n.ts.likeOnly }}</option>
	</MkSelect>
</div>
</template>

<script lang="ts" setup>
import { computed, reactive, ref, watch, defineAsyncComponent } from 'vue';
import MkButton from '@/components/MkButton.vue';
import MkInput from '@/components/MkInput.vue';
import MkSwitch from '@/components/MkSwitch.vue';
import MkSelect from '@/components/MkSelect.vue';
import FormSplit from '@/components/form/split.vue';
import MkFolder from '@/components/MkFolder.vue';
import FormSlot from '@/components/form/slot.vue';
import { selectFile } from '@/scripts/select-file.js';
import * as os from '@/os.js';
import { i18n } from '@/i18n.js';
import { signinRequired } from '@/account.js';
import { langmap } from '@/scripts/langmap.js';
import { definePageMetadata } from '@/scripts/page-metadata.js';
import { claimAchievement } from '@/scripts/achievements.js';
import { defaultStore } from '@/store.js';
import MkInfo from '@/components/MkInfo.vue';
import MkTextarea from '@/components/MkTextarea.vue';

const $i = signinRequired();

const Sortable = defineAsyncComponent(() => import('vuedraggable').then(x => x.default));

const reactionAcceptance = computed(defaultStore.makeGetterSetter('reactionAcceptance'));

const now = new Date();

const setMaxBirthDate = () => {
	const y = now.getFullYear();

	return `${y}-12-31`;
};

const profile = reactive({
	name: $i.name,
	description: $i.description,
	location: $i.location,
	birthday: $i.birthday,
	listenbrainz: $i?.listenbrainz,
	lang: $i.lang,
<<<<<<< HEAD
	isBot: $i.isBot,
	isCat: $i.isCat,
	speakAsCat: $i.speakAsCat,
=======
	isBot: $i.isBot ?? false,
	isCat: $i.isCat ?? false,
>>>>>>> 34088ecd
});

watch(() => profile, () => {
	save();
}, {
	deep: true,
});

const fields = ref($i.fields.map(field => ({ id: Math.random().toString(), name: field.name, value: field.value })) ?? []);
const fieldEditMode = ref(false);

function addField() {
	fields.value.push({
		id: Math.random().toString(),
		name: '',
		value: '',
	});
}

while (fields.value.length < 4) {
	addField();
}

function deleteField(index: number) {
	fields.value.splice(index, 1);
}

function saveFields() {
	os.apiWithDialog('i/update', {
		fields: fields.value.filter(field => field.name !== '' && field.value !== '').map(field => ({ name: field.name, value: field.value })),
	});
}

function save() {
	if (profile.birthday && profile.birthday > setMaxBirthDate()) {
		os.alert({
			type: 'warning',
			text: 'You can\'t set your birthday to the future',
		});
		return undefined;
	}
	os.apiWithDialog('i/update', {
		// 空文字列をnullにしたいので??は使うな
		// eslint-disable-next-line @typescript-eslint/prefer-nullish-coalescing
		name: profile.name || null,
		// eslint-disable-next-line @typescript-eslint/prefer-nullish-coalescing
		description: profile.description || null,
		// eslint-disable-next-line @typescript-eslint/prefer-nullish-coalescing
		location: profile.location || null,
		// eslint-disable-next-line @typescript-eslint/prefer-nullish-coalescing
		birthday: profile.birthday || null,
		listenbrainz: profile.listenbrainz || null,
		// eslint-disable-next-line @typescript-eslint/prefer-nullish-coalescing
		lang: profile.lang || null,
		isBot: !!profile.isBot,
		isCat: !!profile.isCat,
		speakAsCat: !!profile.speakAsCat,
	});
	claimAchievement('profileFilled');
	if (profile.name === 'syuilo' || profile.name === 'しゅいろ') {
		claimAchievement('setNameToSyuilo');
	}
	if (profile.isCat) {
		claimAchievement('markedAsCat');
	}
}

function changeAvatar(ev) {
	selectFile(ev.currentTarget ?? ev.target, i18n.ts.avatar).then(async (file) => {
		let originalOrCropped = file;

		const { canceled } = await os.confirm({
			type: 'question',
			text: i18n.t('cropImageAsk'),
			okText: i18n.ts.cropYes,
			cancelText: i18n.ts.cropNo,
		});

		if (!canceled) {
			originalOrCropped = await os.cropImage(file, {
				aspectRatio: 1,
			});
		}

		const i = await os.apiWithDialog('i/update', {
			avatarId: originalOrCropped.id,
		});
		$i.avatarId = i.avatarId;
		$i.avatarUrl = i.avatarUrl;
		claimAchievement('profileFilled');
	});
}

function changeBanner(ev) {
	if ($i.bannerId) {
		os.popupMenu([{
			text: i18n.ts._profile.updateBanner,
			action: async () => {
				selectFile(ev.currentTarget ?? ev.target, i18n.ts.banner).then(async (file) => {
					let originalOrCropped = file;

					const { canceled } = await os.confirm({
						type: 'question',
						text: i18n.t('cropImageAsk'),
						okText: i18n.ts.cropYes,
						cancelText: i18n.ts.cropNo,
					});

					if (!canceled) {
						originalOrCropped = await os.cropImage(file, {
							aspectRatio: 2,
						});
					}

					const i = await os.apiWithDialog('i/update', {
						bannerId: originalOrCropped.id,
					});
					$i.bannerId = i.bannerId;
					$i.bannerUrl = i.bannerUrl;
				});
			},
		}, {
			text: i18n.ts._profile.removeBanner,
			action: async () => {
				const i = await os.apiWithDialog('i/update', {
					bannerId: null,
				});
				$i.bannerId = i.bannerId;
				$i.bannerUrl = i.bannerUrl;
			},
		}], ev.currentTarget ?? ev.target);
	} else {
		selectFile(ev.currentTarget ?? ev.target, i18n.ts.banner).then(async (file) => {
			let originalOrCropped = file;

			const { canceled } = await os.confirm({
				type: 'question',
				text: i18n.t('cropImageAsk'),
				okText: i18n.ts.cropYes,
				cancelText: i18n.ts.cropNo,
			});

			if (!canceled) {
				originalOrCropped = await os.cropImage(file, {
					aspectRatio: 2,
				});
			}

			const i = await os.apiWithDialog('i/update', {
				bannerId: originalOrCropped.id,
			});
			$i.bannerId = i.bannerId;
			$i.bannerUrl = i.bannerUrl;
		});
	}
}

function changeBackground(ev) {
	if ($i.backgroundId) {
		os.popupMenu([{
			text: i18n.ts._profile.updateBackground,
			action: async () => {
				selectFile(ev.currentTarget ?? ev.target, i18n.ts.background).then(async (file) => {
					let originalOrCropped = file;

					const { canceled } = await os.confirm({
						type: 'question',
						text: i18n.t('cropImageAsk'),
						okText: i18n.ts.cropYes,
						cancelText: i18n.ts.cropNo,
					});

					if (!canceled) {
						originalOrCropped = await os.cropImage(file, {
							aspectRatio: 1,
						});
					}

					const i = await os.apiWithDialog('i/update', {
						backgroundId: originalOrCropped.id,
					});
					$i.backgroundId = i.backgroundId;
					$i.backgroundUrl = i.backgroundUrl;
				});
			},
		}, {
			text: i18n.ts._profile.removeBackground,
			action: async () => {
				const i = await os.apiWithDialog('i/update', {
					backgroundId: null,
				});
				$i.backgroundId = i.backgroundId;
				$i.backgroundUrl = i.backgroundUrl;
			},
		}], ev.currentTarget ?? ev.target);
	} else {
		selectFile(ev.currentTarget ?? ev.target, i18n.ts.background).then(async (file) => {
			let originalOrCropped = file;

			const { canceled } = await os.confirm({
				type: 'question',
				text: i18n.t('cropImageAsk'),
				okText: i18n.ts.cropYes,
				cancelText: i18n.ts.cropNo,
			});

			if (!canceled) {
				originalOrCropped = await os.cropImage(file, {
					aspectRatio: 1,
				});
			}

			const i = await os.apiWithDialog('i/update', {
				backgroundId: originalOrCropped.id,
			});
			$i.backgroundId = i.backgroundId;
			$i.backgroundUrl = i.backgroundUrl;
		});
	}
}

const headerActions = computed(() => []);

const headerTabs = computed(() => []);

definePageMetadata({
	title: i18n.ts.profile,
	icon: 'ph-user ph-bold ph-lg',
});
</script>

<style lang="scss" module>
.banner {
	position: relative;
	height: 130px;
	background-size: cover;
	background-position: center;
	border-bottom: solid 1px var(--divider);
	overflow: clip;
}

.avatarContainer {
	margin-top: -50px;
	padding-bottom: 16px;
	text-align: center;
}

.avatar {
	display: inline-block;
	width: 72px;
	height: 72px;
	margin: 0 auto 16px auto;
}

.bannerEdit {
	position: absolute;
	top: 16px;
	right: 16px;
}
.backgroundEdit {
	position: absolute;
	top: 95px;
	right: 16px;
}

.metadataRoot {
	container-type: inline-size;
}

.metadataMargin {
	margin-bottom: 1.5em;
}

.fieldDragItem {
	display: flex;
	padding-bottom: .75em;
	align-items: flex-end;
	border-bottom: solid 0.5px var(--divider);

	&:last-child {
		border-bottom: 0;
	}

	/* (drag button) 32px + (drag button margin) 8px + (input width) 200px * 2 + (input gap) 12px = 452px */
	@container (max-width: 452px) {
		align-items: center;
	}
}

.dragItemHandle {
	cursor: grab;
	width: 32px;
	height: 32px;
	margin: 0 8px 0 0;
	opacity: 0.5;
	flex-shrink: 0;

	&:active {
		cursor: grabbing;
	}
}

.dragItemRemove {
	@extend .dragItemHandle;

	color: #ff2a2a;
	opacity: 1;
	cursor: pointer;

	&:hover, &:focus {
		opacity: .7;
	}
	&:active {
		cursor: pointer;
	}
}

.dragItemForm {
	flex-grow: 1;
}
</style><|MERGE_RESOLUTION|>--- conflicted
+++ resolved
@@ -154,16 +154,11 @@
 	description: $i.description,
 	location: $i.location,
 	birthday: $i.birthday,
-	listenbrainz: $i?.listenbrainz,
+	listenbrainz: $i.listenbrainz,
 	lang: $i.lang,
-<<<<<<< HEAD
-	isBot: $i.isBot,
-	isCat: $i.isCat,
-	speakAsCat: $i.speakAsCat,
-=======
 	isBot: $i.isBot ?? false,
 	isCat: $i.isCat ?? false,
->>>>>>> 34088ecd
+	speakAsCat: $i.speakAsCat,
 });
 
 watch(() => profile, () => {

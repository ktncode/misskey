<!--
SPDX-FileCopyrightText: syuilo and other misskey contributors
SPDX-License-Identifier: AGPL-3.0-only
-->

<template>
<div class="_gaps_m">
	<div class="_panel">
		<div :class="$style.banner" :style="{ backgroundImage: $i.bannerUrl ? `url(${ $i.bannerUrl })` : null }">
			<MkButton primary rounded :class="$style.bannerEdit" @click="changeBanner">{{ i18n.ts._profile.changeBanner }}</MkButton>
			<MkButton primary rounded :class="$style.backgroundEdit" @click="changeBackground">{{ i18n.ts._profile.changeBackground }}</MkButton>
		</div>
		<div :class="$style.avatarContainer">
			<MkAvatar :class="$style.avatar" :user="$i" forceShowDecoration @click="changeAvatar"/>
			<div class="_buttonsCenter">
				<MkButton primary rounded @click="changeAvatar">{{ i18n.ts._profile.changeAvatar }}</MkButton>
				<MkButton primary rounded link to="/settings/avatar-decoration">{{ i18n.ts.decorate }} <i class="ph-sparkle ph-bold ph-lg"></i></MkButton>
			</div>
		</div>
	</div>

	<MkInput v-model="profile.name" :max="30" manualSave :mfmAutocomplete="['emoji']">
		<template #label>{{ i18n.ts._profile.name }}</template>
	</MkInput>

	<MkTextarea v-model="profile.description" :max="500" tall manualSave mfmAutocomplete :mfmPreview="true">
		<template #label>{{ i18n.ts._profile.description }}</template>
		<template #caption>{{ i18n.ts._profile.youCanIncludeHashtags }}</template>
	</MkTextarea>

	<MkInput v-model="profile.location" manualSave>
		<template #label>{{ i18n.ts.location }}</template>
		<template #prefix><i class="ph-map-pin ph-bold ph-lg"></i></template>
	</MkInput>

	<MkInput v-model="profile.birthday" :max="setMaxBirthDate()" type="date" manualSave>
		<template #label>{{ i18n.ts.birthday }}</template>
		<template #prefix><i class="ph-cake ph-bold ph-lg"></i></template>
	</MkInput>

	<MkInput v-model="profile.listenbrainz" manualSave>
		<template #label>ListenBrainz</template>
		<template #prefix><i class="ph-headphones ph-bold ph-lg"></i></template>
	</MkInput>

	<MkSelect v-model="profile.lang">
		<template #label>{{ i18n.ts.language }}</template>
		<option v-for="x in Object.keys(langmap)" :key="x" :value="x">{{ langmap[x].nativeName }}</option>
	</MkSelect>

	<FormSlot>
		<MkFolder>
			<template #icon><i class="ph-list ph-bold ph-lg"></i></template>
			<template #label>{{ i18n.ts._profile.metadataEdit }}</template>

			<div :class="$style.metadataRoot">
				<div :class="$style.metadataMargin">
					<MkButton :disabled="fields.length >= 16" inline style="margin-right: 8px;" @click="addField"><i class="ph-plus ph-bold ph-lg"></i> {{ i18n.ts.add }}</MkButton>
					<MkButton v-if="!fieldEditMode" :disabled="fields.length <= 1" inline danger style="margin-right: 8px;" @click="fieldEditMode = !fieldEditMode"><i class="ph-trash ph-bold ph-lg"></i> {{ i18n.ts.delete }}</MkButton>
					<MkButton v-else inline style="margin-right: 8px;" @click="fieldEditMode = !fieldEditMode"><i class="ph-arrows-down-up ph-bold ph-lg"></i> {{ i18n.ts.rearrange }}</MkButton>
					<MkButton inline primary @click="saveFields"><i class="ph-check ph-bold ph-lg"></i> {{ i18n.ts.save }}</MkButton>
				</div>

				<Sortable
					v-model="fields"
					class="_gaps_s"
					itemKey="id"
					:animation="150"
					:handle="'.' + $style.dragItemHandle"
					@start="e => e.item.classList.add('active')"
					@end="e => e.item.classList.remove('active')"
				>
					<template #item="{element, index}">
						<div :class="$style.fieldDragItem">
							<button v-if="!fieldEditMode" class="_button" :class="$style.dragItemHandle" tabindex="-1"><i class="ph-list ph-bold ph-lg"></i></button>
							<button v-if="fieldEditMode" :disabled="fields.length <= 1" class="_button" :class="$style.dragItemRemove" @click="deleteField(index)"><i class="ph-x ph-bold ph-lg"></i></button>
							<div :class="$style.dragItemForm">
								<FormSplit :minWidth="200">
									<MkInput v-model="element.name" small>
										<template #label>{{ i18n.ts._profile.metadataLabel }}</template>
									</MkInput>
									<MkInput v-model="element.value" small>
										<template #label>{{ i18n.ts._profile.metadataContent }}</template>
									</MkInput>
								</FormSplit>
							</div>
						</div>
					</template>
				</Sortable>

				<MkInfo>{{ i18n.ts._profile.verifiedLinkDescription }}</MkInfo>
			</div>
		</MkFolder>
		<template #caption>{{ i18n.ts._profile.metadataDescription }}</template>
	</FormSlot>

	<MkFolder>
		<template #label>{{ i18n.ts.advancedSettings }}</template>

		<div class="_gaps_m">
			<MkSwitch v-model="profile.isCat">{{ i18n.ts.flagAsCat }}<template #caption>{{ i18n.ts.flagAsCatDescription }}</template></MkSwitch>
			<MkSwitch v-if="profile.isCat" v-model="profile.speakAsCat">{{ i18n.ts.flagSpeakAsCat }}<template #caption>{{ i18n.ts.flagSpeakAsCatDescription }}</template></MkSwitch>
			<MkSwitch v-model="profile.isBot">{{ i18n.ts.flagAsBot }}<template #caption>{{ i18n.ts.flagAsBotDescription }}</template></MkSwitch>
		</div>
	</MkFolder>

	<MkSelect v-model="reactionAcceptance">
		<template #label>{{ i18n.ts.reactionAcceptance }}</template>
		<option :value="null">{{ i18n.ts.all }}</option>
		<option value="likeOnlyForRemote">{{ i18n.ts.likeOnlyForRemote }}</option>
		<option value="nonSensitiveOnly">{{ i18n.ts.nonSensitiveOnly }}</option>
		<option value="nonSensitiveOnlyForLocalLikeOnlyForRemote">{{ i18n.ts.nonSensitiveOnlyForLocalLikeOnlyForRemote }}</option>
		<option value="likeOnly">{{ i18n.ts.likeOnly }}</option>
	</MkSelect>
</div>
</template>

<script lang="ts" setup>
import { computed, reactive, ref, watch, defineAsyncComponent } from 'vue';
import MkButton from '@/components/MkButton.vue';
import MkInput from '@/components/MkInput.vue';
import MkSwitch from '@/components/MkSwitch.vue';
import MkSelect from '@/components/MkSelect.vue';
import FormSplit from '@/components/form/split.vue';
import MkFolder from '@/components/MkFolder.vue';
import FormSlot from '@/components/form/slot.vue';
import { selectFile } from '@/scripts/select-file.js';
import * as os from '@/os.js';
import { i18n } from '@/i18n.js';
import { signinRequired } from '@/account.js';
import { langmap } from '@/scripts/langmap.js';
import { definePageMetadata } from '@/scripts/page-metadata.js';
import { claimAchievement } from '@/scripts/achievements.js';
import { defaultStore } from '@/store.js';
import MkInfo from '@/components/MkInfo.vue';
import MkTextarea from '@/components/MkTextarea.vue';

const $i = signinRequired();

const Sortable = defineAsyncComponent(() => import('vuedraggable').then(x => x.default));

const reactionAcceptance = computed(defaultStore.makeGetterSetter('reactionAcceptance'));

const now = new Date();

const setMaxBirthDate = () => {
	const y = now.getFullYear();

	return `${y}-12-31`;
};

const profile = reactive({
	name: $i.name,
	description: $i.description,
	location: $i.location,
	birthday: $i.birthday,
	listenbrainz: $i.listenbrainz,
	lang: $i.lang,
	isBot: $i.isBot ?? false,
	isCat: $i.isCat ?? false,
	speakAsCat: $i.speakAsCat,
});

watch(() => profile, () => {
	save();
}, {
	deep: true,
});

const fields = ref($i.fields.map(field => ({ id: Math.random().toString(), name: field.name, value: field.value })) ?? []);
const fieldEditMode = ref(false);

function addField() {
	fields.value.push({
		id: Math.random().toString(),
		name: '',
		value: '',
	});
}

while (fields.value.length < 4) {
	addField();
}

function deleteField(index: number) {
	fields.value.splice(index, 1);
}

function saveFields() {
	os.apiWithDialog('i/update', {
		fields: fields.value.filter(field => field.name !== '' && field.value !== '').map(field => ({ name: field.name, value: field.value })),
	});
}

function save() {
	if (profile.birthday && profile.birthday > setMaxBirthDate()) {
		os.alert({
			type: 'warning',
			text: 'You can\'t set your birthday to the future',
		});
		return undefined;
	}
	os.apiWithDialog('i/update', {
		// 空文字列をnullにしたいので??は使うな
		// eslint-disable-next-line @typescript-eslint/prefer-nullish-coalescing
		name: profile.name || null,
		// eslint-disable-next-line @typescript-eslint/prefer-nullish-coalescing
		description: profile.description || null,
		// eslint-disable-next-line @typescript-eslint/prefer-nullish-coalescing
		location: profile.location || null,
		// eslint-disable-next-line @typescript-eslint/prefer-nullish-coalescing
		birthday: profile.birthday || null,
		listenbrainz: profile.listenbrainz || null,
		// eslint-disable-next-line @typescript-eslint/prefer-nullish-coalescing
		lang: profile.lang || null,
		isBot: !!profile.isBot,
		isCat: !!profile.isCat,
		speakAsCat: !!profile.speakAsCat,
	});
	claimAchievement('profileFilled');
	if (profile.name === 'syuilo' || profile.name === 'しゅいろ') {
		claimAchievement('setNameToSyuilo');
	}
	if (profile.isCat) {
		claimAchievement('markedAsCat');
	}
}

function changeAvatar(ev) {
	selectFile(ev.currentTarget ?? ev.target, i18n.ts.avatar).then(async (file) => {
		let originalOrCropped = file;

		const { canceled } = await os.confirm({
			type: 'question',
			text: i18n.ts.cropImageAsk,
			okText: i18n.ts.cropYes,
			cancelText: i18n.ts.cropNo,
		});

		if (!canceled) {
			originalOrCropped = await os.cropImage(file, {
				aspectRatio: 1,
			});
		}

		const i = await os.apiWithDialog('i/update', {
			avatarId: originalOrCropped.id,
		});
		$i.avatarId = i.avatarId;
		$i.avatarUrl = i.avatarUrl;
		claimAchievement('profileFilled');
	});
}

function changeBanner(ev) {
	if ($i.bannerId) {
		os.popupMenu([{
			text: i18n.ts._profile.updateBanner,
			action: async () => {
				selectFile(ev.currentTarget ?? ev.target, i18n.ts.banner).then(async (file) => {
					let originalOrCropped = file;

					const { canceled } = await os.confirm({
						type: 'question',
						text: i18n.t('cropImageAsk'),
						okText: i18n.ts.cropYes,
						cancelText: i18n.ts.cropNo,
					});

					if (!canceled) {
						originalOrCropped = await os.cropImage(file, {
							aspectRatio: 2,
						});
					}

					const i = await os.apiWithDialog('i/update', {
						bannerId: originalOrCropped.id,
					});
					$i.bannerId = i.bannerId;
					$i.bannerUrl = i.bannerUrl;
				});
			},
		}, {
			text: i18n.ts._profile.removeBanner,
			action: async () => {
				const i = await os.apiWithDialog('i/update', {
					bannerId: null,
				});
				$i.bannerId = i.bannerId;
				$i.bannerUrl = i.bannerUrl;
			},
		}], ev.currentTarget ?? ev.target);
	} else {
		selectFile(ev.currentTarget ?? ev.target, i18n.ts.banner).then(async (file) => {
			let originalOrCropped = file;

			const { canceled } = await os.confirm({
				type: 'question',
				text: i18n.t('cropImageAsk'),
				okText: i18n.ts.cropYes,
				cancelText: i18n.ts.cropNo,
			});

<<<<<<< HEAD
			if (!canceled) {
				originalOrCropped = await os.cropImage(file, {
					aspectRatio: 2,
				});
			}

			const i = await os.apiWithDialog('i/update', {
				bannerId: originalOrCropped.id,
			});
			$i.bannerId = i.bannerId;
			$i.bannerUrl = i.bannerUrl;
=======
		const { canceled } = await os.confirm({
			type: 'question',
			text: i18n.ts.cropImageAsk,
			okText: i18n.ts.cropYes,
			cancelText: i18n.ts.cropNo,
>>>>>>> 3784b39a
		});
	}
}

function changeBackground(ev) {
	if ($i.backgroundId) {
		os.popupMenu([{
			text: i18n.ts._profile.updateBackground,
			action: async () => {
				selectFile(ev.currentTarget ?? ev.target, i18n.ts.background).then(async (file) => {
					let originalOrCropped = file;

					const { canceled } = await os.confirm({
						type: 'question',
						text: i18n.t('cropImageAsk'),
						okText: i18n.ts.cropYes,
						cancelText: i18n.ts.cropNo,
					});

					if (!canceled) {
						originalOrCropped = await os.cropImage(file, {
							aspectRatio: 1,
						});
					}

					const i = await os.apiWithDialog('i/update', {
						backgroundId: originalOrCropped.id,
					});
					$i.backgroundId = i.backgroundId;
					$i.backgroundUrl = i.backgroundUrl;
				});
			},
		}, {
			text: i18n.ts._profile.removeBackground,
			action: async () => {
				const i = await os.apiWithDialog('i/update', {
					backgroundId: null,
				});
				$i.backgroundId = i.backgroundId;
				$i.backgroundUrl = i.backgroundUrl;
			},
		}], ev.currentTarget ?? ev.target);
	} else {
		selectFile(ev.currentTarget ?? ev.target, i18n.ts.background).then(async (file) => {
			let originalOrCropped = file;

			const { canceled } = await os.confirm({
				type: 'question',
				text: i18n.t('cropImageAsk'),
				okText: i18n.ts.cropYes,
				cancelText: i18n.ts.cropNo,
			});

			if (!canceled) {
				originalOrCropped = await os.cropImage(file, {
					aspectRatio: 1,
				});
			}

			const i = await os.apiWithDialog('i/update', {
				backgroundId: originalOrCropped.id,
			});
			$i.backgroundId = i.backgroundId;
			$i.backgroundUrl = i.backgroundUrl;
		});
	}
}

const headerActions = computed(() => []);

const headerTabs = computed(() => []);

definePageMetadata({
	title: i18n.ts.profile,
	icon: 'ph-user ph-bold ph-lg',
});
</script>

<style lang="scss" module>
.banner {
	position: relative;
	height: 130px;
	background-size: cover;
	background-position: center;
	border-bottom: solid 1px var(--divider);
	overflow: clip;
}

.avatarContainer {
	margin-top: -50px;
	padding-bottom: 16px;
	text-align: center;
}

.avatar {
	display: inline-block;
	width: 72px;
	height: 72px;
	margin: 0 auto 16px auto;
}

.bannerEdit {
	position: absolute;
	top: 16px;
	right: 16px;
}
.backgroundEdit {
	position: absolute;
	top: 95px;
	right: 16px;
}

.metadataRoot {
	container-type: inline-size;
}

.metadataMargin {
	margin-bottom: 1.5em;
}

.fieldDragItem {
	display: flex;
	padding-bottom: .75em;
	align-items: flex-end;
	border-bottom: solid 0.5px var(--divider);

	&:last-child {
		border-bottom: 0;
	}

	/* (drag button) 32px + (drag button margin) 8px + (input width) 200px * 2 + (input gap) 12px = 452px */
	@container (max-width: 452px) {
		align-items: center;
	}
}

.dragItemHandle {
	cursor: grab;
	width: 32px;
	height: 32px;
	margin: 0 8px 0 0;
	opacity: 0.5;
	flex-shrink: 0;

	&:active {
		cursor: grabbing;
	}
}

.dragItemRemove {
	@extend .dragItemHandle;

	color: #ff2a2a;
	opacity: 1;
	cursor: pointer;

	&:hover, &:focus {
		opacity: .7;
	}
	&:active {
		cursor: pointer;
	}
}

.dragItemForm {
	flex-grow: 1;
}
</style><|MERGE_RESOLUTION|>--- conflicted
+++ resolved
@@ -262,7 +262,7 @@
 
 					const { canceled } = await os.confirm({
 						type: 'question',
-						text: i18n.t('cropImageAsk'),
+						text: i18n.ts.cropImageAsk,
 						okText: i18n.ts.cropYes,
 						cancelText: i18n.ts.cropNo,
 					});
@@ -296,12 +296,11 @@
 
 			const { canceled } = await os.confirm({
 				type: 'question',
-				text: i18n.t('cropImageAsk'),
+				text: i18n.ts.cropImageAsk,
 				okText: i18n.ts.cropYes,
 				cancelText: i18n.ts.cropNo,
 			});
 
-<<<<<<< HEAD
 			if (!canceled) {
 				originalOrCropped = await os.cropImage(file, {
 					aspectRatio: 2,
@@ -313,13 +312,6 @@
 			});
 			$i.bannerId = i.bannerId;
 			$i.bannerUrl = i.bannerUrl;
-=======
-		const { canceled } = await os.confirm({
-			type: 'question',
-			text: i18n.ts.cropImageAsk,
-			okText: i18n.ts.cropYes,
-			cancelText: i18n.ts.cropNo,
->>>>>>> 3784b39a
 		});
 	}
 }
@@ -334,7 +326,7 @@
 
 					const { canceled } = await os.confirm({
 						type: 'question',
-						text: i18n.t('cropImageAsk'),
+						text: i18n.ts.cropImageAsk,
 						okText: i18n.ts.cropYes,
 						cancelText: i18n.ts.cropNo,
 					});
@@ -368,7 +360,7 @@
 
 			const { canceled } = await os.confirm({
 				type: 'question',
-				text: i18n.t('cropImageAsk'),
+				text: i18n.ts.cropImageAsk,
 				okText: i18n.ts.cropYes,
 				cancelText: i18n.ts.cropNo,
 			});

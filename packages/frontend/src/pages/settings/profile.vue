<!--
SPDX-FileCopyrightText: syuilo and misskey-project
SPDX-License-Identifier: AGPL-3.0-only
-->

<template>
<<<<<<< HEAD
<div class="_gaps_m">
	<div class="_panel">
		<div :class="$style.banner" :style="{ backgroundImage: $i.bannerUrl ? `url(${ $i.bannerUrl })` : null }">
			<MkButton primary rounded :class="$style.bannerEdit" @click="changeOrRemoveBanner">{{ i18n.ts._profile.changeBanner }}</MkButton>
			<MkButton primary rounded :class="$style.backgroundEdit" @click="changeOrRemoveBackground">{{ i18n.ts._profile.changeBackground }}</MkButton>
		</div>
		<div :class="$style.avatarContainer">
			<MkAvatar :class="$style.avatar" :user="$i" forceShowDecoration @click="changeOrRemoveAvatar"/>
			<div class="_buttonsCenter">
				<MkButton primary rounded @click="changeOrRemoveAvatar">{{ i18n.ts._profile.changeAvatar }}</MkButton>
				<MkButton primary rounded link to="/settings/avatar-decoration">{{ i18n.ts.decorate }} <i class="ti ti-sparkles"></i></MkButton>
=======
<SearchMarker path="/settings/profile" :label="i18n.ts.profile" :keywords="['profile']" icon="ti ti-user">
	<div class="_gaps_m">
		<div class="_panel">
			<div :class="$style.banner" :style="{ backgroundImage: $i.bannerUrl ? `url(${ $i.bannerUrl })` : null }">
				<div :class="$style.bannerEdit">
					<SearchMarker :keywords="['banner', 'change']">
						<MkButton primary rounded @click="changeBanner"><SearchLabel>{{ i18n.ts._profile.changeBanner }}</SearchLabel></MkButton>
					</SearchMarker>
				</div>
			</div>
			<div :class="$style.avatarContainer">
				<MkAvatar :class="$style.avatar" :user="$i" forceShowDecoration @click="changeAvatar"/>
				<div class="_buttonsCenter">
					<SearchMarker :keywords="['avatar', 'icon', 'change']">
						<MkButton primary rounded @click="changeAvatar"><SearchLabel>{{ i18n.ts._profile.changeAvatar }}</SearchLabel></MkButton>
					</SearchMarker>
					<MkButton primary rounded link to="/settings/avatar-decoration">{{ i18n.ts.decorate }} <i class="ti ti-sparkles"></i></MkButton>
				</div>
>>>>>>> 8d6573fb
			</div>
		</div>

<<<<<<< HEAD
	<MkInput v-model="profile.name" :max="30" manualSave :mfmAutocomplete="['emoji']">
		<template #label>{{ i18n.ts._profile.name }}</template>
	</MkInput>

	<MkTextarea v-model="profile.description" :max="500" tall manualSave mfmAutocomplete :mfmPreview="true">
		<template #label>{{ i18n.ts._profile.description }}</template>
		<template #caption>{{ i18n.ts._profile.youCanIncludeHashtags }}</template>
	</MkTextarea>

	<MkInput v-model="profile.location" manualSave>
		<template #label>{{ i18n.ts.location }}</template>
		<template #prefix><i class="ti ti-map-pin"></i></template>
	</MkInput>

	<MkInput v-model="profile.birthday" :max="setMaxBirthDate()" type="date" manualSave>
		<template #label>{{ i18n.ts.birthday }}</template>
		<template #prefix><i class="ti ti-cake"></i></template>
	</MkInput>

	<MkInput v-model="profile.listenbrainz" manualSave>
		<template #label>{{ i18n.ts._profile.listenbrainz }}</template>
		<template #prefix><i class="ph-headphones ph-bold ph-lg"></i></template>
	</MkInput>

	<MkSelect v-model="profile.lang">
		<template #label>{{ i18n.ts.language }}</template>
		<option v-for="x in Object.keys(langmap)" :key="x" :value="x">{{ langmap[x].nativeName }}</option>
	</MkSelect>

	<FormSlot>
		<MkFolder>
			<template #icon><i class="ti ti-list"></i></template>
			<template #label>{{ i18n.ts._profile.metadataEdit }}</template>
			<template #footer>
				<div class="_buttons">
					<MkButton primary @click="saveFields"><i class="ti ti-check"></i> {{ i18n.ts.save }}</MkButton>
					<MkButton :disabled="fields.length >= 16" @click="addField"><i class="ti ti-plus"></i> {{ i18n.ts.add }}</MkButton>
					<MkButton v-if="!fieldEditMode" :disabled="fields.length <= 1" danger @click="fieldEditMode = !fieldEditMode"><i class="ti ti-trash"></i> {{ i18n.ts.delete }}</MkButton>
					<MkButton v-else @click="fieldEditMode = !fieldEditMode"><i class="ti ti-arrows-sort"></i> {{ i18n.ts.rearrange }}</MkButton>
				</div>
			</template>

			<div :class="$style.metadataRoot" class="_gaps_s">
				<MkInfo>{{ i18n.ts._profile.verifiedLinkDescription }}</MkInfo>

				<Sortable
					v-model="fields"
					class="_gaps_s"
					itemKey="id"
					:animation="150"
					:handle="'.' + $style.dragItemHandle"
					@start="e => e.item.classList.add('active')"
					@end="e => e.item.classList.remove('active')"
				>
					<template #item="{element, index}">
						<div v-panel :class="$style.fieldDragItem">
							<button v-if="!fieldEditMode" class="_button" :class="$style.dragItemHandle" tabindex="-1"><i class="ti ti-menu"></i></button>
							<button v-if="fieldEditMode" :disabled="fields.length <= 1" class="_button" :class="$style.dragItemRemove" @click="deleteField(index)"><i class="ti ti-x"></i></button>
							<div :class="$style.dragItemForm">
								<FormSplit :minWidth="200">
									<MkInput v-model="element.name" small :placeholder="i18n.ts._profile.metadataLabel">
									</MkInput>
									<MkInput v-model="element.value" small :placeholder="i18n.ts._profile.metadataContent">
									</MkInput>
								</FormSplit>
							</div>
						</div>
					</template>
				</Sortable>
			</div>
		</MkFolder>
		<template #caption>{{ i18n.ts._profile.metadataDescription }}</template>
	</FormSlot>

	<MkInput v-model="profile.followedMessage" :max="200" manualSave :mfmPreview="false">
		<template #label>{{ i18n.ts._profile.followedMessage }}<span class="_beta">{{ i18n.ts.beta }}</span></template>
		<template #caption>
			<div>{{ i18n.ts._profile.followedMessageDescription }}</div>
			<div>{{ i18n.ts._profile.followedMessageDescriptionForLockedAccount }}</div>
		</template>
	</MkInput>

	<MkSelect v-model="reactionAcceptance">
		<template #label>{{ i18n.ts.reactionAcceptance }}</template>
		<option :value="null">{{ i18n.ts.all }}</option>
		<option value="likeOnlyForRemote">{{ i18n.ts.likeOnlyForRemote }}</option>
		<option value="nonSensitiveOnly">{{ i18n.ts.nonSensitiveOnly }}</option>
		<option value="nonSensitiveOnlyForLocalLikeOnlyForRemote">{{ i18n.ts.nonSensitiveOnlyForLocalLikeOnlyForRemote }}</option>
		<option value="likeOnly">{{ i18n.ts.likeOnly }}</option>
	</MkSelect>

	<MkFolder>
		<template #label>{{ i18n.ts.advancedSettings }}</template>

		<div class="_gaps_m">
			<MkSwitch v-model="profile.isCat">{{ i18n.ts.flagAsCat }}<template #caption>{{ i18n.ts.flagAsCatDescription }}</template></MkSwitch>
			<MkSwitch v-if="profile.isCat" v-model="profile.speakAsCat">{{ i18n.ts.flagSpeakAsCat }}<template #caption>{{ i18n.ts.flagSpeakAsCatDescription }}</template></MkSwitch>
			<MkSwitch v-model="profile.isBot">{{ i18n.ts.flagAsBot }}<template #caption>{{ i18n.ts.flagAsBotDescription }}</template></MkSwitch>
		</div>
	</MkFolder>
</div>
=======
		<SearchMarker :keywords="['name']">
			<MkInput v-model="profile.name" :max="30" manualSave :mfmAutocomplete="['emoji']">
				<template #label><SearchLabel>{{ i18n.ts._profile.name }}</SearchLabel></template>
			</MkInput>
		</SearchMarker>

		<SearchMarker :keywords="['description', 'bio']">
			<MkTextarea v-model="profile.description" :max="500" tall manualSave mfmAutocomplete :mfmPreview="true">
				<template #label><SearchLabel>{{ i18n.ts._profile.description }}</SearchLabel></template>
				<template #caption>{{ i18n.ts._profile.youCanIncludeHashtags }}</template>
			</MkTextarea>
		</SearchMarker>

		<SearchMarker :keywords="['location', 'locale']">
			<MkInput v-model="profile.location" manualSave>
				<template #label><SearchLabel>{{ i18n.ts.location }}</SearchLabel></template>
				<template #prefix><i class="ti ti-map-pin"></i></template>
			</MkInput>
		</SearchMarker>

		<SearchMarker :keywords="['birthday', 'birthdate', 'age']">
			<MkInput v-model="profile.birthday" type="date" manualSave>
				<template #label><SearchLabel>{{ i18n.ts.birthday }}</SearchLabel></template>
				<template #prefix><i class="ti ti-cake"></i></template>
			</MkInput>
		</SearchMarker>

		<SearchMarker :keywords="['language', 'locale']">
			<MkSelect v-model="profile.lang">
				<template #label><SearchLabel>{{ i18n.ts.language }}</SearchLabel></template>
				<option v-for="x in Object.keys(langmap)" :key="x" :value="x">{{ langmap[x].nativeName }}</option>
			</MkSelect>
		</SearchMarker>

		<SearchMarker :keywords="['metadata']">
			<FormSlot>
				<MkFolder>
					<template #icon><i class="ti ti-list"></i></template>
					<template #label><SearchLabel>{{ i18n.ts._profile.metadataEdit }}</SearchLabel></template>
					<template #footer>
						<div class="_buttons">
							<MkButton primary @click="saveFields"><i class="ti ti-check"></i> {{ i18n.ts.save }}</MkButton>
							<MkButton :disabled="fields.length >= 16" @click="addField"><i class="ti ti-plus"></i> {{ i18n.ts.add }}</MkButton>
							<MkButton v-if="!fieldEditMode" :disabled="fields.length <= 1" danger @click="fieldEditMode = !fieldEditMode"><i class="ti ti-trash"></i> {{ i18n.ts.delete }}</MkButton>
							<MkButton v-else @click="fieldEditMode = !fieldEditMode"><i class="ti ti-arrows-sort"></i> {{ i18n.ts.rearrange }}</MkButton>
						</div>
					</template>

					<div :class="$style.metadataRoot" class="_gaps_s">
						<MkInfo>{{ i18n.ts._profile.verifiedLinkDescription }}</MkInfo>

						<Sortable
							v-model="fields"
							class="_gaps_s"
							itemKey="id"
							:animation="150"
							:handle="'.' + $style.dragItemHandle"
							@start="e => e.item.classList.add('active')"
							@end="e => e.item.classList.remove('active')"
						>
							<template #item="{element, index}">
								<div v-panel :class="$style.fieldDragItem">
									<button v-if="!fieldEditMode" class="_button" :class="$style.dragItemHandle" tabindex="-1"><i class="ti ti-menu"></i></button>
									<button v-if="fieldEditMode" :disabled="fields.length <= 1" class="_button" :class="$style.dragItemRemove" @click="deleteField(index)"><i class="ti ti-x"></i></button>
									<div :class="$style.dragItemForm">
										<FormSplit :minWidth="200">
											<MkInput v-model="element.name" small :placeholder="i18n.ts._profile.metadataLabel">
											</MkInput>
											<MkInput v-model="element.value" small :placeholder="i18n.ts._profile.metadataContent">
											</MkInput>
										</FormSplit>
									</div>
								</div>
							</template>
						</Sortable>
					</div>
				</MkFolder>
				<template #caption>{{ i18n.ts._profile.metadataDescription }}</template>
			</FormSlot>
		</SearchMarker>

		<SearchMarker :keywords="['follow', 'message']">
			<MkInput v-model="profile.followedMessage" :max="200" manualSave :mfmPreview="false">
				<template #label><SearchLabel>{{ i18n.ts._profile.followedMessage }}</SearchLabel><span class="_beta">{{ i18n.ts.beta }}</span></template>
				<template #caption>
					<div><SearchKeyword>{{ i18n.ts._profile.followedMessageDescription }}</SearchKeyword></div>
					<div>{{ i18n.ts._profile.followedMessageDescriptionForLockedAccount }}</div>
				</template>
			</MkInput>
		</SearchMarker>

		<SearchMarker :keywords="['reaction']">
			<MkSelect v-model="reactionAcceptance">
				<template #label><SearchLabel>{{ i18n.ts.reactionAcceptance }}</SearchLabel></template>
				<option :value="null">{{ i18n.ts.all }}</option>
				<option value="likeOnlyForRemote">{{ i18n.ts.likeOnlyForRemote }}</option>
				<option value="nonSensitiveOnly">{{ i18n.ts.nonSensitiveOnly }}</option>
				<option value="nonSensitiveOnlyForLocalLikeOnlyForRemote">{{ i18n.ts.nonSensitiveOnlyForLocalLikeOnlyForRemote }}</option>
				<option value="likeOnly">{{ i18n.ts.likeOnly }}</option>
			</MkSelect>
		</SearchMarker>

		<SearchMarker>
			<MkFolder>
				<template #label><SearchLabel>{{ i18n.ts.advancedSettings }}</SearchLabel></template>

				<div class="_gaps_m">
					<SearchMarker :keywords="['cat']">
						<MkSwitch v-model="profile.isCat">
							<template #label><SearchLabel>{{ i18n.ts.flagAsCat }}</SearchLabel></template>
							<template #caption>{{ i18n.ts.flagAsCatDescription }}</template>
						</MkSwitch>
					</SearchMarker>

					<SearchMarker :keywords="['bot']">
						<MkSwitch v-model="profile.isBot">
							<template #label><SearchLabel>{{ i18n.ts.flagAsBot }}</SearchLabel></template>
							<template #caption>{{ i18n.ts.flagAsBotDescription }}</template>
						</MkSwitch>
					</SearchMarker>
				</div>
			</MkFolder>
		</SearchMarker>
	</div>
</SearchMarker>
>>>>>>> 8d6573fb
</template>

<script lang="ts" setup>
import { computed, reactive, ref, watch, defineAsyncComponent } from 'vue';
import MkButton from '@/components/MkButton.vue';
import MkInput from '@/components/MkInput.vue';
import MkSwitch from '@/components/MkSwitch.vue';
import MkSelect from '@/components/MkSelect.vue';
import FormSplit from '@/components/form/split.vue';
import MkFolder from '@/components/MkFolder.vue';
import FormSlot from '@/components/form/slot.vue';
import { selectFile } from '@/utility/select-file.js';
import * as os from '@/os.js';
import { i18n } from '@/i18n.js';
import { ensureSignin } from '@/i.js';
import { langmap } from '@/utility/langmap.js';
import { definePage } from '@/page.js';
import { claimAchievement } from '@/utility/achievements.js';
import { store } from '@/store.js';
import MkInfo from '@/components/MkInfo.vue';
import MkTextarea from '@/components/MkTextarea.vue';

const $i = ensureSignin();

const Sortable = defineAsyncComponent(() => import('vuedraggable').then(x => x.default));

const reactionAcceptance = computed(store.makeGetterSetter('reactionAcceptance'));

const now = new Date();

const setMaxBirthDate = () => {
	const y = now.getFullYear();

	return `${y}-12-31`;
};

function assertVaildLang(lang: string | null): lang is keyof typeof langmap {
	return lang != null && lang in langmap;
}

const profile = reactive({
	name: $i.name,
	description: $i.description,
	followedMessage: $i.followedMessage,
	location: $i.location,
	birthday: $i.birthday,
	listenbrainz: $i.listenbrainz,
	lang: assertVaildLang($i.lang) ? $i.lang : null,
	isBot: $i.isBot ?? false,
	isCat: $i.isCat ?? false,
	speakAsCat: $i.speakAsCat ?? false,
});

watch(() => profile, () => {
	save();
}, {
	deep: true,
});

const fields = ref($i.fields.map(field => ({ id: Math.random().toString(), name: field.name, value: field.value })) ?? []);
const fieldEditMode = ref(false);

function addField() {
	fields.value.push({
		id: Math.random().toString(),
		name: '',
		value: '',
	});
}

while (fields.value.length < 4) {
	addField();
}

function deleteField(index: number) {
	fields.value.splice(index, 1);
}

function saveFields() {
	os.apiWithDialog('i/update', {
		fields: fields.value.filter(field => field.name !== '' && field.value !== '').map(field => ({ name: field.name, value: field.value })),
	});
}

function save() {
	if (profile.birthday && profile.birthday > setMaxBirthDate()) {
		os.alert({
			type: 'warning',
			text: 'You can\'t set your birthday to the future',
		});
		return undefined;
	}
	os.apiWithDialog('i/update', {
		// 空文字列をnullにしたいので??は使うな
		// eslint-disable-next-line @typescript-eslint/prefer-nullish-coalescing
		name: profile.name || null,
		// eslint-disable-next-line @typescript-eslint/prefer-nullish-coalescing
		description: profile.description || null,
		// eslint-disable-next-line @typescript-eslint/prefer-nullish-coalescing
		followedMessage: profile.followedMessage || null,
		// eslint-disable-next-line @typescript-eslint/prefer-nullish-coalescing
		location: profile.location || null,
		// eslint-disable-next-line @typescript-eslint/prefer-nullish-coalescing
		birthday: profile.birthday || null,
		listenbrainz: profile.listenbrainz || null,
		// eslint-disable-next-line @typescript-eslint/prefer-nullish-coalescing
		lang: profile.lang || null,
		isBot: !!profile.isBot,
		isCat: !!profile.isCat,
		speakAsCat: !!profile.speakAsCat,
	}, undefined, {
		'0b3f9f6a-2f4d-4b1f-9fb4-49d3a2fd7191': {
			title: i18n.ts.yourNameContainsProhibitedWords,
			text: i18n.ts.yourNameContainsProhibitedWordsDescription,
		},
	});
	claimAchievement('profileFilled');
	if (profile.name === 'syuilo' || profile.name === 'しゅいろ') {
		claimAchievement('setNameToSyuilo');
	}
	if (profile.isCat) {
		claimAchievement('markedAsCat');
	}
}

function changeAvatar(ev) {
	selectFile(ev.currentTarget ?? ev.target, i18n.ts.avatar).then(async (file) => {
		let originalOrCropped = file;

		const { canceled } = await os.confirm({
			type: 'question',
			text: i18n.ts.cropImageAsk,
			okText: i18n.ts.cropYes,
			cancelText: i18n.ts.cropNo,
		});

		if (!canceled) {
			originalOrCropped = await os.cropImage(file, {
				aspectRatio: 1,
			});
		}

		const i = await os.apiWithDialog('i/update', {
			avatarId: originalOrCropped.id,
		});
		$i.avatarId = i.avatarId;
		$i.avatarUrl = i.avatarUrl;
<<<<<<< HEAD
		globalEvents.emit('requestClearPageCache');
=======
		claimAchievement('profileFilled');
>>>>>>> 8d6573fb
	});
}

function changeBanner(ev) {
	selectFile(ev.currentTarget ?? ev.target, i18n.ts.banner).then(async (file) => {
		let originalOrCropped = file;

		const { canceled } = await os.confirm({
			type: 'question',
			text: i18n.ts.cropImageAsk,
			okText: i18n.ts.cropYes,
			cancelText: i18n.ts.cropNo,
		});

		if (!canceled) {
			originalOrCropped = await os.cropImage(file, {
				aspectRatio: 2,
			});
		}

		const i = await os.apiWithDialog('i/update', {
			bannerId: originalOrCropped.id,
		});
		$i.bannerId = i.bannerId;
		$i.bannerUrl = i.bannerUrl;
	});
}

function changeBackground(ev) {
	selectFile(ev.currentTarget ?? ev.target, i18n.ts.background).then(async (file) => {
		let originalOrCropped = file;

		const { canceled } = await os.confirm({
			type: 'question',
			text: i18n.ts.cropImageAsk,
			okText: i18n.ts.cropYes,
			cancelText: i18n.ts.cropNo,
		});

		if (!canceled) {
			originalOrCropped = await os.cropImage(file, {
				aspectRatio: 1,
			});
		}

		const i = await os.apiWithDialog('i/update', {
			backgroundId: originalOrCropped.id,
		});
		$i.backgroundId = i.backgroundId;
		$i.backgroundUrl = i.backgroundUrl;
		globalEvents.emit('requestClearPageCache');
	});
}

function changeOrRemoveAvatar(ev) {
	if ($i.avatarId) {
		os.popupMenu([{
			text: i18n.ts._profile.updateAvatar,
			action: () => changeAvatar(ev),
		}, {
			text: i18n.ts._profile.removeAvatar,
			action: async () => {
				const i = await os.apiWithDialog('i/update', {
					avatarId: null,
				});
				$i.avatarId = i.avatarId;
				$i.avatarUrl = i.avatarUrl;
				globalEvents.emit('requestClearPageCache');
			},
		}], ev.currentTarget ?? ev.target);
	} else {
		changeAvatar(ev);
		claimAchievement('profileFilled');
	}
}

function changeOrRemoveBanner(ev) {
	if ($i.bannerId) {
		os.popupMenu([{
			text: i18n.ts._profile.updateBanner,
			action: () => changeBanner(ev),
		}, {
			text: i18n.ts._profile.removeBanner,
			action: async () => {
				const i = await os.apiWithDialog('i/update', {
					bannerId: null,
				});
				$i.bannerId = i.bannerId;
				$i.bannerUrl = i.bannerUrl;
				globalEvents.emit('requestClearPageCache');
			},
		}], ev.currentTarget ?? ev.target);
	} else {
		changeBanner(ev);
		claimAchievement('profileFilled');
	}
}

function changeOrRemoveBackground(ev) {
	if ($i.backgroundId) {
		os.popupMenu([{
			text: i18n.ts._profile.updateBackground,
			action: () => changeBackground(ev),
		}, {
			text: i18n.ts._profile.removeBackground,
			action: async () => {
				const i = await os.apiWithDialog('i/update', {
					backgroundId: null,
				});
				$i.backgroundId = i.backgroundId;
				$i.backgroundUrl = i.backgroundUrl;
				globalEvents.emit('requestClearPageCache');
			},
		}], ev.currentTarget ?? ev.target);
	} else {
		changeBackground(ev);
		claimAchievement('profileFilled');
	}
}

const headerActions = computed(() => []);

const headerTabs = computed(() => []);

definePage(() => ({
	title: i18n.ts.profile,
	icon: 'ti ti-user',
}));
</script>

<style lang="scss" module>
.banner {
	position: relative;
	height: 130px;
	background-size: cover;
	background-position: center;
	border-bottom: solid 1px var(--MI_THEME-divider);
	overflow: clip;
}

.avatarContainer {
	margin-top: -50px;
	padding-bottom: 16px;
	text-align: center;
}

.avatar {
	display: inline-block;
	width: 72px;
	height: 72px;
	margin: 0 auto 16px auto;
}

.bannerEdit {
	position: absolute;
	top: 16px;
	right: 16px;
}
.backgroundEdit {
	position: absolute;
	top: 95px;
	right: 16px;
}

.metadataRoot {
	container-type: inline-size;
}

.fieldDragItem {
	display: flex;
	padding: 10px;
	align-items: flex-end;
	border-radius: 6px;

	/* (drag button) 32px + (drag button margin) 8px + (input width) 200px * 2 + (input gap) 12px = 452px */
	@container (max-width: 452px) {
		align-items: center;
	}
}

.dragItemHandle {
	cursor: grab;
	width: 32px;
	height: 32px;
	margin: 0 8px 0 0;
	opacity: 0.5;
	flex-shrink: 0;

	&:active {
		cursor: grabbing;
	}
}

.dragItemRemove {
	@extend .dragItemHandle;

	color: #ff2a2a;
	opacity: 1;
	cursor: pointer;

	&:hover, &:focus {
		opacity: .7;
	}

	&:active {
		cursor: pointer;
	}
}

.dragItemForm {
	flex-grow: 1;
}
</style><|MERGE_RESOLUTION|>--- conflicted
+++ resolved
@@ -4,144 +4,32 @@
 -->
 
 <template>
-<<<<<<< HEAD
-<div class="_gaps_m">
-	<div class="_panel">
-		<div :class="$style.banner" :style="{ backgroundImage: $i.bannerUrl ? `url(${ $i.bannerUrl })` : null }">
-			<MkButton primary rounded :class="$style.bannerEdit" @click="changeOrRemoveBanner">{{ i18n.ts._profile.changeBanner }}</MkButton>
-			<MkButton primary rounded :class="$style.backgroundEdit" @click="changeOrRemoveBackground">{{ i18n.ts._profile.changeBackground }}</MkButton>
-		</div>
-		<div :class="$style.avatarContainer">
-			<MkAvatar :class="$style.avatar" :user="$i" forceShowDecoration @click="changeOrRemoveAvatar"/>
-			<div class="_buttonsCenter">
-				<MkButton primary rounded @click="changeOrRemoveAvatar">{{ i18n.ts._profile.changeAvatar }}</MkButton>
-				<MkButton primary rounded link to="/settings/avatar-decoration">{{ i18n.ts.decorate }} <i class="ti ti-sparkles"></i></MkButton>
-=======
 <SearchMarker path="/settings/profile" :label="i18n.ts.profile" :keywords="['profile']" icon="ti ti-user">
 	<div class="_gaps_m">
 		<div class="_panel">
 			<div :class="$style.banner" :style="{ backgroundImage: $i.bannerUrl ? `url(${ $i.bannerUrl })` : null }">
 				<div :class="$style.bannerEdit">
-					<SearchMarker :keywords="['banner', 'change']">
-						<MkButton primary rounded @click="changeBanner"><SearchLabel>{{ i18n.ts._profile.changeBanner }}</SearchLabel></MkButton>
+					<SearchMarker :keywords="['banner', 'change', 'remove']">
+						<MkButton primary rounded @click="changeOrRemoveBanner">{{ <SearchLabel>{{ i18n.ts._profile.changeBanner }}</SearchLabel> }}</MkButton>
+					</SearchMarker>
+				</div>
+				<div :class="$style.backgroundEdit">
+					<SearchMarker :keywords="['background', 'change', 'remove']">
+						<MkButton primary rounded @click="changeOrRemoveBackground">{{ <SearchLabel>{{ i18n.ts._profile.changeBackground }}</SearchLabel> }}</MkButton>
 					</SearchMarker>
 				</div>
 			</div>
 			<div :class="$style.avatarContainer">
-				<MkAvatar :class="$style.avatar" :user="$i" forceShowDecoration @click="changeAvatar"/>
+				<MkAvatar :class="$style.avatar" :user="$i" forceShowDecoration @click="changeOrRemoveAvatar"/>
 				<div class="_buttonsCenter">
 					<SearchMarker :keywords="['avatar', 'icon', 'change']">
-						<MkButton primary rounded @click="changeAvatar"><SearchLabel>{{ i18n.ts._profile.changeAvatar }}</SearchLabel></MkButton>
+						<MkButton primary rounded @click="changeOrRemoveAvatar"><SearchLabel>{{ i18n.ts._profile.changeAvatar }}</SearchLabel></MkButton>
 					</SearchMarker>
 					<MkButton primary rounded link to="/settings/avatar-decoration">{{ i18n.ts.decorate }} <i class="ti ti-sparkles"></i></MkButton>
 				</div>
->>>>>>> 8d6573fb
 			</div>
 		</div>
 
-<<<<<<< HEAD
-	<MkInput v-model="profile.name" :max="30" manualSave :mfmAutocomplete="['emoji']">
-		<template #label>{{ i18n.ts._profile.name }}</template>
-	</MkInput>
-
-	<MkTextarea v-model="profile.description" :max="500" tall manualSave mfmAutocomplete :mfmPreview="true">
-		<template #label>{{ i18n.ts._profile.description }}</template>
-		<template #caption>{{ i18n.ts._profile.youCanIncludeHashtags }}</template>
-	</MkTextarea>
-
-	<MkInput v-model="profile.location" manualSave>
-		<template #label>{{ i18n.ts.location }}</template>
-		<template #prefix><i class="ti ti-map-pin"></i></template>
-	</MkInput>
-
-	<MkInput v-model="profile.birthday" :max="setMaxBirthDate()" type="date" manualSave>
-		<template #label>{{ i18n.ts.birthday }}</template>
-		<template #prefix><i class="ti ti-cake"></i></template>
-	</MkInput>
-
-	<MkInput v-model="profile.listenbrainz" manualSave>
-		<template #label>{{ i18n.ts._profile.listenbrainz }}</template>
-		<template #prefix><i class="ph-headphones ph-bold ph-lg"></i></template>
-	</MkInput>
-
-	<MkSelect v-model="profile.lang">
-		<template #label>{{ i18n.ts.language }}</template>
-		<option v-for="x in Object.keys(langmap)" :key="x" :value="x">{{ langmap[x].nativeName }}</option>
-	</MkSelect>
-
-	<FormSlot>
-		<MkFolder>
-			<template #icon><i class="ti ti-list"></i></template>
-			<template #label>{{ i18n.ts._profile.metadataEdit }}</template>
-			<template #footer>
-				<div class="_buttons">
-					<MkButton primary @click="saveFields"><i class="ti ti-check"></i> {{ i18n.ts.save }}</MkButton>
-					<MkButton :disabled="fields.length >= 16" @click="addField"><i class="ti ti-plus"></i> {{ i18n.ts.add }}</MkButton>
-					<MkButton v-if="!fieldEditMode" :disabled="fields.length <= 1" danger @click="fieldEditMode = !fieldEditMode"><i class="ti ti-trash"></i> {{ i18n.ts.delete }}</MkButton>
-					<MkButton v-else @click="fieldEditMode = !fieldEditMode"><i class="ti ti-arrows-sort"></i> {{ i18n.ts.rearrange }}</MkButton>
-				</div>
-			</template>
-
-			<div :class="$style.metadataRoot" class="_gaps_s">
-				<MkInfo>{{ i18n.ts._profile.verifiedLinkDescription }}</MkInfo>
-
-				<Sortable
-					v-model="fields"
-					class="_gaps_s"
-					itemKey="id"
-					:animation="150"
-					:handle="'.' + $style.dragItemHandle"
-					@start="e => e.item.classList.add('active')"
-					@end="e => e.item.classList.remove('active')"
-				>
-					<template #item="{element, index}">
-						<div v-panel :class="$style.fieldDragItem">
-							<button v-if="!fieldEditMode" class="_button" :class="$style.dragItemHandle" tabindex="-1"><i class="ti ti-menu"></i></button>
-							<button v-if="fieldEditMode" :disabled="fields.length <= 1" class="_button" :class="$style.dragItemRemove" @click="deleteField(index)"><i class="ti ti-x"></i></button>
-							<div :class="$style.dragItemForm">
-								<FormSplit :minWidth="200">
-									<MkInput v-model="element.name" small :placeholder="i18n.ts._profile.metadataLabel">
-									</MkInput>
-									<MkInput v-model="element.value" small :placeholder="i18n.ts._profile.metadataContent">
-									</MkInput>
-								</FormSplit>
-							</div>
-						</div>
-					</template>
-				</Sortable>
-			</div>
-		</MkFolder>
-		<template #caption>{{ i18n.ts._profile.metadataDescription }}</template>
-	</FormSlot>
-
-	<MkInput v-model="profile.followedMessage" :max="200" manualSave :mfmPreview="false">
-		<template #label>{{ i18n.ts._profile.followedMessage }}<span class="_beta">{{ i18n.ts.beta }}</span></template>
-		<template #caption>
-			<div>{{ i18n.ts._profile.followedMessageDescription }}</div>
-			<div>{{ i18n.ts._profile.followedMessageDescriptionForLockedAccount }}</div>
-		</template>
-	</MkInput>
-
-	<MkSelect v-model="reactionAcceptance">
-		<template #label>{{ i18n.ts.reactionAcceptance }}</template>
-		<option :value="null">{{ i18n.ts.all }}</option>
-		<option value="likeOnlyForRemote">{{ i18n.ts.likeOnlyForRemote }}</option>
-		<option value="nonSensitiveOnly">{{ i18n.ts.nonSensitiveOnly }}</option>
-		<option value="nonSensitiveOnlyForLocalLikeOnlyForRemote">{{ i18n.ts.nonSensitiveOnlyForLocalLikeOnlyForRemote }}</option>
-		<option value="likeOnly">{{ i18n.ts.likeOnly }}</option>
-	</MkSelect>
-
-	<MkFolder>
-		<template #label>{{ i18n.ts.advancedSettings }}</template>
-
-		<div class="_gaps_m">
-			<MkSwitch v-model="profile.isCat">{{ i18n.ts.flagAsCat }}<template #caption>{{ i18n.ts.flagAsCatDescription }}</template></MkSwitch>
-			<MkSwitch v-if="profile.isCat" v-model="profile.speakAsCat">{{ i18n.ts.flagSpeakAsCat }}<template #caption>{{ i18n.ts.flagSpeakAsCatDescription }}</template></MkSwitch>
-			<MkSwitch v-model="profile.isBot">{{ i18n.ts.flagAsBot }}<template #caption>{{ i18n.ts.flagAsBotDescription }}</template></MkSwitch>
-		</div>
-	</MkFolder>
-</div>
-=======
 		<SearchMarker :keywords="['name']">
 			<MkInput v-model="profile.name" :max="30" manualSave :mfmAutocomplete="['emoji']">
 				<template #label><SearchLabel>{{ i18n.ts._profile.name }}</SearchLabel></template>
@@ -166,6 +54,13 @@
 			<MkInput v-model="profile.birthday" type="date" manualSave>
 				<template #label><SearchLabel>{{ i18n.ts.birthday }}</SearchLabel></template>
 				<template #prefix><i class="ti ti-cake"></i></template>
+			</MkInput>
+		</SearchMarker>
+
+		<SearchMarker :keywords="['listenbrain', 'music']">
+			<MkInput v-model="profile.listenbrainz" manualSave>
+				<template #label><SearchLabel>{{ i18n.ts._profile.listenbrainz }}</SearchLabel></template>
+				<template #prefix><i class="ph-headphones ph-bold ph-lg"></i></template>
 			</MkInput>
 		</SearchMarker>
 
@@ -254,6 +149,10 @@
 							<template #label><SearchLabel>{{ i18n.ts.flagAsCat }}</SearchLabel></template>
 							<template #caption>{{ i18n.ts.flagAsCatDescription }}</template>
 						</MkSwitch>
+						<MkSwitch v-if="profile.isCat" v-model="profile.speakAsCat">
+							<template #label><SearchLabel>{{ i18n.ts.flagSpeakAsCat }}</SearchLabel></template>
+							<template #caption>{{ i18n.ts.flagSpeakAsCatDescription }}</template>
+						</MkSwitch>
 					</SearchMarker>
 
 					<SearchMarker :keywords="['bot']">
@@ -267,7 +166,6 @@
 		</SearchMarker>
 	</div>
 </SearchMarker>
->>>>>>> 8d6573fb
 </template>
 
 <script lang="ts" setup>
@@ -415,11 +313,8 @@
 		});
 		$i.avatarId = i.avatarId;
 		$i.avatarUrl = i.avatarUrl;
-<<<<<<< HEAD
+		claimAchievement('profileFilled');
 		globalEvents.emit('requestClearPageCache');
-=======
-		claimAchievement('profileFilled');
->>>>>>> 8d6573fb
 	});
 }
 

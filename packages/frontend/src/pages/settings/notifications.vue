<!--
SPDX-FileCopyrightText: syuilo and other misskey contributors
SPDX-License-Identifier: AGPL-3.0-only
-->

<template>
<div class="_gaps_m">
<<<<<<< HEAD
	<FormLink @click="configure"><template #icon><i class="ph-gear ph-bold pg-lg"></i></template>{{ i18n.ts.notificationSetting }}</FormLink>
=======
	<FormSection first>
		<template #label>{{ i18n.ts.notificationRecieveConfig }}</template>
		<div class="_gaps_s">
			<MkFolder v-for="type in notificationTypes" :key="type">
				<template #label>{{ i18n.t('_notification._types.' + type) }}</template>
				<template #suffix>
					{{
						$i.notificationRecieveConfig[type]?.type === 'never' ? i18n.ts.none :
						$i.notificationRecieveConfig[type]?.type === 'following' ? i18n.ts.following :
						$i.notificationRecieveConfig[type]?.type === 'follower' ? i18n.ts.followers :
						$i.notificationRecieveConfig[type]?.type === 'mutualFollow' ? i18n.ts.mutualFollow :
						$i.notificationRecieveConfig[type]?.type === 'list' ? i18n.ts.userList :
						i18n.ts.all
					}}
				</template>

				<XNotificationConfig :userLists="userLists" :value="$i.notificationRecieveConfig[type] ?? { type: 'all' }" @update="(res) => updateReceiveConfig(type, res)"/>
			</MkFolder>
		</div>
	</FormSection>
>>>>>>> 5fd0cb31
	<FormSection>
		<div class="_gaps_m">
			<FormLink @click="readAllNotifications">{{ i18n.ts.markAsReadAllNotifications }}</FormLink>
			<FormLink @click="readAllUnreadNotes">{{ i18n.ts.markAsReadAllUnreadNotes }}</FormLink>
		</div>
	</FormSection>
	<FormSection>
		<div class="_gaps_m">
			<FormLink @click="testNotification">{{ i18n.ts._notification.sendTestNotification }}</FormLink>
		</div>
	</FormSection>
	<FormSection>
		<template #label>{{ i18n.ts.pushNotification }}</template>

		<div class="_gaps_m">
			<MkPushNotificationAllowButton ref="allowButton"/>
			<MkSwitch :disabled="!pushRegistrationInServer" :modelValue="sendReadMessage" @update:modelValue="onChangeSendReadMessage">
				<template #label>{{ i18n.ts.sendPushNotificationReadMessage }}</template>
				<template #caption>
					<I18n :src="i18n.ts.sendPushNotificationReadMessageCaption">
						<template #emptyPushNotificationMessage>{{ i18n.ts._notification.emptyPushNotificationMessage }}</template>
					</I18n>
				</template>
			</MkSwitch>
		</div>
	</FormSection>
</div>
</template>

<script lang="ts" setup>
import { defineAsyncComponent } from 'vue';
import XNotificationConfig from './notifications.notification-config.vue';
import FormLink from '@/components/form/link.vue';
import FormSection from '@/components/form/section.vue';
import MkFolder from '@/components/MkFolder.vue';
import MkSwitch from '@/components/MkSwitch.vue';
import * as os from '@/os.js';
import { $i } from '@/account.js';
import { i18n } from '@/i18n.js';
import { definePageMetadata } from '@/scripts/page-metadata.js';
import MkPushNotificationAllowButton from '@/components/MkPushNotificationAllowButton.vue';
import { notificationTypes } from '@/const.js';

let allowButton = $shallowRef<InstanceType<typeof MkPushNotificationAllowButton>>();
let pushRegistrationInServer = $computed(() => allowButton?.pushRegistrationInServer);
let sendReadMessage = $computed(() => pushRegistrationInServer?.sendReadMessage || false);
const userLists = await os.api('users/lists/list');

async function readAllUnreadNotes() {
	await os.api('i/read-all-unread-notes');
}

async function readAllNotifications() {
	await os.api('notifications/mark-all-as-read');
}

async function updateReceiveConfig(type, value) {
	await os.apiWithDialog('i/update', {
		notificationRecieveConfig: {
			...$i!.notificationRecieveConfig,
			[type]: value,
		},
	}).then(i => {
		$i!.notificationRecieveConfig = i.notificationRecieveConfig;
	});
}

function onChangeSendReadMessage(v: boolean) {
	if (!pushRegistrationInServer) return;

	os.apiWithDialog('sw/update-registration', {
		endpoint: pushRegistrationInServer.endpoint,
		sendReadMessage: v,
	}).then(res => {
		if (!allowButton)	return;
		allowButton.pushRegistrationInServer = res;
	});
}

function testNotification(): void {
	os.api('notifications/test-notification');
}

const headerActions = $computed(() => []);

const headerTabs = $computed(() => []);

definePageMetadata({
	title: i18n.ts.notifications,
	icon: 'ph-bell ph-bold pg-lg',
});
</script><|MERGE_RESOLUTION|>--- conflicted
+++ resolved
@@ -5,9 +5,6 @@
 
 <template>
 <div class="_gaps_m">
-<<<<<<< HEAD
-	<FormLink @click="configure"><template #icon><i class="ph-gear ph-bold pg-lg"></i></template>{{ i18n.ts.notificationSetting }}</FormLink>
-=======
 	<FormSection first>
 		<template #label>{{ i18n.ts.notificationRecieveConfig }}</template>
 		<div class="_gaps_s">
@@ -28,7 +25,6 @@
 			</MkFolder>
 		</div>
 	</FormSection>
->>>>>>> 5fd0cb31
 	<FormSection>
 		<div class="_gaps_m">
 			<FormLink @click="readAllNotifications">{{ i18n.ts.markAsReadAllNotifications }}</FormLink>

<!--
SPDX-FileCopyrightText: syuilo and misskey-project
SPDX-License-Identifier: AGPL-3.0-only
-->

<template>
<SearchMarker path="/settings/drive" :label="i18n.ts.drive" :keywords="['drive']" icon="ti ti-cloud">
	<div class="_gaps_m">
		<MkFeatureBanner icon="/client-assets/cloud_3d.png" color="#0059ff">
			<SearchKeyword>{{ i18n.ts._settings.driveBanner }}</SearchKeyword>
		</MkFeatureBanner>

		<SearchMarker :keywords="['capacity', 'usage']">
			<FormSection first>
				<template #label><SearchLabel>{{ i18n.ts.usageAmount }}</SearchLabel></template>

				<div v-if="!fetching" class="_gaps_m">
					<div>
						<div :class="$style.meter"><div :class="$style.meterValue" :style="meterStyle"></div></div>
					</div>
					<FormSplit>
						<MkKeyValue>
							<template #key>{{ i18n.ts.capacity }}</template>
							<template #value>{{ bytes(capacity, 1) }}</template>
						</MkKeyValue>
						<MkKeyValue>
							<template #key>{{ i18n.ts.inUse }}</template>
							<template #value>{{ bytes(usage, 1) }}</template>
						</MkKeyValue>
					</FormSplit>
				</div>
			</FormSection>
		</SearchMarker>

		<SearchMarker :keywords="['statistics', 'usage']">
			<FormSection>
				<template #label><SearchLabel>{{ i18n.ts.statistics }}</SearchLabel></template>
				<MkChart src="per-user-drive" :args="{ user: $i }" span="day" :limit="7 * 5" :bar="true" :stacked="true" :detailed="false" :aspectRatio="6"/>
			</FormSection>
		</SearchMarker>

		<FormSection>
			<div class="_gaps_m">
				<SearchMarker :keywords="['default', 'upload', 'folder']">
					<FormLink @click="chooseUploadFolder()">
						<SearchLabel>{{ i18n.ts.uploadFolder }}</SearchLabel>
						<template #suffix>{{ uploadFolder ? uploadFolder.name : '-' }}</template>
						<template #suffixIcon><i class="ti ti-folder"></i></template>
					</FormLink>
				</SearchMarker>

				<FormLink to="/settings/drive/cleaner">
					{{ i18n.ts.drivecleaner }}
				</FormLink>

				<SearchMarker :keywords="['keep', 'original', 'raw', 'upload']">
					<MkPreferenceContainer k="keepOriginalUploading">
						<MkSwitch v-model="keepOriginalUploading">
							<template #label><SearchLabel>{{ i18n.ts.keepOriginalUploading }}</SearchLabel></template>
							<template #caption><SearchKeyword>{{ i18n.ts.keepOriginalUploadingDescription }}</SearchKeyword></template>
						</MkSwitch>
					</MkPreferenceContainer>
				</SearchMarker>

				<SearchMarker :keywords="['keep', 'original', 'filename']">
					<MkPreferenceContainer k="keepOriginalFilename">
						<MkSwitch v-model="keepOriginalFilename">
							<template #label><SearchLabel>{{ i18n.ts.keepOriginalFilename }}</SearchLabel></template>
							<template #caption><SearchKeyword>{{ i18n.ts.keepOriginalFilenameDescription }}</SearchKeyword></template>
						</MkSwitch>
					</MkPreferenceContainer>
				</SearchMarker>

				<SearchMarker :keywords="['always', 'default', 'mark', 'nsfw', 'sensitive', 'media', 'file']">
					<MkSwitch v-model="alwaysMarkNsfw" @update:modelValue="saveProfile()">
						<template #label><SearchLabel>{{ i18n.ts.alwaysMarkSensitive }}</SearchLabel></template>
					</MkSwitch>
				</SearchMarker>

				<SearchMarker :keywords="['auto', 'nsfw', 'sensitive', 'media', 'file']">
					<MkSwitch v-model="autoSensitive" @update:modelValue="saveProfile()">
						<template #label><SearchLabel>{{ i18n.ts.enableAutoSensitive }}</SearchLabel><span class="_beta">{{ i18n.ts.beta }}</span></template>
						<template #caption><SearchKeyword>{{ i18n.ts.enableAutoSensitiveDescription }}</SearchKeyword></template>
					</MkSwitch>
				</SearchMarker>
			</div>
<<<<<<< HEAD
			<FormSplit>
				<MkKeyValue>
					<template #key>{{ i18n.ts.capacity }}</template>
					<template #value>{{ bytes(capacity, 1) }}</template>
				</MkKeyValue>
				<MkKeyValue>
					<template #key>{{ i18n.ts.inUse }}</template>
					<template #value>{{ bytes(usage, 1) }}</template>
				</MkKeyValue>
			</FormSplit>
		</div>
	</FormSection>

	<FormSection>
		<template #label>{{ i18n.ts.statistics }}</template>
		<MkChart src="per-user-drive" :args="{ user: $i }" span="day" :limit="7 * 5" :bar="true" :stacked="true" :detailed="false" :aspectRatio="6"/>
	</FormSection>

	<FormSection>
		<div class="_gaps_m">
			<FormLink to="" @click="chooseUploadFolder()">
				{{ i18n.ts.uploadFolder }}
				<template #suffix>{{ uploadFolder ? uploadFolder.name : '-' }}</template>
				<template #suffixIcon><i class="ti ti-folder"></i></template>
			</FormLink>
			<FormLink to="/settings/drive/cleaner">
				{{ i18n.ts.drivecleaner }}
			</FormLink>
			<MkSwitch v-model="keepOriginalUploading">
				<template #label>{{ i18n.ts.keepOriginalUploading }}</template>
				<template #caption>{{ i18n.ts.keepOriginalUploadingDescription }}</template>
			</MkSwitch>
			<MkSwitch v-model="keepOriginalFilename">
				<template #label>{{ i18n.ts.keepOriginalFilename }}</template>
				<template #caption>{{ i18n.ts.keepOriginalFilenameDescription }}</template>
			</MkSwitch>
			<MkSwitch v-model="defaultSensitive" @update:modelValue="saveProfile()">
				<template #label>{{ i18n.ts.alwaysMarkSensitive }}</template>
			</MkSwitch>
		</div>
	</FormSection>
</div>
=======
		</FormSection>
	</div>
</SearchMarker>
>>>>>>> 8d6573fb
</template>

<script lang="ts" setup>
import { computed, ref } from 'vue';
import * as Misskey from 'misskey-js';
import tinycolor from 'tinycolor2';
import FormLink from '@/components/form/link.vue';
import MkSwitch from '@/components/MkSwitch.vue';
import FormSection from '@/components/form/section.vue';
import MkKeyValue from '@/components/MkKeyValue.vue';
import FormSplit from '@/components/form/split.vue';
import * as os from '@/os.js';
import { misskeyApi } from '@/utility/misskey-api.js';
import bytes from '@/filters/bytes.js';
import MkChart from '@/components/MkChart.vue';
import { i18n } from '@/i18n.js';
import { definePage } from '@/page.js';
import { ensureSignin } from '@/i.js';
import { prefer } from '@/preferences.js';
import MkPreferenceContainer from '@/components/MkPreferenceContainer.vue';
import MkFeatureBanner from '@/components/MkFeatureBanner.vue';

const $i = ensureSignin();

const fetching = ref(true);
const usage = ref<number | null>(null);
const capacity = ref<number | null>(null);
const uploadFolder = ref<Misskey.entities.DriveFolder | null>(null);
const defaultSensitive = ref($i.defaultSensitive);

const meterStyle = computed(() => {
	if (!capacity.value || !usage.value) return {};
	return {
		width: `${usage.value / capacity.value * 100}%`,
		background: tinycolor({
			h: 180 - (usage.value / capacity.value * 180),
			s: 0.7,
			l: 0.5,
		}).toHslString(),
	};
});

const keepOriginalUploading = prefer.model('keepOriginalUploading');
const keepOriginalFilename = prefer.model('keepOriginalFilename');

misskeyApi('drive').then(info => {
	capacity.value = info.capacity;
	usage.value = info.usage;
	fetching.value = false;
});

if (prefer.s.uploadFolder) {
	misskeyApi('drive/folders/show', {
		folderId: prefer.s.uploadFolder,
	}).then(response => {
		uploadFolder.value = response;
	});
}

function chooseUploadFolder() {
	os.selectDriveFolder(false).then(async folder => {
		prefer.commit('uploadFolder', folder[0] ? folder[0].id : null);
		os.success();
		if (prefer.s.uploadFolder) {
			uploadFolder.value = await misskeyApi('drive/folders/show', {
				folderId: prefer.s.uploadFolder,
			});
		} else {
			uploadFolder.value = null;
		}
	});
}

function saveProfile() {
	misskeyApi('i/update', {
		defaultSensitive: !!defaultSensitive.value,
	}).catch(err => {
		os.alert({
			type: 'error',
			title: i18n.ts.error,
			text: err.message,
		});
		defaultSensitive.value = true;
	});
}

const headerActions = computed(() => []);

const headerTabs = computed(() => []);

definePage(() => ({
	title: i18n.ts.drive,
	icon: 'ti ti-cloud',
}));
</script>

<style lang="scss" module>
.meter {
	height: 10px;
	background: rgba(0, 0, 0, 0.1);
	border-radius: var(--MI-radius-ellipse);
	overflow: clip;
}

.meterValue {
	height: 100%;
	border-radius: var(--MI-radius-ellipse);
}
</style><|MERGE_RESOLUTION|>--- conflicted
+++ resolved
@@ -42,7 +42,7 @@
 		<FormSection>
 			<div class="_gaps_m">
 				<SearchMarker :keywords="['default', 'upload', 'folder']">
-					<FormLink @click="chooseUploadFolder()">
+					<FormLink to="" @click="chooseUploadFolder()">
 						<SearchLabel>{{ i18n.ts.uploadFolder }}</SearchLabel>
 						<template #suffix>{{ uploadFolder ? uploadFolder.name : '-' }}</template>
 						<template #suffixIcon><i class="ti ti-folder"></i></template>
@@ -72,66 +72,14 @@
 				</SearchMarker>
 
 				<SearchMarker :keywords="['always', 'default', 'mark', 'nsfw', 'sensitive', 'media', 'file']">
-					<MkSwitch v-model="alwaysMarkNsfw" @update:modelValue="saveProfile()">
+					<MkSwitch v-model="defaultSensitive" @update:modelValue="saveProfile()">
 						<template #label><SearchLabel>{{ i18n.ts.alwaysMarkSensitive }}</SearchLabel></template>
 					</MkSwitch>
 				</SearchMarker>
-
-				<SearchMarker :keywords="['auto', 'nsfw', 'sensitive', 'media', 'file']">
-					<MkSwitch v-model="autoSensitive" @update:modelValue="saveProfile()">
-						<template #label><SearchLabel>{{ i18n.ts.enableAutoSensitive }}</SearchLabel><span class="_beta">{{ i18n.ts.beta }}</span></template>
-						<template #caption><SearchKeyword>{{ i18n.ts.enableAutoSensitiveDescription }}</SearchKeyword></template>
-					</MkSwitch>
-				</SearchMarker>
 			</div>
-<<<<<<< HEAD
-			<FormSplit>
-				<MkKeyValue>
-					<template #key>{{ i18n.ts.capacity }}</template>
-					<template #value>{{ bytes(capacity, 1) }}</template>
-				</MkKeyValue>
-				<MkKeyValue>
-					<template #key>{{ i18n.ts.inUse }}</template>
-					<template #value>{{ bytes(usage, 1) }}</template>
-				</MkKeyValue>
-			</FormSplit>
-		</div>
-	</FormSection>
-
-	<FormSection>
-		<template #label>{{ i18n.ts.statistics }}</template>
-		<MkChart src="per-user-drive" :args="{ user: $i }" span="day" :limit="7 * 5" :bar="true" :stacked="true" :detailed="false" :aspectRatio="6"/>
-	</FormSection>
-
-	<FormSection>
-		<div class="_gaps_m">
-			<FormLink to="" @click="chooseUploadFolder()">
-				{{ i18n.ts.uploadFolder }}
-				<template #suffix>{{ uploadFolder ? uploadFolder.name : '-' }}</template>
-				<template #suffixIcon><i class="ti ti-folder"></i></template>
-			</FormLink>
-			<FormLink to="/settings/drive/cleaner">
-				{{ i18n.ts.drivecleaner }}
-			</FormLink>
-			<MkSwitch v-model="keepOriginalUploading">
-				<template #label>{{ i18n.ts.keepOriginalUploading }}</template>
-				<template #caption>{{ i18n.ts.keepOriginalUploadingDescription }}</template>
-			</MkSwitch>
-			<MkSwitch v-model="keepOriginalFilename">
-				<template #label>{{ i18n.ts.keepOriginalFilename }}</template>
-				<template #caption>{{ i18n.ts.keepOriginalFilenameDescription }}</template>
-			</MkSwitch>
-			<MkSwitch v-model="defaultSensitive" @update:modelValue="saveProfile()">
-				<template #label>{{ i18n.ts.alwaysMarkSensitive }}</template>
-			</MkSwitch>
-		</div>
-	</FormSection>
-</div>
-=======
 		</FormSection>
 	</div>
 </SearchMarker>
->>>>>>> 8d6573fb
 </template>
 
 <script lang="ts" setup>

<!--
SPDX-FileCopyrightText: syuilo and misskey-project
SPDX-License-Identifier: AGPL-3.0-only
-->

<template>
<div class="_gaps_m">
	<FormPagination ref="list" :pagination="pagination">
		<template #empty>
			<div class="_fullinfo">
				<img :src="infoImageUrl" class="_ghost"/>
				<div>{{ i18n.ts.nothing }}</div>
			</div>
		</template>
		<template #default="{items}">
			<div class="_gaps">
				<div v-for="token in items" :key="token.id" class="_panel" :class="$style.app">
					<img v-if="token.iconUrl" :class="$style.appIcon" :src="token.iconUrl" alt=""/>
					<div :class="$style.appBody">
						<div :class="$style.appName">{{ token.name }}</div>
						<div>{{ token.description }}</div>
						<MkKeyValue oneline>
							<template #key>{{ i18n.ts.installedDate }}</template>
							<template #value><MkTime :time="token.createdAt"/></template>
						</MkKeyValue>
						<MkKeyValue oneline>
							<template #key>{{ i18n.ts.lastUsedDate }}</template>
							<template #value><MkTime :time="token.lastUsedAt"/></template>
						</MkKeyValue>
						<details>
							<summary>{{ i18n.ts.details }}</summary>
							<ul>
								<li v-for="p in token.permission" :key="p">{{ i18n.ts._permissions[p] }}</li>
							</ul>
						</details>
						<div>
							<MkButton inline danger @click="revoke(token)"><i class="ph-trash ph-bold ph-lg"></i></MkButton>
						</div>
					</div>
				</div>
			</div>
		</template>
	</FormPagination>
</div>
</template>

<script lang="ts" setup>
import { ref, computed } from 'vue';
import FormPagination from '@/components/MkPagination.vue';
import { misskeyApi } from '@/scripts/misskey-api.js';
import { i18n } from '@/i18n.js';
import { definePageMetadata } from '@/scripts/page-metadata.js';
import MkKeyValue from '@/components/MkKeyValue.vue';
import MkButton from '@/components/MkButton.vue';
import { infoImageUrl } from '@/instance.js';

const list = ref<InstanceType<typeof FormPagination>>();

const pagination = {
	endpoint: 'i/apps' as const,
	limit: 100,
	noPaging: true,
	params: {
		sort: '+lastUsedAt',
	},
};

function revoke(token) {
	misskeyApi('i/revoke-token', { tokenId: token.id }).then(() => {
		list.value.reload();
	});
}

const headerActions = computed(() => []);

const headerTabs = computed(() => []);

definePageMetadata(() => ({
	title: i18n.ts.installedApps,
<<<<<<< HEAD
	icon: 'ph-plug ph-bold ph-lg',
});
=======
	icon: 'ti ti-plug',
}));
>>>>>>> 034f4720
</script>

<style lang="scss" module>
.app {
	display: flex;
	padding: 16px;
}

.appIcon {
	display: block;
	flex-shrink: 0;
	margin: 0 12px 0 0;
	width: 50px;
	height: 50px;
	border-radius: var(--radius-sm);
}

.appBody {
	width: calc(100% - 62px);
	position: relative;
}

.appName {
	font-weight: bold;
}
</style><|MERGE_RESOLUTION|>--- conflicted
+++ resolved
@@ -77,13 +77,8 @@
 
 definePageMetadata(() => ({
 	title: i18n.ts.installedApps,
-<<<<<<< HEAD
 	icon: 'ph-plug ph-bold ph-lg',
-});
-=======
-	icon: 'ti ti-plug',
 }));
->>>>>>> 034f4720
 </script>
 
 <style lang="scss" module>

--- conflicted
+++ resolved
@@ -20,13 +20,8 @@
 			</div>
 			<div class="_gaps">
 				<MkInput v-for="(_, i) in accountAliases" v-model="accountAliases[i]">
-<<<<<<< HEAD
 					<template #prefix><i class="ph-airplane-landing ph-bold ph-lg"></i></template>
-					<template #label>{{ i18n.t('_accountMigration.moveFromLabel', { n: i + 1 }) }}</template>
-=======
-					<template #prefix><i class="ti ti-plane-arrival"></i></template>
 					<template #label>{{ i18n.tsx._accountMigration.moveFromLabel({ n: i + 1 }) }}</template>
->>>>>>> 3784b39a
 				</MkInput>
 			</div>
 		</div>

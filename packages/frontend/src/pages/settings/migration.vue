<!--
SPDX-FileCopyrightText: syuilo and misskey-project
SPDX-License-Identifier: AGPL-3.0-only
-->

<template>
<div class="_gaps_m">
	<MkFolder :defaultOpen="true">
		<template #icon><i class="ph-airplane-landing ph-bold ph-lg"></i></template>
		<template #label>{{ i18n.ts._accountMigration.moveFrom }}</template>
		<template #caption>{{ i18n.ts._accountMigration.moveFromSub }}</template>

		<div class="_gaps_m">
			<FormInfo>
				{{ i18n.ts._accountMigration.moveFromDescription }}
			</FormInfo>
			<div>
				<MkButton :disabled="accountAliases.length >= 10" inline style="margin-right: 8px;" @click="add"><i class="ph-plus ph-bold ph-lg"></i> {{ i18n.ts.add }}</MkButton>
				<MkButton inline primary @click="save"><i class="ph-check ph-bold ph-lg"></i> {{ i18n.ts.save }}</MkButton>
			</div>
			<div class="_gaps">
				<MkInput v-for="(_, i) in accountAliases" v-model="accountAliases[i]">
					<template #prefix><i class="ph-airplane-landing ph-bold ph-lg"></i></template>
					<template #label>{{ i18n.tsx._accountMigration.moveFromLabel({ n: i + 1 }) }}</template>
				</MkInput>
			</div>
		</div>
	</MkFolder>

	<MkFolder :defaultOpen="!!$i.movedTo">
		<template #icon><i class="ph-airplane-takeoff ph-bold ph-lg"></i></template>
		<template #label>{{ i18n.ts._accountMigration.moveTo }}</template>

		<div class="_gaps_m">
			<FormInfo>{{ i18n.ts._accountMigration.moveAccountDescription }}</FormInfo>

			<template v-if="$i && !$i.movedTo">
				<FormInfo>{{ i18n.ts._accountMigration.moveAccountHowTo }}</FormInfo>
				<FormInfo warn>{{ i18n.ts._accountMigration.moveCannotBeUndone }}</FormInfo>

				<MkInput v-model="moveToAccount">
					<template #prefix><i class="ph-airplane-takeoff ph-bold ph-lg"></i></template>
					<template #label>{{ i18n.ts._accountMigration.moveToLabel }}</template>
				</MkInput>
				<MkButton inline danger :disabled="!moveToAccount" @click="move">
					<i class="ph-check ph-bold ph-lg"></i> {{ i18n.ts._accountMigration.startMigration }}
				</MkButton>
			</template>
			<template v-else-if="$i">
				<FormInfo>{{ i18n.ts._accountMigration.postMigrationNote }}</FormInfo>
				<FormInfo warn>{{ i18n.ts._accountMigration.movedAndCannotBeUndone }}</FormInfo>
				<div>{{ i18n.ts._accountMigration.movedTo }}</div>
				<MkUserInfo v-if="movedTo" :user="movedTo" class="_panel _shadow"/>
			</template>
		</div>
	</MkFolder>
</div>
</template>

<script lang="ts" setup>
import { ref } from 'vue';
import * as Misskey from 'misskey-js';
import FormInfo from '@/components/MkInfo.vue';
import MkInput from '@/components/MkInput.vue';
import MkButton from '@/components/MkButton.vue';
import MkFolder from '@/components/MkFolder.vue';
import MkUserInfo from '@/components/MkUserInfo.vue';
import * as os from '@/os.js';
import { misskeyApi } from '@/scripts/misskey-api.js';
import { i18n } from '@/i18n.js';
import { definePageMetadata } from '@/scripts/page-metadata.js';
import { signinRequired } from '@/account.js';
import { unisonReload } from '@/scripts/unison-reload.js';

const $i = signinRequired();

const moveToAccount = ref('');
const movedTo = ref<Misskey.entities.UserDetailed>();
const accountAliases = ref(['']);

async function init() {
	if ($i.movedTo) {
		movedTo.value = await misskeyApi('users/show', { userId: $i.movedTo });
	} else {
		moveToAccount.value = '';
	}

	if ($i.alsoKnownAs && $i.alsoKnownAs.length > 0) {
		const alsoKnownAs = await misskeyApi('users/show', { userIds: $i.alsoKnownAs });
		accountAliases.value = (alsoKnownAs && alsoKnownAs.length > 0) ? alsoKnownAs.map(user => `@${Misskey.acct.toString(user)}`) : [''];
	} else {
		accountAliases.value = [''];
	}
}

async function move(): Promise<void> {
	const account = moveToAccount.value;
	const confirm = await os.confirm({
		type: 'warning',
		text: i18n.tsx._accountMigration.migrationConfirm({ account }),
	});
	if (confirm.canceled) return;
	await os.apiWithDialog('i/move', {
		moveToAccount: account,
	});
	unisonReload();
}

function add(): void {
	accountAliases.value.push('');
}

async function save(): Promise<void> {
	const alsoKnownAs = accountAliases.value.map(alias => alias.trim()).filter(alias => alias !== '');
	const i = await os.apiWithDialog('i/update', {
		alsoKnownAs,
	});
	$i.alsoKnownAs = i.alsoKnownAs;
	init();
}

init();

definePageMetadata(() => ({
	title: i18n.ts.accountMigration,
<<<<<<< HEAD
	icon: 'ph-airplane ph-bold ph-lg',
});
=======
	icon: 'ti ti-plane',
}));
>>>>>>> 034f4720
</script>

<style lang="scss">
.description {
	font-size: .85em;
	padding: 1rem;
}
</style><|MERGE_RESOLUTION|>--- conflicted
+++ resolved
@@ -123,13 +123,8 @@
 
 definePageMetadata(() => ({
 	title: i18n.ts.accountMigration,
-<<<<<<< HEAD
 	icon: 'ph-airplane ph-bold ph-lg',
-});
-=======
-	icon: 'ti ti-plane',
 }));
->>>>>>> 034f4720
 </script>
 
 <style lang="scss">

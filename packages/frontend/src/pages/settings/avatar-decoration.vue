--- conflicted
+++ resolved
@@ -22,6 +22,7 @@
 						:flipH="avatarDecoration.flipH"
 						:offsetX="avatarDecoration.offsetX"
 						:offsetY="avatarDecoration.offsetY"
+						:showBelow="avatarDecoration.showBelow"
 						:active="true"
 						@click="openDecoration(avatarDecoration, i)"
 					/>
@@ -32,22 +33,10 @@
 
 			<div :class="$style.decorations">
 				<XDecoration
-<<<<<<< HEAD
-					v-for="(avatarDecoration, i) in $i.avatarDecorations"
-					:decoration="avatarDecorations.find(d => d.id === avatarDecoration.id)"
-					:angle="avatarDecoration.angle"
-					:flipH="avatarDecoration.flipH"
-					:offsetX="avatarDecoration.offsetX"
-					:offsetY="avatarDecoration.offsetY"
-					:showBelow="avatarDecoration.showBelow"
-					:active="true"
-					@click="openDecoration(avatarDecoration, i)"
-=======
 					v-for="avatarDecoration in avatarDecorations"
 					:key="avatarDecoration.id"
 					:decoration="avatarDecoration"
 					@click="openDecoration(avatarDecoration)"
->>>>>>> 8d6573fb
 				/>
 			</div>
 		</div>

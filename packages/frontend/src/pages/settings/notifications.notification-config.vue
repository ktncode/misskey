<!--
SPDX-FileCopyrightText: syuilo and misskey-project
SPDX-License-Identifier: AGPL-3.0-only
-->

<template>
<div class="_gaps_m">
	<MkSelect v-model="type">
<<<<<<< HEAD
		<option value="all">{{ i18n.ts.all }}</option>
		<option v-if="hasSender" value="following">{{ i18n.ts.following }}</option>
		<option v-if="hasSender" value="follower">{{ i18n.ts.followers }}</option>
		<option v-if="hasSender" value="mutualFollow">{{ i18n.ts.mutualFollow }}</option>
		<option v-if="hasSender" value="followingOrFollower">{{ i18n.ts.followingOrFollower }}</option>
		<option v-if="hasSender" value="list">{{ i18n.ts.userList }}</option>
		<option value="never">{{ i18n.ts.none }}</option>
=======
		<option v-for="type in props.configurableTypes ?? notificationConfigTypes" :key="type" :value="type">{{ notificationConfigTypesI18nMap[type] }}</option>
>>>>>>> 551040ed
	</MkSelect>

	<MkSelect v-if="type === 'list'" v-model="userListId">
		<template #label>{{ i18n.ts.userList }}</template>
		<option v-for="list in props.userLists" :key="list.id" :value="list.id">{{ list.name }}</option>
	</MkSelect>

	<div class="_buttons">
		<MkButton inline primary :disabled="type === 'list' && userListId === null" @click="save"><i class="ti ti-check"></i> {{ i18n.ts.save }}</MkButton>
	</div>
</div>
</template>

<script lang="ts">
const notificationConfigTypes = [
	'all',
	'following',
	'follower',
	'mutualFollow',
	'followingOrFollower',
	'list',
	'never'
] as const;

export type NotificationConfig = {
	type: Exclude<typeof notificationConfigTypes[number], 'list'>;
} | {
	type: 'list';
	userListId: string;
};
</script>

<script lang="ts" setup>
import * as Misskey from 'misskey-js';
import { ref } from 'vue';
import MkSelect from '@/components/MkSelect.vue';
import MkButton from '@/components/MkButton.vue';
import { i18n } from '@/i18n.js';

<<<<<<< HEAD
const props = withDefaults(defineProps<{
	value: any;
	userLists: Misskey.entities.UserList[];
	hasSender: boolean;
}>(), {
	hasSender: true,
});
=======
const props = defineProps<{
	value: NotificationConfig;
	userLists: Misskey.entities.UserList[];
	configurableTypes?: NotificationConfig['type'][]; // If not specified, all types are configurable
}>();
>>>>>>> 551040ed

const emit = defineEmits<{
	(ev: 'update', result: NotificationConfig): void;
}>();

const notificationConfigTypesI18nMap: Record<typeof notificationConfigTypes[number], string> = {
	all: i18n.ts.all,
	following: i18n.ts.following,
	follower: i18n.ts.followers,
	mutualFollow: i18n.ts.mutualFollow,
	followingOrFollower: i18n.ts.followingOrFollower,
	list: i18n.ts.userList,
	never: i18n.ts.none,
};

const type = ref(props.value.type);
const userListId = ref(props.value.type === 'list' ? props.value.userListId : null);

function save() {
	emit('update', type.value === 'list' ? { type: type.value, userListId: userListId.value! } : { type: type.value });
}
</script><|MERGE_RESOLUTION|>--- conflicted
+++ resolved
@@ -6,17 +6,7 @@
 <template>
 <div class="_gaps_m">
 	<MkSelect v-model="type">
-<<<<<<< HEAD
-		<option value="all">{{ i18n.ts.all }}</option>
-		<option v-if="hasSender" value="following">{{ i18n.ts.following }}</option>
-		<option v-if="hasSender" value="follower">{{ i18n.ts.followers }}</option>
-		<option v-if="hasSender" value="mutualFollow">{{ i18n.ts.mutualFollow }}</option>
-		<option v-if="hasSender" value="followingOrFollower">{{ i18n.ts.followingOrFollower }}</option>
-		<option v-if="hasSender" value="list">{{ i18n.ts.userList }}</option>
-		<option value="never">{{ i18n.ts.none }}</option>
-=======
 		<option v-for="type in props.configurableTypes ?? notificationConfigTypes" :key="type" :value="type">{{ notificationConfigTypesI18nMap[type] }}</option>
->>>>>>> 551040ed
 	</MkSelect>
 
 	<MkSelect v-if="type === 'list'" v-model="userListId">
@@ -56,21 +46,11 @@
 import MkButton from '@/components/MkButton.vue';
 import { i18n } from '@/i18n.js';
 
-<<<<<<< HEAD
-const props = withDefaults(defineProps<{
-	value: any;
-	userLists: Misskey.entities.UserList[];
-	hasSender: boolean;
-}>(), {
-	hasSender: true,
-});
-=======
 const props = defineProps<{
 	value: NotificationConfig;
 	userLists: Misskey.entities.UserList[];
 	configurableTypes?: NotificationConfig['type'][]; // If not specified, all types are configurable
 }>();
->>>>>>> 551040ed
 
 const emit = defineEmits<{
 	(ev: 'update', result: NotificationConfig): void;

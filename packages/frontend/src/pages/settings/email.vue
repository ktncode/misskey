<!--
SPDX-FileCopyrightText: syuilo and misskey-project
SPDX-License-Identifier: AGPL-3.0-only
-->

<template>
<div v-if="instance.enableEmail" class="_gaps_m">
	<FormSection first>
		<template #label>{{ i18n.ts.emailAddress }}</template>
		<MkInput v-model="emailAddress" type="email" manualSave>
			<template #prefix><i class="ph-envelope ph-bold ph-lg"></i></template>
			<template v-if="$i.email && !$i.emailVerified" #caption>{{ i18n.ts.verificationEmailSent }}</template>
			<template v-else-if="emailAddress === $i.email && $i.emailVerified" #caption><i class="ph-check ph-bold ph-lg" style="color: var(--success);"></i> {{ i18n.ts.emailVerified }}</template>
		</MkInput>
	</FormSection>

	<FormSection>
		<MkSwitch :modelValue="$i.receiveAnnouncementEmail" @update:modelValue="onChangeReceiveAnnouncementEmail">
			{{ i18n.ts.receiveAnnouncementFromInstance }}
		</MkSwitch>
	</FormSection>

	<FormSection>
		<template #label>{{ i18n.ts.emailNotification }}</template>

		<div class="_gaps_s">
			<MkSwitch v-model="emailNotification_mention">
				{{ i18n.ts._notification._types.mention }}
			</MkSwitch>
			<MkSwitch v-model="emailNotification_reply">
				{{ i18n.ts._notification._types.reply }}
			</MkSwitch>
			<MkSwitch v-model="emailNotification_quote">
				{{ i18n.ts._notification._types.quote }}
			</MkSwitch>
			<MkSwitch v-model="emailNotification_follow">
				{{ i18n.ts._notification._types.follow }}
			</MkSwitch>
			<MkSwitch v-model="emailNotification_receiveFollowRequest">
				{{ i18n.ts._notification._types.receiveFollowRequest }}
			</MkSwitch>
		</div>
	</FormSection>
</div>
<div v-if="!instance.enableEmail" class="_gaps_m">
	<MkInfo>{{ i18n.ts.emailNotSupported }}</MkInfo>
</div>
</template>

<script lang="ts" setup>
import { onMounted, ref, watch, computed } from 'vue';
import FormSection from '@/components/form/section.vue';
import MkInfo from '@/components/MkInfo.vue';
import MkInput from '@/components/MkInput.vue';
import MkSwitch from '@/components/MkSwitch.vue';
import * as os from '@/os.js';
import { misskeyApi } from '@/scripts/misskey-api.js';
import { signinRequired } from '@/account.js';
import { i18n } from '@/i18n.js';
import { definePageMetadata } from '@/scripts/page-metadata.js';
import { instance } from '@/instance.js';

const $i = signinRequired();

const emailAddress = ref($i.email);

const onChangeReceiveAnnouncementEmail = (v) => {
	misskeyApi('i/update', {
		receiveAnnouncementEmail: v,
	});
};

async function saveEmailAddress() {
	const auth = await os.authenticateDialog();
	if (auth.canceled) return;

	os.apiWithDialog('i/update-email', {
		password: auth.result.password,
		token: auth.result.token,
		email: emailAddress.value,
	});
}

const emailNotification_mention = ref($i.emailNotificationTypes.includes('mention'));
const emailNotification_reply = ref($i.emailNotificationTypes.includes('reply'));
const emailNotification_quote = ref($i.emailNotificationTypes.includes('quote'));
const emailNotification_follow = ref($i.emailNotificationTypes.includes('follow'));
const emailNotification_receiveFollowRequest = ref($i.emailNotificationTypes.includes('receiveFollowRequest'));

const saveNotificationSettings = () => {
	misskeyApi('i/update', {
		emailNotificationTypes: [
			...[emailNotification_mention.value ? 'mention' : null],
			...[emailNotification_reply.value ? 'reply' : null],
			...[emailNotification_quote.value ? 'quote' : null],
			...[emailNotification_follow.value ? 'follow' : null],
			...[emailNotification_receiveFollowRequest.value ? 'receiveFollowRequest' : null],
		].filter(x => x != null),
	});
};

watch([emailNotification_mention, emailNotification_reply, emailNotification_quote, emailNotification_follow, emailNotification_receiveFollowRequest], () => {
	saveNotificationSettings();
});

onMounted(() => {
	watch(emailAddress, () => {
		saveEmailAddress();
	});
});

const headerActions = computed(() => []);

const headerTabs = computed(() => []);

definePageMetadata(() => ({
	title: i18n.ts.email,
<<<<<<< HEAD
	icon: 'ph-envelope ph-bold ph-lg',
});
=======
	icon: 'ti ti-mail',
}));
>>>>>>> 034f4720
</script><|MERGE_RESOLUTION|>--- conflicted
+++ resolved
@@ -115,11 +115,6 @@
 
 definePageMetadata(() => ({
 	title: i18n.ts.email,
-<<<<<<< HEAD
 	icon: 'ph-envelope ph-bold ph-lg',
-});
-=======
-	icon: 'ti ti-mail',
 }));
->>>>>>> 034f4720
 </script>
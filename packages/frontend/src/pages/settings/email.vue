<!--
SPDX-FileCopyrightText: syuilo and misskey-project
SPDX-License-Identifier: AGPL-3.0-only
-->

<template>
<<<<<<< HEAD
<div v-if="instance.enableEmail" class="_gaps_m">
	<FormSection first>
		<template #label>{{ i18n.ts.emailAddress }}</template>
		<MkInput v-model="emailAddress" type="email" manualSave>
			<template #prefix><i class="ti ti-mail"></i></template>
			<template v-if="$i.email && !$i.emailVerified" #caption>{{ i18n.ts.verificationEmailSent }}</template>
			<template v-else-if="emailAddress === $i.email && $i.emailVerified" #caption><i class="ti ti-check" style="color: var(--MI_THEME-success);"></i> {{ i18n.ts.emailVerified }}</template>
		</MkInput>
	</FormSection>

	<FormSection>
		<MkSwitch :modelValue="$i.receiveAnnouncementEmail" @update:modelValue="onChangeReceiveAnnouncementEmail">
			{{ i18n.ts.receiveAnnouncementFromInstance }}
		</MkSwitch>
	</FormSection>
</div>
<div v-if="!instance.enableEmail" class="_gaps_m">
	<MkInfo>{{ i18n.ts.emailNotSupported }}</MkInfo>
</div>
=======
<SearchMarker path="/settings/email" :label="i18n.ts.email" :keywords="['email']" icon="ti ti-mail">
	<div class="_gaps_m">
		<MkInfo v-if="!instance.enableEmail">{{ i18n.ts.emailNotSupported }}</MkInfo>

		<MkDisableSection :disabled="!instance.enableEmail">
			<div class="_gaps_m">
				<SearchMarker :keywords="['email', 'address']">
					<FormSection first>
						<template #label><SearchLabel>{{ i18n.ts.emailAddress }}</SearchLabel></template>
						<MkInput v-model="emailAddress" type="email" manualSave>
							<template #prefix><i class="ti ti-mail"></i></template>
							<template v-if="$i.email && !$i.emailVerified" #caption>{{ i18n.ts.verificationEmailSent }}</template>
							<template v-else-if="emailAddress === $i.email && $i.emailVerified" #caption><i class="ti ti-check" style="color: var(--MI_THEME-success);"></i> {{ i18n.ts.emailVerified }}</template>
						</MkInput>
					</FormSection>
				</SearchMarker>

				<FormSection>
					<SearchMarker :keywords="['announcement', 'email']">
						<MkSwitch :modelValue="$i.receiveAnnouncementEmail" @update:modelValue="onChangeReceiveAnnouncementEmail">
							<template #label><SearchLabel>{{ i18n.ts.receiveAnnouncementFromInstance }}</SearchLabel></template>
						</MkSwitch>
					</SearchMarker>
				</FormSection>

				<SearchMarker :keywords="['notification', 'email']">
					<FormSection>
						<template #label><SearchLabel>{{ i18n.ts.emailNotification }}</SearchLabel></template>

						<div class="_gaps_s">
							<MkSwitch v-model="emailNotification_mention">
								{{ i18n.ts._notification._types.mention }}
							</MkSwitch>
							<MkSwitch v-model="emailNotification_reply">
								{{ i18n.ts._notification._types.reply }}
							</MkSwitch>
							<MkSwitch v-model="emailNotification_quote">
								{{ i18n.ts._notification._types.quote }}
							</MkSwitch>
							<MkSwitch v-model="emailNotification_follow">
								{{ i18n.ts._notification._types.follow }}
							</MkSwitch>
							<MkSwitch v-model="emailNotification_receiveFollowRequest">
								{{ i18n.ts._notification._types.receiveFollowRequest }}
							</MkSwitch>
						</div>
					</FormSection>
				</SearchMarker>
			</div>
		</MkDisableSection>
	</div>
</SearchMarker>
>>>>>>> 8d6573fb
</template>

<script lang="ts" setup>
import { onMounted, ref, watch, computed } from 'vue';
import FormSection from '@/components/form/section.vue';
import MkInfo from '@/components/MkInfo.vue';
import MkInput from '@/components/MkInput.vue';
import MkSwitch from '@/components/MkSwitch.vue';
import MkDisableSection from '@/components/MkDisableSection.vue';
import * as os from '@/os.js';
import { misskeyApi } from '@/utility/misskey-api.js';
import { ensureSignin } from '@/i.js';
import { i18n } from '@/i18n.js';
import { definePage } from '@/page.js';
import { instance } from '@/instance.js';

const $i = ensureSignin();

const emailAddress = ref($i.email);

const onChangeReceiveAnnouncementEmail = (v) => {
	misskeyApi('i/update', {
		receiveAnnouncementEmail: v,
	});
};

async function saveEmailAddress() {
	const auth = await os.authenticateDialog();
	if (auth.canceled) return;

	os.apiWithDialog('i/update-email', {
		password: auth.result.password,
		token: auth.result.token,
		email: emailAddress.value,
	});
}

onMounted(() => {
	watch(emailAddress, () => {
		saveEmailAddress();
	});
});

const headerActions = computed(() => []);

const headerTabs = computed(() => []);

definePage(() => ({
	title: i18n.ts.email,
	icon: 'ti ti-mail',
}));
</script><|MERGE_RESOLUTION|>--- conflicted
+++ resolved
@@ -4,27 +4,6 @@
 -->
 
 <template>
-<<<<<<< HEAD
-<div v-if="instance.enableEmail" class="_gaps_m">
-	<FormSection first>
-		<template #label>{{ i18n.ts.emailAddress }}</template>
-		<MkInput v-model="emailAddress" type="email" manualSave>
-			<template #prefix><i class="ti ti-mail"></i></template>
-			<template v-if="$i.email && !$i.emailVerified" #caption>{{ i18n.ts.verificationEmailSent }}</template>
-			<template v-else-if="emailAddress === $i.email && $i.emailVerified" #caption><i class="ti ti-check" style="color: var(--MI_THEME-success);"></i> {{ i18n.ts.emailVerified }}</template>
-		</MkInput>
-	</FormSection>
-
-	<FormSection>
-		<MkSwitch :modelValue="$i.receiveAnnouncementEmail" @update:modelValue="onChangeReceiveAnnouncementEmail">
-			{{ i18n.ts.receiveAnnouncementFromInstance }}
-		</MkSwitch>
-	</FormSection>
-</div>
-<div v-if="!instance.enableEmail" class="_gaps_m">
-	<MkInfo>{{ i18n.ts.emailNotSupported }}</MkInfo>
-</div>
-=======
 <SearchMarker path="/settings/email" :label="i18n.ts.email" :keywords="['email']" icon="ti ti-mail">
 	<div class="_gaps_m">
 		<MkInfo v-if="!instance.enableEmail">{{ i18n.ts.emailNotSupported }}</MkInfo>
@@ -49,35 +28,13 @@
 						</MkSwitch>
 					</SearchMarker>
 				</FormSection>
-
-				<SearchMarker :keywords="['notification', 'email']">
-					<FormSection>
-						<template #label><SearchLabel>{{ i18n.ts.emailNotification }}</SearchLabel></template>
-
-						<div class="_gaps_s">
-							<MkSwitch v-model="emailNotification_mention">
-								{{ i18n.ts._notification._types.mention }}
-							</MkSwitch>
-							<MkSwitch v-model="emailNotification_reply">
-								{{ i18n.ts._notification._types.reply }}
-							</MkSwitch>
-							<MkSwitch v-model="emailNotification_quote">
-								{{ i18n.ts._notification._types.quote }}
-							</MkSwitch>
-							<MkSwitch v-model="emailNotification_follow">
-								{{ i18n.ts._notification._types.follow }}
-							</MkSwitch>
-							<MkSwitch v-model="emailNotification_receiveFollowRequest">
-								{{ i18n.ts._notification._types.receiveFollowRequest }}
-							</MkSwitch>
-						</div>
-					</FormSection>
-				</SearchMarker>
 			</div>
 		</MkDisableSection>
 	</div>
+	<div v-if="!instance.enableEmail" class="_gaps_m">
+		<MkInfo>{{ i18n.ts.emailNotSupported }}</MkInfo>
+	</div>
 </SearchMarker>
->>>>>>> 8d6573fb
 </template>
 
 <script lang="ts" setup>

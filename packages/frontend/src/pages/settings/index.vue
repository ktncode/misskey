--- conflicted
+++ resolved
@@ -26,11 +26,7 @@
 			</div>
 		</div>
 	</MkSpacer>
-<<<<<<< HEAD
-</MkStickyContainer>
-=======
 </PageWithHeader>
->>>>>>> 8d6573fb
 </template>
 
 <script setup lang="ts">

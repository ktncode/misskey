<!--
SPDX-FileCopyrightText: syuilo and other misskey contributors
SPDX-License-Identifier: AGPL-3.0-only
-->

<template>
<MkStickyContainer>
	<template #header><MkPageHeader :actions="headerActions" :tabs="headerTabs"/></template>
	<MkSpacer :contentMax="900" :marginMin="20" :marginMax="32">
		<div ref="el" class="vvcocwet" :class="{ wide: !narrow }">
			<div class="body">
				<div v-if="!narrow || currentPage?.route.name == null" class="nav">
					<div class="baaadecd">
						<MkInfo v-if="emailNotConfigured" warn class="info">{{ i18n.ts.emailNotConfiguredWarning }} <MkA to="/settings/email" class="_link">{{ i18n.ts.configure }}</MkA></MkInfo>
						<MkSuperMenu :def="menuDef" :grid="narrow"></MkSuperMenu>
					</div>
				</div>
				<div v-if="!(narrow && currentPage?.route.name == null)" class="main">
					<div class="bkzroven" style="container-type: inline-size;">
						<RouterView/>
					</div>
				</div>
			</div>
		</div>
	</MkSpacer>
</mkstickycontainer>
</template>

<script setup lang="ts">
import { computed, onActivated, onMounted, onUnmounted, ref, shallowRef, watch } from 'vue';
import { i18n } from '@/i18n.js';
import MkInfo from '@/components/MkInfo.vue';
import MkSuperMenu from '@/components/MkSuperMenu.vue';
import { signout, $i } from '@/account.js';
import { unisonReload } from '@/scripts/unison-reload.js';
import { instance } from '@/instance.js';
import { useRouter } from '@/router.js';
import { definePageMetadata, provideMetadataReceiver } from '@/scripts/page-metadata.js';
import * as os from '@/os.js';
import { miLocalStorage } from '@/local-storage.js';
import { fetchCustomEmojis } from '@/custom-emojis.js';

const indexInfo = {
	title: i18n.ts.settings,
	icon: 'ph-gear ph-bold pg-lg',
	hideHeader: true,
};
const INFO = ref(indexInfo);
const el = shallowRef<HTMLElement | null>(null);
const childInfo = ref(null);

const router = useRouter();

let narrow = $ref(false);
const NARROW_THRESHOLD = 600;

let currentPage = $computed(() => router.currentRef.value.child);

const ro = new ResizeObserver((entries, observer) => {
	if (entries.length === 0) return;
	narrow = entries[0].borderBoxSize[0].inlineSize < NARROW_THRESHOLD;
});

const menuDef = computed(() => [{
	title: i18n.ts.basicSettings,
	items: [{
		icon: 'ph-user ph-bold ph-lg',
		text: i18n.ts.profile,
		to: '/settings/profile',
		active: currentPage?.route.name === 'profile',
	}, {
		icon: 'ph-lock ph-bold ph-lg-open',
		text: i18n.ts.privacy,
		to: '/settings/privacy',
		active: currentPage?.route.name === 'privacy',
	}, {
		icon: 'ph-smiley ph-bold ph-lg',
		text: i18n.ts.reaction,
		to: '/settings/reaction',
		active: currentPage?.route.name === 'reaction',
	}, {
		icon: 'ph-cloud ph-bold ph-lg',
		text: i18n.ts.drive,
		to: '/settings/drive',
		active: currentPage?.route.name === 'drive',
	}, {
		icon: 'ph-bell ph-bold pg-lg',
		text: i18n.ts.notifications,
		to: '/settings/notifications',
		active: currentPage?.route.name === 'notifications',
	}, {
		icon: 'ph-envelope ph-bold ph-lg',
		text: i18n.ts.email,
		to: '/settings/email',
		active: currentPage?.route.name === 'email',
	}, {
		icon: 'ph-lock ph-bold ph-lg',
		text: i18n.ts.security,
		to: '/settings/security',
		active: currentPage?.route.name === 'security',
	}],
}, {
	title: i18n.ts.clientSettings,
	items: [{
		icon: 'ph-faders ph-bold ph-lg',
		text: i18n.ts.general,
		to: '/settings/general',
		active: currentPage?.route.name === 'general',
	}, {
		icon: 'ph-palette ph-bold ph-lg',
		text: i18n.ts.theme,
		to: '/settings/theme',
		active: currentPage?.route.name === 'theme',
	}, {
		icon: 'ph-list ph-bold ph-lg-2',
		text: i18n.ts.navbar,
		to: '/settings/navbar',
		active: currentPage?.route.name === 'navbar',
	}, {
		icon: 'ph-equals ph-bold ph-lg',
		text: i18n.ts.statusbar,
		to: '/settings/statusbar',
		active: currentPage?.route.name === 'statusbar',
	}, {
		icon: 'ph-music-notes ph-bold pg-lg',
		text: i18n.ts.sounds,
		to: '/settings/sounds',
		active: currentPage?.route.name === 'sounds',
	}, {
		icon: 'ph-plug ph-bold ph-lg',
		text: i18n.ts.plugins,
		to: '/settings/plugin',
		active: currentPage?.route.name === 'plugin',
	}],
}, {
	title: i18n.ts.otherSettings,
	items: [{
		icon: 'ph-seal-check ph-bold pg-lg',
		text: i18n.ts.roles,
		to: '/settings/roles',
		active: currentPage?.route.name === 'roles',
	}, {
<<<<<<< HEAD
		icon: 'ph-speaker-none ph-bold pg-lg',
		text: i18n.ts.instanceMute,
		to: '/settings/instance-mute',
		active: currentPage?.route.name === 'instance-mute',
	}, {
		icon: 'ph-prohibit ph-bold ph-lg',
=======
		icon: 'ti ti-ban',
>>>>>>> 096fa16c
		text: i18n.ts.muteAndBlock,
		to: '/settings/mute-block',
		active: currentPage?.route.name === 'mute-block',
	}, {
<<<<<<< HEAD
		icon: 'ph-speaker-x ph-bold ph-lg',
		text: i18n.ts.wordMute,
		to: '/settings/word-mute',
		active: currentPage?.route.name === 'word-mute',
	}, {
		icon: 'ph-key ph-bold pg-lg',
=======
		icon: 'ti ti-api',
>>>>>>> 096fa16c
		text: 'API',
		to: '/settings/api',
		active: currentPage?.route.name === 'api',
	}, {
		icon: 'ph-webhooks-logo ph-bold ph-lg',
		text: 'Webhook',
		to: '/settings/webhook',
		active: currentPage?.route.name === 'webhook',
	}, {
		icon: 'ph-package ph-bold ph-lg',
		text: i18n.ts.importAndExport,
		to: '/settings/import-export',
		active: currentPage?.route.name === 'import-export',
	}, {
		icon: 'ph-airplane ph-bold ph-lg',
		text: `${i18n.ts.accountMigration}`,
		to: '/settings/migration',
		active: currentPage?.route.name === 'migration',
	}, {
		icon: 'ph-dots-three ph-bold ph-lg',
		text: i18n.ts.other,
		to: '/settings/other',
		active: currentPage?.route.name === 'other',
	}],
}, {
	items: [{
		icon: 'ph-floppy-disk ph-bold pg-lg',
		text: i18n.ts.preferencesBackups,
		to: '/settings/preferences-backups',
		active: currentPage?.route.name === 'preferences-backups',
	}, {
		type: 'button',
		icon: 'ph-trash ph-bold ph-lg',
		text: i18n.ts.clearCache,
		action: async () => {
			os.waiting();
			miLocalStorage.removeItem('locale');
			miLocalStorage.removeItem('theme');
			miLocalStorage.removeItem('emojis');
			miLocalStorage.removeItem('lastEmojisFetchedAt');
			await fetchCustomEmojis(true);
			unisonReload();
		},
	}, {
		type: 'button',
		icon: 'ph-power ph-bold ph-lg',
		text: i18n.ts.logout,
		action: async () => {
			const { canceled } = await os.confirm({
				type: 'warning',
				text: i18n.ts.logoutConfirm,
			});
			if (canceled) return;
			signout();
		},
		danger: true,
	}],
}]);

watch($$(narrow), () => {
});

onMounted(() => {
	ro.observe(el.value);

	narrow = el.value.offsetWidth < NARROW_THRESHOLD;

	if (!narrow && currentPage?.route.name == null) {
		router.replace('/settings/profile');
	}
});

onActivated(() => {
	narrow = el.value.offsetWidth < NARROW_THRESHOLD;

	if (!narrow && currentPage?.route.name == null) {
		router.replace('/settings/profile');
	}
});

onUnmounted(() => {
	ro.disconnect();
});

watch(router.currentRef, (to) => {
	if (to.route.name === 'settings' && to.child?.route.name == null && !narrow) {
		router.replace('/settings/profile');
	}
});

const emailNotConfigured = computed(() => instance.enableEmail && ($i.email == null || !$i.emailVerified));

provideMetadataReceiver((info) => {
	if (info == null) {
		childInfo.value = null;
	} else {
		childInfo.value = info;
	}
});

const headerActions = $computed(() => []);

const headerTabs = $computed(() => []);

definePageMetadata(INFO);
// w 890
// h 700
</script>

<style lang="scss" scoped>
.vvcocwet {
	> .body {
		> .nav {
			.baaadecd {
				> .info {
					margin: 16px 0;
				}

				> .accounts {
					> .avatar {
						display: block;
						width: 50px;
						height: 50px;
						margin: 8px auto 16px auto;
					}
				}
			}
		}

		> .main {
			.bkzroven {
			}
		}
	}

	&.wide {
		> .body {
			display: flex;
			height: 100%;

			> .nav {
				width: 34%;
				padding-right: 32px;
				box-sizing: border-box;
			}

			> .main {
				flex: 1;
				min-width: 0;
			}
		}
	}
}
</style><|MERGE_RESOLUTION|>--- conflicted
+++ resolved
@@ -140,30 +140,12 @@
 		to: '/settings/roles',
 		active: currentPage?.route.name === 'roles',
 	}, {
-<<<<<<< HEAD
-		icon: 'ph-speaker-none ph-bold pg-lg',
-		text: i18n.ts.instanceMute,
-		to: '/settings/instance-mute',
-		active: currentPage?.route.name === 'instance-mute',
-	}, {
 		icon: 'ph-prohibit ph-bold ph-lg',
-=======
-		icon: 'ti ti-ban',
->>>>>>> 096fa16c
 		text: i18n.ts.muteAndBlock,
 		to: '/settings/mute-block',
 		active: currentPage?.route.name === 'mute-block',
 	}, {
-<<<<<<< HEAD
-		icon: 'ph-speaker-x ph-bold ph-lg',
-		text: i18n.ts.wordMute,
-		to: '/settings/word-mute',
-		active: currentPage?.route.name === 'word-mute',
-	}, {
 		icon: 'ph-key ph-bold pg-lg',
-=======
-		icon: 'ti ti-api',
->>>>>>> 096fa16c
 		text: 'API',
 		to: '/settings/api',
 		active: currentPage?.route.name === 'api',

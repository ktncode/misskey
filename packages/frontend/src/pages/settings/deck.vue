--- conflicted
+++ resolved
@@ -38,11 +38,6 @@
 
 definePageMetadata(() => ({
 	title: i18n.ts.deck,
-<<<<<<< HEAD
 	icon: 'ph-text-columns ph-bold ph-lg',
-});
-=======
-	icon: 'ti ti-columns',
 }));
->>>>>>> 034f4720
 </script>
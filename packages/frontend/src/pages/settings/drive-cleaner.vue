--- conflicted
+++ resolved
@@ -48,12 +48,8 @@
 </template>
 
 <script setup lang="ts">
-<<<<<<< HEAD
-import { computed, ref, shallowRef, watch, type StyleValue } from 'vue';
-=======
-import { computed, ref, watch } from 'vue';
+import { computed, ref, shallowRef, watch } from 'vue';
 import type { StyleValue } from 'vue';
->>>>>>> 8d6573fb
 import tinycolor from 'tinycolor2';
 import * as Misskey from 'misskey-js';
 import type { MenuItem } from '@/types/menu.js';
@@ -65,13 +61,10 @@
 import bytes from '@/filters/bytes.js';
 import { definePage } from '@/page.js';
 import MkSelect from '@/components/MkSelect.vue';
-<<<<<<< HEAD
-import { copyToClipboard } from '@/scripts/copy-to-clipboard.js';
+import { getDriveFileMenu } from '@/utility/get-drive-file-menu.js';
+import { copyToClipboard } from '@/utility/copy-to-clipboard.js';
 
 const paginationComponent = shallowRef<InstanceType<typeof MkPagination>>();
-=======
-import { getDriveFileMenu } from '@/utility/get-drive-file-menu.js';
->>>>>>> 8d6573fb
 
 const sortMode = ref('+size');
 const pagination = {

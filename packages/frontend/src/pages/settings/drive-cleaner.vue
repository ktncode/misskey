--- conflicted
+++ resolved
@@ -119,13 +119,8 @@
 
 definePageMetadata(() => ({
 	title: i18n.ts.drivecleaner,
-<<<<<<< HEAD
 	icon: 'ph-trash ph-bold ph-lg',
-});
-=======
-	icon: 'ti ti-trash',
 }));
->>>>>>> 034f4720
 </script>
 
 <style lang="scss" module>

--- conflicted
+++ resolved
@@ -146,13 +146,9 @@
 </template>
 
 <script lang="ts" setup>
-<<<<<<< HEAD
 import { ref } from 'vue';
 import sanitizeHtml from '@/scripts/sanitize-html.js';
-import { host, version } from '@/config.js';
-=======
 import { host, version } from '@@/js/config.js';
->>>>>>> 5fc8b3bc
 import { i18n } from '@/i18n.js';
 import { instance } from '@/instance.js';
 import number from '@/filters/number.js';

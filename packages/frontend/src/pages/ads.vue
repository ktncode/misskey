<!--
SPDX-FileCopyrightText: syuilo and misskey-project
SPDX-License-Identifier: AGPL-3.0-only
-->

<template>
<MkStickyContainer>
	<template #header><MkPageHeader/></template>

	<MkSpacer :contentMax="500">
		<div class="_gaps">
			<MkAd v-for="ad in instance.ads" :key="ad.id" :specify="ad"/>
		</div>
	</MkSpacer>
</MkStickyContainer>
</template>

<script lang="ts" setup>
import { definePageMetadata } from '@/scripts/page-metadata.js';
import { i18n } from '@/i18n.js';
import { instance } from '@/instance.js';

definePageMetadata(() => ({
	title: i18n.ts.ads,
<<<<<<< HEAD
	icon: 'ph-flag ph-bold ph-lg',
});
=======
	icon: 'ti ti-ad',
}));
>>>>>>> 034f4720
</script>
<|MERGE_RESOLUTION|>--- conflicted
+++ resolved
@@ -22,11 +22,6 @@
 
 definePageMetadata(() => ({
 	title: i18n.ts.ads,
-<<<<<<< HEAD
 	icon: 'ph-flag ph-bold ph-lg',
-});
-=======
-	icon: 'ti ti-ad',
 }));
->>>>>>> 034f4720
 </script>

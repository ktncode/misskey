--- conflicted
+++ resolved
@@ -53,13 +53,8 @@
 
 definePageMetadata(() => ({
 	title: 'OAuth',
-<<<<<<< HEAD
 	icon: 'ph-squares-four ph-bold ph-lg',
-});
-=======
-	icon: 'ti ti-apps',
 }));
->>>>>>> 034f4720
 </script>
 
 <style lang="scss" module>

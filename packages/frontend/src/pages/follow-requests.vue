<!--
SPDX-FileCopyrightText: syuilo and misskey-project
SPDX-License-Identifier: AGPL-3.0-only
-->

<template>
<MkStickyContainer>
	<template #header><MkPageHeader/></template>
	<MkSpacer :contentMax="800">
		<MkPagination ref="paginationComponent" :pagination="pagination">
			<template #empty>
				<div class="_fullinfo">
					<img :src="infoImageUrl" class="_ghost"/>
					<div>{{ i18n.ts.noFollowRequests }}</div>
				</div>
			</template>
			<template #default="{items}">
				<div class="mk-follow-requests">
					<div v-for="req in items" :key="req.id" class="user _panel">
						<MkAvatar class="avatar" :user="req.follower" indicator link preview/>
						<div class="body">
							<div class="name">
								<MkA v-user-preview="req.follower.id" class="name" :to="userPage(req.follower)"><MkUserName :user="req.follower"/></MkA>
								<p class="acct">@{{ acct(req.follower) }}</p>
							</div>
							<div class="commands">
								<MkButton class="command" rounded primary @click="accept(req.follower)"><i class="ph-check ph-bold ph-lg"/> {{ i18n.ts.accept }}</MkButton>
								<MkButton class="command" rounded danger @click="reject(req.follower)"><i class="ph-x ph-bold ph-lg"/> {{ i18n.ts.reject }}</MkButton>
							</div>
						</div>
					</div>
				</div>
			</template>
		</MkPagination>
	</MkSpacer>
</MkStickyContainer>
</template>

<script lang="ts" setup>
import { shallowRef, computed } from 'vue';
import MkPagination from '@/components/MkPagination.vue';
import MkButton from '@/components/MkButton.vue';
import { userPage, acct } from '@/filters/user.js';
import { misskeyApi } from '@/scripts/misskey-api.js';
import { i18n } from '@/i18n.js';
import { definePageMetadata } from '@/scripts/page-metadata.js';
import { infoImageUrl } from '@/instance.js';

const paginationComponent = shallowRef<InstanceType<typeof MkPagination>>();

const pagination = {
	endpoint: 'following/requests/list' as const,
	limit: 10,
};

function accept(user) {
	misskeyApi('following/requests/accept', { userId: user.id }).then(() => {
		paginationComponent.value.reload();
	});
}

function reject(user) {
	misskeyApi('following/requests/reject', { userId: user.id }).then(() => {
		paginationComponent.value.reload();
	});
}

const headerActions = computed(() => []);

const headerTabs = computed(() => []);

definePageMetadata(() => ({
	title: i18n.ts.followRequests,
<<<<<<< HEAD
	icon: 'ph-user-plus ph-bold ph-lg',
})));
=======
	icon: 'ti ti-user-plus',
}));
>>>>>>> 034f4720
</script>

<style lang="scss" scoped>
.mk-follow-requests {
	> .user {
		display: flex;
		padding: 16px;

		> .avatar {
			display: block;
			flex-shrink: 0;
			margin: 0 12px 0 0;
			width: 42px;
			height: 42px;
			border-radius: var(--radius-sm);
		}

		> .body {
			display: flex;
			width: calc(100% - 54px);
			position: relative;
			flex-wrap: wrap;
			gap: 8px;

			> .name {
				flex: 1 1 50%;

				> .name,
				> .acct {
					display: block;
					white-space: nowrap;
					text-overflow: ellipsis;
					overflow: hidden;
					margin: 0;
				}

				> .name {
					font-size: 16px;
					line-height: 24px;
				}

				> .acct {
					font-size: 15px;
					line-height: 16px;
					opacity: 0.7;
				}
			}

			> .description {
				width: 55%;
				line-height: 42px;
				white-space: nowrap;
				overflow: hidden;
				text-overflow: ellipsis;
				opacity: 0.7;
				font-size: 14px;
				padding-right: 40px;
				padding-left: 8px;
				box-sizing: border-box;

				@media (max-width: 500px) {
					display: none;
				}
			}

			> .commands {
				display: flex;
				gap: 8px;
			}

			> .actions {
				position: absolute;
				top: 0;
				bottom: 0;
				right: 0;
				margin: auto 0;

				> button {
					padding: 12px;
				}
			}
		}
	}
}
</style><|MERGE_RESOLUTION|>--- conflicted
+++ resolved
@@ -71,13 +71,8 @@
 
 definePageMetadata(() => ({
 	title: i18n.ts.followRequests,
-<<<<<<< HEAD
 	icon: 'ph-user-plus ph-bold ph-lg',
-})));
-=======
-	icon: 'ti ti-user-plus',
 }));
->>>>>>> 034f4720
 </script>
 
 <style lang="scss" scoped>

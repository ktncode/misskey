<!--
SPDX-FileCopyrightText: syuilo and misskey-project
SPDX-License-Identifier: AGPL-3.0-only
-->

<template>
<MkStickyContainer>
	<template #header><MkPageHeader :actions="headerActions" :tabs="headerTabs"/></template>
	<MkSpacer :contentMax="800">
		<div ref="rootEl" v-hotkey.global="keymap">
			<div v-if="queue > 0" :class="$style.new"><button class="_buttonPrimary" :class="$style.newButton" @click="top()">{{ i18n.ts.newNoteRecived }}</button></div>
			<div :class="$style.tl">
				<MkTimeline
					ref="tlEl" :key="antennaId"
					src="antenna"
					:antenna="antennaId"
					:sound="true"
					@queue="queueUpdated"
				/>
			</div>
		</div>
	</MkSpacer>
</MkStickyContainer>
</template>

<script lang="ts" setup>
import { computed, watch, ref, shallowRef } from 'vue';
import * as Misskey from 'misskey-js';
import MkTimeline from '@/components/MkTimeline.vue';
import { scroll } from '@/scripts/scroll.js';
import * as os from '@/os.js';
import { misskeyApi } from '@/scripts/misskey-api.js';
import { definePageMetadata } from '@/scripts/page-metadata.js';
import { i18n } from '@/i18n.js';
import { useRouter } from '@/router/supplier.js';

const router = useRouter();

const props = defineProps<{
	antennaId: string;
}>();

const antenna = ref<Misskey.entities.Antenna | null>(null);
const queue = ref(0);
const rootEl = shallowRef<HTMLElement>();
const tlEl = shallowRef<InstanceType<typeof MkTimeline>>();
const keymap = computed(() => ({
	't': focus,
}));

function queueUpdated(q) {
	queue.value = q;
}

function top() {
	scroll(rootEl.value, { top: 0 });
}

async function timetravel() {
	const { canceled, result: date } = await os.inputDate({
		title: i18n.ts.date,
	});
	if (canceled) return;

	tlEl.value.timetravel(date);
}

function settings() {
	router.push(`/my/antennas/${props.antennaId}`);
}

function focus() {
	tlEl.value.focus();
}

watch(() => props.antennaId, async () => {
	antenna.value = await misskeyApi('antennas/show', {
		antennaId: props.antennaId,
	});
}, { immediate: true });

const headerActions = computed(() => antenna.value ? [{
	icon: 'ph-calendar ph-bold ph-lg',
	text: i18n.ts.jumpToSpecifiedDate,
	handler: timetravel,
}, {
	icon: 'ph-gear ph-bold ph-lg',
	text: i18n.ts.settings,
	handler: settings,
}] : []);

const headerTabs = computed(() => []);

<<<<<<< HEAD
definePageMetadata(computed(() => antenna.value ? {
	title: antenna.value.name,
	icon: 'ph-flying-saucer ph-bold ph-lg',
} : null));
=======
definePageMetadata(() => ({
	title: antenna.value ? antenna.value.name : i18n.ts.antennas,
	icon: 'ti ti-antenna',
}));
>>>>>>> 034f4720
</script>

<style lang="scss" module>
.new {
	position: sticky;
	top: calc(var(--stickyTop, 0px) + 16px);
	z-index: 1000;
	width: 100%;
	margin: calc(-0.675em - 8px) 0;

	&:first-child {
		margin-top: calc(-0.675em - 8px - var(--margin));
	}
}

.newButton {
	display: block;
	margin: var(--margin) auto 0 auto;
	padding: 8px 16px;
	border-radius: var(--radius-xl);
}

.tl {
	background: var(--bg);
	border-radius: var(--radius);
	overflow: clip;
}
</style><|MERGE_RESOLUTION|>--- conflicted
+++ resolved
@@ -91,17 +91,10 @@
 
 const headerTabs = computed(() => []);
 
-<<<<<<< HEAD
-definePageMetadata(computed(() => antenna.value ? {
-	title: antenna.value.name,
-	icon: 'ph-flying-saucer ph-bold ph-lg',
-} : null));
-=======
 definePageMetadata(() => ({
 	title: antenna.value ? antenna.value.name : i18n.ts.antennas,
-	icon: 'ti ti-antenna',
+	icon: 'ph-flying-saucer ph-bold ph-lg',
 }));
->>>>>>> 034f4720
 </script>
 
 <style lang="scss" module>

--- conflicted
+++ resolved
@@ -61,13 +61,8 @@
 	position: relative;
 	overflow: hidden;
 	background: var(--MI_THEME-panel);
-<<<<<<< HEAD
-	border: solid 2px var(--MI_THEME-X12);
+	border: solid 2px light-dark(rgba(0, 0, 0, 0.1), rgba(255, 255, 255, 0.1));
 	border-radius: var(--MI-radius-sm);
-=======
-	border: solid 2px light-dark(rgba(0, 0, 0, 0.1), rgba(255, 255, 255, 0.1));
-	border-radius: 8px;
->>>>>>> 8d6573fb
 
 	&:hover {
 		border: solid 2px light-dark(rgba(0, 0, 0, 0.15), rgba(255, 255, 255, 0.15));

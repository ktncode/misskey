<!--
SPDX-FileCopyrightText: syuilo and misskey-project
SPDX-License-Identifier: AGPL-3.0-only
-->

<template>
<MkStickyContainer>
	<template #header><MkPageHeader v-model:tab="tab" :actions="headerActions" :tabs="headerTabs"/></template>
	<MkSpacer :contentMax="700">
		<div class="jqqmcavi">
			<MkButton v-if="pageId" class="button" inline link :to="`/@${ author.username }/pages/${ currentName }`"><i class="ti ti-external-link"></i> {{ i18n.ts._pages.viewPage }}</MkButton>
			<MkButton v-if="!readonly" inline primary class="button" @click="save"><i class="ti ti-device-floppy"></i> {{ i18n.ts.save }}</MkButton>
			<MkButton v-if="pageId" inline class="button" @click="duplicate"><i class="ti ti-copy"></i> {{ i18n.ts.duplicate }}</MkButton>
			<MkButton v-if="pageId && !readonly" inline class="button" danger @click="del"><i class="ti ti-trash"></i> {{ i18n.ts.delete }}</MkButton>
		</div>

		<div v-if="tab === 'settings'">
			<div class="_gaps_m">
				<MkInput v-model="title">
					<template #label>{{ i18n.ts._pages.title }}</template>
				</MkInput>

				<MkInput v-model="summary">
					<template #label>{{ i18n.ts._pages.summary }}</template>
				</MkInput>

				<MkInput v-model="name">
					<template #prefix>@{{ author.username }}/pages/</template>
					<template #label>{{ i18n.ts._pages.url }}</template>
				</MkInput>

				<MkSwitch v-model="alignCenter">{{ i18n.ts._pages.alignCenter }}</MkSwitch>

				<MkSelect v-model="font">
					<template #label>{{ i18n.ts._pages.font }}</template>
					<option value="serif">{{ i18n.ts._pages.fontSerif }}</option>
					<option value="sans-serif">{{ i18n.ts._pages.fontSansSerif }}</option>
				</MkSelect>

				<MkSwitch v-model="hideTitleWhenPinned">{{ i18n.ts._pages.hideTitleWhenPinned }}</MkSwitch>

				<div class="eyeCatch">
					<MkButton v-if="eyeCatchingImageId == null && !readonly" @click="setEyeCatchingImage"><i class="ti ti-plus"></i> {{ i18n.ts._pages.eyeCatchingImageSet }}</MkButton>
					<div v-else-if="eyeCatchingImage">
						<img :src="eyeCatchingImage.url" :alt="eyeCatchingImage.name" style="max-width: 100%;"/>
						<MkButton v-if="!readonly" @click="removeEyeCatchingImage()"><i class="ti ti-trash"></i> {{ i18n.ts._pages.eyeCatchingImageRemove }}</MkButton>
					</div>
				</div>
			</div>
		</div>

		<div v-else-if="tab === 'contents'">
			<div :class="$style.contents">
				<XBlocks v-model="content" class="content"/>

				<MkButton v-if="!readonly" rounded class="add" @click="add()"><i class="ti ti-plus"></i></MkButton>
			</div>
		</div>
	</MkSpacer>
</MkStickyContainer>
</template>

<script lang="ts" setup>
import { computed, provide, watch, ref } from 'vue';
import * as Misskey from 'misskey-js';
import { v4 as uuid } from 'uuid';
import XBlocks from './page-editor.blocks.vue';
import MkButton from '@/components/MkButton.vue';
import MkSelect from '@/components/MkSelect.vue';
import MkSwitch from '@/components/MkSwitch.vue';
import MkInput from '@/components/MkInput.vue';
<<<<<<< HEAD
=======
import { url } from '@@/js/config.js';
>>>>>>> 5fc8b3bc
import * as os from '@/os.js';
import { misskeyApi } from '@/scripts/misskey-api.js';
import { selectFile } from '@/scripts/select-file.js';
import { i18n } from '@/i18n.js';
import { definePageMetadata } from '@/scripts/page-metadata.js';
import { $i } from '@/account.js';
import { mainRouter } from '@/router/main.js';
import { getPageBlockList } from '@/pages/page-editor/common.js';

const props = defineProps<{
	initPageId?: string;
	initPageName?: string;
	initUser?: string;
}>();

const tab = ref('settings');
const author = ref($i);
const readonly = ref(false);
const page = ref<Misskey.entities.Page | null>(null);
const pageId = ref<string | null>(null);
const currentName = ref<string | null>(null);
const title = ref('');
const summary = ref<string | null>(null);
const name = ref(Date.now().toString());
const eyeCatchingImage = ref<Misskey.entities.DriveFile | null>(null);
const eyeCatchingImageId = ref<string | null>(null);
const font = ref('sans-serif');
const content = ref<Misskey.entities.Page['content']>([]);
const alignCenter = ref(false);
const hideTitleWhenPinned = ref(false);

provide('readonly', readonly.value);

watch(eyeCatchingImageId, async () => {
	if (eyeCatchingImageId.value == null) {
		eyeCatchingImage.value = null;
	} else {
		eyeCatchingImage.value = await misskeyApi('drive/files/show', {
			fileId: eyeCatchingImageId.value,
		});
	}
});

function getSaveOptions() {
	return {
		title: title.value.trim(),
		name: name.value.trim(),
		summary: summary.value,
		font: font.value,
		script: '',
		hideTitleWhenPinned: hideTitleWhenPinned.value,
		alignCenter: alignCenter.value,
		content: content.value,
		variables: [],
		eyeCatchingImageId: eyeCatchingImageId.value,
	};
}

function save() {
	const options = getSaveOptions();

	const onError = err => {
		if (err.id === '3d81ceae-475f-4600-b2a8-2bc116157532') {
			if (err.info.param === 'name') {
				os.alert({
					type: 'error',
					title: i18n.ts._pages.invalidNameTitle,
					text: i18n.ts._pages.invalidNameText,
				});
			}
		} else if (err.code === 'NAME_ALREADY_EXISTS') {
			os.alert({
				type: 'error',
				text: i18n.ts._pages.nameAlreadyExists,
			});
		}
	};

	if (pageId.value) {
		options.pageId = pageId.value;
		misskeyApi('pages/update', options)
			.then(page => {
				currentName.value = name.value.trim();
				os.alert({
					type: 'success',
					text: i18n.ts._pages.updated,
				});
			}).catch(onError);
	} else {
		misskeyApi('pages/create', options)
			.then(created => {
				pageId.value = created.id;
				currentName.value = name.value.trim();
				os.alert({
					type: 'success',
					text: i18n.ts._pages.created,
				});
				mainRouter.push(`/pages/edit/${pageId.value}`);
			}).catch(onError);
	}
}

function del() {
	os.confirm({
		type: 'warning',
		text: i18n.tsx.removeAreYouSure({ x: title.value.trim() }),
	}).then(({ canceled }) => {
		if (canceled) return;
		misskeyApi('pages/delete', {
			pageId: pageId.value,
		}).then(() => {
			os.alert({
				type: 'success',
				text: i18n.ts._pages.deleted,
			});
			mainRouter.push('/pages');
		});
	});
}

function duplicate() {
	title.value = title.value + ' - copy';
	name.value = name.value + '-copy';
	misskeyApi('pages/create', getSaveOptions()).then(created => {
		pageId.value = created.id;
		currentName.value = name.value.trim();
		os.alert({
			type: 'success',
			text: i18n.ts._pages.created,
		});
		mainRouter.push(`/pages/edit/${pageId.value}`);
	});
}

async function add() {
	const { canceled, result: type } = await os.select({
		type: null,
		title: i18n.ts._pages.chooseBlock,
		items: getPageBlockList(),
	});
	if (canceled) return;

	const id = uuid();
	content.value.push({ id, type });
}

function setEyeCatchingImage(img) {
	selectFile(img.currentTarget ?? img.target, null).then(file => {
		eyeCatchingImageId.value = file.id;
	});
}

function removeEyeCatchingImage() {
	eyeCatchingImageId.value = null;
}

async function init() {
	if (props.initPageId) {
		page.value = await misskeyApi('pages/show', {
			pageId: props.initPageId,
		});
	} else if (props.initPageName && props.initUser) {
		page.value = await misskeyApi('pages/show', {
			name: props.initPageName,
			username: props.initUser,
		});
		readonly.value = true;
	}

	if (page.value) {
		author.value = page.value.user;
		pageId.value = page.value.id;
		title.value = page.value.title;
		name.value = page.value.name;
		currentName.value = page.value.name;
		summary.value = page.value.summary;
		font.value = page.value.font;
		hideTitleWhenPinned.value = page.value.hideTitleWhenPinned;
		alignCenter.value = page.value.alignCenter;
		content.value = page.value.content;
		eyeCatchingImageId.value = page.value.eyeCatchingImageId;
	} else {
		const id = uuid();
		content.value = [{
			id,
			type: 'text',
			text: 'Hello World!',
		}];
	}
}

init();

const headerActions = computed(() => []);

const headerTabs = computed(() => [{
	key: 'settings',
	title: i18n.ts._pages.pageSetting,
	icon: 'ti ti-settings',
}, {
	key: 'contents',
	title: i18n.ts._pages.contents,
	icon: 'ti ti-note',
}]);

definePageMetadata(() => ({
	title: props.initPageId ? i18n.ts._pages.editPage
				: props.initPageName && props.initUser ? i18n.ts._pages.readPage
				: i18n.ts._pages.newPage,
	icon: 'ti ti-pencil',
}));
</script>

<style lang="scss" module>
.contents {
	&:global {
		> .add {
			margin: 16px auto 0 auto;
		}
	}
}
</style>

<style lang="scss" scoped>
.jqqmcavi {
	margin-bottom: 16px;

	> .button {
		& + .button {
			margin-left: 8px;
		}
	}
}

.gwbmwxkm {
	position: relative;

	> header {
		> .title {
			z-index: 1;
			margin: 0;
			padding: 0 16px;
			line-height: 42px;
			font-size: 0.9em;
			font-weight: bold;
			box-shadow: 0 1px rgba(#000, 0.07);

			> i {
				margin-right: 6px;
			}

			&:empty {
				display: none;
			}
		}

		> .buttons {
			position: absolute;
			z-index: 2;
			top: 0;
			right: 0;

			> button {
				padding: 0;
				width: 42px;
				font-size: 0.9em;
				line-height: 42px;
			}
		}
	}

	> section {
		padding: 0 32px 32px 32px;

		@media (max-width: 500px) {
			padding: 0 16px 16px 16px;
		}

		> .view {
			display: inline-block;
			margin: 16px 0 0 0;
			font-size: 14px;
		}

		> .content {
			margin-bottom: 16px;
		}

		> .eyeCatch {
			margin-bottom: 16px;

			> div {
				> img {
					max-width: 100%;
				}
			}
		}
	}
}

.qmuvgica {
	padding: 16px;

	> .variables {
		margin-bottom: 16px;
	}

	> .add {
		margin-bottom: 16px;
	}
}
</style><|MERGE_RESOLUTION|>--- conflicted
+++ resolved
@@ -69,10 +69,7 @@
 import MkSelect from '@/components/MkSelect.vue';
 import MkSwitch from '@/components/MkSwitch.vue';
 import MkInput from '@/components/MkInput.vue';
-<<<<<<< HEAD
-=======
 import { url } from '@@/js/config.js';
->>>>>>> 5fc8b3bc
 import * as os from '@/os.js';
 import { misskeyApi } from '@/scripts/misskey-api.js';
 import { selectFile } from '@/scripts/select-file.js';

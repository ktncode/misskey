<!--
SPDX-FileCopyrightText: syuilo and misskey-project
SPDX-License-Identifier: AGPL-3.0-only
-->

<template>
<MkStickyContainer>
	<template #header><MkPageHeader v-model:tab="tab" :actions="headerActions" :tabs="headerTabs"/></template>
	<MkSpacer :contentMax="700">
		<MkHorizontalSwipe v-model:tab="tab" :tabs="headerTabs">
			<div v-if="tab === 'search'" key="search">
				<div class="_gaps">
					<MkInput v-model="searchQuery" :large="true" :autofocus="true" type="search" @enter="search">
						<template #prefix><i class="ph-magnifying-glass ph-bold ph-lg"></i></template>
					</MkInput>
					<MkRadios v-model="searchType" @update:modelValue="search()">
						<option value="nameAndDescription">{{ i18n.ts._channel.nameAndDescription }}</option>
						<option value="nameOnly">{{ i18n.ts._channel.nameOnly }}</option>
					</MkRadios>
					<MkButton large primary gradate rounded @click="search">{{ i18n.ts.search }}</MkButton>
				</div>

				<MkFoldableSection v-if="channelPagination">
					<template #header>{{ i18n.ts.searchResult }}</template>
					<MkChannelList :key="key" :pagination="channelPagination"/>
				</MkFoldableSection>
			</div>
			<div v-if="tab === 'featured'" key="featured">
				<MkPagination v-slot="{items}" :pagination="featuredPagination">
					<MkChannelPreview v-for="channel in items" :key="channel.id" class="_margin" :channel="channel"/>
				</MkPagination>
			</div>
			<div v-else-if="tab === 'favorites'" key="favorites">
				<MkPagination v-slot="{items}" :pagination="favoritesPagination">
					<MkChannelPreview v-for="channel in items" :key="channel.id" class="_margin" :channel="channel"/>
				</MkPagination>
			</div>
			<div v-else-if="tab === 'following'" key="following">
				<MkPagination v-slot="{items}" :pagination="followingPagination">
					<MkChannelPreview v-for="channel in items" :key="channel.id" class="_margin" :channel="channel"/>
				</MkPagination>
			</div>
			<div v-else-if="tab === 'owned'" key="owned">
				<MkButton class="new" @click="create()"><i class="ph-plus ph-bold ph-lg"></i></MkButton>
				<MkPagination v-slot="{items}" :pagination="ownedPagination">
					<MkChannelPreview v-for="channel in items" :key="channel.id" class="_margin" :channel="channel"/>
				</MkPagination>
			</div>
		</MkHorizontalSwipe>
	</MkSpacer>
</MkStickyContainer>
</template>

<script lang="ts" setup>
import { computed, onMounted, ref } from 'vue';
import MkChannelPreview from '@/components/MkChannelPreview.vue';
import MkChannelList from '@/components/MkChannelList.vue';
import MkPagination from '@/components/MkPagination.vue';
import MkInput from '@/components/MkInput.vue';
import MkRadios from '@/components/MkRadios.vue';
import MkButton from '@/components/MkButton.vue';
import MkFoldableSection from '@/components/MkFoldableSection.vue';
import MkHorizontalSwipe from '@/components/MkHorizontalSwipe.vue';
import { definePageMetadata } from '@/scripts/page-metadata.js';
import { i18n } from '@/i18n.js';
import { useRouter } from '@/router/supplier.js';

const router = useRouter();

const props = defineProps<{
	query: string;
	type?: string;
}>();

const key = ref('');
const tab = ref('featured');
const searchQuery = ref('');
const searchType = ref('nameAndDescription');
const channelPagination = ref();

onMounted(() => {
	searchQuery.value = props.query ?? '';
	searchType.value = props.type ?? 'nameAndDescription';
});

const featuredPagination = {
	endpoint: 'channels/featured' as const,
	noPaging: true,
};
const favoritesPagination = {
	endpoint: 'channels/my-favorites' as const,
	limit: 100,
	noPaging: true,
};
const followingPagination = {
	endpoint: 'channels/followed' as const,
	limit: 10,
};
const ownedPagination = {
	endpoint: 'channels/owned' as const,
	limit: 10,
};

async function search() {
	const query = searchQuery.value.toString().trim();

	if (query == null) return;

	const type = searchType.value.toString().trim();

	channelPagination.value = {
		endpoint: 'channels/search',
		limit: 10,
		params: {
			query: searchQuery.value,
			type: type,
		},
	};

	key.value = query + type;
}

function create() {
	router.push('/channels/new');
}

const headerActions = computed(() => [{
	icon: 'ph-plus ph-bold ph-lg',
	text: i18n.ts.create,
	handler: create,
}]);

const headerTabs = computed(() => [{
	key: 'search',
	title: i18n.ts.search,
	icon: 'ph-magnifying-glass ph-bold ph-lg',
}, {
	key: 'featured',
	title: i18n.ts._channel.featured,
	icon: 'ph-shooting-star ph-bold ph-lg',
}, {
	key: 'favorites',
	title: i18n.ts.favorites,
	icon: 'ph-star ph-bold ph-lg',
}, {
	key: 'following',
	title: i18n.ts._channel.following,
	icon: 'ph-eye ph-bold ph-lg',
}, {
	key: 'owned',
	title: i18n.ts._channel.owned,
	icon: 'ph-pencil-simple-line ph-bold ph-lg',
}]);

definePageMetadata(() => ({
	title: i18n.ts.channel,
<<<<<<< HEAD
	icon: 'ph-television ph-bold ph-lg',
})));
=======
	icon: 'ti ti-device-tv',
}));
>>>>>>> 034f4720
</script><|MERGE_RESOLUTION|>--- conflicted
+++ resolved
@@ -154,11 +154,6 @@
 
 definePageMetadata(() => ({
 	title: i18n.ts.channel,
-<<<<<<< HEAD
 	icon: 'ph-television ph-bold ph-lg',
-})));
-=======
-	icon: 'ti ti-device-tv',
 }));
->>>>>>> 034f4720
 </script>
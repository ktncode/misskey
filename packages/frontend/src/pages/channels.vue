<!--
SPDX-FileCopyrightText: syuilo and other misskey contributors
SPDX-License-Identifier: AGPL-3.0-only
-->

<template>
<MkStickyContainer>
	<template #header><MkPageHeader v-model:tab="tab" :actions="headerActions" :tabs="headerTabs"/></template>
	<MkSpacer :contentMax="700">
		<div v-if="tab === 'search'">
			<div class="_gaps">
				<MkInput v-model="searchQuery" :large="true" :autofocus="true" type="search">
					<template #prefix><i class="ph-magnifying-glass ph-bold ph-lg"></i></template>
				</MkInput>
				<MkRadios v-model="searchType" @update:modelValue="search()">
					<option value="nameAndDescription">{{ i18n.ts._channel.nameAndDescription }}</option>
					<option value="nameOnly">{{ i18n.ts._channel.nameOnly }}</option>
				</MkRadios>
				<MkButton large primary gradate rounded @click="search">{{ i18n.ts.search }}</MkButton>
			</div>

			<MkFoldableSection v-if="channelPagination">
				<template #header>{{ i18n.ts.searchResult }}</template>
				<MkChannelList :key="key" :pagination="channelPagination"/>
			</MkFoldableSection>
		</div>
		<div v-if="tab === 'featured'">
			<MkPagination v-slot="{items}" :pagination="featuredPagination">
				<MkChannelPreview v-for="channel in items" :key="channel.id" class="_margin" :channel="channel"/>
			</MkPagination>
		</div>
		<div v-else-if="tab === 'favorites'">
			<MkPagination v-slot="{items}" :pagination="favoritesPagination">
				<MkChannelPreview v-for="channel in items" :key="channel.id" class="_margin" :channel="channel"/>
			</MkPagination>
		</div>
		<div v-else-if="tab === 'following'">
			<MkPagination v-slot="{items}" :pagination="followingPagination">
				<MkChannelPreview v-for="channel in items" :key="channel.id" class="_margin" :channel="channel"/>
			</MkPagination>
		</div>
		<div v-else-if="tab === 'owned'">
			<MkButton class="new" @click="create()"><i class="ph-plus ph-bold ph-lg"></i></MkButton>
			<MkPagination v-slot="{items}" :pagination="ownedPagination">
				<MkChannelPreview v-for="channel in items" :key="channel.id" class="_margin" :channel="channel"/>
			</MkPagination>
		</div>
	</MkSpacer>
</MkStickyContainer>
</template>

<script lang="ts" setup>
import { computed, onMounted, ref } from 'vue';
import MkChannelPreview from '@/components/MkChannelPreview.vue';
import MkChannelList from '@/components/MkChannelList.vue';
import MkPagination from '@/components/MkPagination.vue';
import MkInput from '@/components/MkInput.vue';
import MkRadios from '@/components/MkRadios.vue';
import MkButton from '@/components/MkButton.vue';
import MkFoldableSection from '@/components/MkFoldableSection.vue';
import { useRouter } from '@/router.js';
import { definePageMetadata } from '@/scripts/page-metadata.js';
import { i18n } from '@/i18n.js';

const router = useRouter();

const props = defineProps<{
	query: string;
	type?: string;
}>();

const key = ref('');
const tab = ref('featured');
const searchQuery = ref('');
const searchType = ref('nameAndDescription');
const channelPagination = ref();

onMounted(() => {
	searchQuery.value = props.query ?? '';
	searchType.value = props.type ?? 'nameAndDescription';
});

const featuredPagination = {
	endpoint: 'channels/featured' as const,
	noPaging: true,
};
const favoritesPagination = {
	endpoint: 'channels/my-favorites' as const,
	limit: 100,
	noPaging: true,
};
const followingPagination = {
	endpoint: 'channels/followed' as const,
	limit: 10,
};
const ownedPagination = {
	endpoint: 'channels/owned' as const,
	limit: 10,
};

async function search() {
	const query = searchQuery.value.toString().trim();

	if (query == null) return;

	const type = searchType.value.toString().trim();

	channelPagination.value = {
		endpoint: 'channels/search',
		limit: 10,
		params: {
			query: searchQuery.value,
			type: type,
		},
	};

	key.value = query + type;
}

function create() {
	router.push('/channels/new');
}

<<<<<<< HEAD
const headerActions = $computed(() => [{
	icon: 'ph-plus ph-bold ph-lg',
=======
const headerActions = computed(() => [{
	icon: 'ti ti-plus',
>>>>>>> 62549549
	text: i18n.ts.create,
	handler: create,
}]);

const headerTabs = computed(() => [{
	key: 'search',
	title: i18n.ts.search,
	icon: 'ph-magnifying-glass ph-bold ph-lg',
}, {
	key: 'featured',
	title: i18n.ts._channel.featured,
	icon: 'ph-shooting-star ph-bold ph-lg',
}, {
	key: 'favorites',
	title: i18n.ts.favorites,
	icon: 'ph-star ph-bold ph-lg',
}, {
	key: 'following',
	title: i18n.ts._channel.following,
	icon: 'ph-eye ph-bold ph-lg',
}, {
	key: 'owned',
	title: i18n.ts._channel.owned,
	icon: 'ph-pencil-line ph-bold ph-lg',
}]);

definePageMetadata(computed(() => ({
	title: i18n.ts.channel,
	icon: 'ph-television ph-bold ph-lg',
})));
</script><|MERGE_RESOLUTION|>--- conflicted
+++ resolved
@@ -121,13 +121,8 @@
 	router.push('/channels/new');
 }
 
-<<<<<<< HEAD
-const headerActions = $computed(() => [{
+const headerActions = computed(() => [{
 	icon: 'ph-plus ph-bold ph-lg',
-=======
-const headerActions = computed(() => [{
-	icon: 'ti ti-plus',
->>>>>>> 62549549
 	text: i18n.ts.create,
 	handler: create,
 }]);

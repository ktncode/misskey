<!--
SPDX-FileCopyrightText: syuilo and misskey-project
SPDX-License-Identifier: AGPL-3.0-only
-->

<template>
<PageWithHeader v-model:tab="tab" :actions="headerActions" :tabs="headerTabs">
	<MkSpacer :contentMax="900">
		<div class="ogwlenmc">
			<div v-if="tab === 'local'" class="local">
				<MkInput v-model="query" :debounce="true" type="search" autocapitalize="off">
					<template #prefix><i class="ti ti-search"></i></template>
					<template #label>{{ i18n.ts.search }}</template>
				</MkInput>
				<MkSwitch v-model="selectMode" style="margin: 8px 0;">
					<template #label>Select mode</template>
				</MkSwitch>
				<div v-if="selectMode" class="_buttons">
					<MkButton inline @click="selectAll">Select all</MkButton>
					<MkButton inline @click="setCategoryBulk">Set category</MkButton>
					<MkButton inline @click="setTagBulk">Set tag</MkButton>
					<MkButton inline @click="addTagBulk">Add tag</MkButton>
					<MkButton inline @click="removeTagBulk">Remove tag</MkButton>
					<MkButton inline @click="setLicenseBulk">Set License</MkButton>
					<MkButton inline danger @click="delBulk">Delete</MkButton>
				</div>
				<MkPagination ref="emojisPaginationComponent" :pagination="pagination">
					<template #empty><span>{{ i18n.ts.noCustomEmojis }}</span></template>
					<template #default="{items}">
						<div class="ldhfsamy">
							<button v-for="emoji in items" :key="emoji.id" class="emoji _panel _button" :class="{ selected: selectedEmojis.includes(emoji.id) }" @click="selectMode ? toggleSelect(emoji) : edit(emoji)">
								<img :src="emoji.url" class="img" :alt="emoji.name"/>
								<div class="body">
									<div class="name _monospace">{{ emoji.name }}</div>
									<div class="info">{{ emoji.category }}</div>
								</div>
							</button>
						</div>
					</template>
				</MkPagination>
			</div>

			<div v-else-if="tab === 'remote'" class="remote">
				<FormSplit>
					<MkInput v-model="queryRemote" :debounce="true" type="search" autocapitalize="off">
						<template #prefix><i class="ti ti-search"></i></template>
						<template #label>{{ i18n.ts.search }}</template>
					</MkInput>
<<<<<<< HEAD
					<MkSwitch v-model="selectMode" style="margin: 8px 0;">
						<template #label>Select mode</template>
					</MkSwitch>
					<div v-if="selectMode" class="_buttons">
						<MkButton inline @click="selectAll">Select all</MkButton>
						<MkButton inline @click="setCategoryBulk">Set category</MkButton>
						<MkButton inline @click="setTagBulk">Set tag</MkButton>
						<MkButton inline @click="addTagBulk">Add tag</MkButton>
						<MkButton inline @click="removeTagBulk">Remove tag</MkButton>
						<MkButton inline @click="setLicenseBulk">Set License</MkButton>
						<MkButton inline danger @click="delBulk">Delete</MkButton>
					</div>
					<MkPagination ref="emojisPaginationComponent" :pagination="pagination" :displayLimit="50">
						<template #empty><span>{{ i18n.ts.noCustomEmojis }}</span></template>
						<template #default="{items}">
							<div class="ldhfsamy">
								<button v-for="emoji in items" :key="emoji.id" class="emoji _panel _button" :class="{ selected: selectedEmojis.includes(emoji.id) }" @click="selectMode ? toggleSelect(emoji) : edit(emoji)">
									<img :src="emoji.url" class="img" :alt="emoji.name"/>
									<div class="body">
										<div class="name _monospace">{{ emoji.name }}</div>
										<div class="info">{{ emoji.category }}</div>
									</div>
								</button>
							</div>
						</template>
					</MkPagination>
				</div>

				<div v-else-if="tab === 'remote'" class="remote">
					<FormSplit>
						<MkInput v-model="queryRemote" :debounce="true" type="search" autocapitalize="off">
							<template #prefix><i class="ti ti-search"></i></template>
							<template #label>{{ i18n.ts.search }}</template>
						</MkInput>
						<MkInput v-model="host" :debounce="true">
							<template #label>{{ i18n.ts.host }}</template>
						</MkInput>
					</FormSplit>
					<MkPagination :pagination="remotePagination" :displayLimit="50">
						<template #empty><span>{{ i18n.ts.noCustomEmojis }}</span></template>
						<template #default="{items}">
							<div class="ldhfsamy">
								<div v-for="emoji in items" :key="emoji.id" class="emoji _panel _button" @click="remoteMenu(emoji, $event)">
									<img :src="getProxiedImageUrl(emoji.url, 'emoji')" class="img" :alt="emoji.name"/>
									<div class="body">
										<div class="name _monospace">{{ emoji.name }}</div>
										<div class="info">{{ emoji.host }}</div>
									</div>
=======
					<MkInput v-model="host" :debounce="true">
						<template #label>{{ i18n.ts.host }}</template>
					</MkInput>
				</FormSplit>
				<MkPagination :pagination="remotePagination">
					<template #empty><span>{{ i18n.ts.noCustomEmojis }}</span></template>
					<template #default="{items}">
						<div class="ldhfsamy">
							<div v-for="emoji in items" :key="emoji.id" class="emoji _panel _button" @click="remoteMenu(emoji, $event)">
								<img :src="getProxiedImageUrl(emoji.url, 'emoji')" class="img" :alt="emoji.name"/>
								<div class="body">
									<div class="name _monospace">{{ emoji.name }}</div>
									<div class="info">{{ emoji.host }}</div>
>>>>>>> 8d6573fb
								</div>
							</div>
						</div>
					</template>
				</MkPagination>
			</div>
		</div>
	</MkSpacer>
</PageWithHeader>
</template>

<script lang="ts" setup>
import { computed, defineAsyncComponent, ref, useTemplateRef } from 'vue';
import MkButton from '@/components/MkButton.vue';
import MkInput from '@/components/MkInput.vue';
import MkPagination from '@/components/MkPagination.vue';
import MkRemoteEmojiEditDialog from '@/components/MkRemoteEmojiEditDialog.vue';
import MkSwitch from '@/components/MkSwitch.vue';
import FormSplit from '@/components/form/split.vue';
import { selectFile } from '@/utility/select-file.js';
import * as os from '@/os.js';
import { misskeyApi } from '@/utility/misskey-api.js';
import { getProxiedImageUrl } from '@/utility/media-proxy.js';
import { i18n } from '@/i18n.js';
import { definePage } from '@/page.js';

const emojisPaginationComponent = useTemplateRef('emojisPaginationComponent');

const tab = ref('local');
const query = ref<string | null>(null);
const queryRemote = ref<string | null>(null);
const host = ref<string | null>(null);
const selectMode = ref(false);
const selectedEmojis = ref<string[]>([]);

const pagination = {
	endpoint: 'admin/emoji/list' as const,
	limit: 30,
	offsetMode: computed(() => (
		(query.value && query.value !== '') ? true : false
	)),
	params: computed(() => ({
		query: (query.value && query.value !== '') ? query.value : null,
	})),
};

const remotePagination = {
	endpoint: 'admin/emoji/list-remote' as const,
	limit: 30,
	params: computed(() => ({
		query: (queryRemote.value && queryRemote.value !== '') ? queryRemote.value : null,
		host: (host.value && host.value !== '') ? host.value : null,
	})),
};

const selectAll = () => {
	if (selectedEmojis.value.length > 0) {
		selectedEmojis.value = [];
	} else {
		selectedEmojis.value = Array.from(emojisPaginationComponent.value?.items.values(), item => item.id);
	}
};

const toggleSelect = (emoji) => {
	if (selectedEmojis.value.includes(emoji.id)) {
		selectedEmojis.value = selectedEmojis.value.filter(x => x !== emoji.id);
	} else {
		selectedEmojis.value.push(emoji.id);
	}
};

const add = async (ev: MouseEvent) => {
	const { dispose } = os.popup(defineAsyncComponent(() => import('./emoji-edit-dialog.vue')), {
	}, {
		done: result => {
			if (result.created) {
				emojisPaginationComponent.value?.prepend(result.created);
			}
		},
		closed: () => dispose(),
	});
};

const edit = (emoji) => {
	const { dispose } = os.popup(defineAsyncComponent(() => import('./emoji-edit-dialog.vue')), {
		emoji: emoji,
	}, {
		done: result => {
			if (result.updated) {
				emojisPaginationComponent.value?.updateItem(result.updated.id, (oldEmoji) => ({
					...oldEmoji,
					...result.updated,
				}));
			} else if (result.deleted) {
				emojisPaginationComponent.value?.removeItem(emoji.id);
			}
		},
		closed: () => dispose(),
	});
};

const detailRemoteEmoji = (emoji) => {
	const { dispose } = os.popup(MkRemoteEmojiEditDialog, {
		emoji: emoji,
	}, {
		done: () => {
			dispose();
		},
		closed: () => {
			dispose();
		},
	});
};

const importEmoji = (emoji) => {
	os.apiWithDialog('admin/emoji/copy', {
		emojiId: emoji.id,
	});
};

const remoteMenu = (emoji, ev: MouseEvent) => {
	os.popupMenu([{
		type: 'label',
		text: ':' + emoji.name + ':',
	}, {
		text: i18n.ts.details,
		icon: 'ti ti-info-circle',
		action: () => { detailRemoteEmoji(emoji); },
	}, {
		text: i18n.ts.import,
		icon: 'ti ti-plus',
		action: () => { importEmoji(emoji); },
	}, {
		text: i18n.ts.delete,
		icon: 'ph-trash ph-bold ph-lg',
		action: () => {
			os.apiWithDialog('admin/emoji/delete', {
				id: emoji.id,
			});
		},
	}], ev.currentTarget ?? ev.target);
};

const menu = (ev: MouseEvent) => {
	os.popupMenu([{
		icon: 'ti ti-download',
		text: i18n.ts.export,
		action: async () => {
			misskeyApi('export-custom-emojis', {
			})
				.then(() => {
					os.alert({
						type: 'info',
						text: i18n.ts.exportRequested,
					});
				}).catch((err) => {
					os.alert({
						type: 'error',
						text: err.message,
					});
				});
		},
	}, {
		icon: 'ti ti-upload',
		text: i18n.ts.import,
		action: async () => {
			const file = await selectFile(ev.currentTarget ?? ev.target);
			misskeyApi('admin/emoji/import-zip', {
				fileId: file.id,
			})
				.then(() => {
					os.alert({
						type: 'info',
						text: i18n.ts.importRequested,
					});
				}).catch((err) => {
					os.alert({
						type: 'error',
						text: err.message,
					});
				});
		},
	}], ev.currentTarget ?? ev.target);
};

const setCategoryBulk = async () => {
	const { canceled, result } = await os.inputText({
		title: 'Category',
	});
	if (canceled) return;
	await os.apiWithDialog('admin/emoji/set-category-bulk', {
		ids: selectedEmojis.value,
		category: result,
	});
	emojisPaginationComponent.value?.reload();
};

const setLicenseBulk = async () => {
	const { canceled, result } = await os.inputText({
		title: 'License',
	});
	if (canceled) return;
	await os.apiWithDialog('admin/emoji/set-license-bulk', {
		ids: selectedEmojis.value,
		license: result,
	});
	emojisPaginationComponent.value?.reload();
};

const addTagBulk = async () => {
	const { canceled, result } = await os.inputText({
		title: 'Tag',
	});
	if (canceled || result == null) return;
	await os.apiWithDialog('admin/emoji/add-aliases-bulk', {
		ids: selectedEmojis.value,
		aliases: result.split(' '),
	});
	emojisPaginationComponent.value?.reload();
};

const removeTagBulk = async () => {
	const { canceled, result } = await os.inputText({
		title: 'Tag',
	});
	if (canceled || result == null) return;
	await os.apiWithDialog('admin/emoji/remove-aliases-bulk', {
		ids: selectedEmojis.value,
		aliases: result.split(' '),
	});
	emojisPaginationComponent.value?.reload();
};

const setTagBulk = async () => {
	const { canceled, result } = await os.inputText({
		title: 'Tag',
	});
	if (canceled || result == null) return;
	await os.apiWithDialog('admin/emoji/set-aliases-bulk', {
		ids: selectedEmojis.value,
		aliases: result.split(' '),
	});
	emojisPaginationComponent.value?.reload();
};

const delBulk = async () => {
	const { canceled } = await os.confirm({
		type: 'warning',
		text: i18n.ts.deleteConfirm,
	});
	if (canceled) return;
	await os.apiWithDialog('admin/emoji/delete-bulk', {
		ids: selectedEmojis.value,
	});
	emojisPaginationComponent.value?.reload();
};

const headerActions = computed(() => [{
	asFullButton: true,
	icon: 'ti ti-plus',
	text: i18n.ts.addEmoji,
	handler: add,
}, {
	icon: 'ti ti-dots',
	handler: menu,
}]);

const headerTabs = computed(() => [{
	key: 'local',
	title: i18n.ts.local,
}, {
	key: 'remote',
	title: i18n.ts.remote,
}]);

definePage(() => ({
	title: i18n.ts.customEmojis,
	icon: 'ph-smiley ph-bold ph-lg',
}));
</script>

<style lang="scss" scoped>
.ogwlenmc {
	> .local {
		.empty {
			margin: var(--MI-margin);
		}

		.ldhfsamy {
			display: grid;
			grid-template-columns: repeat(auto-fill, minmax(190px, 1fr));
			grid-gap: 12px;
			margin: var(--MI-margin) 0;

			> .emoji {
				display: flex;
				align-items: center;
				padding: 11px;
				text-align: left;
				border: solid 1px var(--MI_THEME-panel);

				&:hover {
					border-color: var(--MI_THEME-inputBorderHover);
				}

				&.selected {
					border-color: var(--MI_THEME-accent);
				}

				> .img {
					width: 42px;
					height: 42px;
					object-fit: contain;
				}

				> .body {
					padding: 0 0 0 8px;
					white-space: nowrap;
					overflow: hidden;

					> .name {
						text-overflow: ellipsis;
						overflow: hidden;
					}

					> .info {
						opacity: 0.5;
						text-overflow: ellipsis;
						overflow: hidden;
					}
				}
			}
		}
	}

	> .remote {
		.empty {
			margin: var(--MI-margin);
		}

		.ldhfsamy {
			display: grid;
			grid-template-columns: repeat(auto-fill, minmax(190px, 1fr));
			grid-gap: 12px;
			margin: var(--MI-margin) 0;

			> .emoji {
				display: flex;
				align-items: center;
				padding: 12px;
				text-align: left;

				&:hover {
					color: var(--MI_THEME-accent);
				}

				> .img {
					width: 32px;
					height: 32px;
					object-fit: contain;
				}

				> .body {
					padding: 0 0 0 8px;
					white-space: nowrap;
					overflow: hidden;

					> .name {
						text-overflow: ellipsis;
						overflow: hidden;
					}

					> .info {
						opacity: 0.5;
						font-size: 90%;
						text-overflow: ellipsis;
						overflow: hidden;
					}
				}
			}
		}
	}
}
</style><|MERGE_RESOLUTION|>--- conflicted
+++ resolved
@@ -24,7 +24,7 @@
 					<MkButton inline @click="setLicenseBulk">Set License</MkButton>
 					<MkButton inline danger @click="delBulk">Delete</MkButton>
 				</div>
-				<MkPagination ref="emojisPaginationComponent" :pagination="pagination">
+				<MkPagination ref="emojisPaginationComponent" :pagination="pagination" :displayLimit="50">
 					<template #empty><span>{{ i18n.ts.noCustomEmojis }}</span></template>
 					<template #default="{items}">
 						<div class="ldhfsamy">
@@ -46,61 +46,11 @@
 						<template #prefix><i class="ti ti-search"></i></template>
 						<template #label>{{ i18n.ts.search }}</template>
 					</MkInput>
-<<<<<<< HEAD
-					<MkSwitch v-model="selectMode" style="margin: 8px 0;">
-						<template #label>Select mode</template>
-					</MkSwitch>
-					<div v-if="selectMode" class="_buttons">
-						<MkButton inline @click="selectAll">Select all</MkButton>
-						<MkButton inline @click="setCategoryBulk">Set category</MkButton>
-						<MkButton inline @click="setTagBulk">Set tag</MkButton>
-						<MkButton inline @click="addTagBulk">Add tag</MkButton>
-						<MkButton inline @click="removeTagBulk">Remove tag</MkButton>
-						<MkButton inline @click="setLicenseBulk">Set License</MkButton>
-						<MkButton inline danger @click="delBulk">Delete</MkButton>
-					</div>
-					<MkPagination ref="emojisPaginationComponent" :pagination="pagination" :displayLimit="50">
-						<template #empty><span>{{ i18n.ts.noCustomEmojis }}</span></template>
-						<template #default="{items}">
-							<div class="ldhfsamy">
-								<button v-for="emoji in items" :key="emoji.id" class="emoji _panel _button" :class="{ selected: selectedEmojis.includes(emoji.id) }" @click="selectMode ? toggleSelect(emoji) : edit(emoji)">
-									<img :src="emoji.url" class="img" :alt="emoji.name"/>
-									<div class="body">
-										<div class="name _monospace">{{ emoji.name }}</div>
-										<div class="info">{{ emoji.category }}</div>
-									</div>
-								</button>
-							</div>
-						</template>
-					</MkPagination>
-				</div>
-
-				<div v-else-if="tab === 'remote'" class="remote">
-					<FormSplit>
-						<MkInput v-model="queryRemote" :debounce="true" type="search" autocapitalize="off">
-							<template #prefix><i class="ti ti-search"></i></template>
-							<template #label>{{ i18n.ts.search }}</template>
-						</MkInput>
-						<MkInput v-model="host" :debounce="true">
-							<template #label>{{ i18n.ts.host }}</template>
-						</MkInput>
-					</FormSplit>
-					<MkPagination :pagination="remotePagination" :displayLimit="50">
-						<template #empty><span>{{ i18n.ts.noCustomEmojis }}</span></template>
-						<template #default="{items}">
-							<div class="ldhfsamy">
-								<div v-for="emoji in items" :key="emoji.id" class="emoji _panel _button" @click="remoteMenu(emoji, $event)">
-									<img :src="getProxiedImageUrl(emoji.url, 'emoji')" class="img" :alt="emoji.name"/>
-									<div class="body">
-										<div class="name _monospace">{{ emoji.name }}</div>
-										<div class="info">{{ emoji.host }}</div>
-									</div>
-=======
 					<MkInput v-model="host" :debounce="true">
 						<template #label>{{ i18n.ts.host }}</template>
 					</MkInput>
 				</FormSplit>
-				<MkPagination :pagination="remotePagination">
+				<MkPagination :pagination="remotePagination" :displayLimit="50">
 					<template #empty><span>{{ i18n.ts.noCustomEmojis }}</span></template>
 					<template #default="{items}">
 						<div class="ldhfsamy">
@@ -109,7 +59,6 @@
 								<div class="body">
 									<div class="name _monospace">{{ emoji.name }}</div>
 									<div class="info">{{ emoji.host }}</div>
->>>>>>> 8d6573fb
 								</div>
 							</div>
 						</div>

<!--
SPDX-FileCopyrightText: syuilo and other misskey contributors
SPDX-License-Identifier: AGPL-3.0-only
-->

<template>
<MkStickyContainer>
	<template #header><MkPageHeader v-model:tab="tab" :actions="headerActions" :tabs="headerTabs"/></template>
	<MkSpacer :contentMax="700">
<<<<<<< HEAD
		<div v-if="tab === 'featured'">
			<MkPagination v-slot="{items}" :pagination="featuredFlashsPagination">
				<div class="_gaps_s">
					<MkFlashPreview v-for="flash in items" :key="flash.id" :flash="flash"/>
				</div>
			</MkPagination>
		</div>

		<div v-else-if="tab === 'my'">
			<div class="_gaps">
				<MkButton gradate rounded style="margin: 0 auto;" @click="create()"><i class="ph-plus ph-bold ph-lg"></i></MkButton>
				<MkPagination v-slot="{items}" :pagination="myFlashsPagination">
=======
		<MkHorizontalSwipe v-model:tab="tab" :tabs="headerTabs">
			<div v-if="tab === 'featured'" key="featured">
				<MkPagination v-slot="{items}" :pagination="featuredFlashsPagination">
>>>>>>> 3784b39a
					<div class="_gaps_s">
						<MkFlashPreview v-for="flash in items" :key="flash.id" :flash="flash"/>
					</div>
				</MkPagination>
			</div>

			<div v-else-if="tab === 'my'" key="my">
				<div class="_gaps">
					<MkButton gradate rounded style="margin: 0 auto;" @click="create()"><i class="ti ti-plus"></i></MkButton>
					<MkPagination v-slot="{items}" :pagination="myFlashsPagination">
						<div class="_gaps_s">
							<MkFlashPreview v-for="flash in items" :key="flash.id" :flash="flash"/>
						</div>
					</MkPagination>
				</div>
			</div>

			<div v-else-if="tab === 'liked'" key="liked">
				<MkPagination v-slot="{items}" :pagination="likedFlashsPagination">
					<div class="_gaps_s">
						<MkFlashPreview v-for="like in items" :key="like.flash.id" :flash="like.flash"/>
					</div>
				</MkPagination>
			</div>
		</MkHorizontalSwipe>
	</MkSpacer>
</MkStickyContainer>
</template>

<script lang="ts" setup>
import { computed, ref } from 'vue';
import MkFlashPreview from '@/components/MkFlashPreview.vue';
import MkPagination from '@/components/MkPagination.vue';
import MkButton from '@/components/MkButton.vue';
import MkHorizontalSwipe from '@/components/MkHorizontalSwipe.vue';
import { i18n } from '@/i18n.js';
import { definePageMetadata } from '@/scripts/page-metadata.js';
import { useRouter } from '@/global/router/supplier.js';

const router = useRouter();

const tab = ref('featured');

const featuredFlashsPagination = {
	endpoint: 'flash/featured' as const,
	noPaging: true,
};
const myFlashsPagination = {
	endpoint: 'flash/my' as const,
	limit: 5,
};
const likedFlashsPagination = {
	endpoint: 'flash/my-likes' as const,
	limit: 5,
};

function create() {
	router.push('/play/new');
}

const headerActions = computed(() => [{
	icon: 'ph-plus ph-bold ph-lg',
	text: i18n.ts.create,
	handler: create,
}]);

const headerTabs = computed(() => [{
	key: 'featured',
	title: i18n.ts._play.featured,
	icon: 'ph-fire ph-bold ph-lg',
}, {
	key: 'my',
	title: i18n.ts._play.my,
	icon: 'ph-pencil-line ph-bold ph-lg',
}, {
	key: 'liked',
	title: i18n.ts._play.liked,
	icon: 'ph-heart ph-bold ph-lg',
}]);

definePageMetadata(computed(() => ({
	title: 'Play',
	icon: 'ph-play ph-bold ph-lg',
})));
</script><|MERGE_RESOLUTION|>--- conflicted
+++ resolved
@@ -7,24 +7,9 @@
 <MkStickyContainer>
 	<template #header><MkPageHeader v-model:tab="tab" :actions="headerActions" :tabs="headerTabs"/></template>
 	<MkSpacer :contentMax="700">
-<<<<<<< HEAD
-		<div v-if="tab === 'featured'">
-			<MkPagination v-slot="{items}" :pagination="featuredFlashsPagination">
-				<div class="_gaps_s">
-					<MkFlashPreview v-for="flash in items" :key="flash.id" :flash="flash"/>
-				</div>
-			</MkPagination>
-		</div>
-
-		<div v-else-if="tab === 'my'">
-			<div class="_gaps">
-				<MkButton gradate rounded style="margin: 0 auto;" @click="create()"><i class="ph-plus ph-bold ph-lg"></i></MkButton>
-				<MkPagination v-slot="{items}" :pagination="myFlashsPagination">
-=======
 		<MkHorizontalSwipe v-model:tab="tab" :tabs="headerTabs">
 			<div v-if="tab === 'featured'" key="featured">
 				<MkPagination v-slot="{items}" :pagination="featuredFlashsPagination">
->>>>>>> 3784b39a
 					<div class="_gaps_s">
 						<MkFlashPreview v-for="flash in items" :key="flash.id" :flash="flash"/>
 					</div>
@@ -33,7 +18,7 @@
 
 			<div v-else-if="tab === 'my'" key="my">
 				<div class="_gaps">
-					<MkButton gradate rounded style="margin: 0 auto;" @click="create()"><i class="ti ti-plus"></i></MkButton>
+					<MkButton gradate rounded style="margin: 0 auto;" @click="create()"><i class="ph-plus ph-bold ph-lg"></i></MkButton>
 					<MkPagination v-slot="{items}" :pagination="myFlashsPagination">
 						<div class="_gaps_s">
 							<MkFlashPreview v-for="flash in items" :key="flash.id" :flash="flash"/>

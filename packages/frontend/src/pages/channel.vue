--- conflicted
+++ resolved
@@ -258,17 +258,10 @@
 	icon: 'ph-magnifying-glass ph-bold ph-lg',
 }]);
 
-<<<<<<< HEAD
-definePageMetadata(computed(() => channel.value ? {
-	title: channel.value.name,
-	icon: 'ph-television ph-bold ph-lg',
-} : null));
-=======
 definePageMetadata(() => ({
 	title: channel.value ? channel.value.name : i18n.ts.channel,
-	icon: 'ti ti-device-tv',
+	icon: 'ph-television ph-bold ph-lg',
 }));
->>>>>>> 034f4720
 </script>
 
 <style lang="scss" module>

--- conflicted
+++ resolved
@@ -258,13 +258,8 @@
 
 definePageMetadata(() => ({
 	title: props.host,
-<<<<<<< HEAD
 	icon: 'ph-hard-drives ph-bold ph-lg',
-});
-=======
-	icon: 'ti ti-server',
 }));
->>>>>>> 034f4720
 </script>
 
 <style lang="scss" scoped>

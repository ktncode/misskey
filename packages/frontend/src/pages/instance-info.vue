<!--
SPDX-FileCopyrightText: syuilo and other misskey contributors
SPDX-License-Identifier: AGPL-3.0-only
-->

<template>
<MkStickyContainer>
	<template #header><MkPageHeader v-model:tab="tab" :actions="headerActions" :tabs="headerTabs"/></template>
	<MkSpacer v-if="instance" :contentMax="600" :marginMin="16" :marginMax="32">
		<div v-if="tab === 'overview'" class="_gaps_m">
			<div class="fnfelxur">
				<img :src="faviconUrl" alt="" class="icon"/>
				<span class="name">{{ instance.name || `(${i18n.ts.unknown})` }}</span>
			</div>
			<div style="display: flex; flex-direction: column; gap: 1em;">
				<MkKeyValue :copy="host" oneline>
					<template #key>Host</template>
					<template #value><span class="_monospace"><MkLink :url="`https://${host}`">{{ host }}</MkLink></span></template>
				</MkKeyValue>
				<MkKeyValue oneline>
					<template #key>{{ i18n.ts.software }}</template>
					<template #value><span class="_monospace">{{ instance.softwareName || `(${i18n.ts.unknown})` }} / {{ instance.softwareVersion || `(${i18n.ts.unknown})` }}</span></template>
				</MkKeyValue>
				<MkKeyValue oneline>
					<template #key>{{ i18n.ts.administrator }}</template>
					<template #value>{{ instance.maintainerName || `(${i18n.ts.unknown})` }} ({{ instance.maintainerEmail || `(${i18n.ts.unknown})` }})</template>
				</MkKeyValue>
			</div>
			<MkKeyValue>
				<template #key>{{ i18n.ts.description }}</template>
				<template #value>{{ instance.description }}</template>
			</MkKeyValue>

			<FormSection v-if="iAmModerator">
				<template #label>Moderation</template>
				<div class="_gaps_s">
					<MkSwitch v-model="suspended" :disabled="!instance" @update:modelValue="toggleSuspend">{{ i18n.ts.stopActivityDelivery }}</MkSwitch>
					<MkSwitch v-model="isBlocked" :disabled="!meta || !instance" @update:modelValue="toggleBlock">{{ i18n.ts.blockThisInstance }}</MkSwitch>
					<MkSwitch v-model="isSilenced" :disabled="!meta || !instance" @update:modelValue="toggleSilenced">{{ i18n.ts.silenceThisInstance }}</MkSwitch>
					<MkSwitch v-model="isNSFW" :disabled="!instance" @update:modelValue="toggleNSFW">Mark as NSFW</MkSwitch>
					<MkButton @click="refreshMetadata"><i class="ph-arrows-counter-clockwise ph-bold ph-lg"></i> Refresh metadata</MkButton>
				</div>
			</FormSection>

			<FormSection>
				<MkKeyValue oneline style="margin: 1em 0;">
					<template #key>{{ i18n.ts.registeredAt }}</template>
					<template #value><MkTime mode="detail" :time="instance.firstRetrievedAt"/></template>
				</MkKeyValue>
				<MkKeyValue oneline style="margin: 1em 0;">
					<template #key>{{ i18n.ts.updatedAt }}</template>
					<template #value><MkTime mode="detail" :time="instance.infoUpdatedAt"/></template>
				</MkKeyValue>
				<MkKeyValue oneline style="margin: 1em 0;">
					<template #key>{{ i18n.ts.latestRequestReceivedAt }}</template>
					<template #value><MkTime v-if="instance.latestRequestReceivedAt" mode="detail" :time="instance.latestRequestReceivedAt"/><span v-else>N/A</span></template>
				</MkKeyValue>
			</FormSection>

			<FormSection>
				<MkKeyValue oneline style="margin: 1em 0;">
					<template #key>Following (Pub)</template>
					<template #value>{{ number(instance.followingCount) }}</template>
				</MkKeyValue>
				<MkKeyValue oneline style="margin: 1em 0;">
					<template #key>Followers (Sub)</template>
					<template #value>{{ number(instance.followersCount) }}</template>
				</MkKeyValue>
			</FormSection>

			<FormSection>
				<template #label>Well-known resources</template>
				<FormLink :to="`https://${host}/.well-known/host-meta`" external style="margin-bottom: 8px;">host-meta</FormLink>
				<FormLink :to="`https://${host}/.well-known/host-meta.json`" external style="margin-bottom: 8px;">host-meta.json</FormLink>
				<FormLink :to="`https://${host}/.well-known/nodeinfo`" external style="margin-bottom: 8px;">nodeinfo</FormLink>
				<FormLink :to="`https://${host}/robots.txt`" external style="margin-bottom: 8px;">robots.txt</FormLink>
				<FormLink :to="`https://${host}/manifest.json`" external style="margin-bottom: 8px;">manifest.json</FormLink>
			</FormSection>
		</div>
		<div v-else-if="tab === 'chart'" class="_gaps_m">
			<div class="cmhjzshl">
				<div class="selects">
					<MkSelect v-model="chartSrc" style="margin: 0 10px 0 0; flex: 1;">
						<option value="instance-requests">{{ i18n.ts._instanceCharts.requests }}</option>
						<option value="instance-users">{{ i18n.ts._instanceCharts.users }}</option>
						<option value="instance-users-total">{{ i18n.ts._instanceCharts.usersTotal }}</option>
						<option value="instance-notes">{{ i18n.ts._instanceCharts.notes }}</option>
						<option value="instance-notes-total">{{ i18n.ts._instanceCharts.notesTotal }}</option>
						<option value="instance-ff">{{ i18n.ts._instanceCharts.ff }}</option>
						<option value="instance-ff-total">{{ i18n.ts._instanceCharts.ffTotal }}</option>
						<option value="instance-drive-usage">{{ i18n.ts._instanceCharts.cacheSize }}</option>
						<option value="instance-drive-usage-total">{{ i18n.ts._instanceCharts.cacheSizeTotal }}</option>
						<option value="instance-drive-files">{{ i18n.ts._instanceCharts.files }}</option>
						<option value="instance-drive-files-total">{{ i18n.ts._instanceCharts.filesTotal }}</option>
					</MkSelect>
				</div>
				<div class="charts">
					<div class="label">{{ i18n.t('recentNHours', { n: 90 }) }}</div>
					<MkChart class="chart" :src="chartSrc" span="hour" :limit="90" :args="{ host: host }" :detailed="true"></MkChart>
					<div class="label">{{ i18n.t('recentNDays', { n: 90 }) }}</div>
					<MkChart class="chart" :src="chartSrc" span="day" :limit="90" :args="{ host: host }" :detailed="true"></MkChart>
				</div>
			</div>
		</div>
		<div v-else-if="tab === 'users'" class="_gaps_m">
			<MkPagination v-slot="{items}" :pagination="usersPagination" style="display: grid; grid-template-columns: repeat(auto-fill,minmax(270px,1fr)); grid-gap: 12px;">
				<MkA v-for="user in items" :key="user.id" v-tooltip.mfm="`Last posted: ${dateString(user.updatedAt)}`" class="user" :to="`/admin/user/${user.id}`">
					<MkUserCardMini :user="user"/>
				</MkA>
			</MkPagination>
		</div>
		<div v-else-if="tab === 'raw'" class="_gaps_m">
			<MkObjectView tall :value="instance">
			</MkObjectView>
		</div>
	</MkSpacer>
</MkStickyContainer>
</template>

<script lang="ts" setup>
import { ref, computed } from 'vue';
import * as Misskey from 'misskey-js';
import MkChart from '@/components/MkChart.vue';
import MkObjectView from '@/components/MkObjectView.vue';
import FormLink from '@/components/form/link.vue';
import MkLink from '@/components/MkLink.vue';
import MkButton from '@/components/MkButton.vue';
import FormSection from '@/components/form/section.vue';
import MkKeyValue from '@/components/MkKeyValue.vue';
import MkSelect from '@/components/MkSelect.vue';
import MkSwitch from '@/components/MkSwitch.vue';
import * as os from '@/os.js';
import number from '@/filters/number.js';
import { iAmModerator, iAmAdmin } from '@/account.js';
import { definePageMetadata } from '@/scripts/page-metadata.js';
import { i18n } from '@/i18n.js';
import MkUserCardMini from '@/components/MkUserCardMini.vue';
import MkPagination from '@/components/MkPagination.vue';
import { getProxiedImageUrlNullable } from '@/scripts/media-proxy.js';
import { dateString } from '@/filters/date.js';

const props = defineProps<{
	host: string;
}>();

<<<<<<< HEAD
let tab = $ref('overview');
let chartSrc = $ref('instance-requests');
let meta = $ref<Misskey.entities.AdminInstanceMetadata | null>(null);
let instance = $ref<Misskey.entities.Instance | null>(null);
let suspended = $ref(false);
let isBlocked = $ref(false);
let isSilenced = $ref(false);
let isNSFW = $ref(false);
let faviconUrl = $ref<string | null>(null);
=======
const tab = ref('overview');
const chartSrc = ref('instance-requests');
const meta = ref<Misskey.entities.AdminMetaResponse | null>(null);
const instance = ref<Misskey.entities.FederationInstance | null>(null);
const suspended = ref(false);
const isBlocked = ref(false);
const isSilenced = ref(false);
const faviconUrl = ref<string | null>(null);
>>>>>>> 62549549

const usersPagination = {
	endpoint: iAmModerator ? 'admin/show-users' : 'users' as const,
	limit: 10,
	params: {
		sort: '+updatedAt',
		state: 'all',
		hostname: props.host,
	},
	offsetMode: true,
};

async function fetch(): Promise<void> {
	if (iAmAdmin) {
		meta.value = await os.api('admin/meta');
	}
	instance.value = await os.api('federation/show-instance', {
		host: props.host,
	});
<<<<<<< HEAD
	suspended = instance.isSuspended;
	isBlocked = instance.isBlocked;
	isSilenced = instance.isSilenced;
	isNSFW = instance.isNSFW;
	faviconUrl = getProxiedImageUrlNullable(instance.faviconUrl, 'preview') ?? getProxiedImageUrlNullable(instance.iconUrl, 'preview');
=======
	suspended.value = instance.value?.isSuspended ?? false;
	isBlocked.value = instance.value?.isBlocked ?? false;
	isSilenced.value = instance.value?.isSilenced ?? false;
	faviconUrl.value = getProxiedImageUrlNullable(instance.value?.faviconUrl, 'preview') ?? getProxiedImageUrlNullable(instance.value?.iconUrl, 'preview');
>>>>>>> 62549549
}

async function toggleBlock(): Promise<void> {
	if (!meta.value) throw new Error('No meta?');
	if (!instance.value) throw new Error('No instance?');
	const { host } = instance.value;
	await os.api('admin/update-meta', {
		blockedHosts: isBlocked.value ? meta.value.blockedHosts.concat([host]) : meta.value.blockedHosts.filter(x => x !== host),
	});
}

async function toggleSilenced(): Promise<void> {
	if (!meta.value) throw new Error('No meta?');
	if (!instance.value) throw new Error('No instance?');
	const { host } = instance.value;
	const silencedHosts = meta.value.silencedHosts ?? [];
	await os.api('admin/update-meta', {
		silencedHosts: isSilenced.value ? silencedHosts.concat([host]) : silencedHosts.filter(x => x !== host),
	});
}

async function toggleSuspend(): Promise<void> {
	if (!instance.value) throw new Error('No instance?');
	await os.api('admin/federation/update-instance', {
		host: instance.value.host,
		isSuspended: suspended.value,
	});
}

async function toggleNSFW(): Promise<void> {
	if (!instance) throw new Error('No instance?');
	await os.api('admin/federation/update-instance', {
		host: instance.host,
		isNSFW: isNSFW,
	});
}

function refreshMetadata(): void {
	if (!instance.value) throw new Error('No instance?');
	os.api('admin/federation/refresh-remote-instance-metadata', {
		host: instance.value.host,
	});
	os.alert({
		text: 'Refresh requested',
	});
}

fetch();

const headerActions = computed(() => [{
	text: `https://${props.host}`,
	icon: 'ph-arrow-square-out ph-bold ph-lg',
	handler: () => {
		window.open(`https://${props.host}`, '_blank', 'noopener');
	},
}]);

const headerTabs = computed(() => [{
	key: 'overview',
	title: i18n.ts.overview,
	icon: 'ph-info ph-bold ph-lg',
}, {
	key: 'chart',
	title: i18n.ts.charts,
	icon: 'ph-chart-line ph-bold ph-lg',
}, {
	key: 'users',
	title: i18n.ts.users,
	icon: 'ph-users ph-bold ph-lg',
}, {
	key: 'raw',
	title: 'Raw',
	icon: 'ph-code ph-bold ph-lg',
}]);

definePageMetadata({
	title: props.host,
	icon: 'ph-hard-drives ph-bold ph-lg',
});
</script>

<style lang="scss" scoped>
.fnfelxur {
	display: flex;
	align-items: center;

	> .icon {
		display: block;
		margin: 0 16px 0 0;
		height: 64px;
		border-radius: var(--radius-sm);
	}

	> .name {
		word-break: break-all;
	}
}

.cmhjzshl {
	> .selects {
		display: flex;
		margin: 0 0 16px 0;
	}

	> .charts {
		> .label {
			margin-bottom: 12px;
			font-weight: bold;
		}
	}
}
</style><|MERGE_RESOLUTION|>--- conflicted
+++ resolved
@@ -143,17 +143,6 @@
 	host: string;
 }>();
 
-<<<<<<< HEAD
-let tab = $ref('overview');
-let chartSrc = $ref('instance-requests');
-let meta = $ref<Misskey.entities.AdminInstanceMetadata | null>(null);
-let instance = $ref<Misskey.entities.Instance | null>(null);
-let suspended = $ref(false);
-let isBlocked = $ref(false);
-let isSilenced = $ref(false);
-let isNSFW = $ref(false);
-let faviconUrl = $ref<string | null>(null);
-=======
 const tab = ref('overview');
 const chartSrc = ref('instance-requests');
 const meta = ref<Misskey.entities.AdminMetaResponse | null>(null);
@@ -161,8 +150,8 @@
 const suspended = ref(false);
 const isBlocked = ref(false);
 const isSilenced = ref(false);
+const isNSFW = ref(false);
 const faviconUrl = ref<string | null>(null);
->>>>>>> 62549549
 
 const usersPagination = {
 	endpoint: iAmModerator ? 'admin/show-users' : 'users' as const,
@@ -182,18 +171,11 @@
 	instance.value = await os.api('federation/show-instance', {
 		host: props.host,
 	});
-<<<<<<< HEAD
-	suspended = instance.isSuspended;
-	isBlocked = instance.isBlocked;
-	isSilenced = instance.isSilenced;
-	isNSFW = instance.isNSFW;
-	faviconUrl = getProxiedImageUrlNullable(instance.faviconUrl, 'preview') ?? getProxiedImageUrlNullable(instance.iconUrl, 'preview');
-=======
 	suspended.value = instance.value?.isSuspended ?? false;
 	isBlocked.value = instance.value?.isBlocked ?? false;
 	isSilenced.value = instance.value?.isSilenced ?? false;
+	isNSFW.value = instance.value?.isNSFW ?? false;
 	faviconUrl.value = getProxiedImageUrlNullable(instance.value?.faviconUrl, 'preview') ?? getProxiedImageUrlNullable(instance.value?.iconUrl, 'preview');
->>>>>>> 62549549
 }
 
 async function toggleBlock(): Promise<void> {

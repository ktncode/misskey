<!--
SPDX-FileCopyrightText: syuilo and misskey-project
SPDX-License-Identifier: AGPL-3.0-only
-->

<template>
<PageWithHeader v-model:tab="tab" :actions="headerActions" :tabs="headerTabs" :swipable="true">
	<div v-if="instance" class="_spacer" style="--MI_SPACER-w: 600px; --MI_SPACER-min: 16px; --MI_SPACER-max: 32px;">
		<div v-if="tab === 'overview'" class="_gaps_m">
			<div class="fnfelxur">
				<img :src="faviconUrl" alt="" class="icon"/>
				<span class="name">{{ instance.name || `(${i18n.ts.unknown})` }}</span>
			</div>
			<div style="display: flex; flex-direction: column; gap: 1em;">
				<MkKeyValue :copy="host" oneline>
					<template #key>Host</template>
					<template #value><span class="_monospace"><MkLink :url="`https://${host}`">{{ host }}</MkLink></span></template>
				</MkKeyValue>
				<MkKeyValue oneline>
					<template #key>{{ i18n.ts.software }}</template>
					<template #value><span class="_monospace">{{ instance.softwareName || `(${i18n.ts.unknown})` }} / {{ instance.softwareVersion || `(${i18n.ts.unknown})` }}</span></template>
				</MkKeyValue>
				<MkKeyValue oneline>
					<template #key>{{ i18n.ts.administrator }}</template>
					<template #value>{{ instance.maintainerName || `(${i18n.ts.unknown})` }} ({{ instance.maintainerEmail || `(${i18n.ts.unknown})` }})</template>
				</MkKeyValue>
			</div>
			<MkKeyValue>
				<template #key>{{ i18n.ts.description }}</template>
				<template #value>{{ instance.description }}</template>
			</MkKeyValue>

<<<<<<< HEAD
				<FormSection v-if="iAmModerator">
					<template #label>Moderation</template>
					<div class="_gaps_s">
						<MkKeyValue>
							<template #key>
								{{ i18n.ts._delivery.status }}
							</template>
							<template #value>
								{{ i18n.ts._delivery._type[suspensionState] }}
							</template>
						</MkKeyValue>
						<div class="_buttons">
							<MkButton inline :disabled="!instance" danger @click="deleteAllFiles">{{ i18n.ts.deleteAllFiles }}</MkButton>
							<MkButton inline :disabled="!instance" danger @click="severAllFollowRelations">{{ i18n.ts.severAllFollowRelations }}</MkButton>
						</div>
						<MkSwitch v-model="isSuspended" :disabled="!instance" @update:modelValue="toggleSuspended">{{ i18n.ts._delivery.stop }}</MkSwitch>
						<MkInfo v-if="isBaseBlocked" warn>{{ i18n.ts.blockedByBase }}</MkInfo>
						<MkSwitch v-model="isBlocked" :disabled="!meta || !instance || isBaseBlocked" @update:modelValue="toggleBlock">{{ i18n.ts.blockThisInstance }}</MkSwitch>
						<MkInfo v-if="isBaseSilenced" warn>{{ i18n.ts.silencedByBase }}</MkInfo>
						<MkSwitch v-model="isSilenced" :disabled="!meta || !instance || isBaseSilenced" @update:modelValue="toggleSilenced">{{ i18n.ts.silenceThisInstance }}</MkSwitch>
						<MkSwitch v-model="isNSFW" :disabled="!instance" @update:modelValue="toggleNSFW">{{ i18n.ts.markInstanceAsNSFW }}</MkSwitch>
						<MkSwitch v-model="rejectQuotes" :disabled="!instance" @update:modelValue="toggleRejectQuotes">{{ i18n.ts.rejectQuotesInstance }}</MkSwitch>
						<MkSwitch v-model="rejectReports" :disabled="!instance" @update:modelValue="toggleRejectReports">{{ i18n.ts.rejectReports }}</MkSwitch>
						<MkInfo v-if="isBaseMediaSilenced" warn>{{ i18n.ts.mediaSilencedByBase }}</MkInfo>
						<MkSwitch v-model="isMediaSilenced" :disabled="!meta || !instance || isBaseMediaSilenced" @update:modelValue="toggleMediaSilenced">{{ i18n.ts.mediaSilenceThisInstance }}</MkSwitch>
						<MkButton @click="refreshMetadata"><i class="ti ti-refresh"></i> Refresh metadata</MkButton>
						<MkTextarea v-model="moderationNote" manualSave>
							<template #label>{{ i18n.ts.moderationNote }}</template>
							<template #caption>{{ i18n.ts.moderationNoteDescription }}</template>
						</MkTextarea>
					</div>
				</FormSection>

				<FormSection>
					<MkKeyValue oneline style="margin: 1em 0;">
						<template #key>{{ i18n.ts.registeredAt }}</template>
						<template #value><MkTime mode="detail" :time="instance.firstRetrievedAt"/></template>
=======
			<FormSection v-if="iAmModerator">
				<template #label>Moderation</template>
				<div class="_gaps_s">
					<MkKeyValue>
						<template #key>
							{{ i18n.ts._delivery.status }}
						</template>
						<template #value>
							{{ i18n.ts._delivery._type[suspensionState] }}
						</template>
>>>>>>> 81739b1f
					</MkKeyValue>
					<MkButton v-if="suspensionState === 'none'" :disabled="!instance" danger @click="stopDelivery">{{ i18n.ts._delivery.stop }}</MkButton>
					<MkButton v-if="suspensionState !== 'none'" :disabled="!instance" @click="resumeDelivery">{{ i18n.ts._delivery.resume }}</MkButton>
					<MkSwitch v-model="isBlocked" :disabled="!meta || !instance" @update:modelValue="toggleBlock">{{ i18n.ts.blockThisInstance }}</MkSwitch>
					<MkSwitch v-model="isSilenced" :disabled="!meta || !instance" @update:modelValue="toggleSilenced">{{ i18n.ts.silenceThisInstance }}</MkSwitch>
					<MkSwitch v-model="isMediaSilenced" :disabled="!meta || !instance" @update:modelValue="toggleMediaSilenced">{{ i18n.ts.mediaSilenceThisInstance }}</MkSwitch>
					<MkButton @click="refreshMetadata"><i class="ti ti-refresh"></i> Refresh metadata</MkButton>
					<MkTextarea v-model="moderationNote" manualSave>
						<template #label>{{ i18n.ts.moderationNote }}</template>
						<template #caption>{{ i18n.ts.moderationNoteDescription }}</template>
					</MkTextarea>
				</div>
			</FormSection>

			<FormSection>
				<MkKeyValue oneline style="margin: 1em 0;">
					<template #key>{{ i18n.ts.registeredAt }}</template>
					<template #value><MkTime mode="detail" :time="instance.firstRetrievedAt"/></template>
				</MkKeyValue>
				<MkKeyValue oneline style="margin: 1em 0;">
					<template #key>{{ i18n.ts.updatedAt }}</template>
					<template #value><MkTime mode="detail" :time="instance.infoUpdatedAt"/></template>
				</MkKeyValue>
				<MkKeyValue oneline style="margin: 1em 0;">
					<template #key>{{ i18n.ts.latestRequestReceivedAt }}</template>
					<template #value><MkTime v-if="instance.latestRequestReceivedAt" :time="instance.latestRequestReceivedAt"/><span v-else>N/A</span></template>
				</MkKeyValue>
			</FormSection>

			<FormSection>
				<MkKeyValue oneline style="margin: 1em 0;">
					<template #key>Following (Pub)</template>
					<template #value>{{ number(instance.followingCount) }}</template>
				</MkKeyValue>
				<MkKeyValue oneline style="margin: 1em 0;">
					<template #key>Followers (Sub)</template>
					<template #value>{{ number(instance.followersCount) }}</template>
				</MkKeyValue>
			</FormSection>

			<FormSection>
				<template #label>Well-known resources</template>
				<FormLink :to="`https://${host}/.well-known/host-meta`" external style="margin-bottom: 8px;">host-meta</FormLink>
				<FormLink :to="`https://${host}/.well-known/host-meta.json`" external style="margin-bottom: 8px;">host-meta.json</FormLink>
				<FormLink :to="`https://${host}/.well-known/nodeinfo`" external style="margin-bottom: 8px;">nodeinfo</FormLink>
				<FormLink :to="`https://${host}/robots.txt`" external style="margin-bottom: 8px;">robots.txt</FormLink>
				<FormLink :to="`https://${host}/manifest.json`" external style="margin-bottom: 8px;">manifest.json</FormLink>
			</FormSection>
		</div>
		<div v-else-if="tab === 'chart'" class="_gaps_m">
			<div class="cmhjzshl">
				<div class="selects">
					<MkSelect v-model="chartSrc" style="margin: 0 10px 0 0; flex: 1;">
						<option value="instance-requests">{{ i18n.ts._instanceCharts.requests }}</option>
						<option value="instance-users">{{ i18n.ts._instanceCharts.users }}</option>
						<option value="instance-users-total">{{ i18n.ts._instanceCharts.usersTotal }}</option>
						<option value="instance-notes">{{ i18n.ts._instanceCharts.notes }}</option>
						<option value="instance-notes-total">{{ i18n.ts._instanceCharts.notesTotal }}</option>
						<option value="instance-ff">{{ i18n.ts._instanceCharts.ff }}</option>
						<option value="instance-ff-total">{{ i18n.ts._instanceCharts.ffTotal }}</option>
						<option value="instance-drive-usage">{{ i18n.ts._instanceCharts.cacheSize }}</option>
						<option value="instance-drive-usage-total">{{ i18n.ts._instanceCharts.cacheSizeTotal }}</option>
						<option value="instance-drive-files">{{ i18n.ts._instanceCharts.files }}</option>
						<option value="instance-drive-files-total">{{ i18n.ts._instanceCharts.filesTotal }}</option>
					</MkSelect>
				</div>
				<div class="charts">
					<div class="label">{{ i18n.tsx.recentNHours({ n: 90 }) }}</div>
					<MkChart class="chart" :src="chartSrc" span="hour" :limit="90" :args="{ host: host }" :detailed="true"></MkChart>
					<div class="label">{{ i18n.tsx.recentNDays({ n: 90 }) }}</div>
					<MkChart class="chart" :src="chartSrc" span="day" :limit="90" :args="{ host: host }" :detailed="true"></MkChart>
				</div>
			</div>
<<<<<<< HEAD
			<div v-else-if="tab === 'users'" class="_gaps_m">
				<MkPagination v-slot="{items}" :pagination="usersPagination" style="display: grid; grid-template-columns: repeat(auto-fill,minmax(270px,1fr)); grid-gap: 12px;">
					<MkA v-for="user in items" :key="user.id" v-tooltip.mfm="`Last posted: ${dateString(user.updatedAt)}`" class="user" :to="`/admin/user/${user.id}`">
						<MkUserCardMini :user="user"/>
					</MkA>
				</MkPagination>
			</div>
			<div v-else-if="tab === 'following'" class="_gaps_m">
				<MkPagination v-slot="{items}" :pagination="followingPagination">
					<div class="follow-relations-list">
						<div v-for="followRelationship in items" :key="followRelationship.id" class="follow-relation">
							<MkA v-tooltip.mfm="`Last posted: ${dateString(followRelationship.followee.updatedAt)}`" :to="`/admin/user/${followRelationship.followee.id}`" class="user">
								<MkUserCardMini :user="followRelationship.followee" :withChart="false"/>
							</MkA>
							<span class="arrow">→</span>
							<MkA v-tooltip.mfm="`Last posted: ${dateString(followRelationship.follower.updatedAt)}`" :to="`/admin/user/${followRelationship.follower.id}`" class="user">
								<MkUserCardMini :user="followRelationship.follower" :withChart="false"/>
							</MkA>
						</div>
					</div>
				</MkPagination>
			</div>
			<div v-else-if="tab === 'followers'" class="_gaps_m">
				<MkPagination v-slot="{items}" :pagination="followersPagination">
					<div class="follow-relations-list">
						<div v-for="followRelationship in items" :key="followRelationship.id" class="follow-relation">
							<MkA v-tooltip.mfm="`Last posted: ${dateString(followRelationship.followee.updatedAt)}`" :to="`/admin/user/${followRelationship.followee.id}`" class="user">
								<MkUserCardMini :user="followRelationship.followee" :withChart="false"/>
							</MkA>
							<span class="arrow">←</span>
							<MkA v-tooltip.mfm="`Last posted: ${dateString(followRelationship.follower.updatedAt)}`" :to="`/admin/user/${followRelationship.follower.id}`" class="user">
								<MkUserCardMini :user="followRelationship.follower" :withChart="false"/>
							</MkA>
						</div>
					</div>
				</MkPagination>
			</div>
			<div v-else-if="tab === 'raw'" class="_gaps_m">
				<MkObjectView tall :value="instance">
				</MkObjectView>
			</div>
		</MkSwiper>
	</MkSpacer>
=======
		</div>
		<div v-else-if="tab === 'users'" class="_gaps_m">
			<MkPagination v-slot="{items}" :pagination="usersPagination" style="display: grid; grid-template-columns: repeat(auto-fill,minmax(270px,1fr)); grid-gap: 12px;">
				<MkA v-for="user in items" :key="user.id" v-tooltip.mfm="`Last posted: ${dateString(user.updatedAt)}`" class="user" :to="`/admin/user/${user.id}`">
					<MkUserCardMini :user="user"/>
				</MkA>
			</MkPagination>
		</div>
		<div v-else-if="tab === 'raw'" class="_gaps_m">
			<MkObjectView tall :value="instance">
			</MkObjectView>
		</div>
	</div>
>>>>>>> 81739b1f
</PageWithHeader>
</template>

<script lang="ts" setup>
import { ref, computed, watch } from 'vue';
import * as Misskey from 'misskey-js';
import type { ChartSrc } from '@/components/MkChart.vue';
import type { Paging } from '@/components/MkPagination.vue';
import MkChart from '@/components/MkChart.vue';
import MkObjectView from '@/components/MkObjectView.vue';
import FormLink from '@/components/form/link.vue';
import MkLink from '@/components/MkLink.vue';
import MkButton from '@/components/MkButton.vue';
import FormSection from '@/components/form/section.vue';
import MkKeyValue from '@/components/MkKeyValue.vue';
import MkSelect from '@/components/MkSelect.vue';
import MkSwitch from '@/components/MkSwitch.vue';
import * as os from '@/os.js';
import { misskeyApi } from '@/utility/misskey-api.js';
import number from '@/filters/number.js';
import { iAmModerator, iAmAdmin } from '@/i.js';
import { definePage } from '@/page.js';
import { i18n } from '@/i18n.js';
import MkUserCardMini from '@/components/MkUserCardMini.vue';
import MkPagination from '@/components/MkPagination.vue';
import { getProxiedImageUrlNullable } from '@/utility/media-proxy.js';
import { dateString } from '@/filters/date.js';
import MkTextarea from '@/components/MkTextarea.vue';
import MkInfo from '@/components/MkInfo.vue';
import { $i } from '@/i.js';

const props = defineProps<{
	host: string;
}>();

const tab = ref('overview');

const chartSrc = ref<ChartSrc>('instance-requests');
const meta = ref<Misskey.entities.AdminMetaResponse | null>(null);
const instance = ref<Misskey.entities.FederationInstance | null>(null);
const suspensionState = ref<'none' | 'manuallySuspended' | 'goneSuspended' | 'autoSuspendedForNotResponding'>('none');
const isSuspended = ref(false);
const isBlocked = ref(false);
const isSilenced = ref(false);
const isNSFW = ref(false);
const rejectQuotes = ref(false);
const rejectReports = ref(false);
const isMediaSilenced = ref(false);
const faviconUrl = ref<string | null>(null);
const moderationNote = ref('');

const baseDomains = computed(() => {
	const domains: string[] = [];

	const parts = props.host.toLowerCase().split('.');
	for (let s = 1; s < parts.length; s++) {
		const domain = parts.slice(s).join('.');
		domains.push(domain);
	}

	return domains;
});
const isBaseBlocked = computed(() => meta.value && baseDomains.value.some(d => meta.value?.blockedHosts.includes(d)));
const isBaseSilenced = computed(() => meta.value && baseDomains.value.some(d => meta.value?.silencedHosts.includes(d)));
const isBaseMediaSilenced = computed(() => meta.value && baseDomains.value.some(d => meta.value?.mediaSilencedHosts.includes(d)));

const usersPagination = {
	endpoint: iAmModerator ? 'admin/show-users' : 'users',
	limit: 10,
	params: {
		sort: '+updatedAt',
		state: 'all',
		hostname: props.host,
	},
	offsetMode: true,
} satisfies Paging;

const followingPagination = {
	endpoint: 'federation/following' as const,
	limit: 10,
	params: {
		host: props.host,
		includeFollower: true,
	},
	offsetMode: false,
};

const followersPagination = {
	endpoint: 'federation/followers' as const,
	limit: 10,
	params: {
		host: props.host,
		includeFollower: true,
	},
	offsetMode: false,
};

if (iAmModerator) {
	watch(moderationNote, async () => {
		if (instance.value == null) return;
		await misskeyApi('admin/federation/update-instance', { host: instance.value.host, moderationNote: moderationNote.value });
	});
}

async function fetch(): Promise<void> {
	if (iAmAdmin) {
		meta.value = await misskeyApi('admin/meta');
	}
	instance.value = await misskeyApi('federation/show-instance', {
		host: props.host,
	});
	suspensionState.value = instance.value?.suspensionState ?? 'none';
	isSuspended.value = suspensionState.value !== 'none';
	isBlocked.value = instance.value?.isBlocked ?? false;
	isSilenced.value = instance.value?.isSilenced ?? false;
	isNSFW.value = instance.value?.isNSFW ?? false;
	rejectReports.value = instance.value?.rejectReports ?? false;
	rejectQuotes.value = instance.value?.rejectQuotes ?? false;
	isMediaSilenced.value = instance.value?.isMediaSilenced ?? false;
	faviconUrl.value = getProxiedImageUrlNullable(instance.value?.faviconUrl, 'preview') ?? getProxiedImageUrlNullable(instance.value?.iconUrl, 'preview');
	moderationNote.value = instance.value?.moderationNote ?? '';
}

async function toggleBlock(): Promise<void> {
	if (!iAmAdmin) return;
	if (!meta.value) throw new Error('No meta?');
	if (!instance.value) throw new Error('No instance?');
	const { host } = instance.value;
	await misskeyApi('admin/update-meta', {
		blockedHosts: isBlocked.value ? meta.value.blockedHosts.concat([host]) : meta.value.blockedHosts.filter(x => x !== host),
	});
}

async function toggleSilenced(): Promise<void> {
	if (!iAmAdmin) return;
	if (!meta.value) throw new Error('No meta?');
	if (!instance.value) throw new Error('No instance?');
	const { host } = instance.value;
	const silencedHosts = meta.value.silencedHosts ?? [];
	await misskeyApi('admin/update-meta', {
		silencedHosts: isSilenced.value ? silencedHosts.concat([host]) : silencedHosts.filter(x => x !== host),
	});
}

async function toggleMediaSilenced(): Promise<void> {
	if (!iAmAdmin) return;
	if (!meta.value) throw new Error('No meta?');
	if (!instance.value) throw new Error('No instance?');
	const { host } = instance.value;
	const mediaSilencedHosts = meta.value.mediaSilencedHosts ?? [];
	await misskeyApi('admin/update-meta', {
		mediaSilencedHosts: isMediaSilenced.value ? mediaSilencedHosts.concat([host]) : mediaSilencedHosts.filter(x => x !== host),
	});
}

async function toggleSuspended(): Promise<void> {
	if (!iAmModerator) return;
	if (!instance.value) throw new Error('No instance?');
	suspensionState.value = isSuspended.value ? 'manuallySuspended' : 'none';
	await misskeyApi('admin/federation/update-instance', {
		host: instance.value.host,
		isSuspended: isSuspended.value,
	});
}

async function toggleNSFW(): Promise<void> {
	if (!iAmModerator) return;
	if (!instance.value) throw new Error('No instance?');
	await misskeyApi('admin/federation/update-instance', {
		host: instance.value.host,
		isNSFW: isNSFW.value,
	});
}

async function toggleRejectReports(): Promise<void> {
	if (!iAmModerator) return;
	if (!instance.value) throw new Error('No instance?');
	await misskeyApi('admin/federation/update-instance', {
		host: instance.value.host,
		rejectReports: rejectReports.value,
	});
}

async function toggleRejectQuotes(): Promise<void> {
	if (!iAmModerator) return;
	if (!instance.value) throw new Error('No instance?');
	await misskeyApi('admin/federation/update-instance', {
		host: instance.value.host,
		rejectQuotes: rejectQuotes.value,
	});
}

function refreshMetadata(): void {
	if (!iAmModerator) return;
	if (!instance.value) throw new Error('No instance?');
	misskeyApi('admin/federation/refresh-remote-instance-metadata', {
		host: instance.value.host,
	});
	os.alert({
		text: 'Refresh requested',
	});
}

async function deleteAllFiles(): Promise<void> {
	if (!iAmModerator) return;
	if (!instance.value) throw new Error('No instance?');

	const confirm = await os.confirm({
		type: 'warning',
		text: i18n.ts.deleteAllFilesConfirm,
	});
	if (confirm.canceled) return;

	await Promise.all([
		misskeyApi('admin/federation/delete-all-files', {
			host: instance.value.host,
		}),
		os.alert({
			text: i18n.ts.deleteAllFilesQueued,
		}),
	]);
}

async function severAllFollowRelations(): Promise<void> {
	if (!iAmModerator) return;
	if (!instance.value) throw new Error('No instance?');

	const confirm = await os.confirm({
		type: 'warning',
		text: i18n.tsx.severAllFollowRelationsConfirm({
			instanceName: instance.value.name ?? instance.value.host,
			followingCount: instance.value.followingCount,
			followersCount: instance.value.followersCount,
		}),
	});
	if (confirm.canceled) return;

	await Promise.all([
		misskeyApi('admin/federation/remove-all-following', {
			host: instance.value.host,
		}),
		os.alert({
			text: i18n.tsx.severAllFollowRelationsQueued({ host: instance.value.host }),
		}),
	]);
}

fetch();

const headerActions = computed(() => [{
	text: `https://${props.host}`,
	icon: 'ti ti-external-link',
	handler: () => {
		window.open(`https://${props.host}`, '_blank', 'noopener');
	},
}]);

const headerTabs = computed(() => [{
	key: 'overview',
	title: i18n.ts.overview,
	icon: 'ti ti-info-circle',
}, {
	key: 'chart',
	title: i18n.ts.charts,
	icon: 'ti ti-chart-line',
}, {
	key: 'users',
	title: i18n.ts.users,
	icon: 'ti ti-users',
}, ...getFollowingTabs(), {
	key: 'raw',
	title: 'Raw',
	icon: 'ti ti-code',
}]);

function getFollowingTabs() {
	if (!$i) return [];
	return [
		{
			key: 'following',
			title: i18n.ts.following,
			icon: 'ti ti-arrow-right',
		},
		{
			key: 'followers',
			title: i18n.ts.followers,
			icon: 'ti ti-arrow-left',
		},
	];
}

definePage(() => ({
	title: props.host,
	icon: 'ti ti-server',
}));
</script>

<style lang="scss" scoped>
.fnfelxur {
	display: flex;
	align-items: center;

	> .icon {
		display: block;
		margin: 0 16px 0 0;
		height: 64px;
		border-radius: var(--MI-radius-sm);
	}

	> .name {
		word-break: break-all;
	}
}

.cmhjzshl {
	> .selects {
		display: flex;
		margin: 0 0 16px 0;
	}

	> .charts {
		> .label {
			margin-bottom: 12px;
			font-weight: bold;
		}
	}
}

.follow-relations-list {
  display: flex;
  flex-direction: column;
  gap: 12px;

  .follow-relation {
    display: flex;
    align-items: center;
    gap: 12px;
    flex-wrap: nowrap;
    justify-content: space-between;

    .user {
      flex: 1;
      max-width: 45%;
      flex-shrink: 0;
      overflow: hidden;
      text-overflow: ellipsis;
    }

    .arrow {
      font-size: 1.5em;
      flex-shrink: 0;
    }
  }
}
</style><|MERGE_RESOLUTION|>--- conflicted
+++ resolved
@@ -6,31 +6,31 @@
 <template>
 <PageWithHeader v-model:tab="tab" :actions="headerActions" :tabs="headerTabs" :swipable="true">
 	<div v-if="instance" class="_spacer" style="--MI_SPACER-w: 600px; --MI_SPACER-min: 16px; --MI_SPACER-max: 32px;">
-		<div v-if="tab === 'overview'" class="_gaps_m">
-			<div class="fnfelxur">
-				<img :src="faviconUrl" alt="" class="icon"/>
-				<span class="name">{{ instance.name || `(${i18n.ts.unknown})` }}</span>
-			</div>
-			<div style="display: flex; flex-direction: column; gap: 1em;">
-				<MkKeyValue :copy="host" oneline>
-					<template #key>Host</template>
-					<template #value><span class="_monospace"><MkLink :url="`https://${host}`">{{ host }}</MkLink></span></template>
+		<MkSwiper v-model:tab="tab" :tabs="headerTabs">
+			<div v-if="tab === 'overview'" class="_gaps_m">
+				<div class="fnfelxur">
+					<img :src="faviconUrl" alt="" class="icon"/>
+					<span class="name">{{ instance.name || `(${i18n.ts.unknown})` }}</span>
+				</div>
+				<div style="display: flex; flex-direction: column; gap: 1em;">
+					<MkKeyValue :copy="host" oneline>
+						<template #key>Host</template>
+						<template #value><span class="_monospace"><MkLink :url="`https://${host}`">{{ host }}</MkLink></span></template>
+					</MkKeyValue>
+					<MkKeyValue oneline>
+						<template #key>{{ i18n.ts.software }}</template>
+						<template #value><span class="_monospace">{{ instance.softwareName || `(${i18n.ts.unknown})` }} / {{ instance.softwareVersion || `(${i18n.ts.unknown})` }}</span></template>
+					</MkKeyValue>
+					<MkKeyValue oneline>
+						<template #key>{{ i18n.ts.administrator }}</template>
+						<template #value>{{ instance.maintainerName || `(${i18n.ts.unknown})` }} ({{ instance.maintainerEmail || `(${i18n.ts.unknown})` }})</template>
+					</MkKeyValue>
+				</div>
+				<MkKeyValue>
+					<template #key>{{ i18n.ts.description }}</template>
+					<template #value>{{ instance.description }}</template>
 				</MkKeyValue>
-				<MkKeyValue oneline>
-					<template #key>{{ i18n.ts.software }}</template>
-					<template #value><span class="_monospace">{{ instance.softwareName || `(${i18n.ts.unknown})` }} / {{ instance.softwareVersion || `(${i18n.ts.unknown})` }}</span></template>
-				</MkKeyValue>
-				<MkKeyValue oneline>
-					<template #key>{{ i18n.ts.administrator }}</template>
-					<template #value>{{ instance.maintainerName || `(${i18n.ts.unknown})` }} ({{ instance.maintainerEmail || `(${i18n.ts.unknown})` }})</template>
-				</MkKeyValue>
-			</div>
-			<MkKeyValue>
-				<template #key>{{ i18n.ts.description }}</template>
-				<template #value>{{ instance.description }}</template>
-			</MkKeyValue>
-
-<<<<<<< HEAD
+
 				<FormSection v-if="iAmModerator">
 					<template #label>Moderation</template>
 					<div class="_gaps_s">
@@ -68,92 +68,62 @@
 					<MkKeyValue oneline style="margin: 1em 0;">
 						<template #key>{{ i18n.ts.registeredAt }}</template>
 						<template #value><MkTime mode="detail" :time="instance.firstRetrievedAt"/></template>
-=======
-			<FormSection v-if="iAmModerator">
-				<template #label>Moderation</template>
-				<div class="_gaps_s">
-					<MkKeyValue>
-						<template #key>
-							{{ i18n.ts._delivery.status }}
-						</template>
-						<template #value>
-							{{ i18n.ts._delivery._type[suspensionState] }}
-						</template>
->>>>>>> 81739b1f
-					</MkKeyValue>
-					<MkButton v-if="suspensionState === 'none'" :disabled="!instance" danger @click="stopDelivery">{{ i18n.ts._delivery.stop }}</MkButton>
-					<MkButton v-if="suspensionState !== 'none'" :disabled="!instance" @click="resumeDelivery">{{ i18n.ts._delivery.resume }}</MkButton>
-					<MkSwitch v-model="isBlocked" :disabled="!meta || !instance" @update:modelValue="toggleBlock">{{ i18n.ts.blockThisInstance }}</MkSwitch>
-					<MkSwitch v-model="isSilenced" :disabled="!meta || !instance" @update:modelValue="toggleSilenced">{{ i18n.ts.silenceThisInstance }}</MkSwitch>
-					<MkSwitch v-model="isMediaSilenced" :disabled="!meta || !instance" @update:modelValue="toggleMediaSilenced">{{ i18n.ts.mediaSilenceThisInstance }}</MkSwitch>
-					<MkButton @click="refreshMetadata"><i class="ti ti-refresh"></i> Refresh metadata</MkButton>
-					<MkTextarea v-model="moderationNote" manualSave>
-						<template #label>{{ i18n.ts.moderationNote }}</template>
-						<template #caption>{{ i18n.ts.moderationNoteDescription }}</template>
-					</MkTextarea>
-				</div>
-			</FormSection>
-
-			<FormSection>
-				<MkKeyValue oneline style="margin: 1em 0;">
-					<template #key>{{ i18n.ts.registeredAt }}</template>
-					<template #value><MkTime mode="detail" :time="instance.firstRetrievedAt"/></template>
-				</MkKeyValue>
-				<MkKeyValue oneline style="margin: 1em 0;">
-					<template #key>{{ i18n.ts.updatedAt }}</template>
-					<template #value><MkTime mode="detail" :time="instance.infoUpdatedAt"/></template>
-				</MkKeyValue>
-				<MkKeyValue oneline style="margin: 1em 0;">
-					<template #key>{{ i18n.ts.latestRequestReceivedAt }}</template>
-					<template #value><MkTime v-if="instance.latestRequestReceivedAt" :time="instance.latestRequestReceivedAt"/><span v-else>N/A</span></template>
-				</MkKeyValue>
-			</FormSection>
-
-			<FormSection>
-				<MkKeyValue oneline style="margin: 1em 0;">
-					<template #key>Following (Pub)</template>
-					<template #value>{{ number(instance.followingCount) }}</template>
-				</MkKeyValue>
-				<MkKeyValue oneline style="margin: 1em 0;">
-					<template #key>Followers (Sub)</template>
-					<template #value>{{ number(instance.followersCount) }}</template>
-				</MkKeyValue>
-			</FormSection>
-
-			<FormSection>
-				<template #label>Well-known resources</template>
-				<FormLink :to="`https://${host}/.well-known/host-meta`" external style="margin-bottom: 8px;">host-meta</FormLink>
-				<FormLink :to="`https://${host}/.well-known/host-meta.json`" external style="margin-bottom: 8px;">host-meta.json</FormLink>
-				<FormLink :to="`https://${host}/.well-known/nodeinfo`" external style="margin-bottom: 8px;">nodeinfo</FormLink>
-				<FormLink :to="`https://${host}/robots.txt`" external style="margin-bottom: 8px;">robots.txt</FormLink>
-				<FormLink :to="`https://${host}/manifest.json`" external style="margin-bottom: 8px;">manifest.json</FormLink>
-			</FormSection>
-		</div>
-		<div v-else-if="tab === 'chart'" class="_gaps_m">
-			<div class="cmhjzshl">
-				<div class="selects">
-					<MkSelect v-model="chartSrc" style="margin: 0 10px 0 0; flex: 1;">
-						<option value="instance-requests">{{ i18n.ts._instanceCharts.requests }}</option>
-						<option value="instance-users">{{ i18n.ts._instanceCharts.users }}</option>
-						<option value="instance-users-total">{{ i18n.ts._instanceCharts.usersTotal }}</option>
-						<option value="instance-notes">{{ i18n.ts._instanceCharts.notes }}</option>
-						<option value="instance-notes-total">{{ i18n.ts._instanceCharts.notesTotal }}</option>
-						<option value="instance-ff">{{ i18n.ts._instanceCharts.ff }}</option>
-						<option value="instance-ff-total">{{ i18n.ts._instanceCharts.ffTotal }}</option>
-						<option value="instance-drive-usage">{{ i18n.ts._instanceCharts.cacheSize }}</option>
-						<option value="instance-drive-usage-total">{{ i18n.ts._instanceCharts.cacheSizeTotal }}</option>
-						<option value="instance-drive-files">{{ i18n.ts._instanceCharts.files }}</option>
-						<option value="instance-drive-files-total">{{ i18n.ts._instanceCharts.filesTotal }}</option>
-					</MkSelect>
-				</div>
-				<div class="charts">
-					<div class="label">{{ i18n.tsx.recentNHours({ n: 90 }) }}</div>
-					<MkChart class="chart" :src="chartSrc" span="hour" :limit="90" :args="{ host: host }" :detailed="true"></MkChart>
-					<div class="label">{{ i18n.tsx.recentNDays({ n: 90 }) }}</div>
-					<MkChart class="chart" :src="chartSrc" span="day" :limit="90" :args="{ host: host }" :detailed="true"></MkChart>
+					</MkKeyValue>
+					<MkKeyValue oneline style="margin: 1em 0;">
+						<template #key>{{ i18n.ts.updatedAt }}</template>
+						<template #value><MkTime mode="detail" :time="instance.infoUpdatedAt"/></template>
+					</MkKeyValue>
+					<MkKeyValue oneline style="margin: 1em 0;">
+						<template #key>{{ i18n.ts.latestRequestReceivedAt }}</template>
+						<template #value><MkTime v-if="instance.latestRequestReceivedAt" :time="instance.latestRequestReceivedAt"/><span v-else>N/A</span></template>
+					</MkKeyValue>
+				</FormSection>
+
+				<FormSection>
+					<MkKeyValue oneline style="margin: 1em 0;">
+						<template #key>Following (Pub)</template>
+						<template #value>{{ number(instance.followingCount) }}</template>
+					</MkKeyValue>
+					<MkKeyValue oneline style="margin: 1em 0;">
+						<template #key>Followers (Sub)</template>
+						<template #value>{{ number(instance.followersCount) }}</template>
+					</MkKeyValue>
+				</FormSection>
+
+				<FormSection>
+					<template #label>Well-known resources</template>
+					<FormLink :to="`https://${host}/.well-known/host-meta`" external style="margin-bottom: 8px;">host-meta</FormLink>
+					<FormLink :to="`https://${host}/.well-known/host-meta.json`" external style="margin-bottom: 8px;">host-meta.json</FormLink>
+					<FormLink :to="`https://${host}/.well-known/nodeinfo`" external style="margin-bottom: 8px;">nodeinfo</FormLink>
+					<FormLink :to="`https://${host}/robots.txt`" external style="margin-bottom: 8px;">robots.txt</FormLink>
+					<FormLink :to="`https://${host}/manifest.json`" external style="margin-bottom: 8px;">manifest.json</FormLink>
+				</FormSection>
+			</div>
+			<div v-else-if="tab === 'chart'" class="_gaps_m">
+				<div class="cmhjzshl">
+					<div class="selects">
+						<MkSelect v-model="chartSrc" style="margin: 0 10px 0 0; flex: 1;">
+							<option value="instance-requests">{{ i18n.ts._instanceCharts.requests }}</option>
+							<option value="instance-users">{{ i18n.ts._instanceCharts.users }}</option>
+							<option value="instance-users-total">{{ i18n.ts._instanceCharts.usersTotal }}</option>
+							<option value="instance-notes">{{ i18n.ts._instanceCharts.notes }}</option>
+							<option value="instance-notes-total">{{ i18n.ts._instanceCharts.notesTotal }}</option>
+							<option value="instance-ff">{{ i18n.ts._instanceCharts.ff }}</option>
+							<option value="instance-ff-total">{{ i18n.ts._instanceCharts.ffTotal }}</option>
+							<option value="instance-drive-usage">{{ i18n.ts._instanceCharts.cacheSize }}</option>
+							<option value="instance-drive-usage-total">{{ i18n.ts._instanceCharts.cacheSizeTotal }}</option>
+							<option value="instance-drive-files">{{ i18n.ts._instanceCharts.files }}</option>
+							<option value="instance-drive-files-total">{{ i18n.ts._instanceCharts.filesTotal }}</option>
+						</MkSelect>
+					</div>
+					<div class="charts">
+						<div class="label">{{ i18n.tsx.recentNHours({ n: 90 }) }}</div>
+						<MkChart class="chart" :src="chartSrc" span="hour" :limit="90" :args="{ host: host }" :detailed="true"></MkChart>
+						<div class="label">{{ i18n.tsx.recentNDays({ n: 90 }) }}</div>
+						<MkChart class="chart" :src="chartSrc" span="day" :limit="90" :args="{ host: host }" :detailed="true"></MkChart>
+					</div>
 				</div>
 			</div>
-<<<<<<< HEAD
 			<div v-else-if="tab === 'users'" class="_gaps_m">
 				<MkPagination v-slot="{items}" :pagination="usersPagination" style="display: grid; grid-template-columns: repeat(auto-fill,minmax(270px,1fr)); grid-gap: 12px;">
 					<MkA v-for="user in items" :key="user.id" v-tooltip.mfm="`Last posted: ${dateString(user.updatedAt)}`" class="user" :to="`/admin/user/${user.id}`">
@@ -196,22 +166,7 @@
 				</MkObjectView>
 			</div>
 		</MkSwiper>
-	</MkSpacer>
-=======
-		</div>
-		<div v-else-if="tab === 'users'" class="_gaps_m">
-			<MkPagination v-slot="{items}" :pagination="usersPagination" style="display: grid; grid-template-columns: repeat(auto-fill,minmax(270px,1fr)); grid-gap: 12px;">
-				<MkA v-for="user in items" :key="user.id" v-tooltip.mfm="`Last posted: ${dateString(user.updatedAt)}`" class="user" :to="`/admin/user/${user.id}`">
-					<MkUserCardMini :user="user"/>
-				</MkA>
-			</MkPagination>
-		</div>
-		<div v-else-if="tab === 'raw'" class="_gaps_m">
-			<MkObjectView tall :value="instance">
-			</MkObjectView>
-		</div>
 	</div>
->>>>>>> 81739b1f
 </PageWithHeader>
 </template>
 

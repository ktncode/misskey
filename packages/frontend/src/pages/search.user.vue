<!--
SPDX-FileCopyrightText: syuilo and other misskey contributors
SPDX-License-Identifier: AGPL-3.0-only
-->

<template>
<div class="_gaps">
	<div class="_gaps">
		<MkInput v-model="searchQuery" :large="true" :autofocus="true" type="search" @enter="search">
<<<<<<< HEAD
			<template #prefix><i class="ph-magnifying-glass ph-bold ph-lg"></i></template>
=======
			<template #prefix><i class="ti ti-search"></i></template>
>>>>>>> 34088ecd
		</MkInput>
		<MkRadios v-model="searchOrigin" @update:modelValue="search()">
			<option value="combined">{{ i18n.ts.all }}</option>
			<option value="local">{{ i18n.ts.local }}</option>
			<option value="remote">{{ i18n.ts.remote }}</option>
		</MkRadios>
		<MkButton large primary gradate rounded @click="search">{{ i18n.ts.search }}</MkButton>
	</div>

	<MkFoldableSection v-if="userPagination">
		<template #header>{{ i18n.ts.searchResult }}</template>
		<MkUserList :key="key" :pagination="userPagination"/>
	</MkFoldableSection>
</div>
</template>

<script lang="ts" setup>
import { ref } from 'vue';
import MkUserList from '@/components/MkUserList.vue';
import MkInput from '@/components/MkInput.vue';
import MkRadios from '@/components/MkRadios.vue';
import MkButton from '@/components/MkButton.vue';
import { i18n } from '@/i18n.js';
import * as os from '@/os.js';
import MkFoldableSection from '@/components/MkFoldableSection.vue';
import { misskeyApi } from '@/scripts/misskey-api.js';
import { useRouter } from '@/global/router/supplier.js';

const router = useRouter();

const key = ref('');
const searchQuery = ref('');
const searchOrigin = ref('combined');
const userPagination = ref();

async function search() {
	const query = searchQuery.value.toString().trim();

	if (query == null || query === '') return;

	if (query.startsWith('https://')) {
		const promise = misskeyApi('ap/show', {
			uri: query,
		});

		os.promiseDialog(promise, null, null, i18n.ts.fetchingAsApObject);

		const res = await promise;

		if (res.type === 'User') {
			router.push(`/@${res.object.username}@${res.object.host}`);
		} else if (res.type === 'Note') {
			router.push(`/notes/${res.object.id}`);
		}

		return;
	}

	if (query.match(/^@[a-z0-9_.-]+@[a-z0-9_.-]+$/i)) {
		router.push(`/${query}`);
		return;
	}

	userPagination.value = {
		endpoint: 'users/search',
		limit: 10,
		params: {
			query: query,
			origin: searchOrigin.value,
		},
	};

	key.value = query;
}
</script><|MERGE_RESOLUTION|>--- conflicted
+++ resolved
@@ -7,11 +7,7 @@
 <div class="_gaps">
 	<div class="_gaps">
 		<MkInput v-model="searchQuery" :large="true" :autofocus="true" type="search" @enter="search">
-<<<<<<< HEAD
 			<template #prefix><i class="ph-magnifying-glass ph-bold ph-lg"></i></template>
-=======
-			<template #prefix><i class="ti ti-search"></i></template>
->>>>>>> 34088ecd
 		</MkInput>
 		<MkRadios v-model="searchOrigin" @update:modelValue="search()">
 			<option value="combined">{{ i18n.ts.all }}</option>

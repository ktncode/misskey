<!--
SPDX-FileCopyrightText: syuilo and misskey-project
SPDX-License-Identifier: AGPL-3.0-only
-->

<template>
<MkStickyContainer>
	<template #header><MkPageHeader/></template>
	<MkSpacer :contentMax="1200">
		<MkAchievements :user="$i"/>
	</MkSpacer>
</MkStickyContainer>
</template>

<script lang="ts" setup>
import { onActivated, onDeactivated, onMounted, onUnmounted } from 'vue';
import MkAchievements from '@/components/MkAchievements.vue';
import { i18n } from '@/i18n.js';
import { definePageMetadata } from '@/scripts/page-metadata.js';
import { $i } from '@/account.js';
import { claimAchievement } from '@/scripts/achievements.js';

let timer: number | null;

function viewAchievements3min() {
	claimAchievement('viewAchievements3min');
}

onMounted(() => {
	if (timer == null) timer = window.setTimeout(viewAchievements3min, 1000 * 60 * 3);
});

onUnmounted(() => {
	if (timer != null) {
		window.clearTimeout(timer);
		timer = null;
	}
});

onActivated(() => {
	if (timer == null) timer = window.setTimeout(viewAchievements3min, 1000 * 60 * 3);
});

onDeactivated(() => {
	if (timer != null) {
		window.clearTimeout(timer);
		timer = null;
	}
});

definePageMetadata(() => ({
	title: i18n.ts.achievements,
<<<<<<< HEAD
	icon: 'ph-trophy ph-bold ph-lg',
});
=======
	icon: 'ti ti-medal',
}));
>>>>>>> 034f4720
</script>

<style lang="scss" module>

</style><|MERGE_RESOLUTION|>--- conflicted
+++ resolved
@@ -50,13 +50,8 @@
 
 definePageMetadata(() => ({
 	title: i18n.ts.achievements,
-<<<<<<< HEAD
 	icon: 'ph-trophy ph-bold ph-lg',
-});
-=======
-	icon: 'ti ti-medal',
 }));
->>>>>>> 034f4720
 </script>
 
 <style lang="scss" module>

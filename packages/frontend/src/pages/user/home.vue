<!--
SPDX-FileCopyrightText: syuilo and misskey-project
SPDX-License-Identifier: AGPL-3.0-only
-->

<template>
<MkSpacer :contentMax="narrow ? 800 : 1100" :style="background" style="transform: none !important;">
	<div ref="rootEl" class="ftskorzw" :class="{ wide: !narrow }" style="container-type: inline-size;">
		<div class="main _gaps">
			<MkInfo v-if="user.isSuspended" :warn="true">{{ i18n.ts.userSuspended }}</MkInfo>
			<MkInfo v-if="user.isSilenced" :warn="true">{{ i18n.ts.userSilenced }}</MkInfo>

			<div class="profile _gaps">
				<MkAccountMoved v-if="user.movedTo" :movedTo="user.movedTo"/>
				<MkRemoteCaution v-if="user.host != null" :href="user.url ?? user.uri!"/>
				<MkInfo v-if="user.host == null && user.username.includes('.')">{{ i18n.ts.isSystemAccount }}</MkInfo>

				<div :key="user.id" class="main _panel">
					<div class="banner-container" :class="{ [$style.bannerContainerTall]: useTallBanner }">
						<div ref="bannerEl" class="banner" :style="style"></div>
						<div class="fade"></div>
						<div class="title">
							<MkUserName class="name" :user="user" :nowrap="true"/>
							<div class="bottom">
								<span class="username"><MkAcct :user="user" :detail="true"/></span>
								<span v-if="user.isAdmin" :title="i18n.ts.isAdmin" style="color: var(--MI_THEME-badge);"><i class="ti ti-shield"></i></span>
								<span v-if="user.isLocked" :title="i18n.ts.isLocked"><i class="ti ti-lock"></i></span>
								<span v-if="user.isBot" :title="i18n.ts.isBot"><i class="ti ti-robot"></i></span>
								<button v-if="$i && !isEditingMemo && !memoDraft" class="_button add-note-button" @click="showMemoTextarea">
									<i class="ti ti-edit"/> {{ i18n.ts.addMemo }}
								</button>
							</div>
						</div>
						<ul v-if="$i && $i.id != user.id" :class="$style.infoBadges">
							<li v-if="user.isFollowed && user.isFollowing">{{ i18n.ts.mutuals }}</li>
							<li v-else-if="user.isFollowing">{{ i18n.ts.following }}</li>
							<li v-else-if="user.isFollowed">{{ i18n.ts.followsYou }}</li>
							<li v-if="user.isMuted">{{ i18n.ts.muted }}</li>
							<li v-if="user.isRenoteMuted">{{ i18n.ts.renoteMuted }}</li>
							<li v-if="user.isBlocking">{{ i18n.ts.blocked }}</li>
							<li v-if="user.isBlocked && $i.isModerator">{{ i18n.ts.blockingYou }}</li>
						</ul>
						<div :class="$style.actions" class="actions">
							<button :class="$style.actionsMenu" class="menu _button" @click="menu"><i class="ti ti-dots"></i></button>
							<MkFollowButton v-if="$i?.id != user.id" v-model:user="user" :class="$style.actionsFollow" :disabled="disableFollowControls" :inline="true" :transparent="false" :full="true" class="koudoku" @update:wait="onFollowButtonDisabledChanged"/>
							<div v-if="hasFollowRequest" :class="$style.actionsBanner">{{ i18n.ts.receiveFollowRequest }}</div>
							<MkButton v-if="hasFollowRequest" :class="$style.actionsAccept" :disabled="disableFollowControls" :inline="true" :transparent="false" :full="true" rounded primary @click="acceptFollowRequest"><i class="ti ti-check"/> {{ i18n.ts.accept }}</MkButton>
							<MkButton v-if="hasFollowRequest" :class="$style.actionsReject" :disabled="disableFollowControls" :inline="true" :transparent="false" :full="true" rounded danger @click="rejectFollowRequest"><i class="ti ti-x"/> {{ i18n.ts.reject }}</MkButton>
						</div>
					</div>
					<MkAvatar class="avatar" :class="{ [$style.avatarTall]: useTallBanner }" :user="user" indicator/>
					<div class="title">
						<MkUserName :user="user" :nowrap="false" class="name"/>
						<div class="bottom">
							<span class="username"><MkAcct :user="user" :detail="true"/></span>
							<span v-if="user.isAdmin" :title="i18n.ts.isAdmin" style="color: var(--MI_THEME-badge);"><i class="ti ti-shield"></i></span>
							<span v-if="user.isLocked" :title="i18n.ts.isLocked"><i class="ti ti-lock"></i></span>
							<span v-if="user.isBot" :title="i18n.ts.isBot"><i class="ti ti-robot"></i></span>
						</div>
					</div>
					<div v-if="user.followedMessage != null" class="followedMessage">
						<MkFukidashi class="fukidashi" :tail="narrow ? 'none' : 'left'" negativeMargin>
							<div class="messageHeader">{{ i18n.ts.messageToFollower }}</div>
							<div><MkSparkle><Mfm :plain="true" :text="user.followedMessage" :author="user"/></MkSparkle></div>
						</MkFukidashi>
					</div>
					<div v-if="user.roles.length > 0" class="roles">
						<span v-for="role in user.roles" :key="role.id" v-tooltip="role.description" class="role" :style="{ '--color': role.color }">
							<MkA v-adaptive-bg :to="`/roles/${role.id}`">
								<img v-if="role.iconUrl" style="height: 1.3em; vertical-align: -22%;" :src="role.iconUrl"/>
								{{ role.name }}
							</MkA>
						</span>
					</div>
					<div v-if="iAmModerator" class="moderationNote">
						<MkTextarea v-if="editModerationNote || (moderationNote != null && moderationNote !== '')" v-model="moderationNote" manualSave>
							<template #label>{{ i18n.ts.moderationNote }}</template>
							<template #caption>{{ i18n.ts.moderationNoteDescription }}</template>
						</MkTextarea>
						<div v-else>
							<MkButton small @click="editModerationNote = true">{{ i18n.ts.addModerationNote }}</MkButton>
						</div>
					</div>
					<div v-if="isEditingMemo || memoDraft" class="memo" :class="{'no-memo': !memoDraft}">
						<div class="heading" v-text="i18n.ts.memo"/>
						<textarea
							ref="memoTextareaEl"
							v-model="memoDraft"
							rows="1"
							@focus="isEditingMemo = true"
							@blur="updateMemo"
							@input="adjustMemoTextarea"
						/>
					</div>
					<div class="description">
						<Mfm v-if="user.description" :text="user.description" :isBlock="true" :isNote="false" :author="user"/>
						<p v-else class="empty">{{ i18n.ts.noAccountDescription }}</p>
					</div>
					<div class="fields system">
						<dl v-if="user.location" class="field">
							<dt class="name"><i class="ti ti-map-pin ti-fw"></i> {{ i18n.ts.location }}</dt>
							<dd class="value">{{ user.location }}</dd>
						</dl>
						<dl v-if="user.birthday" class="field">
							<dt class="name"><i class="ti ti-cake ti-fw"></i> {{ i18n.ts.birthday }}</dt>
							<dd class="value">{{ user.birthday.replace('-', '/').replace('-', '/') }} ({{ i18n.tsx.yearsOld({ age }) }})</dd>
						</dl>
						<dl class="field">
							<dt class="name"><i class="ti ti-calendar ti-fw"></i> {{ i18n.ts.registeredDate }}</dt>
							<dd class="value">{{ dateString(user.createdAt) }} (<MkTime :time="user.createdAt"/>)</dd>
						</dl>
					</div>
					<div v-if="user.fields.length > 0" class="fields">
						<dl v-for="(field, i) in user.fields" :key="i" class="field">
							<dt class="name">
								<Mfm :text="field.name" :author="user" :plain="true" :colored="false"/>
							</dt>
							<dd class="value">
								<Mfm :text="field.value" :author="user" :colored="false"/>
								<i v-if="user.verifiedLinks.includes(field.value)" v-tooltip:dialog="i18n.ts.verifiedLink" class="ti ti-circle-check" :class="$style.verifiedLink"></i>
							</dd>
						</dl>
					</div>
					<div class="status">
						<MkA :to="userPage(user)">
							<b>{{ number(user.notesCount) }}</b>
							<span>{{ i18n.ts.notes }}</span>
						</MkA>
						<MkA v-if="isFollowingVisibleForMe(user)" :to="userPage(user, 'following')">
							<b>{{ number(user.followingCount) }}</b>
							<span>{{ i18n.ts.following }}</span>
						</MkA>
						<MkA v-if="isFollowersVisibleForMe(user)" :to="userPage(user, 'followers')">
							<b>{{ number(user.followersCount) }}</b>
							<span>{{ i18n.ts.followers }}</span>
						</MkA>
					</div>
				</div>
			</div>

			<div class="contents _gaps">
				<MkInfo v-if="user.pinnedNotes.length === 0 && $i?.id === user.id">{{ i18n.ts.userPagePinTip }}</MkInfo>
				<template v-if="narrow">
					<MkLazy>
						<XFiles :key="user.id" :user="user" :collapsed="true" @unfold="emit('unfoldFiles')"/>
					</MkLazy>
					<MkLazy>
						<XActivity :key="user.id" :user="user" :collapsed="true"/>
					</MkLazy>
					<MkLazy v-if="user.listenbrainz && listenbrainzdata">
						<XListenBrainz :key="user.id" :user="user" :collapsed="true"/>
					</MkLazy>
				</template>
				<!-- <div v-if="!disableNotes">
					<MkLazy>
						<XTimeline :user="user"/>
					</MkLazy>
				</div> -->
				<MkStickyContainer>
					<template #header>
						<!-- You can't use v-if on these, as MkTab first *deletes* and replaces all children with native HTML elements. -->
						<!-- Instead, we add a "no notes" placeholder and default to null (all notes) if there's nothing pinned. -->
						<!-- It also converts all comments into text! -->
						<MkTab v-model="noteview" :class="$style.tab">
							<option value="pinned">{{ i18n.ts.pinnedOnly }}</option>
							<option :value="null">{{ i18n.ts.notes }}</option>
							<option value="all">{{ i18n.ts.all }}</option>
							<option value="files">{{ i18n.ts.withFiles }}</option>
						</MkTab>
					</template>
					<MkLazy>
						<div v-if="noteview === 'pinned'" class="_gaps">
							<div v-if="user.pinnedNotes.length < 1" class="_fullinfo">
								<img :src="infoImageUrl" class="_ghost" aria-hidden="true" :alt="i18n.ts.noNotes"/>
								<div>{{ i18n.ts.noNotes }}</div>
							</div>
							<div v-else class="_panel">
								<MkNote v-for="note of user.pinnedNotes" :key="note.id" class="note" :class="$style.pinnedNote" :note="note" :pinned="true"/>
							</div>
						</div>
						<MkNotes v-else :class="$style.tl" :noGap="true" :pagination="AllPagination"/>
					</MkLazy>
				</MkStickyContainer>
			</div>
		</div>
		<div v-if="!narrow" class="sub _gaps" style="container-type: inline-size;">
			<XFiles :key="user.id" :user="user" @unfold="emit('unfoldFiles')"/>
			<XActivity :key="user.id" :user="user"/>
			<XListenBrainz v-if="user.listenbrainz && listenbrainzdata" :key="user.id" :user="user"/>
		</div>
	</div>
	<div class="background"></div>
</MkSpacer>
</template>

<script lang="ts" setup>
import { defineAsyncComponent, computed, onMounted, onUnmounted, nextTick, watch, ref } from 'vue';
import * as Misskey from 'misskey-js';
import { getScrollPosition } from '@@/js/scroll.js';
import MkTab from '@/components/MkTab.vue';
import MkNotes from '@/components/MkNotes.vue';
import MkFollowButton from '@/components/MkFollowButton.vue';
import MkAccountMoved from '@/components/MkAccountMoved.vue';
import MkFukidashi from '@/components/MkFukidashi.vue';
import MkRemoteCaution from '@/components/MkRemoteCaution.vue';
import MkTextarea from '@/components/MkTextarea.vue';
import MkInfo from '@/components/MkInfo.vue';
import MkButton from '@/components/MkButton.vue';
import { getUserMenu } from '@/utility/get-user-menu.js';
import number from '@/filters/number.js';
import { userPage } from '@/filters/user.js';
import * as os from '@/os.js';
import { i18n } from '@/i18n.js';
import { $i, iAmModerator } from '@/i.js';
import { dateString } from '@/filters/date.js';
<<<<<<< HEAD
import { confetti } from '@/scripts/confetti.js';
import { misskeyApi } from '@/scripts/misskey-api.js';
import { isFollowingVisibleForMe, isFollowersVisibleForMe } from '@/scripts/isFfVisibleForMe.js';
import { useRouter } from '@/router/supplier.js';
import { getStaticImageUrl } from '@/scripts/media-proxy.js';
import { infoImageUrl } from '@/instance.js';
=======
import { confetti } from '@/utility/confetti.js';
import { misskeyApi } from '@/utility/misskey-api.js';
import { isFollowingVisibleForMe, isFollowersVisibleForMe } from '@/utility/isFfVisibleForMe.js';
import { useRouter } from '@/router.js';
import { getStaticImageUrl } from '@/utility/media-proxy.js';
>>>>>>> 8d6573fb
import MkSparkle from '@/components/MkSparkle.vue';
import { prefer } from '@/preferences.js';

const MkNote = defineAsyncComponent(() =>
	defaultStore.state.noteDesign === 'sharkey'
		? import('@/components/SkNote.vue')
		: import('@/components/MkNote.vue'),
);

function calcAge(birthdate: string): number {
	const date = new Date(birthdate);
	const now = new Date();

	let yearDiff = now.getFullYear() - date.getFullYear();
	const monthDiff = now.getMonth() - date.getMonth();
	const pastDate = now.getDate() < date.getDate();

	if (monthDiff < 0 || (monthDiff === 0 && pastDate)) {
		yearDiff--;
	}

	return yearDiff;
}

const XFiles = defineAsyncComponent(() => import('./index.files.vue'));
const XActivity = defineAsyncComponent(() => import('./index.activity.vue'));
const XListenBrainz = defineAsyncComponent(() => import('./index.listenbrainz.vue'));

const props = withDefaults(defineProps<{
	user: Misskey.entities.UserDetailed;
	/** Test only; MkNotes currently causes problems in vitest */
	disableNotes: boolean;
}>(), {
	disableNotes: false,
});

const emit = defineEmits<{
	(ev: 'unfoldFiles'): void;
}>();

const router = useRouter();

const user = ref(props.user);
const parallaxAnimationId = ref<null | number>(null);
const narrow = ref<null | boolean>(null);
const rootEl = ref<null | HTMLElement>(null);
const bannerEl = ref<null | HTMLElement>(null);
const memoTextareaEl = ref<null | HTMLElement>(null);
const memoDraft = ref(props.user.memo);
const isEditingMemo = ref(false);
const moderationNote = ref(props.user.moderationNote);
const editModerationNote = ref(false);
const noteview = ref<string | null>(props.user.pinnedNotes.length ? 'pinned' : null);

const listenbrainzdata = ref(false);
if (props.user.listenbrainz) {
	(async function() {
		try {
			const response = await fetch(`https://api.listenbrainz.org/1/user/${props.user.listenbrainz}/playing-now`, {
				method: 'GET',
				headers: {
					'Content-Type': 'application/json',
				},
			});
			const data = await response.json();
			if (data.payload.listens && data.payload.listens.length !== 0) {
				listenbrainzdata.value = true;
			}
		} catch (err) {
			listenbrainzdata.value = false;
		}
	})();
}

const background = computed(() => {
	if (props.user.backgroundUrl == null) return {};
	if (defaultStore.state.disableShowingAnimatedImages) {
		return {
			'--backgroundImageStatic': `url('${getStaticImageUrl(props.user.backgroundUrl)}')`,
		};
	} else {
		return {
			'--backgroundImageStatic': `url('${props.user.backgroundUrl}')`,
		};
	}
});

watch(moderationNote, async () => {
	await misskeyApi('admin/update-user-note', { userId: props.user.id, text: moderationNote.value });
});

const pagination = {
	endpoint: 'users/featured-notes' as const,
	limit: 10,
	params: computed(() => ({
		userId: props.user.id,
	})),
};

const AllPagination = {
	endpoint: 'users/notes' as const,
	limit: 10,
	params: computed(() => ({
		userId: props.user.id,
		withRenotes: noteview.value === 'all',
		withReplies: noteview.value === 'all',
		withChannelNotes: noteview.value === 'all',
		withFiles: noteview.value === 'files',
	})),
};

const style = computed(() => {
	if (props.user.bannerUrl == null) return {};
	if (prefer.s.disableShowingAnimatedImages) {
		return {
			backgroundImage: `url(${ getStaticImageUrl(props.user.bannerUrl) })`,
		};
	} else {
		return {
			backgroundImage: `url(${ props.user.bannerUrl })`,
		};
	}
});

const age = computed(() => {
	return calcAge(props.user.birthday);
});

function menu(ev: MouseEvent) {
	const { menu, cleanup } = getUserMenu(user.value, router);
	os.popupMenu(menu, ev.currentTarget ?? ev.target).finally(cleanup);
}

function parallaxLoop() {
	parallaxAnimationId.value = window.requestAnimationFrame(parallaxLoop);
	parallax();
}

function parallax() {
	const banner = bannerEl.value;
	if (banner == null) return;

	const top = getScrollPosition(rootEl.value);

	if (top < 0) return;

	const z = 1.75; // 奥行き(小さいほど奥)
	const pos = -(top / z);
	banner.style.backgroundPosition = `center calc(50% - ${pos}px)`;
}

function showMemoTextarea() {
	isEditingMemo.value = true;
	nextTick(() => {
		memoTextareaEl.value?.focus();
	});
}

function adjustMemoTextarea() {
	if (!memoTextareaEl.value) return;
	memoTextareaEl.value.style.height = '0px';
	memoTextareaEl.value.style.height = `${memoTextareaEl.value.scrollHeight}px`;
}

async function updateMemo() {
	await misskeyApi('users/update-memo', {
		memo: memoDraft.value,
		userId: props.user.id,
	});
	isEditingMemo.value = false;
}

// Set true to disable the follow / follow request controls
const disableFollowControls = ref(false);
const hasFollowRequest = computed(() => user.value.hasPendingFollowRequestToYou);
const useTallBanner = computed(() => hasFollowRequest.value && narrow.value);

async function onFollowButtonDisabledChanged(disabled: boolean) {
	try {
		// Refresh the UI after MkFollowButton changes the follow relation
		if (!disabled) {
			user.value = await os.apiWithDialog('users/show', { userId: user.value.id });
		}
	} finally {
		disableFollowControls.value = disabled;
	}
}

async function acceptFollowRequest() {
	try {
		disableFollowControls.value = true;
		await os.apiWithDialog('following/requests/accept', { userId: user.value.id });
		user.value = await os.apiWithDialog('users/show', { userId: user.value.id });
	} finally {
		disableFollowControls.value = false;
	}
}

async function rejectFollowRequest() {
	try {
		disableFollowControls.value = true;
		await os.apiWithDialog('following/requests/reject', { userId: user.value.id });
		user.value = await os.apiWithDialog('users/show', { userId: user.value.id });
	} finally {
		disableFollowControls.value = false;
	}
}

watch([props.user], () => {
	memoDraft.value = props.user.memo;
});

onMounted(() => {
	window.requestAnimationFrame(parallaxLoop);
	narrow.value = rootEl.value!.clientWidth < 1000;

	if (props.user.birthday) {
		const m = new Date().getMonth() + 1;
		const d = new Date().getDate();
		const bm = parseInt(props.user.birthday.split('-')[1]);
		const bd = parseInt(props.user.birthday.split('-')[2]);
		if (m === bm && d === bd) {
			confetti({
				duration: 1000 * 4,
			});
		}
	}
	nextTick(() => {
		adjustMemoTextarea();
	});
});

onUnmounted(() => {
	if (parallaxAnimationId.value) {
		window.cancelAnimationFrame(parallaxAnimationId.value);
	}
});
</script>

<style lang="scss" scoped>
.background{
	position: fixed;
	z-index: -1;
	background: var(--backgroundImageStatic);
	background-size: cover;
	background-position: center;
	pointer-events: none;
	filter: var(--MI-blur, blur(10px)) opacity(0.6);
	// Funny CSS schenanigans to make background escape container
	left: -100%;
	top: -5%;
	right: -100%;
	bottom: -100%;
	background-attachment: fixed;
}

.ftskorzw {

	> .main {

		> .punished {
			font-size: 0.8em;
			padding: 16px;
		}

		> .profile {

			> .main {
				position: relative;
				overflow: clip;
				background: color-mix(in srgb, var(--MI_THEME-panel) 65%, transparent);

				> .banner-container {
					position: relative;
					height: 250px;
					overflow: clip;
					background-size: cover;
					background-position: center;

					> .banner {
						height: 100%;
						background-color: #4c5e6d;
						background-size: cover;
						background-position: center;
						box-shadow: 0 0 128px rgba(0, 0, 0, 0.5) inset;
						will-change: background-position;
					}

					> .fade {
						position: absolute;
						bottom: 0;
						left: 0;
						width: 100%;
						height: 78px;
						background: linear-gradient(transparent, rgba(#000, 0.7));
					}

					> .actions {
						position: absolute;
						top: 12px;
						right: 12px;
						-webkit-backdrop-filter: var(--MI-blur, blur(8px));
						backdrop-filter: var(--MI-blur, blur(8px));
						background: rgba(0, 0, 0, 0.2);
						padding: 8px;
						border-radius: var(--MI-radius-lg);

						> .menu {
							vertical-align: bottom;
							height: 31px;
							width: 31px;
							color: #fff;
							text-shadow: 0 0 8px #000;
							font-size: 16px;
						}

						> .koudoku {
							margin-left: 4px;
							vertical-align: bottom;
						}
					}

					> .title {
						position: absolute;
						bottom: 0;
						left: 0;
						width: 100%;
						padding: 0 0 8px 154px;
						box-sizing: border-box;
						color: #fff;

						> .name {
							display: block;
							margin: -10px;
							padding: 10px;
							line-height: 32px;
							font-weight: bold;
							font-size: 1.8em;
							filter: drop-shadow(0 0 4px #000);
						}

						> .bottom {
							> * {
								display: inline-block;
								margin-right: 16px;
								line-height: 20px;
								opacity: 0.8;

								&.username {
									font-weight: bold;
								}
							}

							> .add-note-button {
								background: rgba(0, 0, 0, 0.2);
								color: #fff;
								-webkit-backdrop-filter: var(--MI-blur, blur(8px));
								backdrop-filter: var(--MI-blur, blur(8px));
								border-radius: var(--MI-radius-lg);
								padding: 4px 8px;
								font-size: 80%;
							}
						}
					}
				}

				> .title {
					display: none;
					text-align: center;
					padding: 50px 8px 16px 8px;
					font-weight: bold;
					border-bottom: solid 0.5px var(--MI_THEME-divider);

					> .bottom {
						> * {
							display: inline-block;
							margin-right: 8px;
							opacity: 0.8;
						}
					}
				}

				> .avatar {
					display: block;
					position: absolute;
					top: 170px;
					left: 16px;
					z-index: 2;
					width: 120px;
					height: 120px;
					filter: drop-shadow(1px 1px 3px rgba(#000, 0.2));
				}

				> .followedMessage {
					padding: 24px 24px 0 154px;

					> .fukidashi {
						display: block;
						--fukidashi-bg: color-mix(in srgb, var(--MI_THEME-accent), var(--MI_THEME-panel) 85%);
						--fukidashi-radius: 16px;
						font-size: 0.9em;

						.messageHeader {
							opacity: 0.7;
							font-size: 0.85em;
						}
					}
				}

				> .roles {
					padding: 24px 24px 0 154px;
					font-size: 0.95em;
					display: flex;
					flex-wrap: wrap;
					gap: 8px;

					> .role {
						border: solid 1px var(--color, var(--MI_THEME-divider));
						border-radius: var(--MI-radius-ellipse);
						margin-right: 4px;
						padding: 3px 8px;
					}
				}

				> .moderationNote {
					margin: 12px 24px 0 154px;
				}

				> .memo {
					margin: 12px 24px 0 154px;
					background: transparent;
					color: var(--MI_THEME-fg);
					border: 1px solid var(--MI_THEME-divider);
					border-radius: var(--MI-radius-sm);
					padding: 8px;
					line-height: 0;

					> .heading {
						text-align: left;
						color: var(--MI_THEME-fgTransparent);
						line-height: 1.5;
						font-size: 85%;
					}

					textarea {
						margin: 0;
						padding: 0;
						resize: none;
						border: none;
						outline: none;
						width: 100%;
						height: auto;
						min-height: 0;
						line-height: 1.5;
						color: var(--MI_THEME-fg);
						overflow: hidden;
						background: transparent;
						font-family: inherit;
					}
				}

				> .description {
					padding: 24px 24px 24px 154px;
					font-size: 0.95em;

					> .empty {
						margin: 0;
						opacity: 0.5;
					}
				}

				> .fields {
					padding: 24px;
					font-size: 0.9em;
					border-top: solid 0.5px var(--MI_THEME-divider);

					> .field {
						display: flex;
						padding: 0;
						margin: 0;
						align-items: center;

						&:not(:last-child) {
							margin-bottom: 8px;
						}

						> .name {
							width: 30%;
							overflow: hidden;
							white-space: nowrap;
							text-overflow: ellipsis;
							font-weight: bold;
							text-align: center;
						}

						> .value {
							width: 70%;
							overflow: hidden;
							white-space: nowrap;
							text-overflow: ellipsis;
							margin: 0;
						}
					}

					&.system > .field > .name {
					}
				}

				> .status {
					display: flex;
					padding: 24px;
					border-top: solid 0.5px var(--MI_THEME-divider);

					> a {
						flex: 1;
						text-align: center;

						&.active {
							color: var(--MI_THEME-accent);
						}

						&:hover {
							text-decoration: none;
						}

						> b {
							display: block;
							line-height: 16px;
						}

						> span {
							font-size: 70%;
						}
					}
				}
			}
		}

		> .contents {
			> .content {
				margin-bottom: var(--MI-margin);
			}
		}
	}

	&.wide {
		display: flex;
		width: 100%;

		> .main {
			width: 100%;
			min-width: 0;
		}

		> .sub {
			max-width: 350px;
			min-width: 350px;
			margin-left: var(--MI-margin);
		}
	}
}

@container (max-width: 500px) {
	.ftskorzw {
		> .main {
			> .profile > .main {
				> .banner-container {
					height: 140px;

					> .fade {
						display: none;
					}

					> .title {
						display: none;
					}
				}

				> .title {
					display: block;
				}

				> .avatar {
					top: 90px;
					left: 0;
					right: 0;
					width: 92px;
					height: 92px;
					margin: auto;
				}

				> .followedMessage {
					padding: 16px 16px 0 16px;
				}

				> .roles {
					padding: 16px 16px 0 16px;
					justify-content: center;
				}

				> .moderationNote {
					margin: 16px 16px 0 16px;
				}

				> .memo {
					margin: 16px 16px 0 16px;
				}

				> .description {
					padding: 16px;
					text-align: center;
				}

				> .fields {
					padding: 16px;
				}

				> .status {
					padding: 16px;
				}
			}

			> .contents {
				> .nav {
					font-size: 80%;
				}
			}
		}
	}
}
</style>

<style lang="scss" module>
.tl {
	background-color: rgba(0, 0, 0, 0);
	border-radius: var(--MI-radius);
	overflow: clip;
	z-index: 0;
}

.tab {
	margin-bottom: calc(var(--margin) / 2);
	padding: calc(var(--margin) / 2) 0;
	background: color-mix(in srgb, var(--MI_THEME-bg) 65%, transparent);
	backdrop-filter: var(--MI-blur, blur(15px));
	border-radius: var(--MI-radius-sm);

	> button {
		border-radius: var(--MI-radius-sm);
		margin-left: 0.4rem;
		margin-right: 0.4rem;
	}
}

.verifiedLink {
	margin-left: 4px;
	color: var(--MI_THEME-success);
}

.infoBadges {
	position: absolute;
	top: 12px;
	left: 12px;

	display: flex;
	flex-direction: row;

	padding: 0;
	margin: 0;

	> * {
		padding: 4px 8px;
		color: #fff;
		background: rgba(0, 0, 0, 0.7);
		font-size: 0.7em;
		border-radius: var(--MI-radius-sm);
		list-style-type: none;
		margin-left: 0;
	}

	> :not(:first-child) {
		margin-left: 8px;
	}
}

.actions {
	display: grid;
	grid-template-rows: min-content min-content min-content;
	grid-template-columns: min-content auto 1fr;
	grid-template-areas:
		"menu follow follow"
		"banner banner banner"
		"accept accept reject";
}

.actionsMenu {
	grid-area: menu;
	width: unset;
}

.actionsFollow {
	grid-area: follow;
	margin-left: 8px;
}

.actionsBanner {
	grid-area: banner;
	justify-self: center;
	margin-top: 8px;
	margin-bottom: 4px;
}

.actionsAccept {
	grid-area: accept;
}

.actionsReject {
	grid-area: reject;
	margin-left: 8px;
}

.bannerContainerTall {
	height: 200px !important;
}

.avatarTall {
	top: 150px !important;
}
</style><|MERGE_RESOLUTION|>--- conflicted
+++ resolved
@@ -213,20 +213,12 @@
 import { i18n } from '@/i18n.js';
 import { $i, iAmModerator } from '@/i.js';
 import { dateString } from '@/filters/date.js';
-<<<<<<< HEAD
-import { confetti } from '@/scripts/confetti.js';
-import { misskeyApi } from '@/scripts/misskey-api.js';
-import { isFollowingVisibleForMe, isFollowersVisibleForMe } from '@/scripts/isFfVisibleForMe.js';
-import { useRouter } from '@/router/supplier.js';
-import { getStaticImageUrl } from '@/scripts/media-proxy.js';
-import { infoImageUrl } from '@/instance.js';
-=======
 import { confetti } from '@/utility/confetti.js';
 import { misskeyApi } from '@/utility/misskey-api.js';
 import { isFollowingVisibleForMe, isFollowersVisibleForMe } from '@/utility/isFfVisibleForMe.js';
 import { useRouter } from '@/router.js';
 import { getStaticImageUrl } from '@/utility/media-proxy.js';
->>>>>>> 8d6573fb
+import { infoImageUrl } from '@/instance.js';
 import MkSparkle from '@/components/MkSparkle.vue';
 import { prefer } from '@/preferences.js';
 

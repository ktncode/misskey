--- conflicted
+++ resolved
@@ -835,13 +835,6 @@
 	color: var(--MI_THEME-success);
 }
 
-<<<<<<< HEAD
-.pinnedNote:not(:last-child) {
-	border-bottom: solid 0.5px var(--MI_THEME-divider);
-}
-
-=======
->>>>>>> 0a05841f
 .infoBadges {
 	position: absolute;
 	top: 12px;

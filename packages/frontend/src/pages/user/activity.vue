--- conflicted
+++ resolved
@@ -7,13 +7,8 @@
 <MkSpacer :contentMax="700">
 	<div class="_gaps">
 		<MkFoldableSection class="item">
-<<<<<<< HEAD
 			<template #header><i class="ph-pulse ph-bold ph-lg"></i> Heatmap</template>
-			<XHeatmap :user="user" :src="'notes'"/>
-=======
-			<template #header><i class="ti ti-activity"></i> Heatmap</template>
 			<MkHeatmap :user="user" :src="'notes'"/>
->>>>>>> 8b0fdfcd
 		</MkFoldableSection>
 		<MkFoldableSection class="item">
 			<template #header><i class="ph-pencil ph-bold ph-lg"></i> Notes</template>

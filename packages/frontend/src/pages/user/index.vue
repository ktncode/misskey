<!--
SPDX-FileCopyrightText: syuilo and other misskey contributors
SPDX-License-Identifier: AGPL-3.0-only
-->

<template>
<MkStickyContainer>
	<template #header><MkPageHeader v-model:tab="tab" :displayBackButton="true" :actions="headerActions" :tabs="headerTabs"/></template>
	<div>
		<div v-if="user">
			<XHome v-if="tab === 'home'" :user="user"/>
			<MkSpacer v-else-if="tab === 'notes'" :contentMax="800" style="padding-top: 0">
				<XTimeline :user="user"/>
			</MkSpacer>
			<XActivity v-else-if="tab === 'activity'" :user="user"/>
			<XAchievements v-else-if="tab === 'achievements'" :user="user"/>
			<XReactions v-else-if="tab === 'reactions'" :user="user"/>
			<XClips v-else-if="tab === 'clips'" :user="user"/>
			<XLists v-else-if="tab === 'lists'" :user="user"/>
			<XPages v-else-if="tab === 'pages'" :user="user"/>
			<XFlashs v-else-if="tab === 'flashs'" :user="user"/>
			<XGallery v-else-if="tab === 'gallery'" :user="user"/>
			<XRaw v-else-if="tab === 'raw'" :user="user"/>
		</div>
		<MkError v-else-if="error" @retry="fetchUser()"/>
		<MkLoading v-else/>
	</div>
</MkStickyContainer>
</template>

<script lang="ts" setup>
import { defineAsyncComponent, computed, watch, ref } from 'vue';
import * as Misskey from 'misskey-js';
import { acct as getAcct } from '@/filters/user.js';
import * as os from '@/os.js';
import { definePageMetadata } from '@/scripts/page-metadata.js';
import { i18n } from '@/i18n.js';
import { $i } from '@/account.js';

const XHome = defineAsyncComponent(() => import('./home.vue'));
const XTimeline = defineAsyncComponent(() => import('./index.timeline.vue'));
const XActivity = defineAsyncComponent(() => import('./activity.vue'));
const XAchievements = defineAsyncComponent(() => import('./achievements.vue'));
const XReactions = defineAsyncComponent(() => import('./reactions.vue'));
const XClips = defineAsyncComponent(() => import('./clips.vue'));
const XLists = defineAsyncComponent(() => import('./lists.vue'));
const XPages = defineAsyncComponent(() => import('./pages.vue'));
const XFlashs = defineAsyncComponent(() => import('./flashs.vue'));
const XGallery = defineAsyncComponent(() => import('./gallery.vue'));
const XRaw = defineAsyncComponent(() => import('./raw.vue'));

const props = withDefaults(defineProps<{
	acct: string;
	page?: string;
}>(), {
	page: 'home',
});

const tab = ref(props.page);
const user = ref<null | Misskey.entities.UserDetailed>(null);
const error = ref(null);

function fetchUser(): void {
	if (props.acct == null) return;
	user.value = null;
	os.api('users/show', Misskey.acct.parse(props.acct)).then(u => {
		user.value = u;
	}).catch(err => {
		error.value = err;
	});
}

watch(() => props.acct, fetchUser, {
	immediate: true,
});

const headerActions = computed(() => []);

const headerTabs = computed(() => user.value ? [{
	key: 'home',
	title: i18n.ts.overview,
	icon: 'ph-house ph-bold ph-lg',
}, {
	key: 'notes',
	title: i18n.ts.notes,
	icon: 'ph-pencil ph-bold ph-lg',
}, {
	key: 'activity',
	title: i18n.ts.activity,
<<<<<<< HEAD
	icon: 'ph-chart-line ph-bold ph-lg',
}, ...(user.host == null ? [{
	key: 'achievements',
	title: i18n.ts.achievements,
	icon: 'ph-trophy ph-bold ph-lg',
}] : []), ...($i && ($i.id === user.id)) || user.publicReactions ? [{
=======
	icon: 'ti ti-chart-line',
}, ...(user.value.host == null ? [{
	key: 'achievements',
	title: i18n.ts.achievements,
	icon: 'ti ti-medal',
}] : []), ...($i && ($i.id === user.value.id)) || user.value.publicReactions ? [{
>>>>>>> 62549549
	key: 'reactions',
	title: i18n.ts.reaction,
	icon: 'ph-smiley ph-bold ph-lg',
}] : [], {
	key: 'clips',
	title: i18n.ts.clips,
	icon: 'ph-paperclip ph-bold ph-lg',
}, {
	key: 'lists',
	title: i18n.ts.lists,
	icon: 'ph-list ph-bold ph-lg',
}, {
	key: 'pages',
	title: i18n.ts.pages,
	icon: 'ph-newspaper ph-bold ph-lg',
}, {
	key: 'flashs',
	title: 'Play',
	icon: 'ph-play ph-bold ph-lg',
}, {
	key: 'gallery',
	title: i18n.ts.gallery,
<<<<<<< HEAD
	icon: 'ph-images-square ph-bold ph-lg',
}] : []);

definePageMetadata(computed(() => user ? {
	icon: 'ph-user ph-bold ph-lg',
	title: user.name ? `${user.name} (@${user.username})` : `@${user.username}`,
	subtitle: `@${getAcct(user)}`,
	userName: user,
	avatar: user,
	path: `/@${user.username}`,
=======
	icon: 'ti ti-icons',
}, {
	key: 'raw',
	title: 'Raw',
	icon: 'ti ti-code',
}] : []);

definePageMetadata(computed(() => user.value ? {
	icon: 'ti ti-user',
	title: user.value.name ? `${user.value.name} (@${user.value.username})` : `@${user.value.username}`,
	subtitle: `@${getAcct(user.value)}`,
	userName: user.value,
	avatar: user.value,
	path: `/@${user.value.username}`,
>>>>>>> 62549549
	share: {
		title: user.value.name,
	},
} : null));
</script><|MERGE_RESOLUTION|>--- conflicted
+++ resolved
@@ -87,21 +87,12 @@
 }, {
 	key: 'activity',
 	title: i18n.ts.activity,
-<<<<<<< HEAD
 	icon: 'ph-chart-line ph-bold ph-lg',
-}, ...(user.host == null ? [{
+}, ...(user.value.host == null ? [{
 	key: 'achievements',
 	title: i18n.ts.achievements,
 	icon: 'ph-trophy ph-bold ph-lg',
-}] : []), ...($i && ($i.id === user.id)) || user.publicReactions ? [{
-=======
-	icon: 'ti ti-chart-line',
-}, ...(user.value.host == null ? [{
-	key: 'achievements',
-	title: i18n.ts.achievements,
-	icon: 'ti ti-medal',
 }] : []), ...($i && ($i.id === user.value.id)) || user.value.publicReactions ? [{
->>>>>>> 62549549
 	key: 'reactions',
 	title: i18n.ts.reaction,
 	icon: 'ph-smiley ph-bold ph-lg',
@@ -124,33 +115,20 @@
 }, {
 	key: 'gallery',
 	title: i18n.ts.gallery,
-<<<<<<< HEAD
 	icon: 'ph-images-square ph-bold ph-lg',
-}] : []);
-
-definePageMetadata(computed(() => user ? {
-	icon: 'ph-user ph-bold ph-lg',
-	title: user.name ? `${user.name} (@${user.username})` : `@${user.username}`,
-	subtitle: `@${getAcct(user)}`,
-	userName: user,
-	avatar: user,
-	path: `/@${user.username}`,
-=======
-	icon: 'ti ti-icons',
 }, {
 	key: 'raw',
 	title: 'Raw',
-	icon: 'ti ti-code',
+	icon: 'ph-code ph-bold ph-lg',
 }] : []);
 
 definePageMetadata(computed(() => user.value ? {
-	icon: 'ti ti-user',
+	icon: 'ph-user ph-bold ph-lg',
 	title: user.value.name ? `${user.value.name} (@${user.value.username})` : `@${user.value.username}`,
 	subtitle: `@${getAcct(user.value)}`,
 	userName: user.value,
 	avatar: user.value,
 	path: `/@${user.value.username}`,
->>>>>>> 62549549
 	share: {
 		title: user.value.name,
 	},

<!--
SPDX-FileCopyrightText: syuilo and misskey-project
SPDX-License-Identifier: AGPL-3.0-only
-->

<template>
<<<<<<< HEAD
<MkStickyContainer>
	<template #header><MkPageHeader v-model:tab="tab" :displayBackButton="true" :actions="headerActions" :tabs="headerTabs"/></template>
	<div>
		<div v-if="user">
			<MkHorizontalSwipe v-model:tab="tab" :tabs="headerTabs">
				<XHome v-if="tab === 'home'" key="home" :user="user" @unfoldFiles="() => { tab = 'files'; }"/>
				<MkSpacer v-else-if="tab === 'notes'" key="notes" :contentMax="800" style="padding-top: 0">
					<XTimeline :user="user"/>
				</MkSpacer>
				<XFiles v-else-if="tab === 'files'" :user="user"/>
				<XActivity v-else-if="tab === 'activity'" key="activity" :user="user"/>
				<XAchievements v-else-if="tab === 'achievements'" key="achievements" :user="user"/>
				<XReactions v-else-if="tab === 'reactions'" key="reactions" :user="user"/>
				<XClips v-else-if="tab === 'clips'" key="clips" :user="user"/>
				<XLists v-else-if="tab === 'lists'" key="lists" :user="user"/>
				<XPages v-else-if="tab === 'pages'" key="pages" :user="user"/>
				<XFlashs v-else-if="tab === 'flashs'" key="flashs" :user="user"/>
				<XGallery v-else-if="tab === 'gallery'" key="gallery" :user="user"/>
				<XRaw v-else-if="tab === 'raw'" key="raw" :user="user"/>
			</MkHorizontalSwipe>
		</div>
		<MkError v-else-if="error" @retry="fetchUser()"/>
		<MkLoading v-else/>
=======
<PageWithHeader v-model:tab="tab" :tabs="headerTabs" :actions="headerActions">
	<div v-if="user">
		<MkHorizontalSwipe v-model:tab="tab" :tabs="headerTabs">
			<XHome v-if="tab === 'home'" :user="user" @unfoldFiles="() => { tab = 'files'; }"/>
			<MkSpacer v-else-if="tab === 'notes'" :contentMax="800" style="padding-top: 0">
				<XTimeline :user="user"/>
			</MkSpacer>
			<XFiles v-else-if="tab === 'files'" :user="user"/>
			<XActivity v-else-if="tab === 'activity'" :user="user"/>
			<XAchievements v-else-if="tab === 'achievements'" :user="user"/>
			<XReactions v-else-if="tab === 'reactions'" :user="user"/>
			<XClips v-else-if="tab === 'clips'" :user="user"/>
			<XLists v-else-if="tab === 'lists'" :user="user"/>
			<XPages v-else-if="tab === 'pages'" :user="user"/>
			<XFlashs v-else-if="tab === 'flashs'" :user="user"/>
			<XGallery v-else-if="tab === 'gallery'" :user="user"/>
			<XRaw v-else-if="tab === 'raw'" :user="user"/>
		</MkHorizontalSwipe>
>>>>>>> 8d6573fb
	</div>
	<MkError v-else-if="error" @retry="fetchUser()"/>
	<MkLoading v-else/>
</PageWithHeader>
</template>

<script lang="ts" setup>
import { defineAsyncComponent, computed, watch, ref } from 'vue';
import * as Misskey from 'misskey-js';
import { acct as getAcct } from '@/filters/user.js';
import { misskeyApi } from '@/utility/misskey-api.js';
import { definePage } from '@/page.js';
import { i18n } from '@/i18n.js';
import { $i } from '@/i.js';
import MkHorizontalSwipe from '@/components/MkHorizontalSwipe.vue';
import { serverContext, assertServerContext } from '@/server-context.js';

const XHome = defineAsyncComponent(() => import('./home.vue'));
const XTimeline = defineAsyncComponent(() => import('./index.timeline.vue'));
const XFiles = defineAsyncComponent(() => import('./files.vue'));
const XActivity = defineAsyncComponent(() => import('./activity.vue'));
const XAchievements = defineAsyncComponent(() => import('./achievements.vue'));
const XReactions = defineAsyncComponent(() => import('./reactions.vue'));
const XClips = defineAsyncComponent(() => import('./clips.vue'));
const XLists = defineAsyncComponent(() => import('./lists.vue'));
const XPages = defineAsyncComponent(() => import('./pages.vue'));
const XFlashs = defineAsyncComponent(() => import('./flashs.vue'));
const XGallery = defineAsyncComponent(() => import('./gallery.vue'));
const XRaw = defineAsyncComponent(() => import('./raw.vue'));

// contextは非ログイン状態の情報しかないためログイン時は利用できない
const CTX_USER = !$i && assertServerContext(serverContext, 'user') ? serverContext.user : null;

const props = withDefaults(defineProps<{
	acct: string;
	page?: string;
}>(), {
	page: 'home',
});

const tab = ref(props.page);

const user = ref<null | Misskey.entities.UserDetailed>(CTX_USER);
const error = ref<any>(null);

function fetchUser(): void {
	if (props.acct == null) return;

	const { username, host } = Misskey.acct.parse(props.acct);

	if (CTX_USER && CTX_USER.username === username && CTX_USER.host === host) {
		user.value = CTX_USER;
		return;
	}

	user.value = null;
	misskeyApi('users/show', {
		username,
		host,
	}).then(u => {
		user.value = u;
	}).catch(err => {
		error.value = err;
	});
}

watch(() => props.acct, fetchUser, {
	immediate: true,
});

const headerActions = computed(() => []);

const headerTabs = computed(() => user.value ? [{
	key: 'home',
	title: i18n.ts.overview,
	icon: 'ti ti-home',
}, {
	key: 'notes',
	title: i18n.ts.notes,
	icon: 'ti ti-pencil',
}, {
	key: 'files',
	title: i18n.ts.files,
	icon: 'ti ti-photo',
}, {
	key: 'activity',
	title: i18n.ts.activity,
	icon: 'ti ti-chart-line',
}, ...(user.value.host == null ? [{
	key: 'achievements',
	title: i18n.ts.achievements,
	icon: 'ti ti-medal',
}] : []), ...($i && ($i.id === user.value.id || $i.isAdmin || $i.isModerator)) || user.value.publicReactions ? [{
	key: 'reactions',
	title: i18n.ts.reaction,
	icon: 'ti ti-mood-happy',
}] : [], {
	key: 'clips',
	title: i18n.ts.clips,
	icon: 'ti ti-paperclip',
}, {
	key: 'lists',
	title: i18n.ts.lists,
	icon: 'ti ti-list',
}, {
	key: 'pages',
	title: i18n.ts.pages,
	icon: 'ti ti-news',
}, {
	key: 'flashs',
	title: 'Play',
	icon: 'ti ti-player-play',
}, {
	key: 'gallery',
	title: i18n.ts.gallery,
	icon: 'ph-images-square ph-bold ph-lg',
}, {
	key: 'raw',
	title: 'Raw',
	icon: 'ti ti-code',
}] : []);

definePage(() => ({
	title: i18n.ts.user,
	icon: 'ti ti-user',
	...user.value ? {
		title: user.value.name ? ` (@${user.value.username})` : `@${user.value.username}`,
		subtitle: `@${getAcct(user.value)}`,
		userName: user.value,
		avatar: user.value,
		path: `/@${user.value.username}`,
		share: {
			title: user.value.name,
		},
	} : {},
}));
</script><|MERGE_RESOLUTION|>--- conflicted
+++ resolved
@@ -4,32 +4,7 @@
 -->
 
 <template>
-<<<<<<< HEAD
-<MkStickyContainer>
-	<template #header><MkPageHeader v-model:tab="tab" :displayBackButton="true" :actions="headerActions" :tabs="headerTabs"/></template>
-	<div>
-		<div v-if="user">
-			<MkHorizontalSwipe v-model:tab="tab" :tabs="headerTabs">
-				<XHome v-if="tab === 'home'" key="home" :user="user" @unfoldFiles="() => { tab = 'files'; }"/>
-				<MkSpacer v-else-if="tab === 'notes'" key="notes" :contentMax="800" style="padding-top: 0">
-					<XTimeline :user="user"/>
-				</MkSpacer>
-				<XFiles v-else-if="tab === 'files'" :user="user"/>
-				<XActivity v-else-if="tab === 'activity'" key="activity" :user="user"/>
-				<XAchievements v-else-if="tab === 'achievements'" key="achievements" :user="user"/>
-				<XReactions v-else-if="tab === 'reactions'" key="reactions" :user="user"/>
-				<XClips v-else-if="tab === 'clips'" key="clips" :user="user"/>
-				<XLists v-else-if="tab === 'lists'" key="lists" :user="user"/>
-				<XPages v-else-if="tab === 'pages'" key="pages" :user="user"/>
-				<XFlashs v-else-if="tab === 'flashs'" key="flashs" :user="user"/>
-				<XGallery v-else-if="tab === 'gallery'" key="gallery" :user="user"/>
-				<XRaw v-else-if="tab === 'raw'" key="raw" :user="user"/>
-			</MkHorizontalSwipe>
-		</div>
-		<MkError v-else-if="error" @retry="fetchUser()"/>
-		<MkLoading v-else/>
-=======
-<PageWithHeader v-model:tab="tab" :tabs="headerTabs" :actions="headerActions">
+<PageWithHeader v-model:tab="tab" :displayBackButton="true" :tabs="headerTabs" :actions="headerActions">
 	<div v-if="user">
 		<MkHorizontalSwipe v-model:tab="tab" :tabs="headerTabs">
 			<XHome v-if="tab === 'home'" :user="user" @unfoldFiles="() => { tab = 'files'; }"/>
@@ -47,7 +22,6 @@
 			<XGallery v-else-if="tab === 'gallery'" :user="user"/>
 			<XRaw v-else-if="tab === 'raw'" :user="user"/>
 		</MkHorizontalSwipe>
->>>>>>> 8d6573fb
 	</div>
 	<MkError v-else-if="error" @retry="fetchUser()"/>
 	<MkLoading v-else/>

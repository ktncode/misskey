--- conflicted
+++ resolved
@@ -95,13 +95,8 @@
 }, ...(user.value.host == null ? [{
 	key: 'achievements',
 	title: i18n.ts.achievements,
-<<<<<<< HEAD
 	icon: 'ph-trophy ph-bold ph-lg',
-}] : []), ...($i && ($i.id === user.value.id)) || user.value.publicReactions ? [{
-=======
-	icon: 'ti ti-medal',
 }] : []), ...($i && ($i.id === user.value.id || $i.isAdmin || $i.isModerator)) || user.value.publicReactions ? [{
->>>>>>> 66714d94
 	key: 'reactions',
 	title: i18n.ts.reaction,
 	icon: 'ph-smiley ph-bold ph-lg',

--- conflicted
+++ resolved
@@ -55,44 +55,34 @@
 	token: string;
 }>();
 
-<<<<<<< HEAD
 const getUrlParams = () =>
 	window.location.search
 		.substring(1)
-		.split("&")
+		.split('&')
 		.reduce((result, query) => {
-			const [k, v] = query.split("=");
+			const [k, v] = query.split('=');
 			result[k] = decodeURI(v);
 			return result;
 		}, {});
 
-let state = $ref<'waiting' | 'accepted' | 'fetch-session-error' | 'denied' | null>(null);
-let session = $ref<Misskey.entities.AuthSession | null>(null);
-
-function accepted() {
-	state = 'accepted';
-	const isMastodon = !!getUrlParams().mastodon;
-	if (session && session.app.callbackUrl && isMastodon) {
-		const redirectUri = decodeURIComponent(getUrlParams().redirect_uri);
-		if (!session.app.callbackUrl.includes('elk.zone') && !session.app.callbackUrl.split("\n").includes(redirectUri)) {
-			state = "fetch-session-error";
-			throw new Error("Callback URI doesn't match registered app");
-		}
-		const callbackUrl = session.app.callbackUrl.includes('elk.zone') ? new URL(session.app.callbackUrl) : new URL(redirectUri);
-		callbackUrl.searchParams.append("code", session.token);
-		if (getUrlParams().state) callbackUrl.searchParams.append("state", getUrlParams().state);
-		location.href = callbackUrl.toString();
-	} else if (session && session.app.callbackUrl) {
-		const url = new URL(session.app.callbackUrl);
-=======
 const state = ref<'waiting' | 'accepted' | 'fetch-session-error' | 'denied' | null>(null);
 const session = ref<Misskey.entities.AuthSessionShowResponse | null>(null);
 
 function accepted() {
 	state.value = 'accepted';
-	if (session.value && session.value.app.callbackUrl) {
+	const isMastodon = !!getUrlParams().mastodon;
+	if (session.value && session.value.app.callbackUrl && isMastodon) {
+		const redirectUri = decodeURIComponent(getUrlParams().redirect_uri);
+		if (!session.value.app.callbackUrl.includes('elk.zone') && !session.value.app.callbackUrl.split('\n').includes(redirectUri)) {
+			state.value = 'fetch-session-error';
+			throw new Error('Callback URI doesn\'t match registered app');
+		}
+		const callbackUrl = session.value.app.callbackUrl.includes('elk.zone') ? new URL(session.value.app.callbackUrl) : new URL(redirectUri);
+		callbackUrl.searchParams.append('code', session.value.token);
+		if (getUrlParams().state) callbackUrl.searchParams.append('state', getUrlParams().state);
+		location.href = callbackUrl.toString();
+	} else if (session.value && session.value.app.callbackUrl) {
 		const url = new URL(session.value.app.callbackUrl);
->>>>>>> 62549549
 		if (['javascript:', 'file:', 'data:', 'mailto:', 'tel:'].includes(url.protocol)) throw new Error('invalid url');
 		location.href = `${session.value.app.callbackUrl}?token=${session.value.token}`;
 	}

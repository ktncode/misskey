<!--
SPDX-FileCopyrightText: syuilo and misskey-project
SPDX-License-Identifier: AGPL-3.0-only
-->

<template>
<div class="_gaps">
	<div class="_gaps">
		<MkInput v-model="searchQuery" :large="true" :autofocus="true" type="search" @enter.prevent="search">
			<template #prefix><i class="ti ti-search"></i></template>
		</MkInput>
		<MkFoldableSection :expanded="true">
			<template #header>{{ i18n.ts.options }}</template>

			<div class="_gaps_m">
<<<<<<< HEAD
				<template v-if="instance.federation !== 'none'">
					<MkRadios v-model="hostSelect">
						<template #label>{{ i18n.ts.host }}</template>
						<option value="all" default>{{ i18n.ts.all }}</option>
						<option value="local">{{ i18n.ts.local }}</option>
						<option v-if="noteSearchableScope === 'global'" value="specified">{{ i18n.ts.specifyHost }}</option>
					</MkRadios>
					<MkInput v-if="noteSearchableScope === 'global'" v-model="hostInput" :disabled="hostSelect !== 'specified'" :large="true" type="search">
						<template #prefix><i class="ti ti-server"></i></template>
					</MkInput>
				</template>

				<MkSwitch v-model="order">Sort by newest to oldest</MkSwitch>

=======
				<MkRadios v-model="hostSelect">
					<template #label>{{ i18n.ts.host }}</template>
					<option value="all" default>{{ i18n.ts.all }}</option>
					<option value="local">{{ i18n.ts.local }}</option>
					<option v-if="noteSearchableScope === 'global'" value="specified">{{ i18n.ts.specifyHost }}</option>
				</MkRadios>
				<MkInput v-if="noteSearchableScope === 'global'" v-model="hostInput" :disabled="hostSelect !== 'specified'" :large="true" type="search">
					<template #prefix><i class="ti ti-server"></i></template>
				</MkInput>
				<MkSwitch v-model="order">{{ i18n.ts._noteSearch.newestToOldest }}</MkSwitch>
>>>>>>> 36545aea
				<MkSelect v-model="filetype" small>
					<template #label>{{ i18n.ts._noteSearch.fileType }}</template>
					<option :value="null">{{ i18n.ts._noteSearch._fileType.none }}</option>
					<option value="image">{{ i18n.ts._noteSearch._fileType.image }}</option>
					<option value="video">{{ i18n.ts._noteSearch._fileType.video }}</option>
					<option value="audio">{{ i18n.ts._noteSearch._fileType.audio }}</option>
					<option value="module">{{ i18n.ts._noteSearch._fileType.module }}</option>
					<option value="flash">{{ i18n.ts._noteSearch._fileType.flash }}</option>
				</MkSelect>

				<MkFolder :defaultOpen="true">
					<template #label>{{ i18n.ts.specifyUser }}</template>
					<template v-if="user" #suffix>@{{ user.username }}{{ user.host ? `@${user.host}` : "" }}</template>

					<div class="_gaps">
						<div :class="$style.userItem">
							<MkUserCardMini v-if="user" :class="$style.userCard" :user="user" :withChart="false"/>
							<MkButton v-if="user == null && $i != null" transparent :class="$style.addMeButton" @click="selectSelf"><div :class="$style.addUserButtonInner"><span><i class="ti ti-plus"></i><i class="ti ti-user"></i></span><span>{{ i18n.ts.selectSelf }}</span></div></MkButton>
							<MkButton v-if="user == null" transparent :class="$style.addUserButton" @click="selectUser"><div :class="$style.addUserButtonInner"><i class="ti ti-plus"></i><span>{{ i18n.ts.selectUser }}</span></div></MkButton>
							<button class="_button" :class="$style.remove" :disabled="user == null" @click="removeUser"><i class="ti ti-x"></i></button>
						</div>
					</div>
				</MkFolder>
			</div>
		</MkFoldableSection>
		<div>
			<MkButton large primary gradate rounded style="margin: 0 auto;" @click="search">{{ i18n.ts.search }}</MkButton>
		</div>
	</div>

	<MkFoldableSection v-if="notePagination">
		<template #header>{{ i18n.ts.searchResult }}</template>
		<MkNotes :key="key" :pagination="notePagination"/>
	</MkFoldableSection>
</div>
</template>

<script lang="ts" setup>
import { computed, ref, toRef, watch } from 'vue';
import type { UserDetailed } from 'misskey-js/entities.js';
import type { Paging } from '@/components/MkPagination.vue';
import MkNotes from '@/components/MkNotes.vue';
import MkInput from '@/components/MkInput.vue';
import MkButton from '@/components/MkButton.vue';
import MkSwitch from '@/components/MkSwitch.vue';
import MkSelect from '@/components/MkSelect.vue';
import { i18n } from '@/i18n.js';
import * as os from '@/os.js';
import { misskeyApi } from '@/scripts/misskey-api.js';
import MkFoldableSection from '@/components/MkFoldableSection.vue';
import MkFolder from '@/components/MkFolder.vue';
import { useRouter } from '@/router/supplier.js';
import MkUserCardMini from '@/components/MkUserCardMini.vue';
import MkRadios from '@/components/MkRadios.vue';
import { $i } from '@/account.js';
import { instance } from '@/instance.js';

const props = withDefaults(defineProps<{
	query?: string;
	userId?: string;
	username?: string;
	host?: string | null;
}>(), {
	query: '',
	userId: undefined,
	username: undefined,
	host: '',
});

const router = useRouter();
const key = ref(0);
const searchQuery = ref(toRef(props, 'query').value);
const notePagination = ref<Paging>();
const user = ref<UserDetailed | null>(null);
const hostInput = ref(toRef(props, 'host').value);
const order = ref(false);
const filetype = ref<'image' | 'video' | 'audio' | 'module' | 'flash' | null>(null);

const noteSearchableScope = instance.noteSearchableScope ?? 'local';

const hostSelect = ref<'all' | 'local' | 'specified'>('all');

const setHostSelectWithInput = (after:string|undefined|null, before:string|undefined|null) => {
	if (before === after) return;
	if (after === '') hostSelect.value = 'all';
	else hostSelect.value = 'specified';
};

setHostSelectWithInput(hostInput.value, undefined);

watch(hostInput, setHostSelectWithInput);

const searchHost = computed(() => {
	if (hostSelect.value === 'local' || instance.federation === 'none') return '.';
	if (hostSelect.value === 'specified') return hostInput.value;
	return null;
});

if (props.userId != null) {
	misskeyApi('users/show', { userId: props.userId }).then(_user => {
		user.value = _user;
	});
} else if (props.username != null) {
	misskeyApi('users/show', {
		username: props.username,
		...(props.host != null && props.host !== '') ? { host: props.host } : {},
	}).then(_user => {
		user.value = _user;
	});
}

function selectUser() {
	os.selectUser({ includeSelf: true, localOnly: instance.noteSearchableScope === 'local' }).then(_user => {
		user.value = _user;
		hostInput.value = _user.host ?? '';
	});
}

function selectSelf() {
	user.value = $i as UserDetailed | null;
	hostInput.value = null;
}

function removeUser() {
	user.value = null;
	hostInput.value = '';
}

async function search() {
	const query = searchQuery.value.toString().trim();

	if (query == null || query === '') return;

	//#region AP lookup
	if (query.startsWith('http://') || query.startsWith('https://') && !query.includes(' ')) {
		const confirm = await os.confirm({
			type: 'info',
			text: i18n.ts.lookupConfirm,
		});
		if (!confirm.canceled) {
			const promise = misskeyApi('ap/show', {
				uri: query,
			});

			os.promiseDialog(promise, null, null, i18n.ts.fetchingAsApObject);

			const res = await promise;

			if (res.type === 'User') {
				router.push(`/@${res.object.username}@${res.object.host}`);
			} else if (res.type === 'Note') {
				router.push(`/notes/${res.object.id}`);
			}

			return;
		}
	}
	//#endregion

	if (query.length > 1 && !query.includes(' ')) {
		if (query.startsWith('@')) {
			const confirm = await os.confirm({
				type: 'info',
				text: i18n.ts.lookupConfirm,
			});
			if (!confirm.canceled) {
				router.push(`/${query}`);
				return;
			}
		}

		if (query.startsWith('#')) {
			const confirm = await os.confirm({
				type: 'info',
				text: i18n.ts.openTagPageConfirm,
			});
			if (!confirm.canceled) {
				router.push(`/tags/${encodeURIComponent(query.substring(1))}`);
				return;
			}
		}
	}

	notePagination.value = {
		endpoint: 'notes/search',
		limit: 10,
		params: {
			query: searchQuery.value,
			userId: user.value ? user.value.id : null,
			...(searchHost.value ? { host: searchHost.value } : {}),
			order: order.value ? 'desc' : 'asc',
			filetype: filetype.value,
		},
	};

	key.value++;
}
</script>
<style lang="scss" module>
.userItem {
	display: flex;
	justify-content: center;
}
.addMeButton {
  border: 2px dashed var(--MI_THEME-fgTransparent);
	padding: 12px;
	margin-right: 16px;
}
.addUserButton {
  border: 2px dashed var(--MI_THEME-fgTransparent);
	padding: 12px;
	flex-grow: 1;
}
.addUserButtonInner {
	display: flex;
	flex-direction: column;
	align-items: center;
	justify-content: space-between;
	min-height: 38px;
}
.userCard {
	flex-grow: 1;
}
.remove {
	width: 32px;
	height: 32px;
	align-self: center;

	& > i:before {
		color: #ff2a2a;
	}

	&:disabled {
		opacity: 0;
	}
}
</style><|MERGE_RESOLUTION|>--- conflicted
+++ resolved
@@ -13,7 +13,6 @@
 			<template #header>{{ i18n.ts.options }}</template>
 
 			<div class="_gaps_m">
-<<<<<<< HEAD
 				<template v-if="instance.federation !== 'none'">
 					<MkRadios v-model="hostSelect">
 						<template #label>{{ i18n.ts.host }}</template>
@@ -26,20 +25,8 @@
 					</MkInput>
 				</template>
 
-				<MkSwitch v-model="order">Sort by newest to oldest</MkSwitch>
-
-=======
-				<MkRadios v-model="hostSelect">
-					<template #label>{{ i18n.ts.host }}</template>
-					<option value="all" default>{{ i18n.ts.all }}</option>
-					<option value="local">{{ i18n.ts.local }}</option>
-					<option v-if="noteSearchableScope === 'global'" value="specified">{{ i18n.ts.specifyHost }}</option>
-				</MkRadios>
-				<MkInput v-if="noteSearchableScope === 'global'" v-model="hostInput" :disabled="hostSelect !== 'specified'" :large="true" type="search">
-					<template #prefix><i class="ti ti-server"></i></template>
-				</MkInput>
 				<MkSwitch v-model="order">{{ i18n.ts._noteSearch.newestToOldest }}</MkSwitch>
->>>>>>> 36545aea
+
 				<MkSelect v-model="filetype" small>
 					<template #label>{{ i18n.ts._noteSearch.fileType }}</template>
 					<option :value="null">{{ i18n.ts._noteSearch._fileType.none }}</option>

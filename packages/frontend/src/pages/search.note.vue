<!--
SPDX-FileCopyrightText: syuilo and other misskey contributors
SPDX-License-Identifier: AGPL-3.0-only
-->

<template>
<div class="_gaps">
	<div class="_gaps">
		<MkInput v-model="searchQuery" :large="true" :autofocus="true" type="search">
			<template #prefix><i class="ph-magnifying-glass ph-bold ph-lg"></i></template>
		</MkInput>
		<MkFolder>
			<template #label>{{ i18n.ts.options }}</template>

			<div class="_gaps_m">
				<MkSwitch v-model="isLocalOnly">{{ i18n.ts.localOnly }}</MkSwitch>
				<MkSwitch v-model="order">Sort by newest to oldest</MkSwitch>
				<MkSelect v-model="filetype" small>
					<template #label>File Type</template>
					<option :value="null">None</option>
					<option value="image">Images</option>
					<option value="video">Videos</option>
					<option value="audio">Audio</option>
				</MkSelect>

				<MkFolder>
					<template #label>{{ i18n.ts.specifyUser }}</template>
					<template v-if="user" #suffix>@{{ user.username }}</template>

					<div style="text-align: center;" class="_gaps">
						<div v-if="user">@{{ user.username }}</div>
						<div>
							<MkButton v-if="user == null" primary rounded inline @click="selectUser">{{ i18n.ts.selectUser }}</MkButton>
							<MkButton v-else danger rounded inline @click="user = null">{{ i18n.ts.remove }}</MkButton>
						</div>
					</div>
				</MkFolder>
			</div>
		</MkFolder>
		<div>
			<MkButton large primary gradate rounded style="margin: 0 auto;" @click="search">{{ i18n.ts.search }}</MkButton>
		</div>
	</div>

	<MkFoldableSection v-if="notePagination">
		<template #header>{{ i18n.ts.searchResult }}</template>
		<MkNotes :key="key" :pagination="notePagination"/>
	</MkFoldableSection>
</div>
</template>

<script lang="ts" setup>
import { ref } from 'vue';
import MkNotes from '@/components/MkNotes.vue';
import MkInput from '@/components/MkInput.vue';
import MkButton from '@/components/MkButton.vue';
import MkSwitch from '@/components/MkSwitch.vue';
import MkSelect from '@/components/MkSelect.vue';
import { i18n } from '@/i18n.js';
import * as os from '@/os.js';
import MkFoldableSection from '@/components/MkFoldableSection.vue';
import { useRouter } from '@/router.js';
import MkFolder from '@/components/MkFolder.vue';

const router = useRouter();

<<<<<<< HEAD
let key = $ref(0);
let searchQuery = $ref('');
let searchOrigin = $ref('combined');
let notePagination = $ref();
let user = $ref(null);
let isLocalOnly = $ref(false);
let order = $ref(true);
let filetype = $ref(null);
=======
const key = ref(0);
const searchQuery = ref('');
const searchOrigin = ref('combined');
const notePagination = ref();
const user = ref(null);
const isLocalOnly = ref(false);
>>>>>>> 62549549

function selectUser() {
	os.selectUser().then(_user => {
		user.value = _user;
	});
}

async function search() {
	const query = searchQuery.value.toString().trim();

	if (query == null || query === '') return;

	if (query.startsWith('https://')) {
		const promise = os.api('ap/show', {
			uri: query,
		});

		os.promiseDialog(promise, null, null, i18n.ts.fetchingAsApObject);

		const res = await promise;

		if (res.type === 'User') {
			router.push(`/@${res.object.username}@${res.object.host}`);
		} else if (res.type === 'Note') {
			router.push(`/notes/${res.object.id}`);
		}

		return;
	}

	notePagination.value = {
		endpoint: 'notes/search',
		limit: 10,
		params: {
<<<<<<< HEAD
			query: searchQuery,
			userId: user ? user.id : null,
			order: order ? 'desc' : 'asc',
			filetype: filetype,
=======
			query: searchQuery.value,
			userId: user.value ? user.value.id : null,
>>>>>>> 62549549
		},
	};

	if (isLocalOnly.value) notePagination.value.params.host = '.';

	key.value++;
}
</script><|MERGE_RESOLUTION|>--- conflicted
+++ resolved
@@ -64,23 +64,14 @@
 
 const router = useRouter();
 
-<<<<<<< HEAD
-let key = $ref(0);
-let searchQuery = $ref('');
-let searchOrigin = $ref('combined');
-let notePagination = $ref();
-let user = $ref(null);
-let isLocalOnly = $ref(false);
-let order = $ref(true);
-let filetype = $ref(null);
-=======
 const key = ref(0);
 const searchQuery = ref('');
 const searchOrigin = ref('combined');
 const notePagination = ref();
 const user = ref(null);
 const isLocalOnly = ref(false);
->>>>>>> 62549549
+const order = ref(false);
+const filetype = ref(null);
 
 function selectUser() {
 	os.selectUser().then(_user => {
@@ -115,15 +106,10 @@
 		endpoint: 'notes/search',
 		limit: 10,
 		params: {
-<<<<<<< HEAD
-			query: searchQuery,
-			userId: user ? user.id : null,
-			order: order ? 'desc' : 'asc',
-			filetype: filetype,
-=======
 			query: searchQuery.value,
 			userId: user.value ? user.value.id : null,
->>>>>>> 62549549
+			order: order.value ? 'desc' : 'asc',
+			filetype: filetype.value,
 		},
 	};
 

<!--
SPDX-FileCopyrightText: syuilo and misskey-project
SPDX-License-Identifier: AGPL-3.0-only
-->

<template>
<div class="_gaps">
	<div class="_gaps">
		<MkInput v-model="searchQuery" :large="true" :autofocus="true" type="search" @enter.prevent="search">
			<template #prefix><i class="ti ti-search"></i></template>
		</MkInput>
		<MkFoldableSection :expanded="true">
			<template #header>{{ i18n.ts.options }}</template>

			<div class="_gaps_m">
<<<<<<< HEAD
				<MkRadios v-model="hostSelect">
					<template #label>{{ i18n.ts.host }}</template>
					<option value="all" default>{{ i18n.ts.all }}</option>
					<option value="local">{{ i18n.ts.local }}</option>
					<option v-if="noteSearchableScope === 'global'" value="specified">{{ i18n.ts.specifyHost }}</option>
				</MkRadios>
				<MkInput v-if="noteSearchableScope === 'global'" v-model="hostInput" :disabled="hostSelect !== 'specified'" :large="true" type="search">
					<template #prefix><i class="ti ti-server"></i></template>
				</MkInput>
				<MkSwitch v-model="order">Sort by newest to oldest</MkSwitch>
				<MkSelect v-model="filetype" small>
					<template #label>File Type</template>
					<option :value="null">None</option>
					<option value="image">Images</option>
					<option value="video">Videos</option>
					<option value="audio">Audio</option>
				</MkSelect>
=======
				<template v-if="instance.federation !== 'none'">
					<MkRadios v-model="hostSelect">
						<template #label>{{ i18n.ts.host }}</template>
						<option value="all" default>{{ i18n.ts.all }}</option>
						<option value="local">{{ i18n.ts.local }}</option>
						<option v-if="noteSearchableScope === 'global'" value="specified">{{ i18n.ts.specifyHost }}</option>
					</MkRadios>
					<MkInput v-if="noteSearchableScope === 'global'" v-model="hostInput" :disabled="hostSelect !== 'specified'" :large="true" type="search">
						<template #prefix><i class="ti ti-server"></i></template>
					</MkInput>
				</template>
>>>>>>> 9c70a4e6

				<MkFolder :defaultOpen="true">
					<template #label>{{ i18n.ts.specifyUser }}</template>
					<template v-if="user" #suffix>@{{ user.username }}{{ user.host ? `@${user.host}` : "" }}</template>

					<div class="_gaps">
						<div :class="$style.userItem">
							<MkUserCardMini v-if="user" :class="$style.userCard" :user="user" :withChart="false"/>
							<MkButton v-if="user == null && $i != null" transparent :class="$style.addMeButton" @click="selectSelf"><div :class="$style.addUserButtonInner"><span><i class="ti ti-plus"></i><i class="ti ti-user"></i></span><span>{{ i18n.ts.selectSelf }}</span></div></MkButton>
							<MkButton v-if="user == null" transparent :class="$style.addUserButton" @click="selectUser"><div :class="$style.addUserButtonInner"><i class="ti ti-plus"></i><span>{{ i18n.ts.selectUser }}</span></div></MkButton>
							<button class="_button" :class="$style.remove" :disabled="user == null" @click="removeUser"><i class="ti ti-x"></i></button>
						</div>
					</div>
				</MkFolder>
			</div>
		</MkFoldableSection>
		<div>
			<MkButton large primary gradate rounded style="margin: 0 auto;" @click="search">{{ i18n.ts.search }}</MkButton>
		</div>
	</div>

	<MkFoldableSection v-if="notePagination">
		<template #header>{{ i18n.ts.searchResult }}</template>
		<MkNotes :key="key" :pagination="notePagination"/>
	</MkFoldableSection>
</div>
</template>

<script lang="ts" setup>
import { computed, ref, toRef, watch } from 'vue';
import type { UserDetailed } from 'misskey-js/entities.js';
import type { Paging } from '@/components/MkPagination.vue';
import MkNotes from '@/components/MkNotes.vue';
import MkInput from '@/components/MkInput.vue';
import MkButton from '@/components/MkButton.vue';
import MkSwitch from '@/components/MkSwitch.vue';
import MkSelect from '@/components/MkSelect.vue';
import { i18n } from '@/i18n.js';
import * as os from '@/os.js';
import { misskeyApi } from '@/scripts/misskey-api.js';
import MkFoldableSection from '@/components/MkFoldableSection.vue';
import MkFolder from '@/components/MkFolder.vue';
import { useRouter } from '@/router/supplier.js';
import MkUserCardMini from '@/components/MkUserCardMini.vue';
import MkRadios from '@/components/MkRadios.vue';
import { $i } from '@/account.js';
import { instance } from '@/instance.js';

const props = withDefaults(defineProps<{
	query?: string;
	userId?: string;
	username?: string;
	host?: string | null;
}>(), {
	query: '',
	userId: undefined,
	username: undefined,
	host: '',
});

const router = useRouter();
const key = ref(0);
const searchQuery = ref(toRef(props, 'query').value);
const notePagination = ref<Paging>();
const user = ref<UserDetailed | null>(null);
const hostInput = ref(toRef(props, 'host').value);
const order = ref(false);
const filetype = ref(null);

const noteSearchableScope = instance.noteSearchableScope ?? 'local';

const hostSelect = ref<'all' | 'local' | 'specified'>('all');

const setHostSelectWithInput = (after:string|undefined|null, before:string|undefined|null) => {
	if (before === after) return;
	if (after === '') hostSelect.value = 'all';
	else hostSelect.value = 'specified';
};

setHostSelectWithInput(hostInput.value, undefined);

watch(hostInput, setHostSelectWithInput);

const searchHost = computed(() => {
	if (hostSelect.value === 'local' || instance.federation === 'none') return '.';
	if (hostSelect.value === 'specified') return hostInput.value;
	return null;
});

if (props.userId != null) {
	misskeyApi('users/show', { userId: props.userId }).then(_user => {
		user.value = _user;
	});
} else if (props.username != null) {
	misskeyApi('users/show', {
		username: props.username,
		...(props.host != null && props.host !== '') ? { host: props.host } : {},
	}).then(_user => {
		user.value = _user;
	});
}

function selectUser() {
	os.selectUser({ includeSelf: true, localOnly: instance.noteSearchableScope === 'local' }).then(_user => {
		user.value = _user;
		hostInput.value = _user.host ?? '';
	});
}

function selectSelf() {
	user.value = $i as UserDetailed | null;
	hostInput.value = null;
}

function removeUser() {
	user.value = null;
	hostInput.value = '';
}

async function search() {
	const query = searchQuery.value.toString().trim();

	if (query == null || query === '') return;

	//#region AP lookup
	if (query.startsWith('http://') || query.startsWith('https://') && !query.includes(' ')) {
		const confirm = await os.confirm({
			type: 'info',
			text: i18n.ts.lookupConfirm,
		});
		if (!confirm.canceled) {
			const promise = misskeyApi('ap/show', {
				uri: query,
			});

			os.promiseDialog(promise, null, null, i18n.ts.fetchingAsApObject);

			const res = await promise;

			if (res.type === 'User') {
				router.push(`/@${res.object.username}@${res.object.host}`);
			} else if (res.type === 'Note') {
				router.push(`/notes/${res.object.id}`);
			}

			return;
		}
	}
	//#endregion

	if (query.length > 1 && !query.includes(' ')) {
		if (query.startsWith('@')) {
			const confirm = await os.confirm({
				type: 'info',
				text: i18n.ts.lookupConfirm,
			});
			if (!confirm.canceled) {
				router.push(`/${query}`);
				return;
			}
		}

		if (query.startsWith('#')) {
			const confirm = await os.confirm({
				type: 'info',
				text: i18n.ts.openTagPageConfirm,
			});
			if (!confirm.canceled) {
				router.push(`/tags/${encodeURIComponent(query.substring(1))}`);
				return;
			}
		}
	}

	notePagination.value = {
		endpoint: 'notes/search',
		limit: 10,
		params: {
			query: searchQuery.value,
			userId: user.value ? user.value.id : null,
			...(searchHost.value ? { host: searchHost.value } : {}),
			order: order.value ? 'desc' : 'asc',
			filetype: filetype.value,
		},
	};

	key.value++;
}
</script>
<style lang="scss" module>
.userItem {
	display: flex;
	justify-content: center;
}
.addMeButton {
  border: 2px dashed var(--MI_THEME-fgTransparent);
	padding: 12px;
	margin-right: 16px;
}
.addUserButton {
  border: 2px dashed var(--MI_THEME-fgTransparent);
	padding: 12px;
	flex-grow: 1;
}
.addUserButtonInner {
	display: flex;
	flex-direction: column;
	align-items: center;
	justify-content: space-between;
	min-height: 38px;
}
.userCard {
	flex-grow: 1;
}
.remove {
	width: 32px;
	height: 32px;
	align-self: center;

	& > i:before {
		color: #ff2a2a;
	}

	&:disabled {
		opacity: 0;
	}
}
</style><|MERGE_RESOLUTION|>--- conflicted
+++ resolved
@@ -13,25 +13,6 @@
 			<template #header>{{ i18n.ts.options }}</template>
 
 			<div class="_gaps_m">
-<<<<<<< HEAD
-				<MkRadios v-model="hostSelect">
-					<template #label>{{ i18n.ts.host }}</template>
-					<option value="all" default>{{ i18n.ts.all }}</option>
-					<option value="local">{{ i18n.ts.local }}</option>
-					<option v-if="noteSearchableScope === 'global'" value="specified">{{ i18n.ts.specifyHost }}</option>
-				</MkRadios>
-				<MkInput v-if="noteSearchableScope === 'global'" v-model="hostInput" :disabled="hostSelect !== 'specified'" :large="true" type="search">
-					<template #prefix><i class="ti ti-server"></i></template>
-				</MkInput>
-				<MkSwitch v-model="order">Sort by newest to oldest</MkSwitch>
-				<MkSelect v-model="filetype" small>
-					<template #label>File Type</template>
-					<option :value="null">None</option>
-					<option value="image">Images</option>
-					<option value="video">Videos</option>
-					<option value="audio">Audio</option>
-				</MkSelect>
-=======
 				<template v-if="instance.federation !== 'none'">
 					<MkRadios v-model="hostSelect">
 						<template #label>{{ i18n.ts.host }}</template>
@@ -43,7 +24,16 @@
 						<template #prefix><i class="ti ti-server"></i></template>
 					</MkInput>
 				</template>
->>>>>>> 9c70a4e6
+
+				<MkSwitch v-model="order">Sort by newest to oldest</MkSwitch>
+
+				<MkSelect v-model="filetype" small>
+					<template #label>File Type</template>
+					<option :value="null">None</option>
+					<option value="image">Images</option>
+					<option value="video">Videos</option>
+					<option value="audio">Audio</option>
+				</MkSelect>
 
 				<MkFolder :defaultOpen="true">
 					<template #label>{{ i18n.ts.specifyUser }}</template>

--- conflicted
+++ resolved
@@ -35,8 +35,7 @@
 						<template #label>{{ i18n.ts._search.pleaseEnterServerHost }}</template>
 						<template #prefix><i class="ti ti-server"></i></template>
 					</MkInput>
-<<<<<<< HEAD
-				</template>
+				</div>
 
 				<MkSwitch v-model="order">{{ i18n.ts._noteSearch.newestToOldest }}</MkSwitch>
 
@@ -49,13 +48,6 @@
 					<option value="module">{{ i18n.ts._noteSearch._fileType.module }}</option>
 					<option value="flash">{{ i18n.ts._noteSearch._fileType.flash }}</option>
 				</MkSelect>
-
-				<MkFolder :defaultOpen="true">
-					<template #label>{{ i18n.ts.specifyUser }}</template>
-					<template v-if="user" #suffix>@{{ user.username }}{{ user.host ? `@${user.host}` : "" }}</template>
-=======
-				</div>
->>>>>>> 8d6573fb
 
 				<div v-if="searchScope === 'user'" :class="$style.subOptionRoot">
 					<div :class="$style.userSelectLabel">{{ i18n.ts._search.pleaseSelectUser }}</div>
@@ -134,16 +126,8 @@
 import { computed, ref, shallowRef, toRef } from 'vue';
 import type * as Misskey from 'misskey-js';
 import type { Paging } from '@/components/MkPagination.vue';
-<<<<<<< HEAD
-import MkNotes from '@/components/MkNotes.vue';
-import MkInput from '@/components/MkInput.vue';
-import MkButton from '@/components/MkButton.vue';
-import MkSwitch from '@/components/MkSwitch.vue';
-import MkSelect from '@/components/MkSelect.vue';
-=======
 import { $i } from '@/i.js';
 import { host as localHost } from '@@/js/config.js';
->>>>>>> 8d6573fb
 import { i18n } from '@/i18n.js';
 import { instance } from '@/instance.js';
 import * as os from '@/os.js';
@@ -156,6 +140,8 @@
 import MkNotes from '@/components/MkNotes.vue';
 import MkRadios from '@/components/MkRadios.vue';
 import MkUserCardMini from '@/components/MkUserCardMini.vue';
+import MkSwitch from '@/components/MkSwitch.vue';
+import MkSelect from '@/components/MkSelect.vue';
 
 const props = withDefaults(defineProps<{
 	query?: string;
@@ -285,11 +271,7 @@
 	if (searchParams.value == null) return;
 
 	//#region AP lookup
-<<<<<<< HEAD
-	if (query.startsWith('http://') || query.startsWith('https://') && !query.includes(' ')) {
-=======
-	if (searchParams.value.query.startsWith('https://') && !searchParams.value.query.includes(' ')) {
->>>>>>> 8d6573fb
+	if ((searchParams.value.query.startsWith('http://') || searchParams.value.query.startsWith('https://')) && !searchParams.value.query.includes(' ')) {
 		const confirm = await os.confirm({
 			type: 'info',
 			text: i18n.ts.lookupConfirm,
@@ -337,15 +319,9 @@
 		endpoint: 'notes/search',
 		limit: 10,
 		params: {
-<<<<<<< HEAD
-			query: searchQuery.value,
-			userId: user.value ? user.value.id : null,
-			...(searchHost.value ? { host: searchHost.value } : {}),
+			...searchParams.value,
 			order: order.value ? 'desc' : 'asc',
 			filetype: filetype.value,
-=======
-			...searchParams.value,
->>>>>>> 8d6573fb
 		},
 	};
 

--- conflicted
+++ resolved
@@ -4,19 +4,6 @@
 -->
 
 <template>
-<<<<<<< HEAD
-<MkSpacer :contentMax="800">
-	<div :class="$style.root">
-		<div :class="$style.editor" class="_panel">
-			<PrismEditor v-model="code" class="_monospace" :class="$style.code" :highlight="highlighter" :lineNumbers="false"/>
-			<MkButton style="position: absolute; top: 8px; right: 8px;" primary @click="run()"><i class="ph-play ph-bold pg-lg"></i></MkButton>
-		</div>
-
-		<MkContainer v-if="root && components.length > 1" :key="uiKey" :foldable="true">
-			<template #header>UI</template>
-			<div :class="$style.ui">
-				<MkAsUi :component="root" :components="components" size="small"/>
-=======
 <MkStickyContainer>
 	<template #header><MkPageHeader/></template>
 
@@ -26,8 +13,7 @@
 				<div :class="$style.editor" class="_panel">
 					<MkCodeEditor v-model="code" lang="aiscript"/>
 				</div>
-				<MkButton primary @click="run()"><i class="ti ti-player-play"></i></MkButton>
->>>>>>> bf01c1ee
+				<MkButton primary @click="run()"><i class="ph-play ph-bold ph-lg"></i></MkButton>
 			</div>
 
 			<MkContainer v-if="root && components.length > 1" :key="uiKey" :foldable="true">

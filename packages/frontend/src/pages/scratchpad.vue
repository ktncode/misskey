--- conflicted
+++ resolved
@@ -154,13 +154,8 @@
 
 definePageMetadata(() => ({
 	title: i18n.ts.scratchpad,
-<<<<<<< HEAD
 	icon: 'ph-terminal-window ph-bold ph-lg-2',
-});
-=======
-	icon: 'ti ti-terminal-2',
 }));
->>>>>>> 034f4720
 </script>
 
 <style lang="scss" module>

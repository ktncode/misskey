--- conflicted
+++ resolved
@@ -266,11 +266,7 @@
 	if ($i && $i.id === page.value.userId) {
 		menuItems.push({
 			icon: 'ti ti-pencil',
-<<<<<<< HEAD
-			text: i18n.ts._pages.editThisPage,
-=======
 			text: i18n.ts.edit,
->>>>>>> b7c3630d
 			action: () => router.push(`/pages/edit/${page.value.id}`),
 		});
 

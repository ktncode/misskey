--- conflicted
+++ resolved
@@ -19,15 +19,9 @@
 	</MKSpacer>
 	<MkSpacer v-else :contentMax="800">
 		<div class="_gaps_m" style="text-align: center;">
-<<<<<<< HEAD
-			<div v-if="resetCycle && inviteLimit">{{ i18n.t('inviteLimitResetCycle', { time: resetCycle, limit: inviteLimit }) }}</div>
+			<div v-if="resetCycle && inviteLimit">{{ i18n.tsx.inviteLimitResetCycle({ time: resetCycle, limit: inviteLimit }) }}</div>
 			<MkButton inline primary rounded :disabled="currentInviteLimit !== null && currentInviteLimit <= 0" @click="create"><i class="ph-user-plus ph-bold ph-lg"></i> {{ i18n.ts.createInviteCode }}</MkButton>
-			<div v-if="currentInviteLimit !== null">{{ i18n.t('createLimitRemaining', { limit: currentInviteLimit }) }}</div>
-=======
-			<div v-if="resetCycle && inviteLimit">{{ i18n.tsx.inviteLimitResetCycle({ time: resetCycle, limit: inviteLimit }) }}</div>
-			<MkButton inline primary rounded :disabled="currentInviteLimit !== null && currentInviteLimit <= 0" @click="create"><i class="ti ti-user-plus"></i> {{ i18n.ts.createInviteCode }}</MkButton>
 			<div v-if="currentInviteLimit !== null">{{ i18n.tsx.createLimitRemaining({ limit: currentInviteLimit }) }}</div>
->>>>>>> 3784b39a
 
 			<MkPagination ref="pagingComponent" :pagination="pagination">
 				<template #default="{ items }">

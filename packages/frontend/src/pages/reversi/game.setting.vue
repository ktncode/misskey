--- conflicted
+++ resolved
@@ -22,20 +22,12 @@
 							<MkButton style="margin-left: auto;" @click="chooseMap">{{ i18n.ts._reversi.chooseBoard }}</MkButton>
 						</div>
 
-<<<<<<< HEAD
-					<div style="padding: 16px;">
-						<div v-if="game.map == null"><i class="ph-dice-five ph-bold ph-lg"></i></div>
-						<div v-else :class="$style.board" :style="{ 'grid-template-rows': `repeat(${ game.map.length }, 1fr)`, 'grid-template-columns': `repeat(${ game.map[0].length }, 1fr)` }">
-							<div v-for="(x, i) in game.map.join('')" :class="[$style.boardCell, { [$style.boardCellNone]: x == ' ' }]" @click="onMapCellClick(i, x)">
-								<i v-if="x === 'b' || x === 'w'" style="pointer-events: none; user-select: none;" :class="x === 'b' ? 'ph-circle-half ph-bold ph-lg' : 'ph-circle ph-bold ph-lg'"></i>
-=======
 						<div style="padding: 16px;">
-							<div v-if="game.map == null"><i class="ti ti-dice"></i></div>
+							<div v-if="game.map == null"><i class="ph-dice-five ph-bold ph-lg"></i></div>
 							<div v-else :class="$style.board" :style="{ 'grid-template-rows': `repeat(${ game.map.length }, 1fr)`, 'grid-template-columns': `repeat(${ game.map[0].length }, 1fr)` }">
 								<div v-for="(x, i) in game.map.join('')" :class="[$style.boardCell, { [$style.boardCellNone]: x == ' ' }]" @click="onMapCellClick(i, x)">
-									<i v-if="x === 'b' || x === 'w'" style="pointer-events: none; user-select: none;" :class="x === 'b' ? 'ti ti-circle-filled' : 'ti ti-circle'"></i>
+									<i v-if="x === 'b' || x === 'w'" style="pointer-events: none; user-select: none;" :class="x === 'b' ? 'ph-circle-half ph-bold ph-lg' : 'ph-circle ph-bold ph-lg'"></i>
 								</div>
->>>>>>> 5342692b
 							</div>
 						</div>
 					</div>

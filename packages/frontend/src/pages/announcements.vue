--- conflicted
+++ resolved
@@ -23,11 +23,7 @@
 							<MkA :to="`/announcements/${announcement.id}`"><span>{{ announcement.title }}</span></MkA>
 						</div>
 						<div :class="$style.content">
-<<<<<<< HEAD
-							<Mfm :text="announcement.text" :isBlock="true" />
-=======
-							<Mfm :text="announcement.text" class="_selectable"/>
->>>>>>> 7a41cfe2
+							<Mfm :text="announcement.text" :isBlock="true" class="_selectable"/>
 							<img v-if="announcement.imageUrl" :src="announcement.imageUrl"/>
 							<MkA :to="`/announcements/${announcement.id}`">
 								<div style="margin-top: 8px; opacity: 0.7; font-size: 85%;">

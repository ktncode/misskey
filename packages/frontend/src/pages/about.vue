<!--
SPDX-FileCopyrightText: syuilo and misskey-project
SPDX-License-Identifier: AGPL-3.0-only
-->

<template>
<MkStickyContainer>
	<template #header><MkPageHeader v-model:tab="tab" :actions="headerActions" :tabs="headerTabs"/></template>
	<MkHorizontalSwipe v-model:tab="tab" :tabs="headerTabs">
		<MkSpacer v-if="tab === 'overview'" :contentMax="600" :marginMin="20">
			<div class="_gaps_m">
				<div :class="$style.banner" :style="{ backgroundImage: `url(${ instance.bannerUrl })` }">
					<div style="overflow: clip;">
						<img :src="instance.iconUrl ?? instance.faviconUrl ?? '/favicon.ico'" alt="" :class="$style.bannerIcon"/>
						<div :class="$style.bannerName">
							<b>{{ instance.name ?? host }}</b>
						</div>
					</div>
				</div>

				<MkKeyValue>
					<template #key>{{ i18n.ts.description }}</template>
					<template #value><div v-html="sanitizeHtml(instance.description)"></div></template>
				</MkKeyValue>

				<FormSection>
					<div class="_gaps_m">
						<MkKeyValue :copy="version">
							<template #key>Sharkey</template>
							<template #value>{{ version }}</template>
						</MkKeyValue>
						<div v-html="i18n.tsx.poweredByMisskeyDescription({ name: instance.name ?? host })">
						</div>
<<<<<<< HEAD
						<FormLink to="/about-sharkey">{{ i18n.ts.aboutMisskey }}</FormLink>
=======
						<FormLink to="/about-misskey">
							<template #icon><i class="ti ti-info-circle"></i></template>
							{{ i18n.ts.aboutMisskey }}
						</FormLink>
						<FormLink v-if="instance.repositoryUrl || instance.providesTarball" :to="instance.repositoryUrl || `/tarball/misskey-${version}.tar.gz`" external>
							<template #icon><i class="ti ti-code"></i></template>
							{{ i18n.ts.sourceCode }}
						</FormLink>
						<MkInfo v-else warn>
							{{ i18n.ts.sourceCodeIsNotYetProvided }}
						</MkInfo>
>>>>>>> 034f4720
					</div>
				</FormSection>

				<FormSection>
					<div class="_gaps_m">
						<FormSplit>
							<MkKeyValue>
								<template #key>{{ i18n.ts.administrator }}</template>
								<template #value>{{ instance.maintainerName }}</template>
							</MkKeyValue>
							<MkKeyValue>
								<template #key>{{ i18n.ts.contact }}</template>
								<template #value>{{ instance.maintainerEmail }}</template>
							</MkKeyValue>
						</FormSplit>
						<FormLink v-if="instance.impressumUrl" :to="instance.impressumUrl" external>
							<template #icon><i class="ti ti-user-shield"></i></template>
							{{ i18n.ts.impressum }}
						</FormLink>
						<div class="_gaps_s">
							<MkFolder v-if="instance.serverRules.length > 0">
								<template #label>
									<i class="ti ti-checkup-list"></i>
									{{ i18n.ts.serverRules }}
								</template>

								<ol class="_gaps_s" :class="$style.rules">
<<<<<<< HEAD
									<li v-for="item, index in instance.serverRules" :key="index" :class="$style.rule"><div :class="$style.ruleText" v-html="sanitizeHtml(item)"></div></li>
								</ol>
							</MkFolder>
							<FormLink v-if="instance.tosUrl" :to="instance.tosUrl" external>{{ i18n.ts.termsOfService }}</FormLink>
							<FormLink v-if="instance.privacyPolicyUrl" :to="instance.privacyPolicyUrl" external>{{ i18n.ts.privacyPolicy }}</FormLink>
							<FormLink v-if="instance.donationUrl" :to="instance.donationUrl" external>{{ i18n.ts.donation }}</FormLink>
=======
									<li v-for="(item, index) in instance.serverRules" :key="index" :class="$style.rule"><div :class="$style.ruleText" v-html="item"></div></li>
								</ol>
							</MkFolder>
							<FormLink v-if="instance.tosUrl" :to="instance.tosUrl" external>
								<template #icon><i class="ti ti-license"></i></template>
								{{ i18n.ts.termsOfService }}
							</FormLink>
							<FormLink v-if="instance.privacyPolicyUrl" :to="instance.privacyPolicyUrl" external>
								<template #icon><i class="ti ti-shield-lock"></i></template>
								{{ i18n.ts.privacyPolicy }}
							</FormLink>
							<FormLink v-if="instance.feedbackUrl" :to="instance.feedbackUrl" external>
								<template #icon><i class="ti ti-message"></i></template>
								{{ i18n.ts.feedback }}
							</FormLink>
>>>>>>> 034f4720
						</div>
					</div>
				</FormSection>

				<FormSuspense :p="initStats">
					<FormSection>
						<template #label>{{ i18n.ts.statistics }}</template>
						<FormSplit>
							<MkKeyValue>
								<template #key>{{ i18n.ts.users }}</template>
								<template #value>{{ number(stats.originalUsersCount) }}</template>
							</MkKeyValue>
							<MkKeyValue>
								<template #key>{{ i18n.ts.notes }}</template>
								<template #value>{{ number(stats.originalNotesCount) }}</template>
							</MkKeyValue>
						</FormSplit>
					</FormSection>
				</FormSuspense>

				<FormSection>
					<template #label>Well-known resources</template>
					<div class="_gaps_s">
						<FormLink :to="`/.well-known/host-meta`" external>host-meta</FormLink>
						<FormLink :to="`/.well-known/host-meta.json`" external>host-meta.json</FormLink>
						<FormLink :to="`/.well-known/nodeinfo`" external>nodeinfo</FormLink>
						<FormLink :to="`/robots.txt`" external>robots.txt</FormLink>
						<FormLink :to="`/manifest.json`" external>manifest.json</FormLink>
					</div>
				</FormSection>
			</div>
		</MkSpacer>
		<MkSpacer v-else-if="tab === 'emojis'" :contentMax="1000" :marginMin="20">
			<XEmojis/>
		</MkSpacer>
		<MkSpacer v-else-if="tab === 'federation'" :contentMax="1000" :marginMin="20">
			<XFederation/>
		</MkSpacer>
		<MkSpacer v-else-if="tab === 'charts'" :contentMax="1000" :marginMin="20">
			<MkInstanceStats/>
		</MkSpacer>
	</MkHorizontalSwipe>
</MkStickyContainer>
</template>

<script lang="ts" setup>
import sanitizeHtml from 'sanitize-html';
import { computed, watch, ref } from 'vue';
import * as Misskey from 'misskey-js';
import XEmojis from './about.emojis.vue';
import XFederation from './about.federation.vue';
import { version, host } from '@/config.js';
import FormLink from '@/components/form/link.vue';
import FormSection from '@/components/form/section.vue';
import FormSuspense from '@/components/form/suspense.vue';
import FormSplit from '@/components/form/split.vue';
import MkFolder from '@/components/MkFolder.vue';
import MkKeyValue from '@/components/MkKeyValue.vue';
import MkInfo from '@/components/MkInfo.vue';
import MkInstanceStats from '@/components/MkInstanceStats.vue';
import MkHorizontalSwipe from '@/components/MkHorizontalSwipe.vue';
import { misskeyApi } from '@/scripts/misskey-api.js';
import number from '@/filters/number.js';
import { i18n } from '@/i18n.js';
import { definePageMetadata } from '@/scripts/page-metadata.js';
import { claimAchievement } from '@/scripts/achievements.js';
import { instance } from '@/instance.js';

const props = withDefaults(defineProps<{
	initialTab?: string;
}>(), {
	initialTab: 'overview',
});

const stats = ref<Misskey.entities.StatsResponse | null>(null);
const tab = ref(props.initialTab);

watch(tab, () => {
	if (tab.value === 'charts') {
		claimAchievement('viewInstanceChart');
	}
});

const initStats = () => misskeyApi('stats', {
}).then((res) => {
	stats.value = res;
});

const headerActions = computed(() => []);

const headerTabs = computed(() => [{
	key: 'overview',
	title: i18n.ts.overview,
}, {
	key: 'emojis',
	title: i18n.ts.customEmojis,
	icon: 'ph-smiley ph-bold ph-lg',
}, {
	key: 'federation',
	title: i18n.ts.federation,
	icon: 'ph-globe-hemisphere-west ph-bold ph-lg',
}, {
	key: 'charts',
	title: i18n.ts.charts,
	icon: 'ph-chart-line ph-bold ph-lg',
}]);

definePageMetadata(() => ({
	title: i18n.ts.instanceInfo,
<<<<<<< HEAD
	icon: 'ph-info ph-bold ph-lg',
})));
=======
	icon: 'ti ti-info-circle',
}));
>>>>>>> 034f4720
</script>

<style lang="scss" module>
.banner {
	text-align: center;
	border-radius: var(--radius);
	overflow: clip;
	background-size: cover;
	background-position: center center;
}

.bannerIcon {
	display: block;
	margin: 16px auto 0 auto;
	height: 64px;
	border-radius: var(--radius-sm);
}

.bannerName {
	display: block;
	padding: 16px;
	color: #fff;
	text-shadow: 0 0 8px #000;
	background: linear-gradient(transparent, rgba(0, 0, 0, 0.7));
}

.rules {
	counter-reset: item;
	list-style: none;
	padding: 0;
	margin: 0;
}

.rule {
	display: flex;
	gap: 8px;
	word-break: break-word;

	&::before {
		flex-shrink: 0;
		display: flex;
		position: sticky;
		top: calc(var(--stickyTop, 0px) + 8px);
		counter-increment: item;
		content: counter(item);
		width: 32px;
		height: 32px;
		line-height: 32px;
		background-color: var(--accentedBg);
		color: var(--accent);
		font-size: 13px;
		font-weight: bold;
		align-items: center;
		justify-content: center;
		border-radius: var(--radius-ellipse);
	}
}

.ruleText {
	padding-top: 6px;
}
</style><|MERGE_RESOLUTION|>--- conflicted
+++ resolved
@@ -31,21 +31,17 @@
 						</MkKeyValue>
 						<div v-html="i18n.tsx.poweredByMisskeyDescription({ name: instance.name ?? host })">
 						</div>
-<<<<<<< HEAD
-						<FormLink to="/about-sharkey">{{ i18n.ts.aboutMisskey }}</FormLink>
-=======
-						<FormLink to="/about-misskey">
-							<template #icon><i class="ti ti-info-circle"></i></template>
+						<FormLink to="/about-sharkey">
+							<template #icon><i class="ph-info ph-bold ph-lg"></i></template>
 							{{ i18n.ts.aboutMisskey }}
 						</FormLink>
-						<FormLink v-if="instance.repositoryUrl || instance.providesTarball" :to="instance.repositoryUrl || `/tarball/misskey-${version}.tar.gz`" external>
-							<template #icon><i class="ti ti-code"></i></template>
+						<FormLink v-if="instance.repositoryUrl || instance.providesTarball" :to="instance.repositoryUrl || `/tarball/sharkey-${version}.tar.gz`" external>
+							<template #icon><i class="ph-code ph-bold ph-lg"></i></template>
 							{{ i18n.ts.sourceCode }}
 						</FormLink>
 						<MkInfo v-else warn>
 							{{ i18n.ts.sourceCodeIsNotYetProvided }}
 						</MkInfo>
->>>>>>> 034f4720
 					</div>
 				</FormSection>
 
@@ -73,30 +69,21 @@
 								</template>
 
 								<ol class="_gaps_s" :class="$style.rules">
-<<<<<<< HEAD
-									<li v-for="item, index in instance.serverRules" :key="index" :class="$style.rule"><div :class="$style.ruleText" v-html="sanitizeHtml(item)"></div></li>
-								</ol>
-							</MkFolder>
-							<FormLink v-if="instance.tosUrl" :to="instance.tosUrl" external>{{ i18n.ts.termsOfService }}</FormLink>
-							<FormLink v-if="instance.privacyPolicyUrl" :to="instance.privacyPolicyUrl" external>{{ i18n.ts.privacyPolicy }}</FormLink>
-							<FormLink v-if="instance.donationUrl" :to="instance.donationUrl" external>{{ i18n.ts.donation }}</FormLink>
-=======
-									<li v-for="(item, index) in instance.serverRules" :key="index" :class="$style.rule"><div :class="$style.ruleText" v-html="item"></div></li>
+									<li v-for="(item, index) in instance.serverRules" :key="index" :class="$style.rule"><div :class="$style.ruleText" v-html="sanitizeHtml(item)"></div></li>
 								</ol>
 							</MkFolder>
 							<FormLink v-if="instance.tosUrl" :to="instance.tosUrl" external>
-								<template #icon><i class="ti ti-license"></i></template>
+								<template #icon><i class="ph-notebook ph-bold ph-lg"></i></template>
 								{{ i18n.ts.termsOfService }}
 							</FormLink>
 							<FormLink v-if="instance.privacyPolicyUrl" :to="instance.privacyPolicyUrl" external>
-								<template #icon><i class="ti ti-shield-lock"></i></template>
+								<template #icon><i class="ph-shield ph-bold ph-lg"></i></template>
 								{{ i18n.ts.privacyPolicy }}
 							</FormLink>
 							<FormLink v-if="instance.feedbackUrl" :to="instance.feedbackUrl" external>
-								<template #icon><i class="ti ti-message"></i></template>
+								<template #icon><i class="ph-envelope ph-bold ph-lg"></i></template>
 								{{ i18n.ts.feedback }}
 							</FormLink>
->>>>>>> 034f4720
 						</div>
 					</div>
 				</FormSection>
@@ -206,13 +193,8 @@
 
 definePageMetadata(() => ({
 	title: i18n.ts.instanceInfo,
-<<<<<<< HEAD
 	icon: 'ph-info ph-bold ph-lg',
-})));
-=======
-	icon: 'ti ti-info-circle',
 }));
->>>>>>> 034f4720
 </script>
 
 <style lang="scss" module>

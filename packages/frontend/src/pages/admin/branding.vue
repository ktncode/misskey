--- conflicted
+++ resolved
@@ -4,117 +4,6 @@
 -->
 
 <template>
-<<<<<<< HEAD
-<div>
-	<MkStickyContainer>
-		<template #header><XHeader :tabs="headerTabs"/></template>
-		<MkSpacer :contentMax="700" :marginMin="16" :marginMax="32">
-			<FormSuspense :p="init">
-				<div class="_gaps_m">
-					<MkInput v-model="iconUrl" type="url">
-						<template #prefix><i class="ti ti-link"></i></template>
-						<template #label>{{ i18n.ts._serverSettings.iconUrl }}</template>
-					</MkInput>
-
-					<MkInput v-model="app192IconUrl" type="url">
-						<template #prefix><i class="ti ti-link"></i></template>
-						<template #label>{{ i18n.ts._serverSettings.iconUrl }} (App/192px)</template>
-						<template #caption>
-							<div>{{ i18n.tsx._serverSettings.appIconDescription({ host: instance.name ?? host }) }}</div>
-							<div>({{ i18n.ts._serverSettings.appIconUsageExample }})</div>
-							<div>{{ i18n.ts._serverSettings.appIconStyleRecommendation }}</div>
-							<div><strong>{{ i18n.tsx._serverSettings.appIconResolutionMustBe({ resolution: '192x192px' }) }}</strong></div>
-						</template>
-					</MkInput>
-
-					<MkInput v-model="app512IconUrl" type="url">
-						<template #prefix><i class="ti ti-link"></i></template>
-						<template #label>{{ i18n.ts._serverSettings.iconUrl }} (App/512px)</template>
-						<template #caption>
-							<div>{{ i18n.tsx._serverSettings.appIconDescription({ host: instance.name ?? host }) }}</div>
-							<div>({{ i18n.ts._serverSettings.appIconUsageExample }})</div>
-							<div>{{ i18n.ts._serverSettings.appIconStyleRecommendation }}</div>
-							<div><strong>{{ i18n.tsx._serverSettings.appIconResolutionMustBe({ resolution: '512x512px' }) }}</strong></div>
-						</template>
-					</MkInput>
-
-					<MkInput v-model="sidebarLogoUrl" type="url">
-						<template #prefix><i class="ti ti-link"></i></template>
-						<template #label>{{ i18n.ts._serverSettings.sidebarLogoUrl }}</template>
-						<template #caption>
-							<div>{{ i18n.ts._serverSettings.sidebarLogoDescription }}</div>
-							<div>({{ i18n.ts._serverSettings.sidebarLogoUsageExample }})</div>
-						</template>
-					</MkInput>
-
-					<MkInput v-model="bannerUrl" type="url">
-						<template #prefix><i class="ti ti-link"></i></template>
-						<template #label>{{ i18n.ts.bannerUrl }}</template>
-					</MkInput>
-
-					<MkInput v-model="backgroundImageUrl" type="url">
-						<template #prefix><i class="ti ti-link"></i></template>
-						<template #label>{{ i18n.ts.backgroundImageUrl }}</template>
-					</MkInput>
-
-					<FromSlot>
-						<template #label>{{ i18n.ts.defaultLike }}</template>
-						<MkCustomEmoji v-if="defaultLike.startsWith(':')" style="max-height: 3em; font-size: 1.1em;" :useOriginalSize="false" :name="defaultLike" :normal="true" :noStyle="true"/>
-						<MkEmoji v-else :emoji="defaultLike" style="max-height: 3em; font-size: 1.1em;" :normal="true" :noStyle="true"/>
-						<MkButton rounded :small="true" @click="chooseNewLike"><i class="ph-smiley ph-bold ph-lg"></i> Change</MkButton>
-					</FromSlot>
-
-					<MkInput v-model="notFoundImageUrl" type="url">
-						<template #prefix><i class="ti ti-link"></i></template>
-						<template #label>{{ i18n.ts.notFoundDescription }}</template>
-					</MkInput>
-
-					<MkInput v-model="infoImageUrl" type="url">
-						<template #prefix><i class="ti ti-link"></i></template>
-						<template #label>{{ i18n.ts.nothing }}</template>
-					</MkInput>
-
-					<MkInput v-model="serverErrorImageUrl" type="url">
-						<template #prefix><i class="ti ti-link"></i></template>
-						<template #label>{{ i18n.ts.somethingHappened }}</template>
-					</MkInput>
-
-					<MkColorInput v-model="themeColor">
-						<template #label>{{ i18n.ts.themeColor }}</template>
-					</MkColorInput>
-
-					<MkTextarea v-model="defaultLightTheme">
-						<template #label>{{ i18n.ts.instanceDefaultLightTheme }}</template>
-						<template #caption>{{ i18n.ts.instanceDefaultThemeDescription }}</template>
-					</MkTextarea>
-
-					<MkTextarea v-model="defaultDarkTheme">
-						<template #label>{{ i18n.ts.instanceDefaultDarkTheme }}</template>
-						<template #caption>{{ i18n.ts.instanceDefaultThemeDescription }}</template>
-					</MkTextarea>
-
-					<MkInput v-model="repositoryUrl" type="url">
-						<template #prefix><i class="ti ti-link"></i></template>
-						<template #label>{{ i18n.ts.repositoryUrl }}</template>
-					</MkInput>
-
-					<MkInput v-model="feedbackUrl" type="url">
-						<template #prefix><i class="ti ti-link"></i></template>
-						<template #label>{{ i18n.ts.feedbackUrl }}</template>
-					</MkInput>
-
-					<MkTextarea v-model="manifestJsonOverride">
-						<template #label>{{ i18n.ts._serverSettings.manifestJsonOverride }}</template>
-					</MkTextarea>
-				</div>
-			</FormSuspense>
-		</MkSpacer>
-		<template #footer>
-			<div :class="$style.footer">
-				<MkSpacer :contentMax="700" :marginMin="16" :marginMax="16">
-					<MkButton primary rounded @click="save"><i class="ti ti-check"></i> {{ i18n.ts.save }}</MkButton>
-				</MkSpacer>
-=======
 <PageWithHeader :tabs="headerTabs">
 	<MkSpacer :contentMax="700" :marginMin="16" :marginMax="32">
 		<FormSuspense :p="init">
@@ -146,6 +35,15 @@
 					</template>
 				</MkInput>
 
+				<MkInput v-model="sidebarLogoUrl" type="url">
+					<template #prefix><i class="ti ti-link"></i></template>
+					<template #label>{{ i18n.ts._serverSettings.sidebarLogoUrl }}</template>
+					<template #caption>
+						<div>{{ i18n.ts._serverSettings.sidebarLogoDescription }}</div>
+						<div>({{ i18n.ts._serverSettings.sidebarLogoUsageExample }})</div>
+					</template>
+				</MkInput>
+
 				<MkInput v-model="bannerUrl" type="url">
 					<template #prefix><i class="ti ti-link"></i></template>
 					<template #label>{{ i18n.ts.bannerUrl }}</template>
@@ -155,6 +53,13 @@
 					<template #prefix><i class="ti ti-link"></i></template>
 					<template #label>{{ i18n.ts.backgroundImageUrl }}</template>
 				</MkInput>
+
+				<FromSlot>
+					<template #label>{{ i18n.ts.defaultLike }}</template>
+					<MkCustomEmoji v-if="defaultLike.startsWith(':')" style="max-height: 3em; font-size: 1.1em;" :useOriginalSize="false" :name="defaultLike" :normal="true" :noStyle="true"/>
+					<MkEmoji v-else :emoji="defaultLike" style="max-height: 3em; font-size: 1.1em;" :normal="true" :noStyle="true"/>
+					<MkButton rounded :small="true" @click="chooseNewLike"><i class="ph-smiley ph-bold ph-lg"></i> Change</MkButton>
+				</FromSlot>
 
 				<MkInput v-model="notFoundImageUrl" type="url">
 					<template #prefix><i class="ti ti-link"></i></template>
@@ -198,7 +103,6 @@
 				<MkTextarea v-model="manifestJsonOverride">
 					<template #label>{{ i18n.ts._serverSettings.manifestJsonOverride }}</template>
 				</MkTextarea>
->>>>>>> 7a41cfe2
 			</div>
 		</FormSuspense>
 	</MkSpacer>

<!--
SPDX-FileCopyrightText: syuilo and other misskey contributors
SPDX-License-Identifier: AGPL-3.0-only
-->

<template>
<div>
	<MkStickyContainer>
		<template #header><XHeader :tabs="headerTabs"/></template>
		<MkSpacer :contentMax="700" :marginMin="16" :marginMax="32">
			<FormSuspense :p="init">
				<div class="_gaps_m">
					<MkInput v-model="iconUrl" type="url">
						<template #prefix><i class="ph-link ph-bold ph-lg"></i></template>
						<template #label>{{ i18n.ts._serverSettings.iconUrl }}</template>
					</MkInput>

					<MkInput v-model="app192IconUrl" type="url">
						<template #prefix><i class="ph-link ph-bold ph-lg"></i></template>
						<template #label>{{ i18n.ts._serverSettings.iconUrl }} (App/192px)</template>
						<template #caption>
							<div>{{ i18n.t('_serverSettings.appIconDescription', { host: instance.name ?? host }) }}</div>
							<div>({{ i18n.ts._serverSettings.appIconUsageExample }})</div>
							<div>{{ i18n.ts._serverSettings.appIconStyleRecommendation }}</div>
							<div><strong>{{ i18n.t('_serverSettings.appIconResolutionMustBe', { resolution: '192x192px' }) }}</strong></div>
						</template>
					</MkInput>

					<MkInput v-model="app512IconUrl" type="url">
						<template #prefix><i class="ph-link ph-bold ph-lg"></i></template>
						<template #label>{{ i18n.ts._serverSettings.iconUrl }} (App/512px)</template>
						<template #caption>
							<div>{{ i18n.t('_serverSettings.appIconDescription', { host: instance.name ?? host }) }}</div>
							<div>({{ i18n.ts._serverSettings.appIconUsageExample }})</div>
							<div>{{ i18n.ts._serverSettings.appIconStyleRecommendation }}</div>
							<div><strong>{{ i18n.t('_serverSettings.appIconResolutionMustBe', { resolution: '512x512px' }) }}</strong></div>
						</template>
					</MkInput>

					<MkInput v-model="bannerUrl" type="url">
						<template #prefix><i class="ph-link ph-bold ph-lg"></i></template>
						<template #label>{{ i18n.ts.bannerUrl }}</template>
					</MkInput>

					<MkInput v-model="backgroundImageUrl" type="url">
						<template #prefix><i class="ph-link ph-bold ph-lg"></i></template>
						<template #label>{{ i18n.ts.backgroundImageUrl }}</template>
					</MkInput>

					<FromSlot>
						<template #label>{{ i18n.ts.defaultLike }}</template>
						<MkCustomEmoji v-if="defaultLike.startsWith(':')" style="max-height: 3em; font-size: 1.1em;" :useOriginalSize="false" :class="$style.reaction" :name="defaultLike" :normal="true" :noStyle="true"/>
						<MkEmoji v-else :emoji="defaultLike" style="max-height: 3em; font-size: 1.1em;" :normal="true" :noStyle="true"/>
						<MkButton rounded :small="true" @click="chooseNewLike"><i class="ph-smiley ph-bold ph-lg"></i> Change</MkButton>
					</FromSlot>

					<MkInput v-model="notFoundImageUrl" type="url">
						<template #prefix><i class="ph-link ph-bold ph-lg"></i></template>
						<template #label>{{ i18n.ts.notFoundDescription }}</template>
					</MkInput>

					<MkInput v-model="infoImageUrl" type="url">
						<template #prefix><i class="ph-link ph-bold ph-lg"></i></template>
						<template #label>{{ i18n.ts.nothing }}</template>
					</MkInput>

					<MkInput v-model="serverErrorImageUrl" type="url">
						<template #prefix><i class="ph-link ph-bold ph-lg"></i></template>
						<template #label>{{ i18n.ts.somethingHappened }}</template>
					</MkInput>

					<MkColorInput v-model="themeColor">
						<template #label>{{ i18n.ts.themeColor }}</template>
					</MkColorInput>

					<MkTextarea v-model="defaultLightTheme">
						<template #label>{{ i18n.ts.instanceDefaultLightTheme }}</template>
						<template #caption>{{ i18n.ts.instanceDefaultThemeDescription }}</template>
					</MkTextarea>

					<MkTextarea v-model="defaultDarkTheme">
						<template #label>{{ i18n.ts.instanceDefaultDarkTheme }}</template>
						<template #caption>{{ i18n.ts.instanceDefaultThemeDescription }}</template>
					</MkTextarea>

					<MkTextarea v-model="manifestJsonOverride">
						<template #label>{{ i18n.ts._serverSettings.manifestJsonOverride }}</template>
					</MkTextarea>
				</div>
			</FormSuspense>
		</MkSpacer>
		<template #footer>
			<div :class="$style.footer">
				<MkSpacer :contentMax="700" :marginMin="16" :marginMax="16">
					<MkButton primary rounded @click="save"><i class="ph-check ph-bold ph-lg"></i> {{ i18n.ts.save }}</MkButton>
				</MkSpacer>
			</div>
		</template>
	</MkStickyContainer>
</div>
</template>

<script lang="ts" setup>
import { ref, computed } from 'vue';
import JSON5 from 'json5';
import XHeader from './_header_.vue';
import MkInput from '@/components/MkInput.vue';
import MkTextarea from '@/components/MkTextarea.vue';
import FromSlot from '@/components/form/slot.vue';
import FormSuspense from '@/components/form/suspense.vue';
import * as os from '@/os.js';
import { misskeyApi } from '@/scripts/misskey-api.js';
import { instance, fetchInstance } from '@/instance.js';
import { i18n } from '@/i18n.js';
import { definePageMetadata } from '@/scripts/page-metadata.js';
import MkButton from '@/components/MkButton.vue';
import MkColorInput from '@/components/MkColorInput.vue';
import { host } from '@/config.js';

const iconUrl = ref<string | null>(null);
const app192IconUrl = ref<string | null>(null);
const app512IconUrl = ref<string | null>(null);
const bannerUrl = ref<string | null>(null);
const backgroundImageUrl = ref<string | null>(null);
const themeColor = ref<string | null>(null);
const defaultLightTheme = ref<string | null>(null);
const defaultDarkTheme = ref<string | null>(null);
<<<<<<< HEAD
const defaultLike = ref<string>('');
=======
>>>>>>> 34088ecd
const serverErrorImageUrl = ref<string | null>(null);
const infoImageUrl = ref<string | null>(null);
const notFoundImageUrl = ref<string | null>(null);
const manifestJsonOverride = ref<string>('{}');

async function init() {
	const meta = await misskeyApi('admin/meta');
	iconUrl.value = meta.iconUrl;
	app192IconUrl.value = meta.app192IconUrl;
	app512IconUrl.value = meta.app512IconUrl;
	bannerUrl.value = meta.bannerUrl;
	backgroundImageUrl.value = meta.backgroundImageUrl;
	themeColor.value = meta.themeColor;
	defaultLightTheme.value = meta.defaultLightTheme;
	defaultDarkTheme.value = meta.defaultDarkTheme;
	defaultLike.value = meta.defaultLike;
	serverErrorImageUrl.value = meta.serverErrorImageUrl;
	infoImageUrl.value = meta.infoImageUrl;
	notFoundImageUrl.value = meta.notFoundImageUrl;
	manifestJsonOverride.value = meta.manifestJsonOverride === '' ? '{}' : JSON.stringify(JSON.parse(meta.manifestJsonOverride), null, '\t');
}

function save() {
	os.apiWithDialog('admin/update-meta', {
		iconUrl: iconUrl.value,
		app192IconUrl: app192IconUrl.value,
		app512IconUrl: app512IconUrl.value,
		bannerUrl: bannerUrl.value,
		backgroundImageUrl: backgroundImageUrl.value,
		themeColor: themeColor.value === '' ? null : themeColor.value,
		defaultLightTheme: defaultLightTheme.value === '' ? null : defaultLightTheme.value,
		defaultDarkTheme: defaultDarkTheme.value === '' ? null : defaultDarkTheme.value,
		infoImageUrl: infoImageUrl.value,
		notFoundImageUrl: notFoundImageUrl.value,
		serverErrorImageUrl: serverErrorImageUrl.value,
		manifestJsonOverride: manifestJsonOverride.value === '' ? '{}' : JSON.stringify(JSON5.parse(manifestJsonOverride.value)),
	}).then(() => {
		fetchInstance();
	});
}

function chooseNewLike(ev: MouseEvent) {
	os.pickEmoji(ev.currentTarget ?? ev.target, {
		showPinned: false,
	}).then(emoji => {
		os.apiWithDialog('admin/update-meta', {
			defaultLike: emoji,
		}).then(() => {
			fetchInstance();
			defaultLike.value = emoji as string;
		});
	});
}

const headerTabs = computed(() => []);

definePageMetadata({
	title: i18n.ts.branding,
	icon: 'ph-paint-roller ph-bold ph-lg',
});
</script>

<style lang="scss" module>
.footer {
	-webkit-backdrop-filter: var(--blur, blur(15px));
	backdrop-filter: var(--blur, blur(15px));
}
</style><|MERGE_RESOLUTION|>--- conflicted
+++ resolved
@@ -125,10 +125,7 @@
 const themeColor = ref<string | null>(null);
 const defaultLightTheme = ref<string | null>(null);
 const defaultDarkTheme = ref<string | null>(null);
-<<<<<<< HEAD
 const defaultLike = ref<string>('');
-=======
->>>>>>> 34088ecd
 const serverErrorImageUrl = ref<string | null>(null);
 const infoImageUrl = ref<string | null>(null);
 const notFoundImageUrl = ref<string | null>(null);

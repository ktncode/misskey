--- conflicted
+++ resolved
@@ -200,13 +200,8 @@
 
 definePageMetadata(() => ({
 	title: i18n.ts.branding,
-<<<<<<< HEAD
 	icon: 'ph-paint-roller ph-bold ph-lg',
-});
-=======
-	icon: 'ti ti-paint',
 }));
->>>>>>> 034f4720
 </script>
 
 <style lang="scss" module>

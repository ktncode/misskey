<!--
SPDX-FileCopyrightText: syuilo and misskey-project
SPDX-License-Identifier: AGPL-3.0-only
-->

<template>
<div>
	<MkStickyContainer>
		<template #header><XHeader :tabs="headerTabs"/></template>
		<MkSpacer :contentMax="700" :marginMin="16" :marginMax="32">
			<div class="_gaps_m">
				<MkFolder :defaultOpen="true">
					<template #icon><i class="ti ti-info-circle"></i></template>
					<template #label>{{ i18n.ts.info }}</template>
					<template v-if="infoForm.modified.value" #footer>
						<MkFormFooter :form="infoForm"/>
					</template>

					<div class="_gaps">
						<MkInput v-model="infoForm.state.name">
							<template #label>{{ i18n.ts.instanceName }}<span v-if="infoForm.modifiedStates.name" class="_modified">{{ i18n.ts.modified }}</span></template>
						</MkInput>

						<MkInput v-model="infoForm.state.shortName">
							<template #label>{{ i18n.ts._serverSettings.shortName }} ({{ i18n.ts.optional }})<span v-if="infoForm.modifiedStates.shortName" class="_modified">{{ i18n.ts.modified }}</span></template>
							<template #caption>{{ i18n.ts._serverSettings.shortNameDescription }}</template>
						</MkInput>
<<<<<<< HEAD
					</FormSplit>

					<MkInput v-model="repositoryUrl" type="url">
						<template #label>{{ i18n.ts.repositoryUrl }}</template>
						<template #prefix><i class="ti ti-link"></i></template>
						<template #caption>{{ i18n.ts.repositoryUrlDescription }}</template>
					</MkInput>

					<MkInfo v-if="!instance.providesTarball && !repositoryUrl" warn>
						{{ i18n.ts.repositoryUrlOrTarballRequired }}
					</MkInfo>

					<MkInput v-model="impressumUrl" type="url">
						<template #label>{{ i18n.ts.impressumUrl }}</template>
						<template #prefix><i class="ti ti-link"></i></template>
						<template #caption>{{ i18n.ts.impressumDescription }}</template>
					</MkInput>

					<MkInput v-model="donationUrl" type="url">
						<template #label>{{ i18n.ts.donationUrl }}</template>
						<template #prefix><i class="ph-link ph-bold ph-lg"></i></template>
					</MkInput>

					<MkTextarea v-model="pinnedUsers">
						<template #label>{{ i18n.ts.pinnedUsers }}</template>
						<template #caption>{{ i18n.ts.pinnedUsersDescription }}</template>
					</MkTextarea>
=======
>>>>>>> 5fc8b3bc

						<MkTextarea v-model="infoForm.state.description">
							<template #label>{{ i18n.ts.instanceDescription }}<span v-if="infoForm.modifiedStates.description" class="_modified">{{ i18n.ts.modified }}</span></template>
						</MkTextarea>

						<FormSplit :minWidth="300">
							<MkInput v-model="infoForm.state.maintainerName">
								<template #label>{{ i18n.ts.maintainerName }}<span v-if="infoForm.modifiedStates.maintainerName" class="_modified">{{ i18n.ts.modified }}</span></template>
							</MkInput>

							<MkInput v-model="infoForm.state.maintainerEmail" type="email">
								<template #label>{{ i18n.ts.maintainerEmail }}<span v-if="infoForm.modifiedStates.maintainerEmail" class="_modified">{{ i18n.ts.modified }}</span></template>
								<template #prefix><i class="ti ti-mail"></i></template>
							</MkInput>
						</FormSplit>

						<MkInput v-model="infoForm.state.tosUrl" type="url">
							<template #label>{{ i18n.ts.tosUrl }}<span v-if="infoForm.modifiedStates.tosUrl" class="_modified">{{ i18n.ts.modified }}</span></template>
							<template #prefix><i class="ti ti-link"></i></template>
						</MkInput>

						<MkInput v-model="infoForm.state.privacyPolicyUrl" type="url">
							<template #label>{{ i18n.ts.privacyPolicyUrl }}<span v-if="infoForm.modifiedStates.privacyPolicyUrl" class="_modified">{{ i18n.ts.modified }}</span></template>
							<template #prefix><i class="ti ti-link"></i></template>
						</MkInput>

						<MkInput v-model="infoForm.state.inquiryUrl" type="url">
							<template #label>{{ i18n.ts._serverSettings.inquiryUrl }}<span v-if="infoForm.modifiedStates.inquiryUrl" class="_modified">{{ i18n.ts.modified }}</span></template>
							<template #caption>{{ i18n.ts._serverSettings.inquiryUrlDescription }}</template>
							<template #prefix><i class="ti ti-link"></i></template>
						</MkInput>

						<MkInput v-model="infoForm.state.repositoryUrl" type="url">
							<template #label>{{ i18n.ts.repositoryUrl }}<span v-if="infoForm.modifiedStates.repositoryUrl" class="_modified">{{ i18n.ts.modified }}</span></template>
							<template #caption>{{ i18n.ts.repositoryUrlDescription }}</template>
							<template #prefix><i class="ti ti-link"></i></template>
						</MkInput>

						<MkInfo v-if="!instance.providesTarball && !infoForm.state.repositoryUrl" warn>
							{{ i18n.ts.repositoryUrlOrTarballRequired }}
						</MkInfo>

						<MkInput v-model="infoForm.state.impressumUrl" type="url">
							<template #label>{{ i18n.ts.impressumUrl }}<span v-if="infoForm.modifiedStates.impressumUrl" class="_modified">{{ i18n.ts.modified }}</span></template>
							<template #caption>{{ i18n.ts.impressumDescription }}</template>
							<template #prefix><i class="ti ti-link"></i></template>
						</MkInput>
					</div>
				</MkFolder>

				<MkFolder>
					<template #icon><i class="ti ti-user-star"></i></template>
					<template #label>{{ i18n.ts.pinnedUsers }}</template>
					<template v-if="pinnedUsersForm.modified.value" #footer>
						<MkFormFooter :form="pinnedUsersForm"/>
					</template>

					<MkTextarea v-model="pinnedUsersForm.state.pinnedUsers">
						<template #label>{{ i18n.ts.pinnedUsers }}<span v-if="pinnedUsersForm.modifiedStates.pinnedUsers" class="_modified">{{ i18n.ts.modified }}</span></template>
						<template #caption>{{ i18n.ts.pinnedUsersDescription }}</template>
					</MkTextarea>
				</MkFolder>

				<MkFolder>
					<template #icon><i class="ti ti-cloud"></i></template>
					<template #label>{{ i18n.ts.files }}</template>
					<template v-if="filesForm.modified.value" #footer>
						<MkFormFooter :form="filesForm"/>
					</template>

					<div class="_gaps">
						<MkSwitch v-model="filesForm.state.cacheRemoteFiles">
							<template #label>{{ i18n.ts.cacheRemoteFiles }}<span v-if="filesForm.modifiedStates.cacheRemoteFiles" class="_modified">{{ i18n.ts.modified }}</span></template>
							<template #caption>{{ i18n.ts.cacheRemoteFilesDescription }}{{ i18n.ts.youCanCleanRemoteFilesCache }}</template>
						</MkSwitch>

						<template v-if="filesForm.state.cacheRemoteFiles">
							<MkSwitch v-model="filesForm.state.cacheRemoteSensitiveFiles">
								<template #label>{{ i18n.ts.cacheRemoteSensitiveFiles }}<span v-if="filesForm.modifiedStates.cacheRemoteSensitiveFiles" class="_modified">{{ i18n.ts.modified }}</span></template>
								<template #caption>{{ i18n.ts.cacheRemoteSensitiveFilesDescription }}</template>
							</MkSwitch>
						</template>
					</div>
				</MkFolder>

				<MkFolder>
					<template #icon><i class="ti ti-world-cog"></i></template>
					<template #label>ServiceWorker</template>
					<template v-if="serviceWorkerForm.modified.value" #footer>
						<MkFormFooter :form="serviceWorkerForm"/>
					</template>

					<div class="_gaps">
						<MkSwitch v-model="serviceWorkerForm.state.enableServiceWorker">
							<template #label>{{ i18n.ts.enableServiceworker }}<span v-if="serviceWorkerForm.modifiedStates.enableServiceWorker" class="_modified">{{ i18n.ts.modified }}</span></template>
							<template #caption>{{ i18n.ts.serviceworkerInfo }}</template>
						</MkSwitch>

						<template v-if="serviceWorkerForm.state.enableServiceWorker">
							<MkInput v-model="serviceWorkerForm.state.swPublicKey">
								<template #label>Public key<span v-if="serviceWorkerForm.modifiedStates.swPublicKey" class="_modified">{{ i18n.ts.modified }}</span></template>
								<template #prefix><i class="ti ti-key"></i></template>
							</MkInput>

							<MkInput v-model="serviceWorkerForm.state.swPrivateKey">
								<template #label>Private key<span v-if="serviceWorkerForm.modifiedStates.swPrivateKey" class="_modified">{{ i18n.ts.modified }}</span></template>
								<template #prefix><i class="ti ti-key"></i></template>
							</MkInput>
						</template>
					</div>
				</MkFolder>

				<MkFolder>
					<template #icon><i class="ti ti-ad"></i></template>
					<template #label>{{ i18n.ts._ad.adsSettings }}</template>
					<template v-if="adForm.modified.value" #footer>
						<MkFormFooter :form="adForm"/>
					</template>

					<div class="_gaps">
						<div class="_gaps_s">
							<MkInput v-model="adForm.state.notesPerOneAd" :min="0" type="number">
								<template #label>{{ i18n.ts._ad.notesPerOneAd }}<span v-if="adForm.modifiedStates.notesPerOneAd" class="_modified">{{ i18n.ts.modified }}</span></template>
								<template #caption>{{ i18n.ts._ad.setZeroToDisable }}</template>
							</MkInput>
							<MkInfo v-if="adForm.state.notesPerOneAd > 0 && adForm.state.notesPerOneAd < 20" :warn="true">
								{{ i18n.ts._ad.adsTooClose }}
							</MkInfo>
						</div>
					</div>
				</MkFolder>

				<MkFolder>
					<template #icon><i class="ti ti-world-search"></i></template>
					<template #label>{{ i18n.ts._urlPreviewSetting.title }}</template>
					<template v-if="urlPreviewForm.modified.value" #footer>
						<MkFormFooter :form="urlPreviewForm"/>
					</template>

					<div class="_gaps">
						<MkSwitch v-model="urlPreviewForm.state.urlPreviewEnabled">
							<template #label>{{ i18n.ts._urlPreviewSetting.enable }}<span v-if="urlPreviewForm.modifiedStates.urlPreviewEnabled" class="_modified">{{ i18n.ts.modified }}</span></template>
						</MkSwitch>

						<template v-if="urlPreviewForm.state.urlPreviewEnabled">
							<MkSwitch v-model="urlPreviewForm.state.urlPreviewRequireContentLength">
								<template #label>{{ i18n.ts._urlPreviewSetting.requireContentLength }}<span v-if="urlPreviewForm.modifiedStates.urlPreviewRequireContentLength" class="_modified">{{ i18n.ts.modified }}</span></template>
								<template #caption>{{ i18n.ts._urlPreviewSetting.requireContentLengthDescription }}</template>
							</MkSwitch>

							<MkInput v-model="urlPreviewForm.state.urlPreviewMaximumContentLength" type="number">
								<template #label>{{ i18n.ts._urlPreviewSetting.maximumContentLength }}<span v-if="urlPreviewForm.modifiedStates.urlPreviewMaximumContentLength" class="_modified">{{ i18n.ts.modified }}</span></template>
								<template #caption>{{ i18n.ts._urlPreviewSetting.maximumContentLengthDescription }}</template>
							</MkInput>

							<MkInput v-model="urlPreviewForm.state.urlPreviewTimeout" type="number">
								<template #label>{{ i18n.ts._urlPreviewSetting.timeout }}<span v-if="urlPreviewForm.modifiedStates.urlPreviewTimeout" class="_modified">{{ i18n.ts.modified }}</span></template>
								<template #caption>{{ i18n.ts._urlPreviewSetting.timeoutDescription }}</template>
							</MkInput>

							<MkInput v-model="urlPreviewForm.state.urlPreviewUserAgent" type="text">
								<template #label>{{ i18n.ts._urlPreviewSetting.userAgent }}<span v-if="urlPreviewForm.modifiedStates.urlPreviewUserAgent" class="_modified">{{ i18n.ts.modified }}</span></template>
								<template #caption>{{ i18n.ts._urlPreviewSetting.userAgentDescription }}</template>
							</MkInput>

							<div>
								<MkInput v-model="urlPreviewForm.state.urlPreviewSummaryProxyUrl" type="text">
									<template #label>{{ i18n.ts._urlPreviewSetting.summaryProxy }}<span v-if="urlPreviewForm.modifiedStates.urlPreviewSummaryProxyUrl" class="_modified">{{ i18n.ts.modified }}</span></template>
									<template #caption>[{{ i18n.ts.notUsePleaseLeaveBlank }}] {{ i18n.ts._urlPreviewSetting.summaryProxyDescription }}</template>
								</MkInput>

								<div :class="$style.subCaption">
									{{ i18n.ts._urlPreviewSetting.summaryProxyDescription2 }}
									<ul style="padding-left: 20px; margin: 4px 0">
										<li>{{ i18n.ts._urlPreviewSetting.timeout }} / key:timeout</li>
										<li>{{ i18n.ts._urlPreviewSetting.maximumContentLength }} / key:contentLengthLimit</li>
										<li>{{ i18n.ts._urlPreviewSetting.requireContentLength }} / key:contentLengthRequired</li>
										<li>{{ i18n.ts._urlPreviewSetting.userAgent }} / key:userAgent</li>
									</ul>
								</div>
							</div>
						</template>
					</div>
				</MkFolder>

				<MkFolder>
					<template #icon><i class="ti ti-planet"></i></template>
					<template #label>{{ i18n.ts.federation }}</template>
					<template v-if="federationForm.savedState.federation === 'all'" #suffix>{{ i18n.ts.all }}</template>
					<template v-else-if="federationForm.savedState.federation === 'specified'" #suffix>{{ i18n.ts.specifyHost }}</template>
					<template v-else-if="federationForm.savedState.federation === 'none'" #suffix>{{ i18n.ts.none }}</template>
					<template v-if="federationForm.modified.value" #footer>
						<MkFormFooter :form="federationForm"/>
					</template>

					<div class="_gaps">
						<MkRadios v-model="federationForm.state.federation">
							<template #label>{{ i18n.ts.behavior }}<span v-if="federationForm.modifiedStates.federation" class="_modified">{{ i18n.ts.modified }}</span></template>
							<option value="all">{{ i18n.ts.all }}</option>
							<option value="specified">{{ i18n.ts.specifyHost }}</option>
							<option value="none">{{ i18n.ts.none }}</option>
						</MkRadios>

						<MkTextarea v-if="federationForm.state.federation === 'specified'" v-model="federationForm.state.federationHosts">
							<template #label>{{ i18n.ts.federationAllowedHosts }}<span v-if="federationForm.modifiedStates.federationHosts" class="_modified">{{ i18n.ts.modified }}</span></template>
							<template #caption>{{ i18n.ts.federationAllowedHostsDescription }}</template>
						</MkTextarea>
					</div>
				</MkFolder>

				<MkFolder>
					<template #icon><i class="ti ti-ghost"></i></template>
					<template #label>{{ i18n.ts.proxyAccount }}</template>

					<div class="_gaps">
						<MkInfo>{{ i18n.ts.proxyAccountDescription }}</MkInfo>
						<MkKeyValue>
							<template #key>{{ i18n.ts.proxyAccount }}</template>
							<template #value>{{ proxyAccount ? `@${proxyAccount.username}` : i18n.ts.none }}</template>
						</MkKeyValue>

						<MkButton primary @click="chooseProxyAccount">{{ i18n.ts.selectAccount }}</MkButton>
					</div>
				</MkFolder>
			</div>
		</MkSpacer>
	</MkStickyContainer>
</div>
</template>

<script lang="ts" setup>
import { ref, computed } from 'vue';
import XHeader from './_header_.vue';
import MkSwitch from '@/components/MkSwitch.vue';
import MkInput from '@/components/MkInput.vue';
import MkTextarea from '@/components/MkTextarea.vue';
import MkInfo from '@/components/MkInfo.vue';
import FormSplit from '@/components/form/split.vue';
import * as os from '@/os.js';
import { misskeyApi } from '@/scripts/misskey-api.js';
import { fetchInstance, instance } from '@/instance.js';
import { i18n } from '@/i18n.js';
import { definePageMetadata } from '@/scripts/page-metadata.js';
import MkButton from '@/components/MkButton.vue';
import MkFolder from '@/components/MkFolder.vue';
<<<<<<< HEAD
import MkSelect from '@/components/MkSelect.vue';

const name = ref<string | null>(null);
const shortName = ref<string | null>(null);
const description = ref<string | null>(null);
const maintainerName = ref<string | null>(null);
const maintainerEmail = ref<string | null>(null);
const repositoryUrl = ref<string | null>(null);
const impressumUrl = ref<string | null>(null);
const donationUrl = ref<string | null>(null);
const pinnedUsers = ref<string>('');
const cacheRemoteFiles = ref<boolean>(false);
const cacheRemoteSensitiveFiles = ref<boolean>(false);
const enableServiceWorker = ref<boolean>(false);
const swPublicKey = ref<string | null>(null);
const swPrivateKey = ref<string | null>(null);
const enableFanoutTimeline = ref<boolean>(false);
const enableFanoutTimelineDbFallback = ref<boolean>(false);
const perLocalUserUserTimelineCacheMax = ref<number>(0);
const perRemoteUserUserTimelineCacheMax = ref<number>(0);
const perUserHomeTimelineCacheMax = ref<number>(0);
const perUserListTimelineCacheMax = ref<number>(0);
const notesPerOneAd = ref<number>(0);
const urlPreviewEnabled = ref<boolean>(true);
const urlPreviewTimeout = ref<number>(10000);
const urlPreviewMaximumContentLength = ref<number>(1024 * 1024 * 10);
const urlPreviewRequireContentLength = ref<boolean>(true);
const urlPreviewUserAgent = ref<string | null>(null);
const urlPreviewSummaryProxyUrl = ref<string | null>(null);

async function init(): Promise<void> {
	const meta = await misskeyApi('admin/meta');
	name.value = meta.name;
	shortName.value = meta.shortName;
	description.value = meta.description;
	maintainerName.value = meta.maintainerName;
	maintainerEmail.value = meta.maintainerEmail;
	repositoryUrl.value = meta.repositoryUrl;
	impressumUrl.value = meta.impressumUrl;
	donationUrl.value = meta.donationUrl;
	pinnedUsers.value = meta.pinnedUsers.join('\n');
	cacheRemoteFiles.value = meta.cacheRemoteFiles;
	cacheRemoteSensitiveFiles.value = meta.cacheRemoteSensitiveFiles;
	enableServiceWorker.value = meta.enableServiceWorker;
	swPublicKey.value = meta.swPublickey;
	swPrivateKey.value = meta.swPrivateKey;
	enableFanoutTimeline.value = meta.enableFanoutTimeline;
	enableFanoutTimelineDbFallback.value = meta.enableFanoutTimelineDbFallback;
	perLocalUserUserTimelineCacheMax.value = meta.perLocalUserUserTimelineCacheMax;
	perRemoteUserUserTimelineCacheMax.value = meta.perRemoteUserUserTimelineCacheMax;
	perUserHomeTimelineCacheMax.value = meta.perUserHomeTimelineCacheMax;
	perUserListTimelineCacheMax.value = meta.perUserListTimelineCacheMax;
	notesPerOneAd.value = meta.notesPerOneAd;
	urlPreviewEnabled.value = meta.urlPreviewEnabled;
	urlPreviewTimeout.value = meta.urlPreviewTimeout;
	urlPreviewMaximumContentLength.value = meta.urlPreviewMaximumContentLength;
	urlPreviewRequireContentLength.value = meta.urlPreviewRequireContentLength;
	urlPreviewUserAgent.value = meta.urlPreviewUserAgent;
	urlPreviewSummaryProxyUrl.value = meta.urlPreviewSummaryProxyUrl;
}
=======
import MkKeyValue from '@/components/MkKeyValue.vue';
import { useForm } from '@/scripts/use-form.js';
import MkFormFooter from '@/components/MkFormFooter.vue';
import MkRadios from '@/components/MkRadios.vue';

const meta = await misskeyApi('admin/meta');

const proxyAccount = ref(meta.proxyAccountId ? await misskeyApi('users/show', { userId: meta.proxyAccountId }) : null);

const infoForm = useForm({
	name: meta.name ?? '',
	shortName: meta.shortName ?? '',
	description: meta.description ?? '',
	maintainerName: meta.maintainerName ?? '',
	maintainerEmail: meta.maintainerEmail ?? '',
	tosUrl: meta.tosUrl ?? '',
	privacyPolicyUrl: meta.privacyPolicyUrl ?? '',
	inquiryUrl: meta.inquiryUrl ?? '',
	repositoryUrl: meta.repositoryUrl ?? '',
	impressumUrl: meta.impressumUrl ?? '',
}, async (state) => {
	await os.apiWithDialog('admin/update-meta', {
		name: state.name,
		shortName: state.shortName === '' ? null : state.shortName,
		description: state.description,
		maintainerName: state.maintainerName,
		maintainerEmail: state.maintainerEmail,
		tosUrl: state.tosUrl,
		privacyPolicyUrl: state.privacyPolicyUrl,
		inquiryUrl: state.inquiryUrl,
		repositoryUrl: state.repositoryUrl,
		impressumUrl: state.impressumUrl,
	});
	fetchInstance(true);
});
>>>>>>> 5fc8b3bc

const pinnedUsersForm = useForm({
	pinnedUsers: meta.pinnedUsers.join('\n'),
}, async (state) => {
	await os.apiWithDialog('admin/update-meta', {
<<<<<<< HEAD
		name: name.value,
		shortName: shortName.value === '' ? null : shortName.value,
		description: description.value,
		maintainerName: maintainerName.value,
		maintainerEmail: maintainerEmail.value,
		repositoryUrl: repositoryUrl.value,
		impressumUrl: impressumUrl.value,
		donationUrl: donationUrl.value,
		pinnedUsers: pinnedUsers.value.split('\n'),
		cacheRemoteFiles: cacheRemoteFiles.value,
		cacheRemoteSensitiveFiles: cacheRemoteSensitiveFiles.value,
		enableServiceWorker: enableServiceWorker.value,
		swPublicKey: swPublicKey.value,
		swPrivateKey: swPrivateKey.value,
		enableFanoutTimeline: enableFanoutTimeline.value,
		enableFanoutTimelineDbFallback: enableFanoutTimelineDbFallback.value,
		perLocalUserUserTimelineCacheMax: perLocalUserUserTimelineCacheMax.value,
		perRemoteUserUserTimelineCacheMax: perRemoteUserUserTimelineCacheMax.value,
		perUserHomeTimelineCacheMax: perUserHomeTimelineCacheMax.value,
		perUserListTimelineCacheMax: perUserListTimelineCacheMax.value,
		notesPerOneAd: notesPerOneAd.value,
		urlPreviewEnabled: urlPreviewEnabled.value,
		urlPreviewTimeout: urlPreviewTimeout.value,
		urlPreviewMaximumContentLength: urlPreviewMaximumContentLength.value,
		urlPreviewRequireContentLength: urlPreviewRequireContentLength.value,
		urlPreviewUserAgent: urlPreviewUserAgent.value,
		urlPreviewSummaryProxyUrl: urlPreviewSummaryProxyUrl.value,
=======
		pinnedUsers: state.pinnedUsers.split('\n'),
>>>>>>> 5fc8b3bc
	});
	fetchInstance(true);
});

const filesForm = useForm({
	cacheRemoteFiles: meta.cacheRemoteFiles,
	cacheRemoteSensitiveFiles: meta.cacheRemoteSensitiveFiles,
}, async (state) => {
	await os.apiWithDialog('admin/update-meta', {
		cacheRemoteFiles: state.cacheRemoteFiles,
		cacheRemoteSensitiveFiles: state.cacheRemoteSensitiveFiles,
	});
	fetchInstance(true);
});

const serviceWorkerForm = useForm({
	enableServiceWorker: meta.enableServiceWorker,
	swPublicKey: meta.swPublickey ?? '',
	swPrivateKey: meta.swPrivateKey ?? '',
}, async (state) => {
	await os.apiWithDialog('admin/update-meta', {
		enableServiceWorker: state.enableServiceWorker,
		swPublicKey: state.swPublicKey,
		swPrivateKey: state.swPrivateKey,
	});
	fetchInstance(true);
});

const adForm = useForm({
	notesPerOneAd: meta.notesPerOneAd,
}, async (state) => {
	await os.apiWithDialog('admin/update-meta', {
		notesPerOneAd: state.notesPerOneAd,
	});
	fetchInstance(true);
});

const urlPreviewForm = useForm({
	urlPreviewEnabled: meta.urlPreviewEnabled,
	urlPreviewTimeout: meta.urlPreviewTimeout,
	urlPreviewMaximumContentLength: meta.urlPreviewMaximumContentLength,
	urlPreviewRequireContentLength: meta.urlPreviewRequireContentLength,
	urlPreviewUserAgent: meta.urlPreviewUserAgent ?? '',
	urlPreviewSummaryProxyUrl: meta.urlPreviewSummaryProxyUrl ?? '',
}, async (state) => {
	await os.apiWithDialog('admin/update-meta', {
		urlPreviewEnabled: state.urlPreviewEnabled,
		urlPreviewTimeout: state.urlPreviewTimeout,
		urlPreviewMaximumContentLength: state.urlPreviewMaximumContentLength,
		urlPreviewRequireContentLength: state.urlPreviewRequireContentLength,
		urlPreviewUserAgent: state.urlPreviewUserAgent,
		urlPreviewSummaryProxyUrl: state.urlPreviewSummaryProxyUrl,
	});
	fetchInstance(true);
});

const federationForm = useForm({
	federation: meta.federation,
	federationHosts: meta.federationHosts.join('\n'),
}, async (state) => {
	await os.apiWithDialog('admin/update-meta', {
		federation: state.federation,
		federationHosts: state.federationHosts.split('\n'),
	});
	fetchInstance(true);
});

function chooseProxyAccount() {
	os.selectUser({ localOnly: true }).then(user => {
		proxyAccount.value = user;
		os.apiWithDialog('admin/update-meta', {
			proxyAccountId: user.id,
		}).then(() => {
			fetchInstance(true);
		});
	});
}

const headerTabs = computed(() => []);

definePageMetadata(() => ({
	title: i18n.ts.general,
	icon: 'ti ti-settings',
}));
</script>

<style lang="scss" module>
.subCaption {
	font-size: 0.85em;
	color: var(--fgTransparentWeak);
}
</style><|MERGE_RESOLUTION|>--- conflicted
+++ resolved
@@ -25,36 +25,6 @@
 							<template #label>{{ i18n.ts._serverSettings.shortName }} ({{ i18n.ts.optional }})<span v-if="infoForm.modifiedStates.shortName" class="_modified">{{ i18n.ts.modified }}</span></template>
 							<template #caption>{{ i18n.ts._serverSettings.shortNameDescription }}</template>
 						</MkInput>
-<<<<<<< HEAD
-					</FormSplit>
-
-					<MkInput v-model="repositoryUrl" type="url">
-						<template #label>{{ i18n.ts.repositoryUrl }}</template>
-						<template #prefix><i class="ti ti-link"></i></template>
-						<template #caption>{{ i18n.ts.repositoryUrlDescription }}</template>
-					</MkInput>
-
-					<MkInfo v-if="!instance.providesTarball && !repositoryUrl" warn>
-						{{ i18n.ts.repositoryUrlOrTarballRequired }}
-					</MkInfo>
-
-					<MkInput v-model="impressumUrl" type="url">
-						<template #label>{{ i18n.ts.impressumUrl }}</template>
-						<template #prefix><i class="ti ti-link"></i></template>
-						<template #caption>{{ i18n.ts.impressumDescription }}</template>
-					</MkInput>
-
-					<MkInput v-model="donationUrl" type="url">
-						<template #label>{{ i18n.ts.donationUrl }}</template>
-						<template #prefix><i class="ph-link ph-bold ph-lg"></i></template>
-					</MkInput>
-
-					<MkTextarea v-model="pinnedUsers">
-						<template #label>{{ i18n.ts.pinnedUsers }}</template>
-						<template #caption>{{ i18n.ts.pinnedUsersDescription }}</template>
-					</MkTextarea>
-=======
->>>>>>> 5fc8b3bc
 
 						<MkTextarea v-model="infoForm.state.description">
 							<template #label>{{ i18n.ts.instanceDescription }}<span v-if="infoForm.modifiedStates.description" class="_modified">{{ i18n.ts.modified }}</span></template>
@@ -101,6 +71,11 @@
 							<template #label>{{ i18n.ts.impressumUrl }}<span v-if="infoForm.modifiedStates.impressumUrl" class="_modified">{{ i18n.ts.modified }}</span></template>
 							<template #caption>{{ i18n.ts.impressumDescription }}</template>
 							<template #prefix><i class="ti ti-link"></i></template>
+						</MkInput>
+
+						<MkInput v-model="infoForm.state.donationUrl" type="url">
+							<template #label>{{ i18n.ts.donationUrl }}</template>
+							<template #prefix><i class="ph-link ph-bold ph-lg"></i></template>
 						</MkInput>
 					</div>
 				</MkFolder>
@@ -165,6 +140,25 @@
 							</MkInput>
 						</template>
 					</div>
+				</MkFolder>
+
+				<MkFolder>
+					<template #icon><i class="ph-faders ph-bold ph-lg ti-fw"></i></template>
+					<template #label>{{ i18n.ts.otherSettings }}</template>
+					<template v-if="otherForm.modified.value" #footer>
+						<MkFormFooter :form="otherForm"/>
+					</template>
+
+					<div class="_gaps">
+						<MkSwitch v-model="otherForm.state.enableAchievements">
+							<template #label>{{ i18n.ts.enableAchievements }}<span v-if="otherForm.modifiedStates.enableAchievements" class="_modified">{{ i18n.ts.modified }}</span></template>
+							<template #caption>{{ i18n.ts.turnOffAchievements}}</template>
+						</MkSwitch>
+
+						<MkSwitch v-model="otherForm.state.enableBotTrending">
+							<template #label>{{ i18n.ts.enableBotTrending }}<span v-if="otherForm.modifiedStates.enableBotTrending" class="_modified">{{ i18n.ts.modified }}</span></template>
+							<template #caption>{{ i18n.ts.turnOffBotTrending }}</template>
+						</MkSwitch>
 				</MkFolder>
 
 				<MkFolder>
@@ -300,68 +294,6 @@
 import { definePageMetadata } from '@/scripts/page-metadata.js';
 import MkButton from '@/components/MkButton.vue';
 import MkFolder from '@/components/MkFolder.vue';
-<<<<<<< HEAD
-import MkSelect from '@/components/MkSelect.vue';
-
-const name = ref<string | null>(null);
-const shortName = ref<string | null>(null);
-const description = ref<string | null>(null);
-const maintainerName = ref<string | null>(null);
-const maintainerEmail = ref<string | null>(null);
-const repositoryUrl = ref<string | null>(null);
-const impressumUrl = ref<string | null>(null);
-const donationUrl = ref<string | null>(null);
-const pinnedUsers = ref<string>('');
-const cacheRemoteFiles = ref<boolean>(false);
-const cacheRemoteSensitiveFiles = ref<boolean>(false);
-const enableServiceWorker = ref<boolean>(false);
-const swPublicKey = ref<string | null>(null);
-const swPrivateKey = ref<string | null>(null);
-const enableFanoutTimeline = ref<boolean>(false);
-const enableFanoutTimelineDbFallback = ref<boolean>(false);
-const perLocalUserUserTimelineCacheMax = ref<number>(0);
-const perRemoteUserUserTimelineCacheMax = ref<number>(0);
-const perUserHomeTimelineCacheMax = ref<number>(0);
-const perUserListTimelineCacheMax = ref<number>(0);
-const notesPerOneAd = ref<number>(0);
-const urlPreviewEnabled = ref<boolean>(true);
-const urlPreviewTimeout = ref<number>(10000);
-const urlPreviewMaximumContentLength = ref<number>(1024 * 1024 * 10);
-const urlPreviewRequireContentLength = ref<boolean>(true);
-const urlPreviewUserAgent = ref<string | null>(null);
-const urlPreviewSummaryProxyUrl = ref<string | null>(null);
-
-async function init(): Promise<void> {
-	const meta = await misskeyApi('admin/meta');
-	name.value = meta.name;
-	shortName.value = meta.shortName;
-	description.value = meta.description;
-	maintainerName.value = meta.maintainerName;
-	maintainerEmail.value = meta.maintainerEmail;
-	repositoryUrl.value = meta.repositoryUrl;
-	impressumUrl.value = meta.impressumUrl;
-	donationUrl.value = meta.donationUrl;
-	pinnedUsers.value = meta.pinnedUsers.join('\n');
-	cacheRemoteFiles.value = meta.cacheRemoteFiles;
-	cacheRemoteSensitiveFiles.value = meta.cacheRemoteSensitiveFiles;
-	enableServiceWorker.value = meta.enableServiceWorker;
-	swPublicKey.value = meta.swPublickey;
-	swPrivateKey.value = meta.swPrivateKey;
-	enableFanoutTimeline.value = meta.enableFanoutTimeline;
-	enableFanoutTimelineDbFallback.value = meta.enableFanoutTimelineDbFallback;
-	perLocalUserUserTimelineCacheMax.value = meta.perLocalUserUserTimelineCacheMax;
-	perRemoteUserUserTimelineCacheMax.value = meta.perRemoteUserUserTimelineCacheMax;
-	perUserHomeTimelineCacheMax.value = meta.perUserHomeTimelineCacheMax;
-	perUserListTimelineCacheMax.value = meta.perUserListTimelineCacheMax;
-	notesPerOneAd.value = meta.notesPerOneAd;
-	urlPreviewEnabled.value = meta.urlPreviewEnabled;
-	urlPreviewTimeout.value = meta.urlPreviewTimeout;
-	urlPreviewMaximumContentLength.value = meta.urlPreviewMaximumContentLength;
-	urlPreviewRequireContentLength.value = meta.urlPreviewRequireContentLength;
-	urlPreviewUserAgent.value = meta.urlPreviewUserAgent;
-	urlPreviewSummaryProxyUrl.value = meta.urlPreviewSummaryProxyUrl;
-}
-=======
 import MkKeyValue from '@/components/MkKeyValue.vue';
 import { useForm } from '@/scripts/use-form.js';
 import MkFormFooter from '@/components/MkFormFooter.vue';
@@ -382,6 +314,7 @@
 	inquiryUrl: meta.inquiryUrl ?? '',
 	repositoryUrl: meta.repositoryUrl ?? '',
 	impressumUrl: meta.impressumUrl ?? '',
+	donationUrl: meta.donationUrl ?? '',
 }, async (state) => {
 	await os.apiWithDialog('admin/update-meta', {
 		name: state.name,
@@ -394,46 +327,16 @@
 		inquiryUrl: state.inquiryUrl,
 		repositoryUrl: state.repositoryUrl,
 		impressumUrl: state.impressumUrl,
-	});
-	fetchInstance(true);
-});
->>>>>>> 5fc8b3bc
+		donationUrl: state.donationUrl,
+	});
+	fetchInstance(true);
+});
 
 const pinnedUsersForm = useForm({
 	pinnedUsers: meta.pinnedUsers.join('\n'),
 }, async (state) => {
 	await os.apiWithDialog('admin/update-meta', {
-<<<<<<< HEAD
-		name: name.value,
-		shortName: shortName.value === '' ? null : shortName.value,
-		description: description.value,
-		maintainerName: maintainerName.value,
-		maintainerEmail: maintainerEmail.value,
-		repositoryUrl: repositoryUrl.value,
-		impressumUrl: impressumUrl.value,
-		donationUrl: donationUrl.value,
-		pinnedUsers: pinnedUsers.value.split('\n'),
-		cacheRemoteFiles: cacheRemoteFiles.value,
-		cacheRemoteSensitiveFiles: cacheRemoteSensitiveFiles.value,
-		enableServiceWorker: enableServiceWorker.value,
-		swPublicKey: swPublicKey.value,
-		swPrivateKey: swPrivateKey.value,
-		enableFanoutTimeline: enableFanoutTimeline.value,
-		enableFanoutTimelineDbFallback: enableFanoutTimelineDbFallback.value,
-		perLocalUserUserTimelineCacheMax: perLocalUserUserTimelineCacheMax.value,
-		perRemoteUserUserTimelineCacheMax: perRemoteUserUserTimelineCacheMax.value,
-		perUserHomeTimelineCacheMax: perUserHomeTimelineCacheMax.value,
-		perUserListTimelineCacheMax: perUserListTimelineCacheMax.value,
-		notesPerOneAd: notesPerOneAd.value,
-		urlPreviewEnabled: urlPreviewEnabled.value,
-		urlPreviewTimeout: urlPreviewTimeout.value,
-		urlPreviewMaximumContentLength: urlPreviewMaximumContentLength.value,
-		urlPreviewRequireContentLength: urlPreviewRequireContentLength.value,
-		urlPreviewUserAgent: urlPreviewUserAgent.value,
-		urlPreviewSummaryProxyUrl: urlPreviewSummaryProxyUrl.value,
-=======
 		pinnedUsers: state.pinnedUsers.split('\n'),
->>>>>>> 5fc8b3bc
 	});
 	fetchInstance(true);
 });
@@ -458,6 +361,17 @@
 		enableServiceWorker: state.enableServiceWorker,
 		swPublicKey: state.swPublicKey,
 		swPrivateKey: state.swPrivateKey,
+	});
+	fetchInstance(true);
+});
+
+const otherForm = useForm({
+	enableAchievements: meta.enableAchievements,
+	enableBotTrending: meta.enableBotTrending,
+}, async (state) => {
+	await os.apiWithDialog('admin/update-meta', {
+		enableAchievements: state.enableAchievements,
+		enableBotTrending: state.enableBotTrending,
 	});
 	fetchInstance(true);
 });

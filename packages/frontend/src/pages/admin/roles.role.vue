<!--
SPDX-FileCopyrightText: syuilo and misskey-project
SPDX-License-Identifier: AGPL-3.0-only
-->

<template>
<<<<<<< HEAD
<div>
	<MkStickyContainer>
		<template #header><XHeader :actions="headerActions" :tabs="headerTabs"/></template>
		<MkSpacer :contentMax="700">
			<div class="_gaps">
				<div class="_buttons">
					<MkButton primary rounded @click="edit"><i class="ti ti-pencil"></i> {{ i18n.ts.edit }}</MkButton>
					<MkButton danger rounded @click="del"><i class="ti ti-trash"></i> {{ i18n.ts.delete }}</MkButton>
				</div>
				<MkFolder>
					<template #icon><i class="ti ti-info-circle"></i></template>
					<template #label>{{ i18n.ts.info }}</template>
					<XEditor :modelValue="role" readonly/>
				</MkFolder>
				<MkFolder v-if="role.target === 'manual'" defaultOpen>
					<template #icon><i class="ti ti-users"></i></template>
					<template #label>{{ i18n.ts.users }}</template>
					<template #suffix>{{ role.usersCount }}</template>
					<div class="_gaps">
						<MkButton primary rounded @click="assign"><i class="ti ti-plus"></i> {{ i18n.ts.assign }}</MkButton>

						<MkPagination :pagination="usersPagination" :displayLimit="50">
							<template #empty>
								<div class="_fullinfo">
									<img :src="infoImageUrl" draggable="false"/>
									<div>{{ i18n.ts.noUsers }}</div>
								</div>
							</template>

							<template #default="{ items }">
								<div class="_gaps_s">
									<div v-for="item in items" :key="item.user.id" :class="[$style.userItem, { [$style.userItemOpend]: expandedItems.includes(item.id) }]">
										<div :class="$style.userItemMain">
											<MkA :class="$style.userItemMainBody" :to="`/admin/user/${item.user.id}`">
												<MkUserCardMini :user="item.user"/>
											</MkA>
											<button class="_button" :class="$style.userToggle" @click="toggleItem(item)"><i :class="$style.chevron" class="ti ti-chevron-down"></i></button>
											<button class="_button" :class="$style.unassign" @click="unassign(item.user, $event)"><i class="ti ti-x"></i></button>
										</div>
										<div v-if="expandedItems.includes(item.id)" :class="$style.userItemSub">
											<div>Assigned: <MkTime :time="item.createdAt" mode="detail"/></div>
											<div v-if="item.expiresAt">Period: {{ new Date(item.expiresAt).toLocaleString() }}</div>
											<div v-else>Period: {{ i18n.ts.indefinitely }}</div>
										</div>
=======
<PageWithHeader :actions="headerActions" :tabs="headerTabs">
	<MkSpacer :contentMax="700">
		<div class="_gaps">
			<div class="_buttons">
				<MkButton primary rounded @click="edit"><i class="ti ti-pencil"></i> {{ i18n.ts.edit }}</MkButton>
				<MkButton danger rounded @click="del"><i class="ti ti-trash"></i> {{ i18n.ts.delete }}</MkButton>
			</div>
			<MkFolder>
				<template #icon><i class="ti ti-info-circle"></i></template>
				<template #label>{{ i18n.ts.info }}</template>
				<XEditor :modelValue="role" readonly/>
			</MkFolder>
			<MkFolder v-if="role.target === 'manual'" defaultOpen>
				<template #icon><i class="ti ti-users"></i></template>
				<template #label>{{ i18n.ts.users }}</template>
				<template #suffix>{{ role.usersCount }}</template>
				<div class="_gaps">
					<MkButton primary rounded @click="assign"><i class="ti ti-plus"></i> {{ i18n.ts.assign }}</MkButton>

					<MkPagination :pagination="usersPagination">
						<template #empty>
							<div class="_fullinfo">
								<img :src="infoImageUrl" draggable="false"/>
								<div>{{ i18n.ts.noUsers }}</div>
							</div>
						</template>

						<template #default="{ items }">
							<div class="_gaps_s">
								<div v-for="item in items" :key="item.user.id" :class="[$style.userItem, { [$style.userItemOpend]: expandedItems.includes(item.id) }]">
									<div :class="$style.userItemMain">
										<MkA :class="$style.userItemMainBody" :to="`/admin/user/${item.user.id}`">
											<MkUserCardMini :user="item.user"/>
										</MkA>
										<button class="_button" :class="$style.userToggle" @click="toggleItem(item)"><i :class="$style.chevron" class="ti ti-chevron-down"></i></button>
										<button class="_button" :class="$style.unassign" @click="unassign(item.user, $event)"><i class="ti ti-x"></i></button>
									</div>
									<div v-if="expandedItems.includes(item.id)" :class="$style.userItemSub">
										<div>Assigned: <MkTime :time="item.createdAt" mode="detail"/></div>
										<div v-if="item.expiresAt">Period: {{ new Date(item.expiresAt).toLocaleString() }}</div>
										<div v-else>Period: {{ i18n.ts.indefinitely }}</div>
>>>>>>> 7a41cfe2
									</div>
								</div>
							</div>
						</template>
					</MkPagination>
				</div>
			</MkFolder>
			<MkInfo v-else>{{ i18n.ts._role.isConditionalRole }}</MkInfo>
		</div>
	</MkSpacer>
</PageWithHeader>
</template>

<script lang="ts" setup>
import { computed, reactive, ref } from 'vue';
import XEditor from './roles.editor.vue';
import MkFolder from '@/components/MkFolder.vue';
import * as os from '@/os.js';
import { misskeyApi } from '@/utility/misskey-api.js';
import { i18n } from '@/i18n.js';
import { definePage } from '@/page.js';
import MkButton from '@/components/MkButton.vue';
import MkUserCardMini from '@/components/MkUserCardMini.vue';
import MkInfo from '@/components/MkInfo.vue';
import MkPagination from '@/components/MkPagination.vue';
import { infoImageUrl } from '@/instance.js';
import { useRouter } from '@/router.js';

const router = useRouter();

const props = defineProps<{
	id?: string;
}>();

const usersPagination = {
	endpoint: 'admin/roles/users' as const,
	limit: 20,
	params: computed(() => ({
		roleId: props.id,
	})),
};

const expandedItems = ref([]);

const role = reactive(await misskeyApi('admin/roles/show', {
	roleId: props.id,
}));

function edit() {
	router.push('/admin/roles/' + role.id + '/edit');
}

async function del() {
	const { canceled } = await os.confirm({
		type: 'warning',
		text: i18n.tsx.deleteAreYouSure({ x: role.name }),
	});
	if (canceled) return;

	await os.apiWithDialog('admin/roles/delete', {
		roleId: role.id,
	});

	router.push('/admin/roles');
}

async function assign() {
	const user = await os.selectUser({ includeSelf: true });

	const { canceled: canceled2, result: period } = await os.select({
		title: i18n.ts.period + ': ' + role.name,
		items: [{
			value: 'indefinitely', text: i18n.ts.indefinitely,
		}, {
			value: 'oneHour', text: i18n.ts.oneHour,
		}, {
			value: 'oneDay', text: i18n.ts.oneDay,
		}, {
			value: 'oneWeek', text: i18n.ts.oneWeek,
		}, {
			value: 'oneMonth', text: i18n.ts.oneMonth,
		}],
		default: 'indefinitely',
	});
	if (canceled2) return;

	const expiresAt = period === 'indefinitely' ? null
		: period === 'oneHour' ? Date.now() + (1000 * 60 * 60)
		: period === 'oneDay' ? Date.now() + (1000 * 60 * 60 * 24)
		: period === 'oneWeek' ? Date.now() + (1000 * 60 * 60 * 24 * 7)
		: period === 'oneMonth' ? Date.now() + (1000 * 60 * 60 * 24 * 30)
		: null;

	await os.apiWithDialog('admin/roles/assign', { roleId: role.id, userId: user.id, expiresAt });
	//role.users.push(user);
}

async function unassign(user, ev) {
	os.popupMenu([{
		text: i18n.ts.unassign,
		icon: 'ti ti-x',
		danger: true,
		action: async () => {
			await os.apiWithDialog('admin/roles/unassign', { roleId: role.id, userId: user.id });
			//role.users = role.users.filter(u => u.id !== user.id);
		},
	}], ev.currentTarget ?? ev.target);
}

async function toggleItem(item) {
	if (expandedItems.value.includes(item.id)) {
		expandedItems.value = expandedItems.value.filter(x => x !== item.id);
	} else {
		expandedItems.value.push(item.id);
	}
}

const headerActions = computed(() => []);

const headerTabs = computed(() => []);

definePage(() => ({
	title: `${i18n.ts.role}: ${role.name}`,
	icon: 'ti ti-badge',
}));
</script>

<style lang="scss" module>
.userItemMain {
	display: flex;
}

.userItemSub {
	padding: 6px 12px;
	font-size: 85%;
	color: color(from var(--MI_THEME-fg) srgb r g b / 0.75);
}

.userItemMainBody {
	flex: 1;
	min-width: 0;
	margin-right: 8px;

	&:hover {
		text-decoration: none;
	}
}

.userToggle,
.unassign {
	width: 32px;
	height: 32px;
	align-self: center;
}

.chevron {
	display: block;
	transition: transform 0.1s ease-out;
}

.userItem.userItemOpend {
	.chevron {
		transform: rotateX(180deg);
	}
}
</style><|MERGE_RESOLUTION|>--- conflicted
+++ resolved
@@ -4,52 +4,6 @@
 -->
 
 <template>
-<<<<<<< HEAD
-<div>
-	<MkStickyContainer>
-		<template #header><XHeader :actions="headerActions" :tabs="headerTabs"/></template>
-		<MkSpacer :contentMax="700">
-			<div class="_gaps">
-				<div class="_buttons">
-					<MkButton primary rounded @click="edit"><i class="ti ti-pencil"></i> {{ i18n.ts.edit }}</MkButton>
-					<MkButton danger rounded @click="del"><i class="ti ti-trash"></i> {{ i18n.ts.delete }}</MkButton>
-				</div>
-				<MkFolder>
-					<template #icon><i class="ti ti-info-circle"></i></template>
-					<template #label>{{ i18n.ts.info }}</template>
-					<XEditor :modelValue="role" readonly/>
-				</MkFolder>
-				<MkFolder v-if="role.target === 'manual'" defaultOpen>
-					<template #icon><i class="ti ti-users"></i></template>
-					<template #label>{{ i18n.ts.users }}</template>
-					<template #suffix>{{ role.usersCount }}</template>
-					<div class="_gaps">
-						<MkButton primary rounded @click="assign"><i class="ti ti-plus"></i> {{ i18n.ts.assign }}</MkButton>
-
-						<MkPagination :pagination="usersPagination" :displayLimit="50">
-							<template #empty>
-								<div class="_fullinfo">
-									<img :src="infoImageUrl" draggable="false"/>
-									<div>{{ i18n.ts.noUsers }}</div>
-								</div>
-							</template>
-
-							<template #default="{ items }">
-								<div class="_gaps_s">
-									<div v-for="item in items" :key="item.user.id" :class="[$style.userItem, { [$style.userItemOpend]: expandedItems.includes(item.id) }]">
-										<div :class="$style.userItemMain">
-											<MkA :class="$style.userItemMainBody" :to="`/admin/user/${item.user.id}`">
-												<MkUserCardMini :user="item.user"/>
-											</MkA>
-											<button class="_button" :class="$style.userToggle" @click="toggleItem(item)"><i :class="$style.chevron" class="ti ti-chevron-down"></i></button>
-											<button class="_button" :class="$style.unassign" @click="unassign(item.user, $event)"><i class="ti ti-x"></i></button>
-										</div>
-										<div v-if="expandedItems.includes(item.id)" :class="$style.userItemSub">
-											<div>Assigned: <MkTime :time="item.createdAt" mode="detail"/></div>
-											<div v-if="item.expiresAt">Period: {{ new Date(item.expiresAt).toLocaleString() }}</div>
-											<div v-else>Period: {{ i18n.ts.indefinitely }}</div>
-										</div>
-=======
 <PageWithHeader :actions="headerActions" :tabs="headerTabs">
 	<MkSpacer :contentMax="700">
 		<div class="_gaps">
@@ -69,7 +23,7 @@
 				<div class="_gaps">
 					<MkButton primary rounded @click="assign"><i class="ti ti-plus"></i> {{ i18n.ts.assign }}</MkButton>
 
-					<MkPagination :pagination="usersPagination">
+					<MkPagination :pagination="usersPagination" :displayLimit="50">
 						<template #empty>
 							<div class="_fullinfo">
 								<img :src="infoImageUrl" draggable="false"/>
@@ -91,7 +45,6 @@
 										<div>Assigned: <MkTime :time="item.createdAt" mode="detail"/></div>
 										<div v-if="item.expiresAt">Period: {{ new Date(item.expiresAt).toLocaleString() }}</div>
 										<div v-else>Period: {{ i18n.ts.indefinitely }}</div>
->>>>>>> 7a41cfe2
 									</div>
 								</div>
 							</div>

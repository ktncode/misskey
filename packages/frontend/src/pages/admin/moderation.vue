<!--
SPDX-FileCopyrightText: syuilo and other misskey contributors
SPDX-License-Identifier: AGPL-3.0-only
-->

<template>
<div>
	<MkStickyContainer>
		<template #header><XHeader :tabs="headerTabs"/></template>
		<MkSpacer :contentMax="700" :marginMin="16" :marginMax="32">
			<FormSuspense :p="init">
				<div class="_gaps_m">
					<MkSwitch v-model="enableRegistration">
						<template #label>{{ i18n.ts.enableRegistration }}</template>
					</MkSwitch>

					<MkSwitch v-model="emailRequiredForSignup">
						<template #label>{{ i18n.ts.emailRequiredForSignup }}</template>
					</MkSwitch>

					<MkSwitch v-model="approvalRequiredForSignup">
						<template #label>{{ i18n.ts.approvalRequiredForSignup }}</template>
					</MkSwitch>

					<FormLink to="/admin/server-rules">{{ i18n.ts.serverRules }}</FormLink>

<<<<<<< HEAD
					<MkInput v-model="tosUrl">
						<template #prefix><i class="ph-link ph-bold ph-lg"></i></template>
=======
					<MkInput v-model="tosUrl" type="url">
						<template #prefix><i class="ti ti-link"></i></template>
>>>>>>> bf01c1ee
						<template #label>{{ i18n.ts.tosUrl }}</template>
					</MkInput>

					<MkInput v-model="privacyPolicyUrl" type="url">
						<template #prefix><i class="ti ti-link"></i></template>
						<template #label>{{ i18n.ts.privacyPolicyUrl }}</template>
					</MkInput>

					<MkTextarea v-model="preservedUsernames">
						<template #label>{{ i18n.ts.preservedUsernames }}</template>
						<template #caption>{{ i18n.ts.preservedUsernamesDescription }}</template>
					</MkTextarea>

					<MkTextarea v-model="sensitiveWords">
						<template #label>{{ i18n.ts.sensitiveWords }}</template>
						<template #caption>{{ i18n.ts.sensitiveWordsDescription }}<br>{{ i18n.ts.sensitiveWordsDescription2 }}</template>
					</MkTextarea>
				</div>
			</FormSuspense>
		</MkSpacer>
		<template #footer>
			<div :class="$style.footer">
				<MkSpacer :contentMax="700" :marginMin="16" :marginMax="16">
					<MkButton primary rounded @click="save"><i class="ph-check ph-bold ph-lg"></i> {{ i18n.ts.save }}</MkButton>
				</MkSpacer>
			</div>
		</template>
	</MkStickyContainer>
</div>
</template>

<script lang="ts" setup>
import { } from 'vue';
import XHeader from './_header_.vue';
import MkSwitch from '@/components/MkSwitch.vue';
import MkInput from '@/components/MkInput.vue';
import MkTextarea from '@/components/MkTextarea.vue';
import FormSection from '@/components/form/section.vue';
import FormSplit from '@/components/form/split.vue';
import FormSuspense from '@/components/form/suspense.vue';
import * as os from '@/os.js';
import { fetchInstance } from '@/instance.js';
import { i18n } from '@/i18n.js';
import { definePageMetadata } from '@/scripts/page-metadata.js';
import MkButton from '@/components/MkButton.vue';
import FormLink from '@/components/form/link.vue';

let enableRegistration: boolean = $ref(false);
let emailRequiredForSignup: boolean = $ref(false);
let approvalRequiredForSignup: boolean = $ref(false);
let sensitiveWords: string = $ref('');
let preservedUsernames: string = $ref('');
let tosUrl: string | null = $ref(null);
let privacyPolicyUrl: string | null = $ref(null);

async function init() {
	const meta = await os.api('admin/meta');
	enableRegistration = !meta.disableRegistration;
	emailRequiredForSignup = meta.emailRequiredForSignup;
	approvalRequiredForSignup = meta.approvalRequiredForSignup;
	sensitiveWords = meta.sensitiveWords.join('\n');
	preservedUsernames = meta.preservedUsernames.join('\n');
	tosUrl = meta.tosUrl;
	privacyPolicyUrl = meta.privacyPolicyUrl;
}

function save() {
	os.apiWithDialog('admin/update-meta', {
		disableRegistration: !enableRegistration,
		emailRequiredForSignup,
		approvalRequiredForSignup,
		tosUrl,
		privacyPolicyUrl,
		sensitiveWords: sensitiveWords.split('\n'),
		preservedUsernames: preservedUsernames.split('\n'),
	}).then(() => {
		fetchInstance();
	});
}

const headerTabs = $computed(() => []);

definePageMetadata({
	title: i18n.ts.moderation,
	icon: 'ph-shield ph-bold ph-lg',
});
</script>

<style lang="scss" module>
.footer {
	-webkit-backdrop-filter: var(--blur, blur(15px));
	backdrop-filter: var(--blur, blur(15px));
}
</style><|MERGE_RESOLUTION|>--- conflicted
+++ resolved
@@ -24,18 +24,13 @@
 
 					<FormLink to="/admin/server-rules">{{ i18n.ts.serverRules }}</FormLink>
 
-<<<<<<< HEAD
-					<MkInput v-model="tosUrl">
+					<MkInput v-model="tosUrl" type="url">
 						<template #prefix><i class="ph-link ph-bold ph-lg"></i></template>
-=======
-					<MkInput v-model="tosUrl" type="url">
-						<template #prefix><i class="ti ti-link"></i></template>
->>>>>>> bf01c1ee
 						<template #label>{{ i18n.ts.tosUrl }}</template>
 					</MkInput>
 
 					<MkInput v-model="privacyPolicyUrl" type="url">
-						<template #prefix><i class="ti ti-link"></i></template>
+						<template #prefix><i class="ph-link ph-bold ph-lg"></i></template>
 						<template #label>{{ i18n.ts.privacyPolicyUrl }}</template>
 					</MkInput>
 

--- conflicted
+++ resolved
@@ -4,157 +4,6 @@
 -->
 
 <template>
-<<<<<<< HEAD
-<div>
-	<MkStickyContainer>
-		<template #header><XHeader :tabs="headerTabs"/></template>
-		<MkSpacer :contentMax="700" :marginMin="16" :marginMax="32">
-			<FormSuspense :p="init">
-				<div class="_gaps_m">
-					<MkSwitch :modelValue="enableRegistration" @update:modelValue="onChange_enableRegistration">
-						<template #label>{{ i18n.ts._serverSettings.openRegistration }}</template>
-						<template #caption>
-							<div>{{ i18n.ts._serverSettings.thisSettingWillAutomaticallyOffWhenModeratorsInactive }}</div>
-							<div><i class="ti ti-alert-triangle" style="color: var(--MI_THEME-warn);"></i> {{ i18n.ts._serverSettings.openRegistrationWarning }}</div>
-						</template>
-					</MkSwitch>
-
-					<MkSwitch v-model="emailRequiredForSignup" @change="onChange_emailRequiredForSignup">
-						<template #label>{{ i18n.ts.emailRequiredForSignup }}</template>
-					</MkSwitch>
-
-					<MkSwitch v-model="approvalRequiredForSignup" @change="onChange_approvalRequiredForSignup">
-						<template #label>{{ i18n.ts.approvalRequiredForSignup }}</template>
-					</MkSwitch>
-
-					<FormLink to="/admin/server-rules">{{ i18n.ts.serverRules }}</FormLink>
-
-					<!-- TODO translate -->
-					<MkFolder v-if="bubbleTimelineEnabled">
-						<template #icon><i class="ph-drop ph-bold ph-lg"></i></template>
-						<template #label>Bubble timeline</template>
-
-						<div class="_gaps">
-							<MkTextarea v-model="bubbleTimeline">
-								<template #caption>Choose which instances should be displayed in the bubble.</template>
-							</MkTextarea>
-							<MkButton primary @click="save_bubbleTimeline">{{ i18n.ts.save }}</MkButton>
-						</div>
-					</MkFolder>
-
-					<MkFolder>
-						<template #prefix><i class="ti ti-link"></i></template>
-						<template #label>{{ i18n.ts.trustedLinkUrlPatterns }}</template>
-
-						<div class="_gaps">
-							<MkTextarea v-model="trustedLinkUrlPatterns">
-								<template #caption>{{ i18n.ts.trustedLinkUrlPatternsDescription }}</template>
-							</MkTextarea>
-							<MkButton primary @click="save_trustedLinkUrlPatterns">{{ i18n.ts.save }}</MkButton>
-						</div>
-					</MkFolder>
-
-					<MkFolder>
-						<template #icon><i class="ti ti-lock-star"></i></template>
-						<template #label>{{ i18n.ts.preservedUsernames }}</template>
-
-						<div class="_gaps">
-							<MkTextarea v-model="preservedUsernames">
-								<template #caption>{{ i18n.ts.preservedUsernamesDescription }}</template>
-							</MkTextarea>
-							<MkButton primary @click="save_preservedUsernames">{{ i18n.ts.save }}</MkButton>
-						</div>
-					</MkFolder>
-
-					<MkFolder>
-						<template #icon><i class="ti ti-message-exclamation"></i></template>
-						<template #label>{{ i18n.ts.sensitiveWords }}</template>
-
-						<div class="_gaps">
-							<MkTextarea v-model="sensitiveWords">
-								<template #caption>{{ i18n.ts.sensitiveWordsDescription }}<br>{{ i18n.ts.sensitiveWordsDescription2 }}</template>
-							</MkTextarea>
-							<MkButton primary @click="save_sensitiveWords">{{ i18n.ts.save }}</MkButton>
-						</div>
-					</MkFolder>
-
-					<MkFolder>
-						<template #icon><i class="ti ti-message-x"></i></template>
-						<template #label>{{ i18n.ts.prohibitedWords }}</template>
-
-						<div class="_gaps">
-							<MkTextarea v-model="prohibitedWords">
-								<template #caption>{{ i18n.ts.prohibitedWordsDescription }}<br>{{ i18n.ts.prohibitedWordsDescription2 }}</template>
-							</MkTextarea>
-							<MkButton primary @click="save_prohibitedWords">{{ i18n.ts.save }}</MkButton>
-						</div>
-					</MkFolder>
-
-					<MkFolder>
-						<template #icon><i class="ti ti-user-x"></i></template>
-						<template #label>{{ i18n.ts.prohibitedWordsForNameOfUser }}</template>
-
-						<div class="_gaps">
-							<MkTextarea v-model="prohibitedWordsForNameOfUser">
-								<template #caption>{{ i18n.ts.prohibitedWordsForNameOfUserDescription }}<br>{{ i18n.ts.prohibitedWordsDescription2 }}</template>
-							</MkTextarea>
-							<MkButton primary @click="save_prohibitedWordsForNameOfUser">{{ i18n.ts.save }}</MkButton>
-						</div>
-					</MkFolder>
-
-					<MkFolder>
-						<template #icon><i class="ti ti-eye-off"></i></template>
-						<template #label>{{ i18n.ts.hiddenTags }}</template>
-
-						<div class="_gaps">
-							<MkTextarea v-model="hiddenTags">
-								<template #caption>{{ i18n.ts.hiddenTagsDescription }}</template>
-							</MkTextarea>
-							<MkButton primary @click="save_hiddenTags">{{ i18n.ts.save }}</MkButton>
-						</div>
-					</MkFolder>
-
-					<MkFolder>
-						<template #icon><i class="ti ti-eye-off"></i></template>
-						<template #label>{{ i18n.ts.silencedInstances }}</template>
-
-						<div class="_gaps">
-							<MkTextarea v-model="silencedHosts">
-								<template #caption>{{ i18n.ts.silencedInstancesDescription }}</template>
-							</MkTextarea>
-							<MkButton primary @click="save_silencedHosts">{{ i18n.ts.save }}</MkButton>
-						</div>
-					</MkFolder>
-
-					<MkFolder>
-						<template #icon><i class="ti ti-eye-off"></i></template>
-						<template #label>{{ i18n.ts.mediaSilencedInstances }}</template>
-
-						<div class="_gaps">
-							<MkTextarea v-model="mediaSilencedHosts">
-								<template #caption>{{ i18n.ts.mediaSilencedInstancesDescription }}</template>
-							</MkTextarea>
-							<MkButton primary @click="save_mediaSilencedHosts">{{ i18n.ts.save }}</MkButton>
-						</div>
-					</MkFolder>
-
-					<MkFolder>
-						<template #icon><i class="ti ti-ban"></i></template>
-						<template #label>{{ i18n.ts.blockedInstances }}</template>
-
-						<div class="_gaps">
-							<MkTextarea v-model="blockedHosts">
-								<template #caption>{{ i18n.ts.blockedInstancesDescription }}</template>
-							</MkTextarea>
-							<MkButton primary @click="save_blockedHosts">{{ i18n.ts.save }}</MkButton>
-						</div>
-					</MkFolder>
-				</div>
-			</FormSuspense>
-		</MkSpacer>
-	</MkStickyContainer>
-</div>
-=======
 <PageWithHeader :tabs="headerTabs">
 	<MkSpacer :contentMax="700" :marginMin="16" :marginMax="32">
 		<FormSuspense :p="init">
@@ -171,7 +20,36 @@
 					<template #label>{{ i18n.ts.emailRequiredForSignup }}</template>
 				</MkSwitch>
 
+				<MkSwitch v-model="approvalRequiredForSignup" @change="onChange_approvalRequiredForSignup">
+					<template #label>{{ i18n.ts.approvalRequiredForSignup }}</template>
+				</MkSwitch>
+
 				<FormLink to="/admin/server-rules">{{ i18n.ts.serverRules }}</FormLink>
+
+				<!-- TODO translate -->
+				<MkFolder v-if="bubbleTimelineEnabled">
+					<template #icon><i class="ph-drop ph-bold ph-lg"></i></template>
+					<template #label>Bubble timeline</template>
+
+					<div class="_gaps">
+						<MkTextarea v-model="bubbleTimeline">
+							<template #caption>Choose which instances should be displayed in the bubble.</template>
+						</MkTextarea>
+						<MkButton primary @click="save_bubbleTimeline">{{ i18n.ts.save }}</MkButton>
+					</div>
+				</MkFolder>
+
+				<MkFolder>
+					<template #prefix><i class="ti ti-link"></i></template>
+					<template #label>{{ i18n.ts.trustedLinkUrlPatterns }}</template>
+
+					<div class="_gaps">
+						<MkTextarea v-model="trustedLinkUrlPatterns">
+							<template #caption>{{ i18n.ts.trustedLinkUrlPatternsDescription }}</template>
+						</MkTextarea>
+						<MkButton primary @click="save_trustedLinkUrlPatterns">{{ i18n.ts.save }}</MkButton>
+					</div>
+				</MkFolder>
 
 				<MkFolder>
 					<template #icon><i class="ti ti-lock-star"></i></template>
@@ -272,7 +150,6 @@
 		</FormSuspense>
 	</MkSpacer>
 </PageWithHeader>
->>>>>>> 7a41cfe2
 </template>
 
 <script lang="ts" setup>

<!--
SPDX-FileCopyrightText: syuilo and misskey-project
SPDX-License-Identifier: AGPL-3.0-only
-->

<template>
<MkStickyContainer>
	<template #header><XHeader :actions="headerActions" :tabs="headerTabs"/></template>
	<MkSpacer :contentMax="700" :marginMin="16" :marginMax="32">
		<FormSuspense :p="init">
			<div class="_gaps_m">
				<MkFolder>
<<<<<<< HEAD
					<template #label>DeepL Translation</template>

					<div class="_gaps_m">
						<MkInput v-model="deeplAuthKey">
							<template #prefix><i class="ti ti-key"></i></template>
							<template #label>DeepL Auth Key</template>
						</MkInput>
						<MkSwitch v-model="deeplIsPro">
							<template #label>Pro account</template>
						</MkSwitch>

						<MkSwitch v-model="deeplFreeMode">
							<template #label>{{ i18n.ts.deeplFreeMode }}</template>
						</MkSwitch>
						<MkInput v-if="deeplFreeMode" v-model="deeplFreeInstance" :placeholder="'example.com/translate'">
							<template #prefix><i class="ph-globe-simple ph-bold ph-lg"></i></template>
							<template #label>DeepLX-JS URL</template>
							<template #caption>{{ i18n.ts.deeplFreeModeDescription }}</template>
						</MkInput>

						<MkButton primary @click="save_deepl">Save</MkButton>
=======
					<template #label>Google Analytics<span class="_beta">{{ i18n.ts.beta }}</span></template>

					<div class="_gaps_m">
						<MkInput v-model="googleAnalyticsMeasurementId">
							<template #prefix><i class="ti ti-key"></i></template>
							<template #label>Measurement ID</template>
						</MkInput>
						<MkButton primary @click="save_googleAnalytics">Save</MkButton>
>>>>>>> 8d6573fb
					</div>
				</MkFolder>

				<MkFolder>
<<<<<<< HEAD
					<template #label>LibreTranslate Translation</template>

					<div class="_gaps_m">
						<MkInput v-model="libreTranslateURL" :placeholder="'example.com/translate'">
							<template #prefix><i class="ph-globe-simple ph-bold ph-lg"></i></template>
							<template #label>LibreTranslate URL</template>
						</MkInput>

						<MkInput v-model="libreTranslateKey">
							<template #prefix><i class="ti ti-key"></i></template>
							<template #label>LibreTranslate Api Key</template>
						</MkInput>

						<MkButton primary @click="save_libre">Save</MkButton>
=======
					<template #label>DeepL Translation</template>

					<div class="_gaps_m">
						<MkInput v-model="deeplAuthKey">
							<template #prefix><i class="ti ti-key"></i></template>
							<template #label>DeepL Auth Key</template>
						</MkInput>
						<MkSwitch v-model="deeplIsPro">
							<template #label>Pro account</template>
						</MkSwitch>
						<MkButton primary @click="save_deepl">Save</MkButton>
>>>>>>> 8d6573fb
					</div>
				</MkFolder>
			</div>
		</FormSuspense>
	</MkSpacer>
</MkStickyContainer>
</template>

<script lang="ts" setup>
import { ref, computed } from 'vue';
import XHeader from './_header_.vue';
import MkInput from '@/components/MkInput.vue';
import MkButton from '@/components/MkButton.vue';
import MkSwitch from '@/components/MkSwitch.vue';
import FormSuspense from '@/components/form/suspense.vue';
import * as os from '@/os.js';
import { misskeyApi } from '@/utility/misskey-api.js';
import { fetchInstance } from '@/instance.js';
import { i18n } from '@/i18n.js';
import { definePage } from '@/page.js';
import MkFolder from '@/components/MkFolder.vue';

const deeplAuthKey = ref<string | null>('');
const deeplIsPro = ref<boolean>(false);
const deeplFreeMode = ref<boolean>(false);
const deeplFreeInstance = ref<string | null>('');
const libreTranslateURL = ref<string | null>('');
const libreTranslateKey = ref<string | null>('');

const googleAnalyticsMeasurementId = ref<string>('');

async function init() {
	const meta = await misskeyApi('admin/meta');
	deeplAuthKey.value = meta.deeplAuthKey ?? '';
	deeplIsPro.value = meta.deeplIsPro;
<<<<<<< HEAD
	deeplFreeMode.value = meta.deeplFreeMode;
	deeplFreeInstance.value = meta.deeplFreeInstance;
	libreTranslateURL.value = meta.libreTranslateURL;
	libreTranslateKey.value = meta.libreTranslateKey;
=======
	googleAnalyticsMeasurementId.value = meta.googleAnalyticsMeasurementId ?? '';
>>>>>>> 8d6573fb
}

function save_deepl() {
	os.apiWithDialog('admin/update-meta', {
		deeplAuthKey: deeplAuthKey.value,
		deeplIsPro: deeplIsPro.value,
		deeplFreeMode: deeplFreeMode.value,
		deeplFreeInstance: deeplFreeInstance.value,
	}).then(() => {
		fetchInstance(true);
	});
}

function save_libre() {
	os.apiWithDialog('admin/update-meta', {
		libreTranslateURL: libreTranslateURL.value,
		libreTranslateKey: libreTranslateKey.value,
	}).then(() => {
		fetchInstance(true);
	});
}

function save_googleAnalytics() {
	os.apiWithDialog('admin/update-meta', {
		googleAnalyticsMeasurementId: googleAnalyticsMeasurementId.value,
	}).then(() => {
		fetchInstance(true);
	});
}

const headerActions = computed(() => []);

const headerTabs = computed(() => []);

definePage(() => ({
	title: i18n.ts.externalServices,
	icon: 'ph-arrow-square-out ph-bold ph-lg',
}));
</script><|MERGE_RESOLUTION|>--- conflicted
+++ resolved
@@ -10,7 +10,18 @@
 		<FormSuspense :p="init">
 			<div class="_gaps_m">
 				<MkFolder>
-<<<<<<< HEAD
+					<template #label>Google Analytics<span class="_beta">{{ i18n.ts.beta }}</span></template>
+
+					<div class="_gaps_m">
+						<MkInput v-model="googleAnalyticsMeasurementId">
+							<template #prefix><i class="ti ti-key"></i></template>
+							<template #label>Measurement ID</template>
+						</MkInput>
+						<MkButton primary @click="save_googleAnalytics">Save</MkButton>
+					</div>
+				</MkFolder>
+
+				<MkFolder>
 					<template #label>DeepL Translation</template>
 
 					<div class="_gaps_m">
@@ -32,21 +43,10 @@
 						</MkInput>
 
 						<MkButton primary @click="save_deepl">Save</MkButton>
-=======
-					<template #label>Google Analytics<span class="_beta">{{ i18n.ts.beta }}</span></template>
-
-					<div class="_gaps_m">
-						<MkInput v-model="googleAnalyticsMeasurementId">
-							<template #prefix><i class="ti ti-key"></i></template>
-							<template #label>Measurement ID</template>
-						</MkInput>
-						<MkButton primary @click="save_googleAnalytics">Save</MkButton>
->>>>>>> 8d6573fb
 					</div>
 				</MkFolder>
 
 				<MkFolder>
-<<<<<<< HEAD
 					<template #label>LibreTranslate Translation</template>
 
 					<div class="_gaps_m">
@@ -61,19 +61,6 @@
 						</MkInput>
 
 						<MkButton primary @click="save_libre">Save</MkButton>
-=======
-					<template #label>DeepL Translation</template>
-
-					<div class="_gaps_m">
-						<MkInput v-model="deeplAuthKey">
-							<template #prefix><i class="ti ti-key"></i></template>
-							<template #label>DeepL Auth Key</template>
-						</MkInput>
-						<MkSwitch v-model="deeplIsPro">
-							<template #label>Pro account</template>
-						</MkSwitch>
-						<MkButton primary @click="save_deepl">Save</MkButton>
->>>>>>> 8d6573fb
 					</div>
 				</MkFolder>
 			</div>
@@ -109,14 +96,11 @@
 	const meta = await misskeyApi('admin/meta');
 	deeplAuthKey.value = meta.deeplAuthKey ?? '';
 	deeplIsPro.value = meta.deeplIsPro;
-<<<<<<< HEAD
 	deeplFreeMode.value = meta.deeplFreeMode;
 	deeplFreeInstance.value = meta.deeplFreeInstance;
 	libreTranslateURL.value = meta.libreTranslateURL;
 	libreTranslateKey.value = meta.libreTranslateKey;
-=======
 	googleAnalyticsMeasurementId.value = meta.googleAnalyticsMeasurementId ?? '';
->>>>>>> 8d6573fb
 }
 
 function save_deepl() {

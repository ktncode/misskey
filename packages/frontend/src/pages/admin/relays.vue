<!--
SPDX-FileCopyrightText: syuilo and other misskey contributors
SPDX-License-Identifier: AGPL-3.0-only
-->

<template>
<MkStickyContainer>
	<template #header><XHeader :actions="headerActions" :tabs="headerTabs"/></template>
	<MkSpacer :contentMax="800">
		<div class="_gaps">
			<div v-for="relay in relays" :key="relay.inbox" class="relaycxt _panel" style="padding: 16px;">
				<div>{{ relay.inbox }}</div>
				<div style="margin: 8px 0;">
<<<<<<< HEAD
					<i v-if="relay.status === 'accepted'" class="ph-check ph-bold ph-lg" :class="$style.icon" style="color: var(--success);"></i>
					<i v-else-if="relay.status === 'rejected'" class="ph-prohibit ph-bold ph-lg" :class="$style.icon" style="color: var(--error);"></i>
					<i v-else class="ph-clock ph-bold ph-lg" :class="$style.icon"></i>
					<span>{{ i18n.t(`_relayStatus.${relay.status}`) }}</span>
=======
					<i v-if="relay.status === 'accepted'" class="ti ti-check" :class="$style.icon" style="color: var(--success);"></i>
					<i v-else-if="relay.status === 'rejected'" class="ti ti-ban" :class="$style.icon" style="color: var(--error);"></i>
					<i v-else class="ti ti-clock" :class="$style.icon"></i>
					<span>{{ i18n.ts._relayStatus[relay.status] }}</span>
>>>>>>> 3784b39a
				</div>
				<MkButton class="button" inline danger @click="remove(relay.inbox)"><i class="ph-trash ph-bold ph-lg"></i> {{ i18n.ts.remove }}</MkButton>
			</div>
		</div>
	</MkSpacer>
</MkStickyContainer>
</template>

<script lang="ts" setup>
import { ref, computed } from 'vue';
import * as Misskey from 'misskey-js';
import XHeader from './_header_.vue';
import MkButton from '@/components/MkButton.vue';
import * as os from '@/os.js';
import { misskeyApi } from '@/scripts/misskey-api.js';
import { i18n } from '@/i18n.js';
import { definePageMetadata } from '@/scripts/page-metadata.js';

const relays = ref<Misskey.entities.AdminRelaysListResponse>([]);

async function addRelay() {
	const { canceled, result: inbox } = await os.inputText({
		title: i18n.ts.addRelay,
		type: 'url',
		placeholder: i18n.ts.inboxUrl,
	});
	if (canceled) return;
	misskeyApi('admin/relays/add', {
		inbox,
	}).then((relay: any) => {
		refresh();
	}).catch((err: any) => {
		os.alert({
			type: 'error',
			text: err.message || err,
		});
	});
}

function remove(inbox: string) {
	misskeyApi('admin/relays/remove', {
		inbox,
	}).then(() => {
		refresh();
	}).catch((err: any) => {
		os.alert({
			type: 'error',
			text: err.message || err,
		});
	});
}

function refresh() {
	misskeyApi('admin/relays/list').then(relayList => {
		relays.value = relayList;
	});
}

refresh();

const headerActions = computed(() => [{
	asFullButton: true,
	icon: 'ph-plus ph-bold ph-lg',
	text: i18n.ts.addRelay,
	handler: addRelay,
}]);

const headerTabs = computed(() => []);

definePageMetadata({
	title: i18n.ts.relays,
	icon: 'ph-planet ph-bold ph-lg',
});
</script>

<style lang="scss" module>
.icon {
	width: 1em;
	margin-right: 0.75em;
}
</style><|MERGE_RESOLUTION|>--- conflicted
+++ resolved
@@ -11,17 +11,10 @@
 			<div v-for="relay in relays" :key="relay.inbox" class="relaycxt _panel" style="padding: 16px;">
 				<div>{{ relay.inbox }}</div>
 				<div style="margin: 8px 0;">
-<<<<<<< HEAD
 					<i v-if="relay.status === 'accepted'" class="ph-check ph-bold ph-lg" :class="$style.icon" style="color: var(--success);"></i>
 					<i v-else-if="relay.status === 'rejected'" class="ph-prohibit ph-bold ph-lg" :class="$style.icon" style="color: var(--error);"></i>
 					<i v-else class="ph-clock ph-bold ph-lg" :class="$style.icon"></i>
-					<span>{{ i18n.t(`_relayStatus.${relay.status}`) }}</span>
-=======
-					<i v-if="relay.status === 'accepted'" class="ti ti-check" :class="$style.icon" style="color: var(--success);"></i>
-					<i v-else-if="relay.status === 'rejected'" class="ti ti-ban" :class="$style.icon" style="color: var(--error);"></i>
-					<i v-else class="ti ti-clock" :class="$style.icon"></i>
 					<span>{{ i18n.ts._relayStatus[relay.status] }}</span>
->>>>>>> 3784b39a
 				</div>
 				<MkButton class="button" inline danger @click="remove(relay.inbox)"><i class="ph-trash ph-bold ph-lg"></i> {{ i18n.ts.remove }}</MkButton>
 			</div>

--- conflicted
+++ resolved
@@ -108,11 +108,6 @@
 
 definePageMetadata(() => ({
 	title: i18n.ts.other,
-<<<<<<< HEAD
 	icon: 'ph-faders ph-bold ph-lg',
-});
-=======
-	icon: 'ti ti-adjustments',
 }));
->>>>>>> 034f4720
 </script>
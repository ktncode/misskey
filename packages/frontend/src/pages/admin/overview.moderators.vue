--- conflicted
+++ resolved
@@ -18,13 +18,8 @@
 
 <script lang="ts" setup>
 import { onMounted, ref } from 'vue';
-<<<<<<< HEAD
-import * as Misskey from 'misskey-js';
-import * as os from '@/os.js';
-=======
 import { misskeyApi } from '@/scripts/misskey-api.js';
 import * as Misskey from 'misskey-js';
->>>>>>> 34088ecd
 import { defaultStore } from '@/store.js';
 
 const moderators = ref<Misskey.entities.UserDetailed[] | null>(null);

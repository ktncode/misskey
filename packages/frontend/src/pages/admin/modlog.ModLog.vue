<!--
SPDX-FileCopyrightText: syuilo and misskey-project
SPDX-License-Identifier: AGPL-3.0-only
-->

<template>
<MkFolder>
	<template #label>
		<b
			:class="{
				[$style.logGreen]: [
					'createRole',
					'addCustomEmoji',
					'createGlobalAnnouncement',
					'createUserAnnouncement',
					'createAd',
					'createInvitation',
					'createAvatarDecoration',
					'createSystemWebhook',
					'createAbuseReportNotificationRecipient',
					'createAccount',
					'importCustomEmojis',
					'createPromo',
					'addRelay',
				].includes(log.type),
				[$style.logYellow]: [
					'markSensitiveDriveFile',
					'resetPassword',
					'setMandatoryCW',
					'suspendRemoteInstance',
					'setRemoteInstanceNSFW',
					'unsetRemoteInstanceNSFW',
					'rejectRemoteInstanceReports',
					'acceptRemoteInstanceReports',
					'rejectQuotesUser',
					'acceptQuotesUser',
					'nsfwUser',
					'unNsfwUser',
					'silenceUser',
					'unSilenceUser',
					'updateCustomEmojis',
				].includes(log.type),
				[$style.logRed]: [
					'suspend',
					'approve',
					'decline',
					'deleteRole',
					'deleteGlobalAnnouncement',
					'deleteUserAnnouncement',
					'deleteCustomEmoji',
					'deleteNote',
					'deleteDriveFile',
					'deleteAd',
					'deleteAvatarDecoration',
					'deleteSystemWebhook',
					'deleteAbuseReportNotificationRecipient',
					'deleteAccount',
					'deletePage',
					'deleteFlash',
					'deleteGalleryPost',
					'clearUserFiles',
					'clearRemoteFiles',
					'clearOwnerlessFiles',
					'clearInstanceFiles',
					'severFollowRelations',
					'removeRelay',
				].includes(log.type)
			}"
		>{{ i18n.ts._moderationLogTypes[log.type] }}</b>
		<span v-if="log.type === 'updateUserNote'">: @{{ log.info.userUsername }}{{ log.info.userHost ? '@' + log.info.userHost : '' }}</span>
		<span v-else-if="log.type === 'suspend'">: @{{ log.info.userUsername }}{{ log.info.userHost ? '@' + log.info.userHost : '' }}</span>
		<span v-else-if="log.type === 'approve'">: @{{ log.info.userUsername }}{{ log.info.userHost ? '@' + log.info.userHost : '' }}</span>
		<span v-else-if="log.type === 'rejectQuotesUser'">: @{{ log.info.userUsername }}{{ log.info.userHost ? '@' + log.info.userHost : '' }}</span>
		<span v-else-if="log.type === 'acceptQuotesUser'">: @{{ log.info.userUsername }}{{ log.info.userHost ? '@' + log.info.userHost : '' }}</span>
		<span v-else-if="log.type === 'rejectQuotesInstance'">: {{ log.info.host }}</span>
		<span v-else-if="log.type === 'acceptQuotesInstance'">: {{ log.info.host }}</span>
		<span v-else-if="log.type === 'decline'">: @{{ log.info.userUsername }}{{ log.info.userHost ? '@' + log.info.userHost : '' }}</span>
		<span v-else-if="log.type === 'unsuspend'">: @{{ log.info.userUsername }}{{ log.info.userHost ? '@' + log.info.userHost : '' }}</span>
		<span v-else-if="log.type === 'resetPassword'">: @{{ log.info.userUsername }}{{ log.info.userHost ? '@' + log.info.userHost : '' }}</span>
		<span v-else-if="log.type === 'setMandatoryCW'">: @{{ log.info.userUsername }}{{ log.info.userHost ? '@' + log.info.userHost : '' }}</span>
		<span v-else-if="log.type === 'assignRole'">: @{{ log.info.userUsername }}{{ log.info.userHost ? '@' + log.info.userHost : '' }} <i class="ti ti-arrow-right"></i> {{ log.info.roleName }}</span>
		<span v-else-if="log.type === 'unassignRole'">: @{{ log.info.userUsername }}{{ log.info.userHost ? '@' + log.info.userHost : '' }} <i class="ti ti-equal-not"></i> {{ log.info.roleName }}</span>
		<span v-else-if="log.type === 'createRole'">: {{ log.info.role.name }}</span>
		<span v-else-if="log.type === 'updateRole'">: {{ log.info.before.name }}</span>
		<span v-else-if="log.type === 'deleteRole'">: {{ log.info.role.name }}</span>
		<span v-else-if="log.type === 'addCustomEmoji'">: {{ log.info.emoji.name }}</span>
		<span v-else-if="log.type === 'updateCustomEmoji'">: {{ log.info.before.name }}</span>
		<span v-else-if="log.type === 'deleteCustomEmoji'">: {{ log.info.emoji.name }}</span>
		<span v-else-if="log.type === 'markSensitiveDriveFile'">: @{{ log.info.fileUserUsername }}{{ log.info.fileUserHost ? '@' + log.info.fileUserHost : '' }}</span>
		<span v-else-if="log.type === 'unmarkSensitiveDriveFile'">: @{{ log.info.fileUserUsername }}{{ log.info.fileUserHost ? '@' + log.info.fileUserHost : '' }}</span>
		<span v-else-if="log.type === 'suspendRemoteInstance'">: {{ log.info.host }}</span>
		<span v-else-if="log.type === 'unsuspendRemoteInstance'">: {{ log.info.host }}</span>
		<span v-else-if="log.type === 'setRemoteInstanceNSFW'">: {{ log.info.host }}</span>
		<span v-else-if="log.type === 'unsetRemoteInstanceNSFW'">: {{ log.info.host }}</span>
		<span v-else-if="log.type === 'rejectRemoteInstanceReports'">: {{ log.info.host }}</span>
		<span v-else-if="log.type === 'acceptRemoteInstanceReports'">: {{ log.info.host }}</span>
		<span v-else-if="log.type === 'createGlobalAnnouncement'">: {{ log.info.announcement.title }}</span>
		<span v-else-if="log.type === 'updateGlobalAnnouncement'">: {{ log.info.before.title }}</span>
		<span v-else-if="log.type === 'deleteGlobalAnnouncement'">: {{ log.info.announcement.title }}</span>
		<span v-else-if="log.type === 'createUserAnnouncement'">: @{{ log.info.userUsername }}{{ log.info.userHost ? '@' + log.info.userHost : '' }}</span>
		<span v-else-if="log.type === 'updateUserAnnouncement'">: @{{ log.info.userUsername }}{{ log.info.userHost ? '@' + log.info.userHost : '' }}</span>
		<span v-else-if="log.type === 'deleteUserAnnouncement'">: @{{ log.info.userUsername }}{{ log.info.userHost ? '@' + log.info.userHost : '' }}</span>
		<span v-else-if="log.type === 'deleteNote'">: @{{ log.info.noteUserUsername }}{{ log.info.noteUserHost ? '@' + log.info.noteUserHost : '' }}</span>
		<span v-else-if="log.type === 'deleteDriveFile'">: @{{ log.info.fileUserUsername }}{{ log.info.fileUserHost ? '@' + log.info.fileUserHost : '' }}</span>
		<span v-else-if="log.type === 'createAvatarDecoration'">: {{ log.info.avatarDecoration.name }}</span>
		<span v-else-if="log.type === 'updateAvatarDecoration'">: {{ log.info.before.name }}</span>
		<span v-else-if="log.type === 'deleteAvatarDecoration'">: {{ log.info.avatarDecoration.name }}</span>
		<span v-else-if="log.type === 'createSystemWebhook'">: {{ log.info.webhook.name }}</span>
		<span v-else-if="log.type === 'updateSystemWebhook'">: {{ log.info.before.name }}</span>
		<span v-else-if="log.type === 'deleteSystemWebhook'">: {{ log.info.webhook.name }}</span>
		<span v-else-if="log.type === 'createAbuseReportNotificationRecipient'">: {{ log.info.recipient.name }}</span>
		<span v-else-if="log.type === 'updateAbuseReportNotificationRecipient'">: {{ log.info.before.name }}</span>
		<span v-else-if="log.type === 'deleteAbuseReportNotificationRecipient'">: {{ log.info.recipient.name }}</span>
		<span v-else-if="log.type === 'deleteAccount'">: @{{ log.info.userUsername }}{{ log.info.userHost ? '@' + log.info.userHost : '' }}</span>
		<span v-else-if="log.type === 'deletePage'">: @{{ log.info.pageUserUsername }}</span>
		<span v-else-if="log.type === 'deleteFlash'">: @{{ log.info.flashUserUsername }}</span>
		<span v-else-if="log.type === 'deleteGalleryPost'">: @{{ log.info.postUserUsername }}</span>
		<span v-else-if="log.type === 'clearUserFiles'">: @{{ log.info.userUsername }}{{ log.info.userHost ? '@' + log.info.userHost : '' }}</span>
		<span v-else-if="log.type === 'nsfwUser'">: @{{ log.info.userUsername }}{{ log.info.userHost ? '@' + log.info.userHost : '' }}</span>
		<span v-else-if="log.type === 'unNsfwUser'">: @{{ log.info.userUsername }}{{ log.info.userHost ? '@' + log.info.userHost : '' }}</span>
		<span v-else-if="log.type === 'silenceUser'">: @{{ log.info.userUsername }}{{ log.info.userHost ? '@' + log.info.userHost : '' }}</span>
		<span v-else-if="log.type === 'unSilenceUser'">: @{{ log.info.userUsername }}{{ log.info.userHost ? '@' + log.info.userHost : '' }}</span>
		<span v-else-if="log.type === 'createAccount'">: @{{ log.info.userUsername }}</span>
		<span v-else-if="log.type === 'clearOwnerlessFiles'">: {{ log.info.count }}</span>
		<span v-else-if="log.type === 'importCustomEmojis'">: {{ log.info.fileName }}</span>
		<span v-else-if="log.type === 'clearInstanceFiles'">: {{ log.info.host }}</span>
		<span v-else-if="log.type === 'severFollowRelations'">: {{ log.info.host }}</span>
		<span v-else-if="log.type === 'createPromo'">: @{{ log.info.noteUserUsername }}{{ log.info.noteUserHost ? '@' + log.info.noteUserHost : '' }}</span>
		<span v-else-if="log.type === 'addRelay'">: {{ log.info.inbox }}</span>
		<span v-else-if="log.type === 'removeRelay'">: {{ log.info.inbox }}</span>
	</template>
	<template v-if="log.user" #icon>
		<MkAvatar :user="log.user" :class="$style.avatar"/>
	</template>
	<template #suffix>
		<MkTime :time="log.createdAt"/>
	</template>

	<div>
		<div style="display: flex; gap: var(--MI-margin); flex-wrap: wrap;">
			<div style="flex: 1;">{{ i18n.ts.moderator }}: <MkA :to="`/admin/user/${log.userId}`" class="_link">@{{ log.user?.username }}</MkA></div>
			<div style="flex: 1;">{{ i18n.ts.dateAndTime }}: <MkTime :time="log.createdAt" mode="detail"/></div>
		</div>

		<template v-if="log.type === 'updateServerSettings'">
			<div :class="$style.diff">
				<CodeDiff :context="5" :hideHeader="true" :oldString="JSON5.stringify(log.info.before, null, '\t')" :newString="JSON5.stringify(log.info.after, null, '\t')" language="javascript" maxHeight="300px"/>
			</div>
		</template>
		<template v-else-if="log.type === 'updateUserNote'">
			<div>{{ i18n.ts.user }}: {{ log.info.userId }}</div>
			<div :class="$style.diff">
				<CodeDiff :context="5" :hideHeader="true" :oldString="log.info.before ?? ''" :newString="log.info.after ?? ''" maxHeight="300px"/>
			</div>
		</template>
		<template v-else-if="log.type === 'suspend'">
			<div>{{ i18n.ts.user }}: <MkA :to="`/admin/user/${log.info.userId}`" class="_link">@{{ log.info.userUsername }}{{ log.info.userHost ? '@' + log.info.userHost : '' }}</MkA></div>
		</template>
		<template v-else-if="log.type === 'approve'">
			<div>{{ i18n.ts.user }}: <MkA :to="`/admin/user/${log.info.userId}`" class="_link">@{{ log.info.userUsername }}{{ log.info.userHost ? '@' + log.info.userHost : '' }}</MkA></div>
		</template>
		<template v-else-if="log.type === 'setMandatoryCW'">
			<div>{{ i18n.ts.user }}: <MkA :to="`/admin/user/${log.info.userId}`" class="_link">@{{ log.info.userUsername }}{{ log.info.userHost ? '@' + log.info.userHost : '' }}</MkA></div>
			<div :class="$style.diff">
				<CodeDiff :context="0" :hideHeader="true" :oldString="log.info.oldCW ?? ''" :newString="log.info.newCW ?? ''" maxHeight="150px"/>
			</div>
		</template>
		<template v-else-if="log.type === 'unsuspend'">
			<div>{{ i18n.ts.user }}: <MkA :to="`/admin/user/${log.info.userId}`" class="_link">@{{ log.info.userUsername }}{{ log.info.userHost ? '@' + log.info.userHost : '' }}</MkA></div>
		</template>
		<template v-else-if="log.type === 'rejectQuotesUser'">
			<div>{{ i18n.ts.user }}: <MkA :to="`/admin/user/${log.info.userId}`" class="_link">@{{ log.info.userUsername }}{{ log.info.userHost ? '@' + log.info.userHost : '' }}</MkA></div>
		</template>
		<template v-else-if="log.type === 'acceptQuotesUser'">
			<div>{{ i18n.ts.user }}: <MkA :to="`/admin/user/${log.info.userId}`" class="_link">@{{ log.info.userUsername }}{{ log.info.userHost ? '@' + log.info.userHost : '' }}</MkA></div>
		</template>
		<template v-else-if="log.type === 'updateRole'">
			<div :class="$style.diff">
				<CodeDiff :context="5" :hideHeader="true" :oldString="JSON5.stringify(log.info.before, null, '\t')" :newString="JSON5.stringify(log.info.after, null, '\t')" language="javascript" maxHeight="300px"/>
			</div>
		</template>
		<template v-else-if="log.type === 'assignRole'">
			<div>{{ i18n.ts.user }}: {{ log.info.userId }}</div>
			<div>{{ i18n.ts.role }}: {{ log.info.roleName }} [{{ log.info.roleId }}]</div>
		</template>
		<template v-else-if="log.type === 'unassignRole'">
			<div>{{ i18n.ts.user }}: {{ log.info.userId }}</div>
			<div>{{ i18n.ts.role }}: {{ log.info.roleName }} [{{ log.info.roleId }}]</div>
		</template>
		<template v-else-if="log.type === 'updateCustomEmoji'">
			<div>{{ i18n.ts.emoji }}: {{ log.info.emojiId }}</div>
			<div :class="$style.diff">
				<CodeDiff :context="5" :hideHeader="true" :oldString="JSON5.stringify(log.info.before, null, '\t')" :newString="JSON5.stringify(log.info.after, null, '\t')" language="javascript" maxHeight="300px"/>
			</div>
		</template>
		<template v-else-if="log.type === 'updateAd'">
			<div :class="$style.diff">
				<CodeDiff :context="5" :hideHeader="true" :oldString="JSON5.stringify(log.info.before, null, '\t')" :newString="JSON5.stringify(log.info.after, null, '\t')" language="javascript" maxHeight="300px"/>
			</div>
		</template>
		<template v-else-if="log.type === 'updateGlobalAnnouncement'">
			<div :class="$style.diff">
				<CodeDiff :context="5" :hideHeader="true" :oldString="JSON5.stringify(log.info.before, null, '\t')" :newString="JSON5.stringify(log.info.after, null, '\t')" language="javascript" maxHeight="300px"/>
			</div>
		</template>
		<template v-else-if="log.type === 'updateUserAnnouncement'">
			<div :class="$style.diff">
				<CodeDiff :context="5" :hideHeader="true" :oldString="JSON5.stringify(log.info.before, null, '\t')" :newString="JSON5.stringify(log.info.after, null, '\t')" language="javascript" maxHeight="300px"/>
			</div>
		</template>
		<template v-else-if="log.type === 'updateAvatarDecoration'">
			<div :class="$style.diff">
				<CodeDiff :context="5" :hideHeader="true" :oldString="JSON5.stringify(log.info.before, null, '\t')" :newString="JSON5.stringify(log.info.after, null, '\t')" language="javascript" maxHeight="300px"/>
			</div>
		</template>
		<template v-else-if="log.type === 'updateRemoteInstanceNote'">
			<div :class="$style.diff">
				<CodeDiff :context="5" :hideHeader="true" :oldString="log.info.before ?? ''" :newString="log.info.after ?? ''" maxHeight="300px"/>
			</div>
		</template>
		<template v-else-if="log.type === 'updateSystemWebhook'">
			<div :class="$style.diff">
				<CodeDiff :context="5" :hideHeader="true" :oldString="JSON5.stringify(log.info.before, null, '\t')" :newString="JSON5.stringify(log.info.after, null, '\t')" language="javascript" maxHeight="300px"/>
			</div>
		</template>
		<template v-else-if="log.type === 'updateAbuseReportNotificationRecipient'">
			<div :class="$style.diff">
				<CodeDiff :context="5" :hideHeader="true" :oldString="JSON5.stringify(log.info.before, null, '\t')" :newString="JSON5.stringify(log.info.after, null, '\t')" language="javascript" maxHeight="300px"/>
			</div>
		</template>
		<template v-else-if="log.type === 'updateAbuseReportNote'">
			<div :class="$style.diff">
				<CodeDiff :context="5" :hideHeader="true" :oldString="log.info.before ?? ''" :newString="log.info.after ?? ''" maxHeight="300px"/>
			</div>
		</template>
<<<<<<< HEAD
		<template v-else-if="log.type === 'clearUserFiles'">
			<div>{{ i18n.ts.user }}: <MkA :to="`/admin/user/${log.info.userId}`" class="_link">@{{ log.info.userUsername }}{{ log.info.userHost ? '@' + log.info.userHost : '' }}</MkA></div>
			<div>{{ i18n.ts.filesRemoved }}: {{ log.info.count }}</div>
		</template>
		<template v-else-if="log.type === 'nsfwUser'">
			<div>{{ i18n.ts.user }}: <MkA :to="`/admin/user/${log.info.userId}`" class="_link">@{{ log.info.userUsername }}{{ log.info.userHost ? '@' + log.info.userHost : '' }}</MkA></div>
		</template>
		<template v-else-if="log.type === 'unNsfwUser'">
			<div>{{ i18n.ts.user }}: <MkA :to="`/admin/user/${log.info.userId}`" class="_link">@{{ log.info.userUsername }}{{ log.info.userHost ? '@' + log.info.userHost : '' }}</MkA></div>
		</template>
		<template v-else-if="log.type === 'silenceUser'">
			<div>{{ i18n.ts.user }}: <MkA :to="`/admin/user/${log.info.userId}`" class="_link">@{{ log.info.userUsername }}{{ log.info.userHost ? '@' + log.info.userHost : '' }}</MkA></div>
		</template>
		<template v-else-if="log.type === 'unSilenceUser'">
			<div>{{ i18n.ts.user }}: <MkA :to="`/admin/user/${log.info.userId}`" class="_link">@{{ log.info.userUsername }}{{ log.info.userHost ? '@' + log.info.userHost : '' }}</MkA></div>
		</template>
		<template v-else-if="log.type === 'createAccount'">
			<div>{{ i18n.ts.user }}: <MkA :to="`/admin/user/${log.info.userId}`" class="_link">@{{ log.info.userUsername }}</MkA></div>
		</template>
		<template v-else-if="log.type === 'clearOwnerlessFiles'">
			<div>{{ i18n.ts.filesRemoved }}: {{ log.info.count }}</div>
		</template>
		<template v-else-if="log.type === 'importCustomEmojis'">
			<div>{{ i18n.ts.fileImported }}: {{ log.info.fileName }}</div>
		</template>
		<template v-else-if="log.type === 'clearInstanceFiles'">
			<div>{{ i18n.ts.host }}: <MkA :to="`/instance-info/${log.info.host}`" class="_link">{{ log.info.host }}</MkA></div>
			<div>{{ i18n.ts.filesRemoved }}: {{ log.info.count }}</div>
		</template>
		<template v-else-if="log.type === 'severFollowRelations'">
			<div>{{ i18n.ts.host }}: <MkA :to="`/instance-info/${log.info.host}`" class="_link">{{ log.info.host }}</MkA></div>
		</template>
		<template v-else-if="log.type === 'createPromo'">
			<SkFetchNote :noteId="log.info.noteId"/>
		</template>
		<template v-else-if="log.type === 'addRelay'">
			<div>{{ i18n.ts.inboxUrl }}: {{ log.info.inbox }}</div>
		</template>
		<template v-else-if="log.type === 'removeRelay'">
			<div>{{ i18n.ts.inboxUrl }}: {{ log.info.inbox }}</div>
=======
		<template v-else-if="log.type === 'updateProxyAccountDescription'">
			<div :class="$style.diff">
				<CodeDiff :context="5" :hideHeader="true" :oldString="log.info.before ?? ''" :newString="log.info.after ?? ''" maxHeight="300px"/>
			</div>
>>>>>>> 8d6573fb
		</template>

		<details>
			<summary>raw</summary>
			<pre>{{ JSON5.stringify(log, null, '\t') }}</pre>
		</details>
	</div>
</MkFolder>
</template>

<script lang="ts" setup>
import * as Misskey from 'misskey-js';
import { CodeDiff } from 'v-code-diff';
import JSON5 from 'json5';
import { i18n } from '@/i18n.js';
import MkFolder from '@/components/MkFolder.vue';
import SkFetchNote from '@/components/SkFetchNote.vue';

const props = defineProps<{
	log: Misskey.entities.ModerationLog;
}>();
</script>

<style lang="scss" module>
.avatar {
	width: 18px;
	height: 18px;
}

.diff {
	background: #fff;
	color: #000;
	border-radius: var(--MI-radius-sm);
	overflow: clip;
}

.logYellow {
	color: var(--MI_THEME-warn);
}

.logRed {
	color: var(--MI_THEME-error);
}

.logGreen {
	color: var(--MI_THEME-success);
}
</style><|MERGE_RESOLUTION|>--- conflicted
+++ resolved
@@ -233,7 +233,6 @@
 				<CodeDiff :context="5" :hideHeader="true" :oldString="log.info.before ?? ''" :newString="log.info.after ?? ''" maxHeight="300px"/>
 			</div>
 		</template>
-<<<<<<< HEAD
 		<template v-else-if="log.type === 'clearUserFiles'">
 			<div>{{ i18n.ts.user }}: <MkA :to="`/admin/user/${log.info.userId}`" class="_link">@{{ log.info.userUsername }}{{ log.info.userHost ? '@' + log.info.userHost : '' }}</MkA></div>
 			<div>{{ i18n.ts.filesRemoved }}: {{ log.info.count }}</div>
@@ -274,12 +273,11 @@
 		</template>
 		<template v-else-if="log.type === 'removeRelay'">
 			<div>{{ i18n.ts.inboxUrl }}: {{ log.info.inbox }}</div>
-=======
+		</template>
 		<template v-else-if="log.type === 'updateProxyAccountDescription'">
 			<div :class="$style.diff">
 				<CodeDiff :context="5" :hideHeader="true" :oldString="log.info.before ?? ''" :newString="log.info.after ?? ''" maxHeight="300px"/>
 			</div>
->>>>>>> 8d6573fb
 		</template>
 
 		<details>

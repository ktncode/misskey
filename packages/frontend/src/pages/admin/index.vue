--- conflicted
+++ resolved
@@ -37,13 +37,8 @@
 import * as os from '@/os.js';
 import { misskeyApi } from '@/scripts/misskey-api.js';
 import { lookupUser, lookupUserByEmail } from '@/scripts/lookup-user.js';
-<<<<<<< HEAD
-import { useRouter } from '@/router.js';
-import { PageMetadata, definePageMetadata, provideMetadataReceiver } from '@/scripts/page-metadata.js';
-=======
 import { PageMetadata, definePageMetadata, provideMetadataReceiver } from '@/scripts/page-metadata.js';
 import { useRouter } from '@/global/router/supplier.js';
->>>>>>> 34088ecd
 
 const isEmpty = (x: string | null) => x == null || x === '';
 
@@ -77,7 +72,7 @@
 	if (reports.length > 0) thereIsUnresolvedAbuseReport.value = true;
 });
 
-os.api('admin/show-users', {
+misskeyApi('admin/show-users', {
 	state: 'approved',
 	origin: 'local',
 	limit: 1,

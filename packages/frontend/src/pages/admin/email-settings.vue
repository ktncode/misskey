--- conflicted
+++ resolved
@@ -132,13 +132,8 @@
 
 definePageMetadata(() => ({
 	title: i18n.ts.emailServer,
-<<<<<<< HEAD
 	icon: 'ph-envelope ph-bold ph-lg',
-});
-=======
-	icon: 'ti ti-mail',
 }));
->>>>>>> 034f4720
 </script>
 
 <style lang="scss" module>

--- conflicted
+++ resolved
@@ -33,6 +33,18 @@
 						</MkSwitch>
 					</MkFolder>
 
+					<!-- TODO translate -->
+					<MkFolder v-if="matchQuery([i18n.ts._role._options.btlAvailable, 'btlAvailable'])">
+						<template #label>{{ i18n.ts._role._options.btlAvailable }}</template>
+						<template #suffix>{{ policies.btlAvailable ? i18n.ts.yes : i18n.ts.no }}</template>
+						<div class="_gaps_s">
+							<MkInfo :warn="true">After enabling this option navigate to the Moderation section to configure which instances should be shown.</MkInfo>
+							<MkSwitch v-model="policies.btlAvailable">
+								<template #label>{{ i18n.ts.enable }}</template>
+							</MkSwitch>
+						</div>
+					</MkFolder>
+
 					<MkFolder v-if="matchQuery([i18n.ts._role._options.ltlAvailable, 'ltlAvailable'])">
 						<template #label>{{ i18n.ts._role._options.ltlAvailable }}</template>
 						<template #suffix>{{ policies.ltlAvailable ? i18n.ts.yes : i18n.ts.no }}</template>
@@ -49,6 +61,21 @@
 						</MkSwitch>
 					</MkFolder>
 
+					<MkFolder v-if="matchQuery([i18n.ts._role._options.canImportNotes, 'canImportNotes'])">
+						<template #label>{{ i18n.ts._role._options.canImportNotes }}</template>
+						<template #suffix>{{ policies.canImportNotes ? i18n.ts.yes : i18n.ts.no }}</template>
+						<MkSwitch v-model="policies.canImportNotes">
+							<template #label>{{ i18n.ts.enable }}</template>
+						</MkSwitch>
+					</MkFolder>
+
+					<MkFolder v-if="matchQuery([i18n.ts._role._options.scheduleNoteMax, 'scheduleNoteMax'])">
+						<template #label>{{ i18n.ts._role._options.scheduleNoteMax }}</template>
+						<template #suffix>{{ policies.scheduleNoteMax }}</template>
+						<MkInput v-model="policies.scheduleNoteMax" type="number">
+						</MkInput>
+					</MkFolder>
+
 					<MkFolder v-if="matchQuery([i18n.ts._role._options.chatAvailability, 'chatAvailability'])">
 						<template #label>{{ i18n.ts._role._options.chatAvailability }}</template>
 						<template #suffix>{{ policies.chatAvailability === 'available' ? i18n.ts.yes : policies.chatAvailability === 'readonly' ? i18n.ts.readonly : i18n.ts.no }}</template>
@@ -82,299 +109,6 @@
 						</MkInput>
 					</MkFolder>
 
-<<<<<<< HEAD
-						<MkFolder v-if="matchQuery([i18n.ts._role._options.rateLimitFactor, 'rateLimitFactor'])">
-							<template #label>{{ i18n.ts._role._options.rateLimitFactor }}</template>
-							<template #suffix>{{ Math.floor(policies.rateLimitFactor * 100) }}%</template>
-							<MkRange :modelValue="policies.rateLimitFactor * 100" :min="30" :max="300" :step="10" :textConverter="(v) => `${v}%`" @update:modelValue="v => policies.rateLimitFactor = (v / 100)">
-								<template #caption>{{ i18n.ts._role._options.descriptionOfRateLimitFactor }}</template>
-							</MkRange>
-						</MkFolder>
-
-						<MkFolder v-if="matchQuery([i18n.ts._role._options.gtlAvailable, 'gtlAvailable'])">
-							<template #label>{{ i18n.ts._role._options.gtlAvailable }}</template>
-							<template #suffix>{{ policies.gtlAvailable ? i18n.ts.yes : i18n.ts.no }}</template>
-							<MkSwitch v-model="policies.gtlAvailable">
-								<template #label>{{ i18n.ts.enable }}</template>
-							</MkSwitch>
-						</MkFolder>
-
-						<!-- TODO translate -->
-						<MkFolder v-if="matchQuery([i18n.ts._role._options.btlAvailable, 'btlAvailable'])">
-							<template #label>{{ i18n.ts._role._options.btlAvailable }}</template>
-							<template #suffix>{{ policies.btlAvailable ? i18n.ts.yes : i18n.ts.no }}</template>
-							<div class="_gaps_s">
-								<MkInfo :warn="true">After enabling this option navigate to the Moderation section to configure which instances should be shown.</MkInfo>
-								<MkSwitch v-model="policies.btlAvailable">
-									<template #label>{{ i18n.ts.enable }}</template>
-								</MkSwitch>
-							</div>
-						</MkFolder>
-
-						<MkFolder v-if="matchQuery([i18n.ts._role._options.ltlAvailable, 'ltlAvailable'])">
-							<template #label>{{ i18n.ts._role._options.ltlAvailable }}</template>
-							<template #suffix>{{ policies.ltlAvailable ? i18n.ts.yes : i18n.ts.no }}</template>
-							<MkSwitch v-model="policies.ltlAvailable">
-								<template #label>{{ i18n.ts.enable }}</template>
-							</MkSwitch>
-						</MkFolder>
-
-						<MkFolder v-if="matchQuery([i18n.ts._role._options.canPublicNote, 'canPublicNote'])">
-							<template #label>{{ i18n.ts._role._options.canPublicNote }}</template>
-							<template #suffix>{{ policies.canPublicNote ? i18n.ts.yes : i18n.ts.no }}</template>
-							<MkSwitch v-model="policies.canPublicNote">
-								<template #label>{{ i18n.ts.enable }}</template>
-							</MkSwitch>
-						</MkFolder>
-
-						<MkFolder v-if="matchQuery([i18n.ts._role._options.canImportNotes, 'canImportNotes'])">
-							<template #label>{{ i18n.ts._role._options.canImportNotes }}</template>
-							<template #suffix>{{ policies.canImportNotes ? i18n.ts.yes : i18n.ts.no }}</template>
-							<MkSwitch v-model="policies.canImportNotes">
-								<template #label>{{ i18n.ts.enable }}</template>
-							</MkSwitch>
-						</MkFolder>
-
-						<MkFolder v-if="matchQuery([i18n.ts._role._options.scheduleNoteMax, 'scheduleNoteMax'])">
-							<template #label>{{ i18n.ts._role._options.scheduleNoteMax }}</template>
-							<template #suffix>{{ policies.scheduleNoteMax }}</template>
-							<MkInput v-model="policies.scheduleNoteMax" type="number">
-							</MkInput>
-						</MkFolder>
-
-						<MkFolder v-if="matchQuery([i18n.ts._role._options.chatAvailability, 'chatAvailability'])">
-							<template #label>{{ i18n.ts._role._options.chatAvailability }}</template>
-							<template #suffix>{{ policies.chatAvailability === 'available' ? i18n.ts.yes : policies.chatAvailability === 'readonly' ? i18n.ts.readonly : i18n.ts.no }}</template>
-							<MkSelect v-model="policies.chatAvailability">
-								<template #label>{{ i18n.ts.enable }}</template>
-								<option value="available">{{ i18n.ts.enabled }}</option>
-								<option value="readonly">{{ i18n.ts.readonly }}</option>
-								<option value="unavailable">{{ i18n.ts.disabled }}</option>
-							</MkSelect>
-						</MkFolder>
-
-						<MkFolder v-if="matchQuery([i18n.ts._role._options.mentionMax, 'mentionLimit'])">
-							<template #label>{{ i18n.ts._role._options.mentionMax }}</template>
-							<template #suffix>{{ policies.mentionLimit }}</template>
-							<MkInput v-model="policies.mentionLimit" type="number">
-							</MkInput>
-						</MkFolder>
-
-						<MkFolder v-if="matchQuery([i18n.ts._role._options.canInvite, 'canInvite'])">
-							<template #label>{{ i18n.ts._role._options.canInvite }}</template>
-							<template #suffix>{{ policies.canInvite ? i18n.ts.yes : i18n.ts.no }}</template>
-							<MkSwitch v-model="policies.canInvite">
-								<template #label>{{ i18n.ts.enable }}</template>
-							</MkSwitch>
-						</MkFolder>
-
-						<MkFolder v-if="matchQuery([i18n.ts._role._options.inviteLimit, 'inviteLimit'])">
-							<template #label>{{ i18n.ts._role._options.inviteLimit }}</template>
-							<template #suffix>{{ policies.inviteLimit }}</template>
-							<MkInput v-model="policies.inviteLimit" type="number">
-							</MkInput>
-						</MkFolder>
-
-						<MkFolder v-if="matchQuery([i18n.ts._role._options.inviteLimitCycle, 'inviteLimitCycle'])">
-							<template #label>{{ i18n.ts._role._options.inviteLimitCycle }}</template>
-							<template #suffix>{{ policies.inviteLimitCycle + i18n.ts._time.minute }}</template>
-							<MkInput v-model="policies.inviteLimitCycle" type="number">
-								<template #suffix>{{ i18n.ts._time.minute }}</template>
-							</MkInput>
-						</MkFolder>
-
-						<MkFolder v-if="matchQuery([i18n.ts._role._options.inviteExpirationTime, 'inviteExpirationTime'])">
-							<template #label>{{ i18n.ts._role._options.inviteExpirationTime }}</template>
-							<template #suffix>{{ policies.inviteExpirationTime + i18n.ts._time.minute }}</template>
-							<MkInput v-model="policies.inviteExpirationTime" type="number">
-								<template #suffix>{{ i18n.ts._time.minute }}</template>
-							</MkInput>
-						</MkFolder>
-
-						<MkFolder v-if="matchQuery([i18n.ts._role._options.canManageAvatarDecorations, 'canManageAvatarDecorations'])">
-							<template #label>{{ i18n.ts._role._options.canManageAvatarDecorations }}</template>
-							<template #suffix>{{ policies.canManageAvatarDecorations ? i18n.ts.yes : i18n.ts.no }}</template>
-							<MkSwitch v-model="policies.canManageAvatarDecorations">
-								<template #label>{{ i18n.ts.enable }}</template>
-							</MkSwitch>
-						</MkFolder>
-
-						<MkFolder v-if="matchQuery([i18n.ts._role._options.canManageCustomEmojis, 'canManageCustomEmojis'])">
-							<template #label>{{ i18n.ts._role._options.canManageCustomEmojis }}</template>
-							<template #suffix>{{ policies.canManageCustomEmojis ? i18n.ts.yes : i18n.ts.no }}</template>
-							<MkSwitch v-model="policies.canManageCustomEmojis">
-								<template #label>{{ i18n.ts.enable }}</template>
-							</MkSwitch>
-						</MkFolder>
-
-						<MkFolder v-if="matchQuery([i18n.ts._role._options.canSearchNotes, 'canSearchNotes'])">
-							<template #label>{{ i18n.ts._role._options.canSearchNotes }}</template>
-							<template #suffix>{{ policies.canSearchNotes ? i18n.ts.yes : i18n.ts.no }}</template>
-							<MkSwitch v-model="policies.canSearchNotes">
-								<template #label>{{ i18n.ts.enable }}</template>
-							</MkSwitch>
-						</MkFolder>
-
-						<MkFolder v-if="matchQuery([i18n.ts._role._options.canUseTranslator, 'canSearchNotes'])">
-							<template #label>{{ i18n.ts._role._options.canUseTranslator }}</template>
-							<template #suffix>{{ policies.canUseTranslator ? i18n.ts.yes : i18n.ts.no }}</template>
-							<MkSwitch v-model="policies.canUseTranslator">
-								<template #label>{{ i18n.ts.enable }}</template>
-							</MkSwitch>
-						</MkFolder>
-
-						<MkFolder v-if="matchQuery([i18n.ts._role._options.driveCapacity, 'driveCapacityMb'])">
-							<template #label>{{ i18n.ts._role._options.driveCapacity }}</template>
-							<template #suffix>{{ policies.driveCapacityMb }}MB</template>
-							<MkInput v-model="policies.driveCapacityMb" type="number">
-								<template #suffix>MB</template>
-							</MkInput>
-						</MkFolder>
-
-						<MkFolder v-if="matchQuery([i18n.ts._role._options.alwaysMarkNsfw, 'alwaysMarkNsfw'])">
-							<template #label>{{ i18n.ts._role._options.alwaysMarkNsfw }}</template>
-							<template #suffix>{{ policies.alwaysMarkNsfw ? i18n.ts.yes : i18n.ts.no }}</template>
-							<MkSwitch v-model="policies.alwaysMarkNsfw">
-								<template #label>{{ i18n.ts.enable }}</template>
-							</MkSwitch>
-						</MkFolder>
-
-						<MkFolder v-if="matchQuery([i18n.ts._role._options.canUpdateBioMedia, 'canUpdateBioMedia'])">
-							<template #label>{{ i18n.ts._role._options.canUpdateBioMedia }}</template>
-							<template #suffix>{{ policies.canUpdateBioMedia ? i18n.ts.yes : i18n.ts.no }}</template>
-							<MkSwitch v-model="policies.canUpdateBioMedia">
-								<template #label>{{ i18n.ts.enable }}</template>
-							</MkSwitch>
-						</MkFolder>
-
-						<MkFolder v-if="matchQuery([i18n.ts._role._options.pinMax, 'pinLimit'])">
-							<template #label>{{ i18n.ts._role._options.pinMax }}</template>
-							<template #suffix>{{ policies.pinLimit }}</template>
-							<MkInput v-model="policies.pinLimit" type="number">
-							</MkInput>
-						</MkFolder>
-
-						<MkFolder v-if="matchQuery([i18n.ts._role._options.antennaMax, 'antennaLimit'])">
-							<template #label>{{ i18n.ts._role._options.antennaMax }}</template>
-							<template #suffix>{{ policies.antennaLimit }}</template>
-							<MkInput v-model="policies.antennaLimit" type="number">
-							</MkInput>
-						</MkFolder>
-
-						<MkFolder v-if="matchQuery([i18n.ts._role._options.wordMuteMax, 'wordMuteLimit'])">
-							<template #label>{{ i18n.ts._role._options.wordMuteMax }}</template>
-							<template #suffix>{{ policies.wordMuteLimit }}</template>
-							<MkInput v-model="policies.wordMuteLimit" type="number">
-								<template #suffix>chars</template>
-							</MkInput>
-						</MkFolder>
-
-						<MkFolder v-if="matchQuery([i18n.ts._role._options.webhookMax, 'webhookLimit'])">
-							<template #label>{{ i18n.ts._role._options.webhookMax }}</template>
-							<template #suffix>{{ policies.webhookLimit }}</template>
-							<MkInput v-model="policies.webhookLimit" type="number">
-							</MkInput>
-						</MkFolder>
-
-						<MkFolder v-if="matchQuery([i18n.ts._role._options.clipMax, 'clipLimit'])">
-							<template #label>{{ i18n.ts._role._options.clipMax }}</template>
-							<template #suffix>{{ policies.clipLimit }}</template>
-							<MkInput v-model="policies.clipLimit" type="number">
-							</MkInput>
-						</MkFolder>
-
-						<MkFolder v-if="matchQuery([i18n.ts._role._options.noteEachClipsMax, 'noteEachClipsLimit'])">
-							<template #label>{{ i18n.ts._role._options.noteEachClipsMax }}</template>
-							<template #suffix>{{ policies.noteEachClipsLimit }}</template>
-							<MkInput v-model="policies.noteEachClipsLimit" type="number">
-							</MkInput>
-						</MkFolder>
-
-						<MkFolder v-if="matchQuery([i18n.ts._role._options.userListMax, 'userListLimit'])">
-							<template #label>{{ i18n.ts._role._options.userListMax }}</template>
-							<template #suffix>{{ policies.userListLimit }}</template>
-							<MkInput v-model="policies.userListLimit" type="number">
-							</MkInput>
-						</MkFolder>
-
-						<MkFolder v-if="matchQuery([i18n.ts._role._options.userEachUserListsMax, 'userEachUserListsLimit'])">
-							<template #label>{{ i18n.ts._role._options.userEachUserListsMax }}</template>
-							<template #suffix>{{ policies.userEachUserListsLimit }}</template>
-							<MkInput v-model="policies.userEachUserListsLimit" type="number">
-							</MkInput>
-						</MkFolder>
-
-						<MkFolder v-if="matchQuery([i18n.ts._role._options.canHideAds, 'canHideAds'])">
-							<template #label>{{ i18n.ts._role._options.canHideAds }}</template>
-							<template #suffix>{{ policies.canHideAds ? i18n.ts.yes : i18n.ts.no }}</template>
-							<MkSwitch v-model="policies.canHideAds">
-								<template #label>{{ i18n.ts.enable }}</template>
-							</MkSwitch>
-						</MkFolder>
-
-						<MkFolder v-if="matchQuery([i18n.ts._role._options.avatarDecorationLimit, 'avatarDecorationLimit'])">
-							<template #label>{{ i18n.ts._role._options.avatarDecorationLimit }}</template>
-							<template #suffix>{{ policies.avatarDecorationLimit }}</template>
-							<MkInput v-model="avatarDecorationLimit" type="number" :min="0" :max="16" @update:modelValue="updateAvatarDecorationLimit">
-							</MkInput>
-						</MkFolder>
-
-						<MkFolder v-if="matchQuery([i18n.ts._role._options.canImportAntennas, 'canImportAntennas'])">
-							<template #label>{{ i18n.ts._role._options.canImportAntennas }}</template>
-							<template #suffix>{{ policies.canImportAntennas ? i18n.ts.yes : i18n.ts.no }}</template>
-							<MkSwitch v-model="policies.canImportAntennas">
-								<template #label>{{ i18n.ts.enable }}</template>
-							</MkSwitch>
-						</MkFolder>
-
-						<MkFolder v-if="matchQuery([i18n.ts._role._options.canImportBlocking, 'canImportBlocking'])">
-							<template #label>{{ i18n.ts._role._options.canImportBlocking }}</template>
-							<template #suffix>{{ policies.canImportBlocking ? i18n.ts.yes : i18n.ts.no }}</template>
-							<MkSwitch v-model="policies.canImportBlocking">
-								<template #label>{{ i18n.ts.enable }}</template>
-							</MkSwitch>
-						</MkFolder>
-
-						<MkFolder v-if="matchQuery([i18n.ts._role._options.canImportFollowing, 'canImportFollowing'])">
-							<template #label>{{ i18n.ts._role._options.canImportFollowing }}</template>
-							<template #suffix>{{ policies.canImportFollowing ? i18n.ts.yes : i18n.ts.no }}</template>
-							<MkSwitch v-model="policies.canImportFollowing">
-								<template #label>{{ i18n.ts.enable }}</template>
-							</MkSwitch>
-						</MkFolder>
-
-						<MkFolder v-if="matchQuery([i18n.ts._role._options.canImportMuting, 'canImportMuting'])">
-							<template #label>{{ i18n.ts._role._options.canImportMuting }}</template>
-							<template #suffix>{{ policies.canImportMuting ? i18n.ts.yes : i18n.ts.no }}</template>
-							<MkSwitch v-model="policies.canImportMuting">
-								<template #label>{{ i18n.ts.enable }}</template>
-							</MkSwitch>
-						</MkFolder>
-
-						<MkFolder v-if="matchQuery([i18n.ts._role._options.canImportUserLists, 'canImportUserList'])">
-							<template #label>{{ i18n.ts._role._options.canImportUserLists }}</template>
-							<template #suffix>{{ policies.canImportUserLists ? i18n.ts.yes : i18n.ts.no }}</template>
-							<MkSwitch v-model="policies.canImportUserLists">
-								<template #label>{{ i18n.ts.enable }}</template>
-							</MkSwitch>
-						</MkFolder>
-					</div>
-				</MkFolder>
-				<MkButton primary rounded @click="create"><i class="ti ti-plus"></i> {{ i18n.ts._role.new }}</MkButton>
-				<div class="_gaps_s">
-					<MkFoldableSection>
-						<template #header>{{ i18n.ts._role.manualRoles }}</template>
-						<div class="_gaps_s">
-							<MkRolePreview v-for="role in roles.filter(x => x.target === 'manual')" :key="role.id" :role="role" :forModeration="true"/>
-						</div>
-					</MkFoldableSection>
-					<MkFoldableSection>
-						<template #header>{{ i18n.ts._role.conditionalRoles }}</template>
-						<div class="_gaps_s">
-							<MkRolePreview v-for="role in roles.filter(x => x.target === 'conditional')" :key="role.id" :role="role" :forModeration="true"/>
-						</div>
-					</MkFoldableSection>
-=======
 					<MkFolder v-if="matchQuery([i18n.ts._role._options.inviteLimitCycle, 'inviteLimitCycle'])">
 						<template #label>{{ i18n.ts._role._options.inviteLimitCycle }}</template>
 						<template #suffix>{{ policies.inviteLimitCycle + i18n.ts._time.minute }}</template>
@@ -558,7 +292,6 @@
 							<template #label>{{ i18n.ts.enable }}</template>
 						</MkSwitch>
 					</MkFolder>
->>>>>>> 7a41cfe2
 				</div>
 			</MkFolder>
 			<MkButton primary rounded @click="create"><i class="ti ti-plus"></i> {{ i18n.ts._role.new }}</MkButton>

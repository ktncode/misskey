--- conflicted
+++ resolved
@@ -292,13 +292,8 @@
 
 definePageMetadata(() => ({
 	title: i18n.ts.roles,
-<<<<<<< HEAD
 	icon: 'ph-seal-check ph-bold ph-lg',
-})));
-=======
-	icon: 'ti ti-badges',
 }));
->>>>>>> 034f4720
 </script>
 
 <style lang="scss" module>

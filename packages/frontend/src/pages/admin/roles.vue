<!--
SPDX-FileCopyrightText: syuilo and misskey-project
SPDX-License-Identifier: AGPL-3.0-only
-->

<template>
<div>
	<MkStickyContainer>
		<template #header><XHeader :actions="headerActions" :tabs="headerTabs"/></template>
		<MkSpacer :contentMax="700">
			<div class="_gaps">
				<MkFolder>
					<template #label>{{ i18n.ts._role.baseRole }}</template>
					<template #footer>
						<MkButton primary rounded @click="updateBaseRole">{{ i18n.ts.save }}</MkButton>
					</template>
					<div class="_gaps_s">
						<MkInput v-model="baseRoleQ" type="search">
							<template #prefix><i class="ti ti-search"></i></template>
						</MkInput>

						<MkFolder v-if="matchQuery([i18n.ts._role._options.rateLimitFactor, 'rateLimitFactor'])">
							<template #label>{{ i18n.ts._role._options.rateLimitFactor }}</template>
							<template #suffix>{{ Math.floor(policies.rateLimitFactor * 100) }}%</template>
							<MkRange :modelValue="policies.rateLimitFactor * 100" :min="30" :max="300" :step="10" :textConverter="(v) => `${v}%`" @update:modelValue="v => policies.rateLimitFactor = (v / 100)">
								<template #caption>{{ i18n.ts._role._options.descriptionOfRateLimitFactor }}</template>
							</MkRange>
						</MkFolder>

						<MkFolder v-if="matchQuery([i18n.ts._role._options.gtlAvailable, 'gtlAvailable'])">
							<template #label>{{ i18n.ts._role._options.gtlAvailable }}</template>
							<template #suffix>{{ policies.gtlAvailable ? i18n.ts.yes : i18n.ts.no }}</template>
							<MkSwitch v-model="policies.gtlAvailable">
								<template #label>{{ i18n.ts.enable }}</template>
							</MkSwitch>
						</MkFolder>

						<MkFolder v-if="matchQuery([i18n.ts._role._options.btlAvailable, 'btlAvailable'])">
							<template #label>{{ i18n.ts._role._options.btlAvailable }}</template>
							<template #suffix>{{ policies.btlAvailable ? i18n.ts.yes : i18n.ts.no }}</template>
							<div class="_gaps_s">
								<MkInfo :warn="true">After enabling this option navigate to the Moderation section to configure which instances should be shown.</MkInfo>
								<MkSwitch v-model="policies.btlAvailable">
									<template #label>{{ i18n.ts.enable }}</template>
								</MkSwitch>
							</div>
						</MkFolder>

						<MkFolder v-if="matchQuery([i18n.ts._role._options.ltlAvailable, 'ltlAvailable'])">
							<template #label>{{ i18n.ts._role._options.ltlAvailable }}</template>
							<template #suffix>{{ policies.ltlAvailable ? i18n.ts.yes : i18n.ts.no }}</template>
							<MkSwitch v-model="policies.ltlAvailable">
								<template #label>{{ i18n.ts.enable }}</template>
							</MkSwitch>
						</MkFolder>

						<MkFolder v-if="matchQuery([i18n.ts._role._options.canPublicNote, 'canPublicNote'])">
							<template #label>{{ i18n.ts._role._options.canPublicNote }}</template>
							<template #suffix>{{ policies.canPublicNote ? i18n.ts.yes : i18n.ts.no }}</template>
							<MkSwitch v-model="policies.canPublicNote">
								<template #label>{{ i18n.ts.enable }}</template>
							</MkSwitch>
						</MkFolder>

<<<<<<< HEAD
						<MkFolder v-if="matchQuery([i18n.ts._role._options.canImportNotes, 'canImportNotes'])">
							<template #label>{{ i18n.ts._role._options.canImportNotes }}</template>
							<template #suffix>{{ policies.canImportNotes ? i18n.ts.yes : i18n.ts.no }}</template>
							<MkSwitch v-model="policies.canImportNotes">
=======
						<MkFolder v-if="matchQuery([i18n.ts._role._options.canChat, 'canChat'])">
							<template #label>{{ i18n.ts._role._options.canChat }}</template>
							<template #suffix>{{ policies.canChat ? i18n.ts.yes : i18n.ts.no }}</template>
							<MkSwitch v-model="policies.canChat">
>>>>>>> 8d6573fb
								<template #label>{{ i18n.ts.enable }}</template>
							</MkSwitch>
						</MkFolder>

<<<<<<< HEAD
						<MkFolder v-if="matchQuery([i18n.ts._role._options.scheduleNoteMax, 'scheduleNoteMax'])">
							<template #label>{{ i18n.ts._role._options.scheduleNoteMax }}</template>
							<template #suffix>{{ policies.scheduleNoteMax }}</template>
							<MkInput v-model="policies.scheduleNoteMax" type="number">
							</MkInput>
						</MkFolder>

=======
>>>>>>> 8d6573fb
						<MkFolder v-if="matchQuery([i18n.ts._role._options.mentionMax, 'mentionLimit'])">
							<template #label>{{ i18n.ts._role._options.mentionMax }}</template>
							<template #suffix>{{ policies.mentionLimit }}</template>
							<MkInput v-model="policies.mentionLimit" type="number">
							</MkInput>
						</MkFolder>

						<MkFolder v-if="matchQuery([i18n.ts._role._options.canInvite, 'canInvite'])">
							<template #label>{{ i18n.ts._role._options.canInvite }}</template>
							<template #suffix>{{ policies.canInvite ? i18n.ts.yes : i18n.ts.no }}</template>
							<MkSwitch v-model="policies.canInvite">
								<template #label>{{ i18n.ts.enable }}</template>
							</MkSwitch>
						</MkFolder>

						<MkFolder v-if="matchQuery([i18n.ts._role._options.inviteLimit, 'inviteLimit'])">
							<template #label>{{ i18n.ts._role._options.inviteLimit }}</template>
							<template #suffix>{{ policies.inviteLimit }}</template>
							<MkInput v-model="policies.inviteLimit" type="number">
							</MkInput>
						</MkFolder>

						<MkFolder v-if="matchQuery([i18n.ts._role._options.inviteLimitCycle, 'inviteLimitCycle'])">
							<template #label>{{ i18n.ts._role._options.inviteLimitCycle }}</template>
							<template #suffix>{{ policies.inviteLimitCycle + i18n.ts._time.minute }}</template>
							<MkInput v-model="policies.inviteLimitCycle" type="number">
								<template #suffix>{{ i18n.ts._time.minute }}</template>
							</MkInput>
						</MkFolder>

						<MkFolder v-if="matchQuery([i18n.ts._role._options.inviteExpirationTime, 'inviteExpirationTime'])">
							<template #label>{{ i18n.ts._role._options.inviteExpirationTime }}</template>
							<template #suffix>{{ policies.inviteExpirationTime + i18n.ts._time.minute }}</template>
							<MkInput v-model="policies.inviteExpirationTime" type="number">
								<template #suffix>{{ i18n.ts._time.minute }}</template>
							</MkInput>
						</MkFolder>

						<MkFolder v-if="matchQuery([i18n.ts._role._options.canManageAvatarDecorations, 'canManageAvatarDecorations'])">
							<template #label>{{ i18n.ts._role._options.canManageAvatarDecorations }}</template>
							<template #suffix>{{ policies.canManageAvatarDecorations ? i18n.ts.yes : i18n.ts.no }}</template>
							<MkSwitch v-model="policies.canManageAvatarDecorations">
								<template #label>{{ i18n.ts.enable }}</template>
							</MkSwitch>
						</MkFolder>

						<MkFolder v-if="matchQuery([i18n.ts._role._options.canManageCustomEmojis, 'canManageCustomEmojis'])">
							<template #label>{{ i18n.ts._role._options.canManageCustomEmojis }}</template>
							<template #suffix>{{ policies.canManageCustomEmojis ? i18n.ts.yes : i18n.ts.no }}</template>
							<MkSwitch v-model="policies.canManageCustomEmojis">
								<template #label>{{ i18n.ts.enable }}</template>
							</MkSwitch>
						</MkFolder>

						<MkFolder v-if="matchQuery([i18n.ts._role._options.canSearchNotes, 'canSearchNotes'])">
							<template #label>{{ i18n.ts._role._options.canSearchNotes }}</template>
							<template #suffix>{{ policies.canSearchNotes ? i18n.ts.yes : i18n.ts.no }}</template>
							<MkSwitch v-model="policies.canSearchNotes">
								<template #label>{{ i18n.ts.enable }}</template>
							</MkSwitch>
						</MkFolder>

						<MkFolder v-if="matchQuery([i18n.ts._role._options.canUseTranslator, 'canSearchNotes'])">
							<template #label>{{ i18n.ts._role._options.canUseTranslator }}</template>
							<template #suffix>{{ policies.canUseTranslator ? i18n.ts.yes : i18n.ts.no }}</template>
							<MkSwitch v-model="policies.canUseTranslator">
								<template #label>{{ i18n.ts.enable }}</template>
							</MkSwitch>
						</MkFolder>

						<MkFolder v-if="matchQuery([i18n.ts._role._options.driveCapacity, 'driveCapacityMb'])">
							<template #label>{{ i18n.ts._role._options.driveCapacity }}</template>
							<template #suffix>{{ policies.driveCapacityMb }}MB</template>
							<MkInput v-model="policies.driveCapacityMb" type="number">
								<template #suffix>MB</template>
							</MkInput>
						</MkFolder>

						<MkFolder v-if="matchQuery([i18n.ts._role._options.alwaysMarkNsfw, 'alwaysMarkNsfw'])">
							<template #label>{{ i18n.ts._role._options.alwaysMarkNsfw }}</template>
							<template #suffix>{{ policies.alwaysMarkNsfw ? i18n.ts.yes : i18n.ts.no }}</template>
							<MkSwitch v-model="policies.alwaysMarkNsfw">
								<template #label>{{ i18n.ts.enable }}</template>
							</MkSwitch>
						</MkFolder>

						<MkFolder v-if="matchQuery([i18n.ts._role._options.canUpdateBioMedia, 'canUpdateBioMedia'])">
							<template #label>{{ i18n.ts._role._options.canUpdateBioMedia }}</template>
							<template #suffix>{{ policies.canUpdateBioMedia ? i18n.ts.yes : i18n.ts.no }}</template>
							<MkSwitch v-model="policies.canUpdateBioMedia">
								<template #label>{{ i18n.ts.enable }}</template>
							</MkSwitch>
						</MkFolder>

						<MkFolder v-if="matchQuery([i18n.ts._role._options.pinMax, 'pinLimit'])">
							<template #label>{{ i18n.ts._role._options.pinMax }}</template>
							<template #suffix>{{ policies.pinLimit }}</template>
							<MkInput v-model="policies.pinLimit" type="number">
							</MkInput>
						</MkFolder>

						<MkFolder v-if="matchQuery([i18n.ts._role._options.antennaMax, 'antennaLimit'])">
							<template #label>{{ i18n.ts._role._options.antennaMax }}</template>
							<template #suffix>{{ policies.antennaLimit }}</template>
							<MkInput v-model="policies.antennaLimit" type="number">
							</MkInput>
						</MkFolder>

						<MkFolder v-if="matchQuery([i18n.ts._role._options.wordMuteMax, 'wordMuteLimit'])">
							<template #label>{{ i18n.ts._role._options.wordMuteMax }}</template>
							<template #suffix>{{ policies.wordMuteLimit }}</template>
							<MkInput v-model="policies.wordMuteLimit" type="number">
								<template #suffix>chars</template>
							</MkInput>
						</MkFolder>

						<MkFolder v-if="matchQuery([i18n.ts._role._options.webhookMax, 'webhookLimit'])">
							<template #label>{{ i18n.ts._role._options.webhookMax }}</template>
							<template #suffix>{{ policies.webhookLimit }}</template>
							<MkInput v-model="policies.webhookLimit" type="number">
							</MkInput>
						</MkFolder>

						<MkFolder v-if="matchQuery([i18n.ts._role._options.clipMax, 'clipLimit'])">
							<template #label>{{ i18n.ts._role._options.clipMax }}</template>
							<template #suffix>{{ policies.clipLimit }}</template>
							<MkInput v-model="policies.clipLimit" type="number">
							</MkInput>
						</MkFolder>

						<MkFolder v-if="matchQuery([i18n.ts._role._options.noteEachClipsMax, 'noteEachClipsLimit'])">
							<template #label>{{ i18n.ts._role._options.noteEachClipsMax }}</template>
							<template #suffix>{{ policies.noteEachClipsLimit }}</template>
							<MkInput v-model="policies.noteEachClipsLimit" type="number">
							</MkInput>
						</MkFolder>

						<MkFolder v-if="matchQuery([i18n.ts._role._options.userListMax, 'userListLimit'])">
							<template #label>{{ i18n.ts._role._options.userListMax }}</template>
							<template #suffix>{{ policies.userListLimit }}</template>
							<MkInput v-model="policies.userListLimit" type="number">
							</MkInput>
						</MkFolder>

						<MkFolder v-if="matchQuery([i18n.ts._role._options.userEachUserListsMax, 'userEachUserListsLimit'])">
							<template #label>{{ i18n.ts._role._options.userEachUserListsMax }}</template>
							<template #suffix>{{ policies.userEachUserListsLimit }}</template>
							<MkInput v-model="policies.userEachUserListsLimit" type="number">
							</MkInput>
						</MkFolder>

						<MkFolder v-if="matchQuery([i18n.ts._role._options.canHideAds, 'canHideAds'])">
							<template #label>{{ i18n.ts._role._options.canHideAds }}</template>
							<template #suffix>{{ policies.canHideAds ? i18n.ts.yes : i18n.ts.no }}</template>
							<MkSwitch v-model="policies.canHideAds">
								<template #label>{{ i18n.ts.enable }}</template>
							</MkSwitch>
						</MkFolder>

						<MkFolder v-if="matchQuery([i18n.ts._role._options.avatarDecorationLimit, 'avatarDecorationLimit'])">
							<template #label>{{ i18n.ts._role._options.avatarDecorationLimit }}</template>
							<template #suffix>{{ policies.avatarDecorationLimit }}</template>
							<MkInput v-model="avatarDecorationLimit" type="number" :min="0" :max="16" @update:modelValue="updateAvatarDecorationLimit">
							</MkInput>
						</MkFolder>

						<MkFolder v-if="matchQuery([i18n.ts._role._options.canImportAntennas, 'canImportAntennas'])">
							<template #label>{{ i18n.ts._role._options.canImportAntennas }}</template>
							<template #suffix>{{ policies.canImportAntennas ? i18n.ts.yes : i18n.ts.no }}</template>
							<MkSwitch v-model="policies.canImportAntennas">
								<template #label>{{ i18n.ts.enable }}</template>
							</MkSwitch>
						</MkFolder>

						<MkFolder v-if="matchQuery([i18n.ts._role._options.canImportBlocking, 'canImportBlocking'])">
							<template #label>{{ i18n.ts._role._options.canImportBlocking }}</template>
							<template #suffix>{{ policies.canImportBlocking ? i18n.ts.yes : i18n.ts.no }}</template>
							<MkSwitch v-model="policies.canImportBlocking">
								<template #label>{{ i18n.ts.enable }}</template>
							</MkSwitch>
						</MkFolder>

						<MkFolder v-if="matchQuery([i18n.ts._role._options.canImportFollowing, 'canImportFollowing'])">
							<template #label>{{ i18n.ts._role._options.canImportFollowing }}</template>
							<template #suffix>{{ policies.canImportFollowing ? i18n.ts.yes : i18n.ts.no }}</template>
							<MkSwitch v-model="policies.canImportFollowing">
								<template #label>{{ i18n.ts.enable }}</template>
							</MkSwitch>
						</MkFolder>

						<MkFolder v-if="matchQuery([i18n.ts._role._options.canImportMuting, 'canImportMuting'])">
							<template #label>{{ i18n.ts._role._options.canImportMuting }}</template>
							<template #suffix>{{ policies.canImportMuting ? i18n.ts.yes : i18n.ts.no }}</template>
							<MkSwitch v-model="policies.canImportMuting">
								<template #label>{{ i18n.ts.enable }}</template>
							</MkSwitch>
						</MkFolder>

						<MkFolder v-if="matchQuery([i18n.ts._role._options.canImportUserLists, 'canImportUserList'])">
							<template #label>{{ i18n.ts._role._options.canImportUserLists }}</template>
							<template #suffix>{{ policies.canImportUserLists ? i18n.ts.yes : i18n.ts.no }}</template>
							<MkSwitch v-model="policies.canImportUserLists">
								<template #label>{{ i18n.ts.enable }}</template>
							</MkSwitch>
						</MkFolder>
					</div>
				</MkFolder>
				<MkButton primary rounded @click="create"><i class="ti ti-plus"></i> {{ i18n.ts._role.new }}</MkButton>
				<div class="_gaps_s">
					<MkFoldableSection>
						<template #header>{{ i18n.ts._role.manualRoles }}</template>
						<div class="_gaps_s">
							<MkRolePreview v-for="role in roles.filter(x => x.target === 'manual')" :key="role.id" :role="role" :forModeration="true"/>
						</div>
					</MkFoldableSection>
					<MkFoldableSection>
						<template #header>{{ i18n.ts._role.conditionalRoles }}</template>
						<div class="_gaps_s">
							<MkRolePreview v-for="role in roles.filter(x => x.target === 'conditional')" :key="role.id" :role="role" :forModeration="true"/>
						</div>
					</MkFoldableSection>
				</div>
			</div>
		</MkSpacer>
	</MkStickyContainer>
</div>
</template>

<script lang="ts" setup>
import { computed, reactive, ref } from 'vue';
import { ROLE_POLICIES } from '@@/js/const.js';
import XHeader from './_header_.vue';
import MkInput from '@/components/MkInput.vue';
import MkFolder from '@/components/MkFolder.vue';
import MkSwitch from '@/components/MkSwitch.vue';
import MkButton from '@/components/MkButton.vue';
import MkRange from '@/components/MkRange.vue';
import MkInfo from '@/components/MkInfo.vue';
import MkRolePreview from '@/components/MkRolePreview.vue';
import * as os from '@/os.js';
import { misskeyApi } from '@/utility/misskey-api.js';
import { i18n } from '@/i18n.js';
import { definePage } from '@/page.js';
import { instance, fetchInstance } from '@/instance.js';
import MkFoldableSection from '@/components/MkFoldableSection.vue';
import { useRouter } from '@/router.js';

const router = useRouter();
const baseRoleQ = ref('');

const roles = await misskeyApi('admin/roles/list');

const policies = reactive<Record<typeof ROLE_POLICIES[number], any>>({});
for (const ROLE_POLICY of ROLE_POLICIES) {
	policies[ROLE_POLICY] = instance.policies[ROLE_POLICY];
}

const avatarDecorationLimit = computed({
	get: () => Math.min(16, Math.max(0, policies.avatarDecorationLimit)),
	set: (value) => {
		policies.avatarDecorationLimit = Math.min(Number(value), 16);
	},
});

function updateAvatarDecorationLimit(value: string | number) {
	avatarDecorationLimit.value = Number(value);
}

function matchQuery(keywords: string[]): boolean {
	if (baseRoleQ.value.trim().length === 0) return true;
	return keywords.some(keyword => keyword.toLowerCase().includes(baseRoleQ.value.toLowerCase()));
}

async function updateBaseRole() {
	await os.apiWithDialog('admin/roles/update-default-policies', {
		policies,
	});
	fetchInstance(true);
}

function create() {
	router.push('/admin/roles/new');
}

const headerActions = computed(() => []);

const headerTabs = computed(() => []);

definePage(() => ({
	title: i18n.ts.roles,
	icon: 'ti ti-badges',
}));
</script>

<style lang="scss" module>

</style><|MERGE_RESOLUTION|>--- conflicted
+++ resolved
@@ -62,31 +62,29 @@
 							</MkSwitch>
 						</MkFolder>
 
-<<<<<<< HEAD
 						<MkFolder v-if="matchQuery([i18n.ts._role._options.canImportNotes, 'canImportNotes'])">
 							<template #label>{{ i18n.ts._role._options.canImportNotes }}</template>
 							<template #suffix>{{ policies.canImportNotes ? i18n.ts.yes : i18n.ts.no }}</template>
 							<MkSwitch v-model="policies.canImportNotes">
-=======
+								<template #label>{{ i18n.ts.enable }}</template>
+							</MkSwitch>
+						</MkFolder>
+
+						<MkFolder v-if="matchQuery([i18n.ts._role._options.scheduleNoteMax, 'scheduleNoteMax'])">
+							<template #label>{{ i18n.ts._role._options.scheduleNoteMax }}</template>
+							<template #suffix>{{ policies.scheduleNoteMax }}</template>
+							<MkInput v-model="policies.scheduleNoteMax" type="number">
+							</MkInput>
+						</MkFolder>
+
 						<MkFolder v-if="matchQuery([i18n.ts._role._options.canChat, 'canChat'])">
 							<template #label>{{ i18n.ts._role._options.canChat }}</template>
 							<template #suffix>{{ policies.canChat ? i18n.ts.yes : i18n.ts.no }}</template>
 							<MkSwitch v-model="policies.canChat">
->>>>>>> 8d6573fb
-								<template #label>{{ i18n.ts.enable }}</template>
-							</MkSwitch>
-						</MkFolder>
-
-<<<<<<< HEAD
-						<MkFolder v-if="matchQuery([i18n.ts._role._options.scheduleNoteMax, 'scheduleNoteMax'])">
-							<template #label>{{ i18n.ts._role._options.scheduleNoteMax }}</template>
-							<template #suffix>{{ policies.scheduleNoteMax }}</template>
-							<MkInput v-model="policies.scheduleNoteMax" type="number">
-							</MkInput>
-						</MkFolder>
-
-=======
->>>>>>> 8d6573fb
+								<template #label>{{ i18n.ts.enable }}</template>
+							</MkSwitch>
+						</MkFolder>
+
 						<MkFolder v-if="matchQuery([i18n.ts._role._options.mentionMax, 'mentionLimit'])">
 							<template #label>{{ i18n.ts._role._options.mentionMax }}</template>
 							<template #suffix>{{ policies.mentionLimit }}</template>

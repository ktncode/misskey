<!--
SPDX-FileCopyrightText: syuilo and misskey-project
SPDX-License-Identifier: AGPL-3.0-only
-->

<template>
<div>
	<MkStickyContainer>
		<template #header><XHeader :actions="headerActions" :tabs="headerTabs"/></template>
		<MkSpacer :contentMax="700">
			<div class="_gaps">
				<MkFolder>
					<template #label>{{ i18n.ts._role.baseRole }}</template>
					<template #footer>
						<MkButton primary rounded @click="updateBaseRole">{{ i18n.ts.save }}</MkButton>
					</template>
					<div class="_gaps_s">
						<MkInput v-model="baseRoleQ" type="search">
							<template #prefix><i class="ti ti-search"></i></template>
						</MkInput>

						<MkFolder v-if="matchQuery([i18n.ts._role._options.rateLimitFactor, 'rateLimitFactor'])">
							<template #label>{{ i18n.ts._role._options.rateLimitFactor }}</template>
							<template #suffix>{{ Math.floor(policies.rateLimitFactor * 100) }}%</template>
							<MkRange :modelValue="policies.rateLimitFactor * 100" :min="30" :max="300" :step="10" :textConverter="(v) => `${v}%`" @update:modelValue="v => policies.rateLimitFactor = (v / 100)">
								<template #caption>{{ i18n.ts._role._options.descriptionOfRateLimitFactor }}</template>
							</MkRange>
						</MkFolder>

						<MkFolder v-if="matchQuery([i18n.ts._role._options.gtlAvailable, 'gtlAvailable'])">
							<template #label>{{ i18n.ts._role._options.gtlAvailable }}</template>
							<template #suffix>{{ policies.gtlAvailable ? i18n.ts.yes : i18n.ts.no }}</template>
							<MkSwitch v-model="policies.gtlAvailable">
								<template #label>{{ i18n.ts.enable }}</template>
							</MkSwitch>
						</MkFolder>

						<!-- TODO translate -->
						<MkFolder v-if="matchQuery([i18n.ts._role._options.btlAvailable, 'btlAvailable'])">
							<template #label>{{ i18n.ts._role._options.btlAvailable }}</template>
							<template #suffix>{{ policies.btlAvailable ? i18n.ts.yes : i18n.ts.no }}</template>
							<div class="_gaps_s">
								<MkInfo :warn="true">After enabling this option navigate to the Moderation section to configure which instances should be shown.</MkInfo>
								<MkSwitch v-model="policies.btlAvailable">
									<template #label>{{ i18n.ts.enable }}</template>
								</MkSwitch>
							</div>
						</MkFolder>

						<MkFolder v-if="matchQuery([i18n.ts._role._options.ltlAvailable, 'ltlAvailable'])">
							<template #label>{{ i18n.ts._role._options.ltlAvailable }}</template>
							<template #suffix>{{ policies.ltlAvailable ? i18n.ts.yes : i18n.ts.no }}</template>
							<MkSwitch v-model="policies.ltlAvailable">
								<template #label>{{ i18n.ts.enable }}</template>
							</MkSwitch>
						</MkFolder>

						<MkFolder v-if="matchQuery([i18n.ts._role._options.canPublicNote, 'canPublicNote'])">
							<template #label>{{ i18n.ts._role._options.canPublicNote }}</template>
							<template #suffix>{{ policies.canPublicNote ? i18n.ts.yes : i18n.ts.no }}</template>
							<MkSwitch v-model="policies.canPublicNote">
								<template #label>{{ i18n.ts.enable }}</template>
							</MkSwitch>
						</MkFolder>

<<<<<<< HEAD
						<MkFolder v-if="matchQuery([i18n.ts._role._options.canImportNotes, 'canImportNotes'])">
							<template #label>{{ i18n.ts._role._options.canImportNotes }}</template>
							<template #suffix>{{ policies.canImportNotes ? i18n.ts.yes : i18n.ts.no }}</template>
							<MkSwitch v-model="policies.canImportNotes">
								<template #label>{{ i18n.ts.enable }}</template>
							</MkSwitch>
						</MkFolder>

						<MkFolder v-if="matchQuery([i18n.ts._role._options.scheduleNoteMax, 'scheduleNoteMax'])">
							<template #label>{{ i18n.ts._role._options.scheduleNoteMax }}</template>
							<template #suffix>{{ policies.scheduleNoteMax }}</template>
							<MkInput v-model="policies.scheduleNoteMax" type="number">
							</MkInput>
						</MkFolder>

						<MkFolder v-if="matchQuery([i18n.ts._role._options.canChat, 'canChat'])">
							<template #label>{{ i18n.ts._role._options.canChat }}</template>
							<template #suffix>{{ policies.canChat ? i18n.ts.yes : i18n.ts.no }}</template>
							<MkSwitch v-model="policies.canChat">
=======
						<MkFolder v-if="matchQuery([i18n.ts._role._options.chatAvailability, 'chatAvailability'])">
							<template #label>{{ i18n.ts._role._options.chatAvailability }}</template>
							<template #suffix>{{ policies.chatAvailability === 'available' ? i18n.ts.yes : policies.chatAvailability === 'readonly' ? i18n.ts.readonly : i18n.ts.no }}</template>
							<MkSelect v-model="policies.chatAvailability">
>>>>>>> fb277501
								<template #label>{{ i18n.ts.enable }}</template>
								<option value="available">{{ i18n.ts.enabled }}</option>
								<option value="readonly">{{ i18n.ts.readonly }}</option>
								<option value="unavailable">{{ i18n.ts.disabled }}</option>
							</MkSelect>
						</MkFolder>

						<MkFolder v-if="matchQuery([i18n.ts._role._options.mentionMax, 'mentionLimit'])">
							<template #label>{{ i18n.ts._role._options.mentionMax }}</template>
							<template #suffix>{{ policies.mentionLimit }}</template>
							<MkInput v-model="policies.mentionLimit" type="number">
							</MkInput>
						</MkFolder>

						<MkFolder v-if="matchQuery([i18n.ts._role._options.canInvite, 'canInvite'])">
							<template #label>{{ i18n.ts._role._options.canInvite }}</template>
							<template #suffix>{{ policies.canInvite ? i18n.ts.yes : i18n.ts.no }}</template>
							<MkSwitch v-model="policies.canInvite">
								<template #label>{{ i18n.ts.enable }}</template>
							</MkSwitch>
						</MkFolder>

						<MkFolder v-if="matchQuery([i18n.ts._role._options.inviteLimit, 'inviteLimit'])">
							<template #label>{{ i18n.ts._role._options.inviteLimit }}</template>
							<template #suffix>{{ policies.inviteLimit }}</template>
							<MkInput v-model="policies.inviteLimit" type="number">
							</MkInput>
						</MkFolder>

						<MkFolder v-if="matchQuery([i18n.ts._role._options.inviteLimitCycle, 'inviteLimitCycle'])">
							<template #label>{{ i18n.ts._role._options.inviteLimitCycle }}</template>
							<template #suffix>{{ policies.inviteLimitCycle + i18n.ts._time.minute }}</template>
							<MkInput v-model="policies.inviteLimitCycle" type="number">
								<template #suffix>{{ i18n.ts._time.minute }}</template>
							</MkInput>
						</MkFolder>

						<MkFolder v-if="matchQuery([i18n.ts._role._options.inviteExpirationTime, 'inviteExpirationTime'])">
							<template #label>{{ i18n.ts._role._options.inviteExpirationTime }}</template>
							<template #suffix>{{ policies.inviteExpirationTime + i18n.ts._time.minute }}</template>
							<MkInput v-model="policies.inviteExpirationTime" type="number">
								<template #suffix>{{ i18n.ts._time.minute }}</template>
							</MkInput>
						</MkFolder>

						<MkFolder v-if="matchQuery([i18n.ts._role._options.canManageAvatarDecorations, 'canManageAvatarDecorations'])">
							<template #label>{{ i18n.ts._role._options.canManageAvatarDecorations }}</template>
							<template #suffix>{{ policies.canManageAvatarDecorations ? i18n.ts.yes : i18n.ts.no }}</template>
							<MkSwitch v-model="policies.canManageAvatarDecorations">
								<template #label>{{ i18n.ts.enable }}</template>
							</MkSwitch>
						</MkFolder>

						<MkFolder v-if="matchQuery([i18n.ts._role._options.canManageCustomEmojis, 'canManageCustomEmojis'])">
							<template #label>{{ i18n.ts._role._options.canManageCustomEmojis }}</template>
							<template #suffix>{{ policies.canManageCustomEmojis ? i18n.ts.yes : i18n.ts.no }}</template>
							<MkSwitch v-model="policies.canManageCustomEmojis">
								<template #label>{{ i18n.ts.enable }}</template>
							</MkSwitch>
						</MkFolder>

						<MkFolder v-if="matchQuery([i18n.ts._role._options.canSearchNotes, 'canSearchNotes'])">
							<template #label>{{ i18n.ts._role._options.canSearchNotes }}</template>
							<template #suffix>{{ policies.canSearchNotes ? i18n.ts.yes : i18n.ts.no }}</template>
							<MkSwitch v-model="policies.canSearchNotes">
								<template #label>{{ i18n.ts.enable }}</template>
							</MkSwitch>
						</MkFolder>

						<MkFolder v-if="matchQuery([i18n.ts._role._options.canUseTranslator, 'canSearchNotes'])">
							<template #label>{{ i18n.ts._role._options.canUseTranslator }}</template>
							<template #suffix>{{ policies.canUseTranslator ? i18n.ts.yes : i18n.ts.no }}</template>
							<MkSwitch v-model="policies.canUseTranslator">
								<template #label>{{ i18n.ts.enable }}</template>
							</MkSwitch>
						</MkFolder>

						<MkFolder v-if="matchQuery([i18n.ts._role._options.driveCapacity, 'driveCapacityMb'])">
							<template #label>{{ i18n.ts._role._options.driveCapacity }}</template>
							<template #suffix>{{ policies.driveCapacityMb }}MB</template>
							<MkInput v-model="policies.driveCapacityMb" type="number">
								<template #suffix>MB</template>
							</MkInput>
						</MkFolder>

						<MkFolder v-if="matchQuery([i18n.ts._role._options.alwaysMarkNsfw, 'alwaysMarkNsfw'])">
							<template #label>{{ i18n.ts._role._options.alwaysMarkNsfw }}</template>
							<template #suffix>{{ policies.alwaysMarkNsfw ? i18n.ts.yes : i18n.ts.no }}</template>
							<MkSwitch v-model="policies.alwaysMarkNsfw">
								<template #label>{{ i18n.ts.enable }}</template>
							</MkSwitch>
						</MkFolder>

						<MkFolder v-if="matchQuery([i18n.ts._role._options.canUpdateBioMedia, 'canUpdateBioMedia'])">
							<template #label>{{ i18n.ts._role._options.canUpdateBioMedia }}</template>
							<template #suffix>{{ policies.canUpdateBioMedia ? i18n.ts.yes : i18n.ts.no }}</template>
							<MkSwitch v-model="policies.canUpdateBioMedia">
								<template #label>{{ i18n.ts.enable }}</template>
							</MkSwitch>
						</MkFolder>

						<MkFolder v-if="matchQuery([i18n.ts._role._options.pinMax, 'pinLimit'])">
							<template #label>{{ i18n.ts._role._options.pinMax }}</template>
							<template #suffix>{{ policies.pinLimit }}</template>
							<MkInput v-model="policies.pinLimit" type="number">
							</MkInput>
						</MkFolder>

						<MkFolder v-if="matchQuery([i18n.ts._role._options.antennaMax, 'antennaLimit'])">
							<template #label>{{ i18n.ts._role._options.antennaMax }}</template>
							<template #suffix>{{ policies.antennaLimit }}</template>
							<MkInput v-model="policies.antennaLimit" type="number">
							</MkInput>
						</MkFolder>

						<MkFolder v-if="matchQuery([i18n.ts._role._options.wordMuteMax, 'wordMuteLimit'])">
							<template #label>{{ i18n.ts._role._options.wordMuteMax }}</template>
							<template #suffix>{{ policies.wordMuteLimit }}</template>
							<MkInput v-model="policies.wordMuteLimit" type="number">
								<template #suffix>chars</template>
							</MkInput>
						</MkFolder>

						<MkFolder v-if="matchQuery([i18n.ts._role._options.webhookMax, 'webhookLimit'])">
							<template #label>{{ i18n.ts._role._options.webhookMax }}</template>
							<template #suffix>{{ policies.webhookLimit }}</template>
							<MkInput v-model="policies.webhookLimit" type="number">
							</MkInput>
						</MkFolder>

						<MkFolder v-if="matchQuery([i18n.ts._role._options.clipMax, 'clipLimit'])">
							<template #label>{{ i18n.ts._role._options.clipMax }}</template>
							<template #suffix>{{ policies.clipLimit }}</template>
							<MkInput v-model="policies.clipLimit" type="number">
							</MkInput>
						</MkFolder>

						<MkFolder v-if="matchQuery([i18n.ts._role._options.noteEachClipsMax, 'noteEachClipsLimit'])">
							<template #label>{{ i18n.ts._role._options.noteEachClipsMax }}</template>
							<template #suffix>{{ policies.noteEachClipsLimit }}</template>
							<MkInput v-model="policies.noteEachClipsLimit" type="number">
							</MkInput>
						</MkFolder>

						<MkFolder v-if="matchQuery([i18n.ts._role._options.userListMax, 'userListLimit'])">
							<template #label>{{ i18n.ts._role._options.userListMax }}</template>
							<template #suffix>{{ policies.userListLimit }}</template>
							<MkInput v-model="policies.userListLimit" type="number">
							</MkInput>
						</MkFolder>

						<MkFolder v-if="matchQuery([i18n.ts._role._options.userEachUserListsMax, 'userEachUserListsLimit'])">
							<template #label>{{ i18n.ts._role._options.userEachUserListsMax }}</template>
							<template #suffix>{{ policies.userEachUserListsLimit }}</template>
							<MkInput v-model="policies.userEachUserListsLimit" type="number">
							</MkInput>
						</MkFolder>

						<MkFolder v-if="matchQuery([i18n.ts._role._options.canHideAds, 'canHideAds'])">
							<template #label>{{ i18n.ts._role._options.canHideAds }}</template>
							<template #suffix>{{ policies.canHideAds ? i18n.ts.yes : i18n.ts.no }}</template>
							<MkSwitch v-model="policies.canHideAds">
								<template #label>{{ i18n.ts.enable }}</template>
							</MkSwitch>
						</MkFolder>

						<MkFolder v-if="matchQuery([i18n.ts._role._options.avatarDecorationLimit, 'avatarDecorationLimit'])">
							<template #label>{{ i18n.ts._role._options.avatarDecorationLimit }}</template>
							<template #suffix>{{ policies.avatarDecorationLimit }}</template>
							<MkInput v-model="avatarDecorationLimit" type="number" :min="0" :max="16" @update:modelValue="updateAvatarDecorationLimit">
							</MkInput>
						</MkFolder>

						<MkFolder v-if="matchQuery([i18n.ts._role._options.canImportAntennas, 'canImportAntennas'])">
							<template #label>{{ i18n.ts._role._options.canImportAntennas }}</template>
							<template #suffix>{{ policies.canImportAntennas ? i18n.ts.yes : i18n.ts.no }}</template>
							<MkSwitch v-model="policies.canImportAntennas">
								<template #label>{{ i18n.ts.enable }}</template>
							</MkSwitch>
						</MkFolder>

						<MkFolder v-if="matchQuery([i18n.ts._role._options.canImportBlocking, 'canImportBlocking'])">
							<template #label>{{ i18n.ts._role._options.canImportBlocking }}</template>
							<template #suffix>{{ policies.canImportBlocking ? i18n.ts.yes : i18n.ts.no }}</template>
							<MkSwitch v-model="policies.canImportBlocking">
								<template #label>{{ i18n.ts.enable }}</template>
							</MkSwitch>
						</MkFolder>

						<MkFolder v-if="matchQuery([i18n.ts._role._options.canImportFollowing, 'canImportFollowing'])">
							<template #label>{{ i18n.ts._role._options.canImportFollowing }}</template>
							<template #suffix>{{ policies.canImportFollowing ? i18n.ts.yes : i18n.ts.no }}</template>
							<MkSwitch v-model="policies.canImportFollowing">
								<template #label>{{ i18n.ts.enable }}</template>
							</MkSwitch>
						</MkFolder>

						<MkFolder v-if="matchQuery([i18n.ts._role._options.canImportMuting, 'canImportMuting'])">
							<template #label>{{ i18n.ts._role._options.canImportMuting }}</template>
							<template #suffix>{{ policies.canImportMuting ? i18n.ts.yes : i18n.ts.no }}</template>
							<MkSwitch v-model="policies.canImportMuting">
								<template #label>{{ i18n.ts.enable }}</template>
							</MkSwitch>
						</MkFolder>

						<MkFolder v-if="matchQuery([i18n.ts._role._options.canImportUserLists, 'canImportUserList'])">
							<template #label>{{ i18n.ts._role._options.canImportUserLists }}</template>
							<template #suffix>{{ policies.canImportUserLists ? i18n.ts.yes : i18n.ts.no }}</template>
							<MkSwitch v-model="policies.canImportUserLists">
								<template #label>{{ i18n.ts.enable }}</template>
							</MkSwitch>
						</MkFolder>
					</div>
				</MkFolder>
				<MkButton primary rounded @click="create"><i class="ti ti-plus"></i> {{ i18n.ts._role.new }}</MkButton>
				<div class="_gaps_s">
					<MkFoldableSection>
						<template #header>{{ i18n.ts._role.manualRoles }}</template>
						<div class="_gaps_s">
							<MkRolePreview v-for="role in roles.filter(x => x.target === 'manual')" :key="role.id" :role="role" :forModeration="true"/>
						</div>
					</MkFoldableSection>
					<MkFoldableSection>
						<template #header>{{ i18n.ts._role.conditionalRoles }}</template>
						<div class="_gaps_s">
							<MkRolePreview v-for="role in roles.filter(x => x.target === 'conditional')" :key="role.id" :role="role" :forModeration="true"/>
						</div>
					</MkFoldableSection>
				</div>
			</div>
		</MkSpacer>
	</MkStickyContainer>
</div>
</template>

<script lang="ts" setup>
import { computed, reactive, ref } from 'vue';
import { ROLE_POLICIES } from '@@/js/const.js';
import XHeader from './_header_.vue';
import MkInput from '@/components/MkInput.vue';
import MkFolder from '@/components/MkFolder.vue';
import MkSwitch from '@/components/MkSwitch.vue';
import MkButton from '@/components/MkButton.vue';
import MkSelect from '@/components/MkSelect.vue';
import MkRange from '@/components/MkRange.vue';
import MkInfo from '@/components/MkInfo.vue';
import MkRolePreview from '@/components/MkRolePreview.vue';
import * as os from '@/os.js';
import { misskeyApi } from '@/utility/misskey-api.js';
import { i18n } from '@/i18n.js';
import { definePage } from '@/page.js';
import { instance, fetchInstance } from '@/instance.js';
import MkFoldableSection from '@/components/MkFoldableSection.vue';
import { useRouter } from '@/router.js';

const router = useRouter();
const baseRoleQ = ref('');

const roles = await misskeyApi('admin/roles/list');

const policies = reactive<Record<typeof ROLE_POLICIES[number], any>>({});
for (const ROLE_POLICY of ROLE_POLICIES) {
	policies[ROLE_POLICY] = instance.policies[ROLE_POLICY];
}

const avatarDecorationLimit = computed({
	get: () => Math.min(16, Math.max(0, policies.avatarDecorationLimit)),
	set: (value) => {
		policies.avatarDecorationLimit = Math.min(Number(value), 16);
	},
});

function updateAvatarDecorationLimit(value: string | number) {
	avatarDecorationLimit.value = Number(value);
}

function matchQuery(keywords: string[]): boolean {
	if (baseRoleQ.value.trim().length === 0) return true;
	return keywords.some(keyword => keyword.toLowerCase().includes(baseRoleQ.value.toLowerCase()));
}

async function updateBaseRole() {
	await os.apiWithDialog('admin/roles/update-default-policies', {
		policies,
	});
	fetchInstance(true);
}

function create() {
	router.push('/admin/roles/new');
}

const headerActions = computed(() => []);

const headerTabs = computed(() => []);

definePage(() => ({
	title: i18n.ts.roles,
	icon: 'ti ti-badges',
}));
</script>

<style lang="scss" module>

</style><|MERGE_RESOLUTION|>--- conflicted
+++ resolved
@@ -63,7 +63,6 @@
 							</MkSwitch>
 						</MkFolder>
 
-<<<<<<< HEAD
 						<MkFolder v-if="matchQuery([i18n.ts._role._options.canImportNotes, 'canImportNotes'])">
 							<template #label>{{ i18n.ts._role._options.canImportNotes }}</template>
 							<template #suffix>{{ policies.canImportNotes ? i18n.ts.yes : i18n.ts.no }}</template>
@@ -79,16 +78,10 @@
 							</MkInput>
 						</MkFolder>
 
-						<MkFolder v-if="matchQuery([i18n.ts._role._options.canChat, 'canChat'])">
-							<template #label>{{ i18n.ts._role._options.canChat }}</template>
-							<template #suffix>{{ policies.canChat ? i18n.ts.yes : i18n.ts.no }}</template>
-							<MkSwitch v-model="policies.canChat">
-=======
 						<MkFolder v-if="matchQuery([i18n.ts._role._options.chatAvailability, 'chatAvailability'])">
 							<template #label>{{ i18n.ts._role._options.chatAvailability }}</template>
 							<template #suffix>{{ policies.chatAvailability === 'available' ? i18n.ts.yes : policies.chatAvailability === 'readonly' ? i18n.ts.readonly : i18n.ts.no }}</template>
 							<MkSelect v-model="policies.chatAvailability">
->>>>>>> fb277501
 								<template #label>{{ i18n.ts.enable }}</template>
 								<option value="available">{{ i18n.ts.enabled }}</option>
 								<option value="readonly">{{ i18n.ts.readonly }}</option>

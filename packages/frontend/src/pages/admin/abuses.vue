--- conflicted
+++ resolved
@@ -48,15 +48,10 @@
 			</div>
 			-->
 
-<<<<<<< HEAD
-			<MkPagination v-slot="{items}" ref="reports" :pagination="pagination" :displayLimit="50" style="margin-top: var(--margin);">
-				<XAbuseReport v-for="report in items" :key="report.id" :report="report" @resolved="resolved"/>
-=======
-			<MkPagination v-slot="{items}" ref="reports" :pagination="pagination">
+			<MkPagination v-slot="{items}" ref="reports" :pagination="pagination" :displayLimit="50">
 				<div class="_gaps">
 					<XAbuseReport v-for="report in items" :key="report.id" :report="report" @resolved="resolved"/>
 				</div>
->>>>>>> d2e8dc4f
 			</MkPagination>
 		</div>
 	</MkSpacer>

<!--
SPDX-FileCopyrightText: syuilo and misskey-project
SPDX-License-Identifier: AGPL-3.0-only
-->

<template>
<MkStickyContainer>
	<template #header><XHeader :actions="headerActions" :tabs="headerTabs"/></template>
	<MkSpacer :contentMax="900">
		<div>
			<div style="display: flex; gap: var(--MI-margin); flex-wrap: wrap;">
				<MkSelect v-model="type" style="margin: 0; flex: 1;">
					<template #label>{{ i18n.ts.type }}</template>
					<option :value="null">{{ i18n.ts.all }}</option>
					<option v-for="t in Misskey.moderationLogTypes" :key="t" :value="t">{{ i18n.ts._moderationLogTypes[t] ?? t }}</option>
				</MkSelect>
				<MkInput v-model="moderatorId" style="margin: 0; flex: 1;">
					<template #label>{{ i18n.ts.moderator }}(ID)</template>
				</MkInput>
			</div>

<<<<<<< HEAD
			<MkPagination v-slot="{items}" ref="logs" :pagination="pagination" :displayLimit="50" style="margin-top: var(--margin);">
				<div class="_gaps_s">
					<XModLog v-for="item in items" :key="item.id" :log="item"/>
				</div>
=======
			<MkPagination v-slot="{items}" ref="logs" :pagination="pagination" style="margin-top: var(--MI-margin);">
				<MkDateSeparatedList v-slot="{ item }" :items="items" :noGap="false" style="--MI-margin: 8px;">
					<XModLog :key="item.id" :log="item"/>
				</MkDateSeparatedList>
>>>>>>> d2e8dc4f
			</MkPagination>
		</div>
	</MkSpacer>
</MkStickyContainer>
</template>

<script lang="ts" setup>
import { computed, shallowRef, ref } from 'vue';
import * as Misskey from 'misskey-js';
import XHeader from './_header_.vue';
import XModLog from './modlog.ModLog.vue';
import MkSelect from '@/components/MkSelect.vue';
import MkInput from '@/components/MkInput.vue';
import MkPagination from '@/components/MkPagination.vue';
import { i18n } from '@/i18n.js';
import { definePageMetadata } from '@/scripts/page-metadata.js';
import MkDateSeparatedList from '@/components/MkDateSeparatedList.vue';

const logs = shallowRef<InstanceType<typeof MkPagination>>();

const type = ref<string | null>(null);
const moderatorId = ref('');

const pagination = {
	endpoint: 'admin/show-moderation-logs' as const,
	limit: 30,
	params: computed(() => ({
		type: type.value,
		userId: moderatorId.value === '' ? null : moderatorId.value,
	})),
};

const headerActions = computed(() => []);

const headerTabs = computed(() => []);

definePageMetadata(() => ({
	title: i18n.ts.moderationLogs,
	icon: 'ti ti-list-search',
}));
</script><|MERGE_RESOLUTION|>--- conflicted
+++ resolved
@@ -19,17 +19,10 @@
 				</MkInput>
 			</div>
 
-<<<<<<< HEAD
-			<MkPagination v-slot="{items}" ref="logs" :pagination="pagination" :displayLimit="50" style="margin-top: var(--margin);">
-				<div class="_gaps_s">
-					<XModLog v-for="item in items" :key="item.id" :log="item"/>
-				</div>
-=======
-			<MkPagination v-slot="{items}" ref="logs" :pagination="pagination" style="margin-top: var(--MI-margin);">
+			<MkPagination v-slot="{items}" ref="logs" :pagination="pagination" :displayLimit="50" style="margin-top: var(--MI-margin);">
 				<MkDateSeparatedList v-slot="{ item }" :items="items" :noGap="false" style="--MI-margin: 8px;">
 					<XModLog :key="item.id" :log="item"/>
 				</MkDateSeparatedList>
->>>>>>> d2e8dc4f
 			</MkPagination>
 		</div>
 	</MkSpacer>

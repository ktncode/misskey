--- conflicted
+++ resolved
@@ -257,13 +257,8 @@
 
 definePageMetadata(() => ({
 	title: i18n.ts.ads,
-<<<<<<< HEAD
 	icon: 'ph-flag ph-bold ph-lg',
-});
-=======
-	icon: 'ti ti-ad',
 }));
->>>>>>> 034f4720
 </script>
 
 <style lang="scss" module>

<!--
SPDX-FileCopyrightText: syuilo and misskey-project
SPDX-License-Identifier: AGPL-3.0-only
-->

<template>
<MkFolder>
	<template #icon><i class="ti ti-shield"></i></template>
	<template #label>{{ i18n.ts.botProtection }}</template>
	<template v-if="botProtectionForm.savedState.provider === 'hcaptcha'" #suffix>hCaptcha</template>
	<template v-else-if="botProtectionForm.savedState.provider === 'mcaptcha'" #suffix>mCaptcha</template>
	<template v-else-if="botProtectionForm.savedState.provider === 'recaptcha'" #suffix>reCAPTCHA</template>
	<template v-else-if="botProtectionForm.savedState.provider === 'turnstile'" #suffix>Turnstile</template>
	<template v-else-if="botProtectionForm.savedState.provider === 'fc'" #suffix>FriendlyCaptcha</template>
	<template v-else-if="botProtectionForm.savedState.provider === 'testcaptcha'" #suffix>testCaptcha</template>
	<template v-else #suffix>{{ i18n.ts.none }} ({{ i18n.ts.notRecommended }})</template>
	<template #footer>
		<MkFormFooter :canSaving="canSaving" :form="botProtectionForm"/>
	</template>

	<div class="_gaps_m">
		<MkRadios v-model="botProtectionForm.state.provider">
			<option value="none">{{ i18n.ts.none }} ({{ i18n.ts.notRecommended }})</option>
			<option value="hcaptcha">hCaptcha</option>
			<option value="mcaptcha">mCaptcha</option>
			<option value="recaptcha">reCAPTCHA</option>
			<option value="turnstile">Turnstile</option>
			<option value="fc">FriendlyCaptcha</option>
			<option value="testcaptcha">testCaptcha</option>
		</MkRadios>

		<template v-if="botProtectionForm.state.provider === 'hcaptcha'">
			<MkInput v-model="botProtectionForm.state.hcaptchaSiteKey" debounce>
				<template #prefix><i class="ti ti-key"></i></template>
				<template #label>{{ i18n.ts.hcaptchaSiteKey }}</template>
			</MkInput>
			<MkInput v-model="botProtectionForm.state.hcaptchaSecretKey" debounce>
				<template #prefix><i class="ti ti-key"></i></template>
				<template #label>{{ i18n.ts.hcaptchaSecretKey }}</template>
			</MkInput>
			<FormSlot v-if="botProtectionForm.state.hcaptchaSiteKey">
				<template #label>{{ i18n.ts._captcha.verify }}</template>
				<MkCaptcha
					v-model="captchaResult"
					provider="hcaptcha"
					:sitekey="botProtectionForm.state.hcaptchaSiteKey"
					:secretKey="botProtectionForm.state.hcaptchaSecretKey"
				/>
			</FormSlot>
			<MkInfo>
				<div :class="$style.captchaInfoMsg">
					<div>{{ i18n.ts._captcha.testSiteKeyMessage }}</div>
					<div>
						<span>ref: </span><a href="https://docs.hcaptcha.com/#integration-testing-test-keys" target="_blank">hCaptcha Developer Guide</a>
					</div>
				</div>
			</MkInfo>
		</template>

		<template v-else-if="botProtectionForm.state.provider === 'mcaptcha'">
			<MkInput v-model="botProtectionForm.state.mcaptchaSiteKey" debounce>
				<template #prefix><i class="ti ti-key"></i></template>
				<template #label>{{ i18n.ts.mcaptchaSiteKey }}</template>
			</MkInput>
			<MkInput v-model="botProtectionForm.state.mcaptchaSecretKey" debounce>
				<template #prefix><i class="ti ti-key"></i></template>
				<template #label>{{ i18n.ts.mcaptchaSecretKey }}</template>
			</MkInput>
			<MkInput v-model="botProtectionForm.state.mcaptchaInstanceUrl" debounce>
				<template #prefix><i class="ti ti-link"></i></template>
				<template #label>{{ i18n.ts.mcaptchaInstanceUrl }}</template>
			</MkInput>
			<FormSlot v-if="botProtectionForm.state.mcaptchaSiteKey && botProtectionForm.state.mcaptchaInstanceUrl">
				<template #label>{{ i18n.ts._captcha.verify }}</template>
				<MkCaptcha
					v-model="captchaResult"
					provider="mcaptcha"
					:sitekey="botProtectionForm.state.mcaptchaSiteKey"
					:secretKey="botProtectionForm.state.mcaptchaSecretKey"
					:instanceUrl="botProtectionForm.state.mcaptchaInstanceUrl"
				/>
			</FormSlot>
		</template>

		<template v-else-if="botProtectionForm.state.provider === 'recaptcha'">
			<MkInput v-model="botProtectionForm.state.recaptchaSiteKey" debounce>
				<template #prefix><i class="ti ti-key"></i></template>
				<template #label>{{ i18n.ts.recaptchaSiteKey }}</template>
			</MkInput>
			<MkInput v-model="botProtectionForm.state.recaptchaSecretKey" debounce>
				<template #prefix><i class="ti ti-key"></i></template>
				<template #label>{{ i18n.ts.recaptchaSecretKey }}</template>
			</MkInput>
			<FormSlot v-if="botProtectionForm.state.recaptchaSiteKey">
				<template #label>{{ i18n.ts._captcha.verify }}</template>
				<MkCaptcha
					v-model="captchaResult"
					provider="recaptcha"
					:sitekey="botProtectionForm.state.recaptchaSiteKey"
					:secretKey="botProtectionForm.state.recaptchaSecretKey"
				/>
			</FormSlot>
			<MkInfo>
				<div :class="$style.captchaInfoMsg">
					<div>{{ i18n.ts._captcha.testSiteKeyMessage }}</div>
					<div>
						<span>ref: </span>
						<a
							href="https://developers.google.com/recaptcha/docs/faq?hl=ja#id-like-to-run-automated-tests-with-recaptcha.-what-should-i-do"
							target="_blank"
						>reCAPTCHA FAQ</a>
					</div>
				</div>
			</MkInfo>
		</template>

		<template v-else-if="botProtectionForm.state.provider === 'turnstile'">
			<MkInput v-model="botProtectionForm.state.turnstileSiteKey" debounce>
				<template #prefix><i class="ti ti-key"></i></template>
				<template #label>{{ i18n.ts.turnstileSiteKey }}</template>
			</MkInput>
			<MkInput v-model="botProtectionForm.state.turnstileSecretKey" debounce>
				<template #prefix><i class="ti ti-key"></i></template>
				<template #label>{{ i18n.ts.turnstileSecretKey }}</template>
			</MkInput>
			<FormSlot v-if="botProtectionForm.state.turnstileSiteKey">
				<template #label>{{ i18n.ts._captcha.verify }}</template>
				<MkCaptcha
					v-model="captchaResult"
					provider="turnstile"
					:sitekey="botProtectionForm.state.turnstileSiteKey"
					:secretKey="botProtectionForm.state.turnstileSecretKey"
				/>
			</FormSlot>
			<MkInfo>
				<div :class="$style.captchaInfoMsg">
					<div>
						{{ i18n.ts._captcha.testSiteKeyMessage }}
					</div>
					<div>
						<span>ref: </span><a href="https://developers.cloudflare.com/turnstile/troubleshooting/testing/" target="_blank">Cloudflare Docs</a>
					</div>
				</div>
			</MkInfo>
		</template>
<<<<<<< HEAD
		<template v-else-if="botProtectionForm.state.provider === 'fc'">
			<MkInput v-model="botProtectionForm.state.fcSiteKey">
				<template #prefix><i class="ti ti-key"></i></template>
				<template #label>{{ i18n.ts.hcaptchaSiteKey }}</template>
			</MkInput>
			<MkInput v-model="botProtectionForm.state.fcSecretKey">
				<template #prefix><i class="ti ti-key"></i></template>
				<template #label>{{ i18n.ts.hcaptchaSecretKey }}</template>
			</MkInput>
			<FormSlot>
				<template #label>{{ i18n.ts.preview }}</template>
				<MkCaptcha provider="fc" :sitekey="botProtectionForm.state.fcSiteKey"/>
			</FormSlot>
		</template>
=======

>>>>>>> 9c70a4e6
		<template v-else-if="botProtectionForm.state.provider === 'testcaptcha'">
			<MkInfo warn><span v-html="i18n.ts.testCaptchaWarning"></span></MkInfo>
			<FormSlot>
				<template #label>{{ i18n.ts._captcha.verify }}</template>
				<MkCaptcha v-model="captchaResult" provider="testcaptcha" :sitekey="null"/>
			</FormSlot>
		</template>
	</div>
</MkFolder>
</template>

<script lang="ts" setup>
import { computed, defineAsyncComponent, ref, watch } from 'vue';
import * as Misskey from 'misskey-js';
import MkRadios from '@/components/MkRadios.vue';
import MkInput from '@/components/MkInput.vue';
import FormSlot from '@/components/form/slot.vue';
import * as os from '@/os.js';
import { misskeyApi } from '@/scripts/misskey-api.js';
import { fetchInstance } from '@/instance.js';
import { i18n } from '@/i18n.js';
import { useForm } from '@/scripts/use-form.js';
import MkFormFooter from '@/components/MkFormFooter.vue';
import MkFolder from '@/components/MkFolder.vue';
import MkInfo from '@/components/MkInfo.vue';
import { ApiWithDialogCustomErrors } from '@/os.js';

const MkCaptcha = defineAsyncComponent(() => import('@/components/MkCaptcha.vue'));

const errorHandler: ApiWithDialogCustomErrors = {
	// 検証リクエストそのものに失敗
	'0f4fe2f1-2c15-4d6e-b714-efbfcde231cd': {
		title: i18n.ts._captcha._error._requestFailed.title,
		text: i18n.ts._captcha._error._requestFailed.text,
	},
	// 検証リクエストの結果が不正
	'c41c067f-24f3-4150-84b2-b5a3ae8c2214': {
		title: i18n.ts._captcha._error._verificationFailed.title,
		text: i18n.ts._captcha._error._verificationFailed.text,
	},
	// 不明なエラー
	'f868d509-e257-42a9-99c1-42614b031a97': {
		title: i18n.ts._captcha._error._unknown.title,
		text: i18n.ts._captcha._error._unknown.text,
	},
};

const captchaResult = ref<string | null>(null);

const meta = await misskeyApi('admin/captcha/current');
const botProtectionForm = useForm({
<<<<<<< HEAD
	provider: meta.enableHcaptcha
		? 'hcaptcha'
		: meta.enableRecaptcha
			? 'recaptcha'
			: meta.enableTurnstile
				? 'turnstile'
				: meta.enableMcaptcha
					? 'mcaptcha'
					: meta.enableFC
						? 'fc'
					: meta.enableTestcaptcha
						? 'testcaptcha'
						: null,
	hcaptchaSiteKey: meta.hcaptchaSiteKey,
	hcaptchaSecretKey: meta.hcaptchaSecretKey,
	mcaptchaSiteKey: meta.mcaptchaSiteKey,
	mcaptchaSecretKey: meta.mcaptchaSecretKey,
	mcaptchaInstanceUrl: meta.mcaptchaInstanceUrl,
	recaptchaSiteKey: meta.recaptchaSiteKey,
	recaptchaSecretKey: meta.recaptchaSecretKey,
	turnstileSiteKey: meta.turnstileSiteKey,
	turnstileSecretKey: meta.turnstileSecretKey,
	fcSiteKey: meta.fcSiteKey,
	fcSecretKey: meta.fcSecretKey,
}, async (state) => {
	await os.apiWithDialog('admin/update-meta', {
		enableHcaptcha: state.provider === 'hcaptcha',
		hcaptchaSiteKey: state.hcaptchaSiteKey,
		hcaptchaSecretKey: state.hcaptchaSecretKey,
		enableMcaptcha: state.provider === 'mcaptcha',
		mcaptchaSiteKey: state.mcaptchaSiteKey,
		mcaptchaSecretKey: state.mcaptchaSecretKey,
		mcaptchaInstanceUrl: state.mcaptchaInstanceUrl,
		enableRecaptcha: state.provider === 'recaptcha',
		recaptchaSiteKey: state.recaptchaSiteKey,
		recaptchaSecretKey: state.recaptchaSecretKey,
		enableTurnstile: state.provider === 'turnstile',
		turnstileSiteKey: state.turnstileSiteKey,
		turnstileSecretKey: state.turnstileSecretKey,
		enableFC: state.provider === 'fc',
		fcSiteKey: state.fcSiteKey,
		fcSecretKey: state.fcSecretKey,
		enableTestcaptcha: state.provider === 'testcaptcha',
	});
	fetchInstance(true);
=======
	provider: meta.provider,
	hcaptchaSiteKey: meta.hcaptcha.siteKey,
	hcaptchaSecretKey: meta.hcaptcha.secretKey,
	mcaptchaSiteKey: meta.mcaptcha.siteKey,
	mcaptchaSecretKey: meta.mcaptcha.secretKey,
	mcaptchaInstanceUrl: meta.mcaptcha.instanceUrl,
	recaptchaSiteKey: meta.recaptcha.siteKey,
	recaptchaSecretKey: meta.recaptcha.secretKey,
	turnstileSiteKey: meta.turnstile.siteKey,
	turnstileSecretKey: meta.turnstile.secretKey,
}, async (state) => {
	const provider = state.provider;
	if (provider === 'none') {
		await os.apiWithDialog(
			'admin/captcha/save',
			{ provider: provider as Misskey.entities.AdminCaptchaSaveRequest['provider'] },
			undefined,
			errorHandler,
		);
	} else {
		const sitekey = provider === 'hcaptcha'
			? state.hcaptchaSiteKey
			: provider === 'mcaptcha'
				? state.mcaptchaSiteKey
				: provider === 'recaptcha'
					? state.recaptchaSiteKey
					: provider === 'turnstile'
						? state.turnstileSiteKey
						: null;
		const secret = provider === 'hcaptcha'
			? state.hcaptchaSecretKey
			: provider === 'mcaptcha'
				? state.mcaptchaSecretKey
				: provider === 'recaptcha'
					? state.recaptchaSecretKey
					: provider === 'turnstile'
						? state.turnstileSecretKey
						: null;

		await os.apiWithDialog(
			'admin/captcha/save',
			{
				provider: provider as Misskey.entities.AdminCaptchaSaveRequest['provider'],
				sitekey: sitekey,
				secret: secret,
				instanceUrl: state.mcaptchaInstanceUrl,
				captchaResult: captchaResult.value,
			},
			undefined,
			errorHandler,
		);
	}

	await fetchInstance(true);
});

watch(botProtectionForm.state, () => {
	captchaResult.value = null;
>>>>>>> 9c70a4e6
});

const canSaving = computed((): boolean => {
	return (botProtectionForm.state.provider === 'none') ||
		(botProtectionForm.state.provider === 'hcaptcha' && !!captchaResult.value) ||
		(botProtectionForm.state.provider === 'mcaptcha' && !!captchaResult.value) ||
		(botProtectionForm.state.provider === 'recaptcha' && !!captchaResult.value) ||
		(botProtectionForm.state.provider === 'turnstile' && !!captchaResult.value) ||
		(botProtectionForm.state.provider === 'testcaptcha' && !!captchaResult.value);
});

</script>

<style lang="scss" module>
.captchaInfoMsg {
	display: flex;
	flex-direction: column;
	gap: 8px;
}
</style><|MERGE_RESOLUTION|>--- conflicted
+++ resolved
@@ -143,13 +143,13 @@
 				</div>
 			</MkInfo>
 		</template>
-<<<<<<< HEAD
+
 		<template v-else-if="botProtectionForm.state.provider === 'fc'">
-			<MkInput v-model="botProtectionForm.state.fcSiteKey">
+			<MkInput v-model="botProtectionForm.state.fcSiteKey" debounce>
 				<template #prefix><i class="ti ti-key"></i></template>
 				<template #label>{{ i18n.ts.hcaptchaSiteKey }}</template>
 			</MkInput>
-			<MkInput v-model="botProtectionForm.state.fcSecretKey">
+			<MkInput v-model="botProtectionForm.state.fcSecretKey" debounce>
 				<template #prefix><i class="ti ti-key"></i></template>
 				<template #label>{{ i18n.ts.hcaptchaSecretKey }}</template>
 			</MkInput>
@@ -157,10 +157,27 @@
 				<template #label>{{ i18n.ts.preview }}</template>
 				<MkCaptcha provider="fc" :sitekey="botProtectionForm.state.fcSiteKey"/>
 			</FormSlot>
-		</template>
-=======
-
->>>>>>> 9c70a4e6
+			<FormSlot v-if="botProtectionForm.state.fcSiteKey">
+				<template #label>{{ i18n.ts._captcha.verify }}</template>
+				<MkCaptcha
+					v-model="captchaResult"
+					provider="fc"
+					:sitekey="botProtectionForm.state.fcSiteKey"
+					:secretKey="botProtectionForm.state.fcSecretKey"
+				/>
+			</FormSlot>
+			<MkInfo>
+				<div :class="$style.captchaInfoMsg">
+					<div>
+						{{ i18n.ts._captcha.testSiteKeyMessage }}
+					</div>
+					<div>
+						<span>ref: </span><a href="https://docs.friendlycaptcha.com/#/installation?id=_3-verifying-the-captcha-solution-on-the-server" target="_blank">FriendlyCaptcha Docs</a>
+					</div>
+				</div>
+			</MkInfo>
+		</template>
+
 		<template v-else-if="botProtectionForm.state.provider === 'testcaptcha'">
 			<MkInfo warn><span v-html="i18n.ts.testCaptchaWarning"></span></MkInfo>
 			<FormSlot>
@@ -212,53 +229,6 @@
 
 const meta = await misskeyApi('admin/captcha/current');
 const botProtectionForm = useForm({
-<<<<<<< HEAD
-	provider: meta.enableHcaptcha
-		? 'hcaptcha'
-		: meta.enableRecaptcha
-			? 'recaptcha'
-			: meta.enableTurnstile
-				? 'turnstile'
-				: meta.enableMcaptcha
-					? 'mcaptcha'
-					: meta.enableFC
-						? 'fc'
-					: meta.enableTestcaptcha
-						? 'testcaptcha'
-						: null,
-	hcaptchaSiteKey: meta.hcaptchaSiteKey,
-	hcaptchaSecretKey: meta.hcaptchaSecretKey,
-	mcaptchaSiteKey: meta.mcaptchaSiteKey,
-	mcaptchaSecretKey: meta.mcaptchaSecretKey,
-	mcaptchaInstanceUrl: meta.mcaptchaInstanceUrl,
-	recaptchaSiteKey: meta.recaptchaSiteKey,
-	recaptchaSecretKey: meta.recaptchaSecretKey,
-	turnstileSiteKey: meta.turnstileSiteKey,
-	turnstileSecretKey: meta.turnstileSecretKey,
-	fcSiteKey: meta.fcSiteKey,
-	fcSecretKey: meta.fcSecretKey,
-}, async (state) => {
-	await os.apiWithDialog('admin/update-meta', {
-		enableHcaptcha: state.provider === 'hcaptcha',
-		hcaptchaSiteKey: state.hcaptchaSiteKey,
-		hcaptchaSecretKey: state.hcaptchaSecretKey,
-		enableMcaptcha: state.provider === 'mcaptcha',
-		mcaptchaSiteKey: state.mcaptchaSiteKey,
-		mcaptchaSecretKey: state.mcaptchaSecretKey,
-		mcaptchaInstanceUrl: state.mcaptchaInstanceUrl,
-		enableRecaptcha: state.provider === 'recaptcha',
-		recaptchaSiteKey: state.recaptchaSiteKey,
-		recaptchaSecretKey: state.recaptchaSecretKey,
-		enableTurnstile: state.provider === 'turnstile',
-		turnstileSiteKey: state.turnstileSiteKey,
-		turnstileSecretKey: state.turnstileSecretKey,
-		enableFC: state.provider === 'fc',
-		fcSiteKey: state.fcSiteKey,
-		fcSecretKey: state.fcSecretKey,
-		enableTestcaptcha: state.provider === 'testcaptcha',
-	});
-	fetchInstance(true);
-=======
 	provider: meta.provider,
 	hcaptchaSiteKey: meta.hcaptcha.siteKey,
 	hcaptchaSecretKey: meta.hcaptcha.secretKey,
@@ -269,6 +239,8 @@
 	recaptchaSecretKey: meta.recaptcha.secretKey,
 	turnstileSiteKey: meta.turnstile.siteKey,
 	turnstileSecretKey: meta.turnstile.secretKey,
+	fcSiteKey: meta.fc.siteKey,
+	fcSecretKey: meta.fc.secretKey,
 }, async (state) => {
 	const provider = state.provider;
 	if (provider === 'none') {
@@ -287,7 +259,9 @@
 					? state.recaptchaSiteKey
 					: provider === 'turnstile'
 						? state.turnstileSiteKey
-						: null;
+						: provider === 'fc'
+							? state.fcSiteKey
+							: null;
 		const secret = provider === 'hcaptcha'
 			? state.hcaptchaSecretKey
 			: provider === 'mcaptcha'
@@ -296,7 +270,9 @@
 					? state.recaptchaSecretKey
 					: provider === 'turnstile'
 						? state.turnstileSecretKey
-						: null;
+						: provider === 'fc'
+							? state.fcSecretKey
+							: null;
 
 		await os.apiWithDialog(
 			'admin/captcha/save',
@@ -317,7 +293,6 @@
 
 watch(botProtectionForm.state, () => {
 	captchaResult.value = null;
->>>>>>> 9c70a4e6
 });
 
 const canSaving = computed((): boolean => {

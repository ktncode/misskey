<!--
SPDX-FileCopyrightText: syuilo and misskey-project
SPDX-License-Identifier: AGPL-3.0-only
-->

<template>
<div>
	<MkStickyContainer>
		<template #header><XHeader :actions="headerActions" :tabs="headerTabs"/></template>
		<MkSpacer :contentMax="900">
			<div class="_gaps">
				<div :class="$style.inputs">
					<MkSelect v-model="sort" style="flex: 1;">
						<template #label>{{ i18n.ts.sort }}</template>
						<option value="-createdAt">{{ i18n.ts.registeredDate }} ({{ i18n.ts.ascendingOrder }})</option>
						<option value="+createdAt">{{ i18n.ts.registeredDate }} ({{ i18n.ts.descendingOrder }})</option>
						<option value="-updatedAt">{{ i18n.ts.lastUsed }} ({{ i18n.ts.ascendingOrder }})</option>
						<option value="+updatedAt">{{ i18n.ts.lastUsed }} ({{ i18n.ts.descendingOrder }})</option>
					</MkSelect>
					<MkSelect v-model="state" style="flex: 1;">
						<template #label>{{ i18n.ts.state }}</template>
						<option value="all">{{ i18n.ts.all }}</option>
						<option value="available">{{ i18n.ts.normal }}</option>
						<option value="approved">{{ i18n.ts.notApproved }}</option>
						<option value="admin">{{ i18n.ts.administrator }}</option>
						<option value="moderator">{{ i18n.ts.moderator }}</option>
						<option value="suspended">{{ i18n.ts.suspend }}</option>
					</MkSelect>
					<MkSelect v-model="origin" style="flex: 1;">
						<template #label>{{ i18n.ts.instance }}</template>
						<option value="combined">{{ i18n.ts.all }}</option>
						<option value="local">{{ i18n.ts.local }}</option>
						<option value="remote">{{ i18n.ts.remote }}</option>
					</MkSelect>
				</div>
				<div :class="$style.inputs">
					<MkInput v-model="searchUsername" style="flex: 1;" type="text" :spellcheck="false" @update:modelValue="$refs.users.reload()">
						<template #prefix>@</template>
						<template #label>{{ i18n.ts.username }}</template>
					</MkInput>
					<MkInput v-model="searchHost" style="flex: 1;" type="text" :spellcheck="false" :disabled="pagination.params.origin === 'local'" @update:modelValue="$refs.users.reload()">
						<template #prefix>@</template>
						<template #label>{{ i18n.ts.host }}</template>
					</MkInput>
				</div>

				<MkPagination v-slot="{items}" ref="paginationComponent" :pagination="pagination">
					<div :class="$style.users">
						<MkA v-for="user in items" :key="user.id" v-tooltip.mfm="`Last posted: ${dateString(user.updatedAt)}`" :class="$style.user" :to="`/admin/user/${user.id}`">
							<MkUserCardMini :user="user"/>
						</MkA>
					</div>
				</MkPagination>
			</div>
		</MkSpacer>
	</MkStickyContainer>
</div>
</template>

<script lang="ts" setup>
import { computed, shallowRef, ref } from 'vue';
import XHeader from './_header_.vue';
import MkInput from '@/components/MkInput.vue';
import MkSelect from '@/components/MkSelect.vue';
import MkPagination from '@/components/MkPagination.vue';
import * as os from '@/os.js';
import { lookupUser } from '@/scripts/lookup-user.js';
import { i18n } from '@/i18n.js';
import { definePageMetadata } from '@/scripts/page-metadata.js';
import MkUserCardMini from '@/components/MkUserCardMini.vue';
import { dateString } from '@/filters/date.js';

const paginationComponent = shallowRef<InstanceType<typeof MkPagination>>();

const sort = ref('+createdAt');
const state = ref('all');
const origin = ref('local');
const searchUsername = ref('');
const searchHost = ref('');
const pagination = {
	endpoint: 'admin/show-users' as const,
	limit: 10,
	params: computed(() => ({
		sort: sort.value,
		state: state.value,
		origin: origin.value,
		username: searchUsername.value,
		hostname: searchHost.value,
	})),
	offsetMode: true,
};

function searchUser() {
	os.selectUser({ includeSelf: true }).then(user => {
		show(user);
	});
}

async function addUser() {
	const { canceled: canceled1, result: username } = await os.inputText({
		title: i18n.ts.username,
	});
	if (canceled1) return;

	const { canceled: canceled2, result: password } = await os.inputText({
		title: i18n.ts.password,
		type: 'password',
	});
	if (canceled2) return;

	os.apiWithDialog('admin/accounts/create', {
		username: username,
		password: password,
	}).then(res => {
		paginationComponent.value.reload();
	});
}

function show(user) {
	os.pageWindow(`/admin/user/${user.id}`);
}

const headerActions = computed(() => [{
	icon: 'ph-magnifying-glass ph-bold ph-lg',
	text: i18n.ts.search,
	handler: searchUser,
}, {
	asFullButton: true,
	icon: 'ph-plus ph-bold ph-lg',
	text: i18n.ts.addUser,
	handler: addUser,
}, {
	asFullButton: true,
	icon: 'ph-magnifying-glass ph-bold ph-lg',
	text: i18n.ts.lookup,
	handler: lookupUser,
}]);

const headerTabs = computed(() => []);

definePageMetadata(() => ({
	title: i18n.ts.users,
<<<<<<< HEAD
	icon: 'ph-users ph-bold ph-lg',
})));
=======
	icon: 'ti ti-users',
}));
>>>>>>> 034f4720
</script>

<style lang="scss" module>
.inputs {
	display: flex;
	gap: 8px;
	flex-wrap: wrap;
}

.users {
	display: grid;
	grid-template-columns: repeat(auto-fill, minmax(270px, 1fr));
	grid-gap: 12px;

	> .user:hover {
		text-decoration: none;
	}
}
</style><|MERGE_RESOLUTION|>--- conflicted
+++ resolved
@@ -140,13 +140,8 @@
 
 definePageMetadata(() => ({
 	title: i18n.ts.users,
-<<<<<<< HEAD
 	icon: 'ph-users ph-bold ph-lg',
-})));
-=======
-	icon: 'ti ti-users',
 }));
->>>>>>> 034f4720
 </script>
 
 <style lang="scss" module>

--- conflicted
+++ resolved
@@ -4,64 +4,11 @@
 -->
 
 <template>
-<<<<<<< HEAD
-<div>
-	<MkStickyContainer>
-		<template #header><XHeader :actions="headerActions" :tabs="headerTabs"/></template>
-		<MkSpacer :contentMax="900">
-			<div class="_gaps">
-				<div :class="$style.inputs">
-					<MkButton style="margin-left: auto" @click="resetQuery">{{ i18n.ts.reset }}</MkButton>
-				</div>
-				<div :class="$style.inputs">
-					<MkSelect v-model="sort" style="flex: 1;">
-						<template #label>{{ i18n.ts.sort }}</template>
-						<option value="-createdAt">{{ i18n.ts.registeredDate }} ({{ i18n.ts.ascendingOrder }})</option>
-						<option value="+createdAt">{{ i18n.ts.registeredDate }} ({{ i18n.ts.descendingOrder }})</option>
-						<option value="-updatedAt">{{ i18n.ts.lastUsed }} ({{ i18n.ts.ascendingOrder }})</option>
-						<option value="+updatedAt">{{ i18n.ts.lastUsed }} ({{ i18n.ts.descendingOrder }})</option>
-					</MkSelect>
-					<MkSelect v-model="state" style="flex: 1;">
-						<template #label>{{ i18n.ts.state }}</template>
-						<option value="all">{{ i18n.ts.all }}</option>
-						<option value="available">{{ i18n.ts.normal }}</option>
-						<option value="approved">{{ i18n.ts.notApproved }}</option>
-						<option value="admin">{{ i18n.ts.administrator }}</option>
-						<option value="moderator">{{ i18n.ts.moderator }}</option>
-						<option value="suspended">{{ i18n.ts.suspend }}</option>
-					</MkSelect>
-					<MkSelect v-model="origin" style="flex: 1;">
-						<template #label>{{ i18n.ts.instance }}</template>
-						<option value="combined">{{ i18n.ts.all }}</option>
-						<option value="local">{{ i18n.ts.local }}</option>
-						<option value="remote">{{ i18n.ts.remote }}</option>
-					</MkSelect>
-				</div>
-				<div :class="$style.inputs">
-					<MkInput v-model="searchUsername" style="flex: 1;" type="text" :spellcheck="false" debounce>
-						<template #prefix>@</template>
-						<template #label>{{ i18n.ts.username }}</template>
-					</MkInput>
-					<MkInput v-model="searchHost" style="flex: 1;" type="text" :spellcheck="false" :disabled="pagination.params.origin === 'local'" debounce>
-						<template #prefix>@</template>
-						<template #label>{{ i18n.ts.host }}</template>
-					</MkInput>
-				</div>
-
-				<MkPagination v-slot="{items}" ref="paginationComponent" :pagination="pagination" :displayLimit="50">
-					<div :class="$style.users">
-						<MkA v-for="user in items" :key="user.id" v-tooltip.mfm="`Last posted: ${dateString(user.updatedAt)}`" :class="$style.user" :to="`/admin/user/${user.id}`">
-							<MkUserCardMini :user="user"/>
-						</MkA>
-					</div>
-				</MkPagination>
-=======
 <PageWithHeader :actions="headerActions" :tabs="headerTabs">
 	<MkSpacer :contentMax="900">
 		<div class="_gaps">
 			<div :class="$style.inputs">
 				<MkButton style="margin-left: auto" @click="resetQuery">{{ i18n.ts.reset }}</MkButton>
->>>>>>> 7a41cfe2
 			</div>
 			<div :class="$style.inputs">
 				<MkSelect v-model="sort" style="flex: 1;">
@@ -75,6 +22,7 @@
 					<template #label>{{ i18n.ts.state }}</template>
 					<option value="all">{{ i18n.ts.all }}</option>
 					<option value="available">{{ i18n.ts.normal }}</option>
+					<option value="approved">{{ i18n.ts.notApproved }}</option>
 					<option value="admin">{{ i18n.ts.administrator }}</option>
 					<option value="moderator">{{ i18n.ts.moderator }}</option>
 					<option value="suspended">{{ i18n.ts.suspend }}</option>
@@ -87,7 +35,7 @@
 				</MkSelect>
 			</div>
 			<div :class="$style.inputs">
-				<MkInput v-model="searchUsername" style="flex: 1;" type="text" :spellcheck="false">
+				<MkInput v-model="searchUsername" style="flex: 1;" type="text" :spellcheck="false" debounce>
 					<template #prefix>@</template>
 					<template #label>{{ i18n.ts.username }}</template>
 				</MkInput>
@@ -97,7 +45,7 @@
 				</MkInput>
 			</div>
 
-			<MkPagination v-slot="{items}" ref="paginationComponent" :pagination="pagination">
+			<MkPagination v-slot="{items}" ref="paginationComponent" :pagination="pagination" :displayLimit="50">
 				<div :class="$style.users">
 					<MkA v-for="user in items" :key="user.id" v-tooltip.mfm="`Last posted: ${dateString(user.updatedAt)}`" :class="$style.user" :to="`/admin/user/${user.id}`">
 						<MkUserCardMini :user="user"/>
@@ -111,12 +59,7 @@
 
 <script lang="ts" setup>
 import { computed, useTemplateRef, ref, watchEffect } from 'vue';
-<<<<<<< HEAD
-import XHeader from './_header_.vue';
-import { defaultMemoryStorage } from '@/memory-storage.js';
-=======
 import { defaultMemoryStorage } from '@/memory-storage';
->>>>>>> 7a41cfe2
 import MkButton from '@/components/MkButton.vue';
 import MkInput from '@/components/MkInput.vue';
 import MkSelect from '@/components/MkSelect.vue';

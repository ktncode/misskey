--- conflicted
+++ resolved
@@ -120,13 +120,8 @@
 	os.pageWindow(`/admin/user/${user.id}`);
 }
 
-<<<<<<< HEAD
-const headerActions = $computed(() => [{
+const headerActions = computed(() => [{
 	icon: 'ph-magnifying-glass ph-bold ph-lg',
-=======
-const headerActions = computed(() => [{
-	icon: 'ti ti-search',
->>>>>>> 62549549
 	text: i18n.ts.search,
 	handler: searchUser,
 }, {

<!--
SPDX-FileCopyrightText: syuilo and misskey-project
SPDX-License-Identifier: AGPL-3.0-only
-->

<template>
<div>
	<MkStickyContainer>
		<template #header><XHeader :tabs="headerTabs"/></template>
		<MkSpacer :contentMax="600" :marginMin="16" :marginMax="32">
			<XEditor v-if="data" v-model="data"/>
		</MkSpacer>
		<template #footer>
			<div :class="$style.footer">
				<MkSpacer :contentMax="600" :marginMin="16" :marginMax="16">
					<MkButton primary rounded @click="save"><i class="ph-check ph-bold ph-lg"></i> {{ i18n.ts.save }}</MkButton>
				</MkSpacer>
			</div>
		</template>
	</MkStickyContainer>
</div>
</template>

<script lang="ts" setup>
import { computed, ref } from 'vue';
import * as Misskey from 'misskey-js';
import { v4 as uuid } from 'uuid';
import XHeader from './_header_.vue';
import XEditor from './roles.editor.vue';
import * as os from '@/os.js';
import { misskeyApi } from '@/scripts/misskey-api.js';
import { i18n } from '@/i18n.js';
import { definePageMetadata } from '@/scripts/page-metadata.js';
import MkButton from '@/components/MkButton.vue';
import { rolesCache } from '@/cache.js';
import { useRouter } from '@/router/supplier.js';

const router = useRouter();

const props = defineProps<{
	id?: string;
}>();

const role = ref<Misskey.entities.Role | null>(null);
const data = ref<any>(null);

if (props.id) {
	role.value = await misskeyApi('admin/roles/show', {
		roleId: props.id,
	});

	data.value = role.value;
} else {
	data.value = {
		name: 'New Role',
		description: '',
		isAdministrator: false,
		isModerator: false,
		color: null,
		iconUrl: null,
		target: 'manual',
		condFormula: { id: uuid(), type: 'isRemote' },
		isPublic: false,
		isExplorable: false,
		asBadge: false,
		canEditMembersByModerator: false,
		displayOrder: 0,
		policies: {},
	};
}

async function save() {
	rolesCache.delete();
	if (role.value) {
		os.apiWithDialog('admin/roles/update', {
			roleId: role.value.id,
			...data.value,
		});
		router.push('/admin/roles/' + role.value.id);
	} else {
		const created = await os.apiWithDialog('admin/roles/create', {
			...data.value,
		});
		router.push('/admin/roles/' + created.id);
	}
}

const headerTabs = computed(() => []);

<<<<<<< HEAD
definePageMetadata(computed(() => role.value ? {
	title: i18n.ts._role.edit + ': ' + role.value.name,
	icon: 'ph-seal-check ph-bold ph-lg',
} : {
	title: i18n.ts._role.new,
	icon: 'ph-seal-check ph-bold ph-lg',
=======
definePageMetadata(() => ({
	title: role.value ? `${i18n.ts._role.edit}: ${role.value.name}` : i18n.ts._role.new,
	icon: 'ti ti-badge',
>>>>>>> 034f4720
}));
</script>

<style lang="scss" module>
.footer {
	-webkit-backdrop-filter: var(--blur, blur(15px));
	backdrop-filter: var(--blur, blur(15px));
}
</style><|MERGE_RESOLUTION|>--- conflicted
+++ resolved
@@ -87,18 +87,9 @@
 
 const headerTabs = computed(() => []);
 
-<<<<<<< HEAD
-definePageMetadata(computed(() => role.value ? {
-	title: i18n.ts._role.edit + ': ' + role.value.name,
-	icon: 'ph-seal-check ph-bold ph-lg',
-} : {
-	title: i18n.ts._role.new,
-	icon: 'ph-seal-check ph-bold ph-lg',
-=======
 definePageMetadata(() => ({
 	title: role.value ? `${i18n.ts._role.edit}: ${role.value.name}` : i18n.ts._role.new,
-	icon: 'ti ti-badge',
->>>>>>> 034f4720
+	icon: 'ph-seal-check ph-bold ph-lg',
 }));
 </script>
 

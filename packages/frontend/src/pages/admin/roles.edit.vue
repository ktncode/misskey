--- conflicted
+++ resolved
@@ -85,15 +85,9 @@
 
 const headerTabs = computed(() => []);
 
-<<<<<<< HEAD
-definePageMetadata(computed(() => role ? {
-	title: i18n.ts._role.edit + ': ' + role.name,
-	icon: 'ph-seal-check ph-bold ph-lg',
-=======
 definePageMetadata(computed(() => role.value ? {
 	title: i18n.ts._role.edit + ': ' + role.value.name,
-	icon: 'ti ti-badge',
->>>>>>> 62549549
+	icon: 'ph-seal-check ph-bold ph-lg',
 } : {
 	title: i18n.ts._role.new,
 	icon: 'ph-seal-check ph-bold ph-lg',

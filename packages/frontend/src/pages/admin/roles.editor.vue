--- conflicted
+++ resolved
@@ -185,7 +185,6 @@
 				</div>
 			</MkFolder>
 
-<<<<<<< HEAD
 			<MkFolder v-if="matchQuery([i18n.ts._role._options.canImportNotes, 'canImportNotes'])">
 				<template #label>{{ i18n.ts._role._options.canImportNotes }}</template>
 				<template #suffix>
@@ -225,12 +224,8 @@
 				</div>
 			</MkFolder>
 
-			<MkFolder v-if="matchQuery([i18n.ts._role._options.canChat, 'canChat'])">
-				<template #label>{{ i18n.ts._role._options.canChat }}</template>
-=======
 			<MkFolder v-if="matchQuery([i18n.ts._role._options.chatAvailability, 'chatAvailability'])">
 				<template #label>{{ i18n.ts._role._options.chatAvailability }}</template>
->>>>>>> fb277501
 				<template #suffix>
 					<span v-if="role.policies.chatAvailability.useDefault" :class="$style.useDefaultLabel">{{ i18n.ts._role.useBaseValue }}</span>
 					<span v-else>{{ role.policies.chatAvailability.value === 'available' ? i18n.ts.yes : role.policies.chatAvailability.value === 'readonly' ? i18n.ts.readonly : i18n.ts.no }}</span>

<!--
SPDX-FileCopyrightText: syuilo and misskey-project
SPDX-License-Identifier: AGPL-3.0-only
-->

<template>
<div class="_gaps">
	<MkInput v-if="readonly" :modelValue="role.id" :readonly="true">
		<template #label>ID</template>
	</MkInput>

	<MkInput v-model="role.name" :readonly="readonly">
		<template #label>{{ i18n.ts._role.name }}</template>
	</MkInput>

	<MkTextarea v-model="role.description" :readonly="readonly">
		<template #label>{{ i18n.ts._role.description }}</template>
	</MkTextarea>

	<MkColorInput v-model="role.color">
		<template #label>{{ i18n.ts.color }}</template>
	</MkColorInput>

	<MkInput v-model="role.iconUrl" type="url">
		<template #label>{{ i18n.ts._role.iconUrl }}</template>
	</MkInput>

	<MkInput v-model="role.displayOrder" type="number">
		<template #label>{{ i18n.ts._role.displayOrder }}</template>
		<template #caption>{{ i18n.ts._role.descriptionOfDisplayOrder }}</template>
	</MkInput>

	<MkSelect v-model="rolePermission" :readonly="readonly">
		<template #label><i class="ti ti-shield-lock"></i> {{ i18n.ts._role.permission }}</template>
		<template #caption><div v-html="i18n.ts._role.descriptionOfPermission.replaceAll('\n', '<br>')"></div></template>
		<option value="normal">{{ i18n.ts.normalUser }}</option>
		<option value="moderator">{{ i18n.ts.moderator }}</option>
		<option value="administrator">{{ i18n.ts.administrator }}</option>
	</MkSelect>

	<MkSelect v-model="role.target" :readonly="readonly">
		<template #label><i class="ti ti-users"></i> {{ i18n.ts._role.assignTarget }}</template>
		<template #caption><div v-html="i18n.ts._role.descriptionOfAssignTarget.replaceAll('\n', '<br>')"></div></template>
		<option value="manual">{{ i18n.ts._role.manual }}</option>
		<option value="conditional">{{ i18n.ts._role.conditional }}</option>
	</MkSelect>

	<MkFolder v-if="role.target === 'conditional'" defaultOpen>
		<template #label>{{ i18n.ts._role.condition }}</template>
		<div class="_gaps">
			<RolesEditorFormula v-model="role.condFormula"/>
		</div>
	</MkFolder>

	<MkSwitch v-model="role.canEditMembersByModerator" :readonly="readonly">
		<template #label>{{ i18n.ts._role.canEditMembersByModerator }}</template>
		<template #caption>{{ i18n.ts._role.descriptionOfCanEditMembersByModerator }}</template>
	</MkSwitch>

	<MkSwitch v-model="role.isPublic" :readonly="readonly">
		<template #label>{{ i18n.ts._role.isPublic }}</template>
		<template #caption>{{ i18n.ts._role.descriptionOfIsPublic }}</template>
	</MkSwitch>

	<MkSwitch v-model="role.asBadge" :readonly="readonly">
		<template #label>{{ i18n.ts._role.asBadge }}</template>
		<template #caption>{{ i18n.ts._role.descriptionOfAsBadge }}</template>
	</MkSwitch>

	<MkSwitch v-model="role.isExplorable" :readonly="readonly">
		<template #label>{{ i18n.ts._role.isExplorable }}</template>
		<template #caption>{{ i18n.ts._role.descriptionOfIsExplorable }}</template>
	</MkSwitch>

	<FormSlot>
		<template #label><i class="ph-scroll ph-bold ph-lg"></i> {{ i18n.ts._role.policies }}</template>
		<div class="_gaps_s">
			<MkInput v-model="q" type="search">
				<template #prefix><i class="ti ti-search"></i></template>
			</MkInput>

			<MkFolder v-if="matchQuery([i18n.ts._role._options.rateLimitFactor, 'rateLimitFactor'])">
				<template #label>{{ i18n.ts._role._options.rateLimitFactor }}</template>
				<template #suffix>
					<span v-if="role.policies.rateLimitFactor.useDefault" :class="$style.useDefaultLabel">{{ i18n.ts._role.useBaseValue }}</span>
					<span v-else>{{ `${Math.floor(role.policies.rateLimitFactor.value * 100)}%` }}</span>
					<span :class="$style.priorityIndicator"><i :class="getPriorityIcon(role.policies.rateLimitFactor)"></i></span>
				</template>
				<div class="_gaps">
					<MkSwitch v-model="role.policies.rateLimitFactor.useDefault" :readonly="readonly">
						<template #label>{{ i18n.ts._role.useBaseValue }}</template>
					</MkSwitch>
					<MkRange :modelValue="role.policies.rateLimitFactor.value * 100" :min="0" :max="400" :step="10" :textConverter="(v) => `${v}%`" @update:modelValue="v => role.policies.rateLimitFactor.value = (v / 100)">
						<template #label>{{ i18n.ts._role._options.rateLimitFactor }}</template>
						<template #caption>{{ i18n.ts._role._options.descriptionOfRateLimitFactor }}</template>
					</MkRange>
					<MkRange v-model="role.policies.rateLimitFactor.priority" :min="0" :max="2" :step="1" easing :textConverter="(v) => v === 0 ? i18n.ts._role._priority.low : v === 1 ? i18n.ts._role._priority.middle : v === 2 ? i18n.ts._role._priority.high : ''">
						<template #label>{{ i18n.ts._role.priority }}</template>
					</MkRange>
				</div>
			</MkFolder>

			<MkFolder v-if="matchQuery([i18n.ts._role._options.gtlAvailable, 'gtlAvailable'])">
				<template #label>{{ i18n.ts._role._options.gtlAvailable }}</template>
				<template #suffix>
					<span v-if="role.policies.gtlAvailable.useDefault" :class="$style.useDefaultLabel">{{ i18n.ts._role.useBaseValue }}</span>
					<span v-else>{{ role.policies.gtlAvailable.value ? i18n.ts.yes : i18n.ts.no }}</span>
					<span :class="$style.priorityIndicator"><i :class="getPriorityIcon(role.policies.gtlAvailable)"></i></span>
				</template>
				<div class="_gaps">
					<MkSwitch v-model="role.policies.gtlAvailable.useDefault" :readonly="readonly">
						<template #label>{{ i18n.ts._role.useBaseValue }}</template>
					</MkSwitch>
					<MkSwitch v-model="role.policies.gtlAvailable.value" :disabled="role.policies.gtlAvailable.useDefault" :readonly="readonly">
						<template #label>{{ i18n.ts.enable }}</template>
					</MkSwitch>
					<MkRange v-model="role.policies.gtlAvailable.priority" :min="0" :max="2" :step="1" easing :textConverter="(v) => v === 0 ? i18n.ts._role._priority.low : v === 1 ? i18n.ts._role._priority.middle : v === 2 ? i18n.ts._role._priority.high : ''">
						<template #label>{{ i18n.ts._role.priority }}</template>
					</MkRange>
				</div>
			</MkFolder>

			<MkFolder v-if="matchQuery([i18n.ts._role._options.btlAvailable, 'btlAvailable'])">
				<template #label>{{ i18n.ts._role._options.btlAvailable }}</template>
				<template #suffix>
					<span v-if="role.policies.btlAvailable.useDefault" :class="$style.useDefaultLabel">{{ i18n.ts._role.useBaseValue }}</span>
					<span v-else>{{ role.policies.btlAvailable.value ? i18n.ts.yes : i18n.ts.no }}</span>
					<span :class="$style.priorityIndicator"><i :class="getPriorityIcon(role.policies.btlAvailable)"></i></span>
				</template>
				<div class="_gaps">
					<MkSwitch v-model="role.policies.btlAvailable.useDefault" :readonly="readonly">
						<template #label>{{ i18n.ts._role.useBaseValue }}</template>
					</MkSwitch>
					<MkSwitch v-model="role.policies.btlAvailable.value" :disabled="role.policies.btlAvailable.useDefault" :readonly="readonly">
						<template #label>{{ i18n.ts.enable }}</template>
					</MkSwitch>
					<MkRange v-model="role.policies.btlAvailable.priority" :min="0" :max="2" :step="1" easing :textConverter="(v) => v === 0 ? i18n.ts._role._priority.low : v === 1 ? i18n.ts._role._priority.middle : v === 2 ? i18n.ts._role._priority.high : ''">
						<template #label>{{ i18n.ts._role.priority }}</template>
					</MkRange>
				</div>
			</MkFolder>

			<MkFolder v-if="matchQuery([i18n.ts._role._options.ltlAvailable, 'ltlAvailable'])">
				<template #label>{{ i18n.ts._role._options.ltlAvailable }}</template>
				<template #suffix>
					<span v-if="role.policies.ltlAvailable.useDefault" :class="$style.useDefaultLabel">{{ i18n.ts._role.useBaseValue }}</span>
					<span v-else>{{ role.policies.ltlAvailable.value ? i18n.ts.yes : i18n.ts.no }}</span>
					<span :class="$style.priorityIndicator"><i :class="getPriorityIcon(role.policies.ltlAvailable)"></i></span>
				</template>
				<div class="_gaps">
					<MkSwitch v-model="role.policies.ltlAvailable.useDefault" :readonly="readonly">
						<template #label>{{ i18n.ts._role.useBaseValue }}</template>
					</MkSwitch>
					<MkSwitch v-model="role.policies.ltlAvailable.value" :disabled="role.policies.ltlAvailable.useDefault" :readonly="readonly">
						<template #label>{{ i18n.ts.enable }}</template>
					</MkSwitch>
					<MkRange v-model="role.policies.ltlAvailable.priority" :min="0" :max="2" :step="1" easing :textConverter="(v) => v === 0 ? i18n.ts._role._priority.low : v === 1 ? i18n.ts._role._priority.middle : v === 2 ? i18n.ts._role._priority.high : ''">
						<template #label>{{ i18n.ts._role.priority }}</template>
					</MkRange>
				</div>
			</MkFolder>

			<MkFolder v-if="matchQuery([i18n.ts._role._options.canPublicNote, 'canPublicNote'])">
				<template #label>{{ i18n.ts._role._options.canPublicNote }}</template>
				<template #suffix>
					<span v-if="role.policies.canPublicNote.useDefault" :class="$style.useDefaultLabel">{{ i18n.ts._role.useBaseValue }}</span>
					<span v-else>{{ role.policies.canPublicNote.value ? i18n.ts.yes : i18n.ts.no }}</span>
					<span :class="$style.priorityIndicator"><i :class="getPriorityIcon(role.policies.canPublicNote)"></i></span>
				</template>
				<div class="_gaps">
					<MkSwitch v-model="role.policies.canPublicNote.useDefault" :readonly="readonly">
						<template #label>{{ i18n.ts._role.useBaseValue }}</template>
					</MkSwitch>
					<MkSwitch v-model="role.policies.canPublicNote.value" :disabled="role.policies.canPublicNote.useDefault" :readonly="readonly">
						<template #label>{{ i18n.ts.enable }}</template>
					</MkSwitch>
					<MkRange v-model="role.policies.canPublicNote.priority" :min="0" :max="2" :step="1" easing :textConverter="(v) => v === 0 ? i18n.ts._role._priority.low : v === 1 ? i18n.ts._role._priority.middle : v === 2 ? i18n.ts._role._priority.high : ''">
						<template #label>{{ i18n.ts._role.priority }}</template>
					</MkRange>
				</div>
			</MkFolder>

<<<<<<< HEAD
			<MkFolder v-if="matchQuery([i18n.ts._role._options.canImportNotes, 'canImportNotes'])">
				<template #label>{{ i18n.ts._role._options.canImportNotes }}</template>
				<template #suffix>
					<span v-if="role.policies.canImportNotes.useDefault" :class="$style.useDefaultLabel">{{ i18n.ts._role.useBaseValue }}</span>
					<span v-else>{{ role.policies.canImportNotes.value ? i18n.ts.yes : i18n.ts.no }}</span>
					<span :class="$style.priorityIndicator"><i :class="getPriorityIcon(role.policies.canImportNotes)"></i></span>
				</template>
				<div class="_gaps">
					<MkSwitch v-model="role.policies.canImportNotes.useDefault" :readonly="readonly">
						<template #label>{{ i18n.ts._role.useBaseValue }}</template>
					</MkSwitch>
					<MkSwitch v-model="role.policies.canImportNotes.value" :disabled="role.policies.canImportNotes.useDefault" :readonly="readonly">
						<template #label>{{ i18n.ts.enable }}</template>
					</MkSwitch>
					<MkRange v-model="role.policies.canImportNotes.priority" :min="0" :max="2" :step="1" easing :textConverter="(v) => v === 0 ? i18n.ts._role._priority.low : v === 1 ? i18n.ts._role._priority.middle : v === 2 ? i18n.ts._role._priority.high : ''">
						<template #label>{{ i18n.ts._role.priority }}</template>
					</MkRange>
				</div>
			</MkFolder>

			<MkFolder v-if="matchQuery([i18n.ts._role._options.scheduleNoteMax, 'scheduleNoteMax'])">
				<template #label>{{ i18n.ts._role._options.scheduleNoteMax }}</template>
				<template #suffix>
					<span v-if="role.policies.scheduleNoteMax.useDefault" :class="$style.useDefaultLabel">{{ i18n.ts._role.useBaseValue }}</span>
					<span v-else>{{ role.policies.scheduleNoteMax.value }}</span>
					<span :class="$style.priorityIndicator"><i :class="getPriorityIcon(role.policies.scheduleNoteMax)"></i></span>
				</template>
				<div class="_gaps">
					<MkSwitch v-model="role.policies.scheduleNoteMax.useDefault" :readonly="readonly">
						<template #label>{{ i18n.ts._role.useBaseValue }}</template>
					</MkSwitch>
					<MkInput v-model="role.policies.scheduleNoteMax.value" :disabled="role.policies.scheduleNoteMax.useDefault" type="number" :readonly="readonly">
					</MkInput>
					<MkRange v-model="role.policies.scheduleNoteMax.priority" :min="0" :max="2" :step="1" easing :textConverter="(v) => v === 0 ? i18n.ts._role._priority.low : v === 1 ? i18n.ts._role._priority.middle : v === 2 ? i18n.ts._role._priority.high : ''">
=======
			<MkFolder v-if="matchQuery([i18n.ts._role._options.canChat, 'canChat'])">
				<template #label>{{ i18n.ts._role._options.canChat }}</template>
				<template #suffix>
					<span v-if="role.policies.canChat.useDefault" :class="$style.useDefaultLabel">{{ i18n.ts._role.useBaseValue }}</span>
					<span v-else>{{ role.policies.canChat.value ? i18n.ts.yes : i18n.ts.no }}</span>
					<span :class="$style.priorityIndicator"><i :class="getPriorityIcon(role.policies.canChat)"></i></span>
				</template>
				<div class="_gaps">
					<MkSwitch v-model="role.policies.canChat.useDefault" :readonly="readonly">
						<template #label>{{ i18n.ts._role.useBaseValue }}</template>
					</MkSwitch>
					<MkSwitch v-model="role.policies.canChat.value" :disabled="role.policies.canChat.useDefault" :readonly="readonly">
						<template #label>{{ i18n.ts.enable }}</template>
					</MkSwitch>
					<MkRange v-model="role.policies.canChat.priority" :min="0" :max="2" :step="1" easing :textConverter="(v) => v === 0 ? i18n.ts._role._priority.low : v === 1 ? i18n.ts._role._priority.middle : v === 2 ? i18n.ts._role._priority.high : ''">
>>>>>>> 8d6573fb
						<template #label>{{ i18n.ts._role.priority }}</template>
					</MkRange>
				</div>
			</MkFolder>

			<MkFolder v-if="matchQuery([i18n.ts._role._options.mentionMax, 'mentionLimit'])">
				<template #label>{{ i18n.ts._role._options.mentionMax }}</template>
				<template #suffix>
					<span v-if="role.policies.mentionLimit.useDefault" :class="$style.useDefaultLabel">{{ i18n.ts._role.useBaseValue }}</span>
					<span v-else>{{ role.policies.mentionLimit.value }}</span>
					<span :class="$style.priorityIndicator"><i :class="getPriorityIcon(role.policies.mentionLimit)"></i></span>
				</template>
				<div class="_gaps">
					<MkSwitch v-model="role.policies.mentionLimit.useDefault" :readonly="readonly">
						<template #label>{{ i18n.ts._role.useBaseValue }}</template>
					</MkSwitch>
					<MkInput v-model="role.policies.mentionLimit.value" :disabled="role.policies.mentionLimit.useDefault" type="number" :readonly="readonly">
					</MkInput>
					<MkRange v-model="role.policies.mentionLimit.priority" :min="0" :max="2" :step="1" easing :textConverter="(v) => v === 0 ? i18n.ts._role._priority.low : v === 1 ? i18n.ts._role._priority.middle : v === 2 ? i18n.ts._role._priority.high : ''">
						<template #label>{{ i18n.ts._role.priority }}</template>
					</MkRange>
				</div>
			</MkFolder>

			<MkFolder v-if="matchQuery([i18n.ts._role._options.canInvite, 'canInvite'])">
				<template #label>{{ i18n.ts._role._options.canInvite }}</template>
				<template #suffix>
					<span v-if="role.policies.canInvite.useDefault" :class="$style.useDefaultLabel">{{ i18n.ts._role.useBaseValue }}</span>
					<span v-else>{{ role.policies.canInvite.value ? i18n.ts.yes : i18n.ts.no }}</span>
					<span :class="$style.priorityIndicator"><i :class="getPriorityIcon(role.policies.canInvite)"></i></span>
				</template>
				<div class="_gaps">
					<MkSwitch v-model="role.policies.canInvite.useDefault" :readonly="readonly">
						<template #label>{{ i18n.ts._role.useBaseValue }}</template>
					</MkSwitch>
					<MkSwitch v-model="role.policies.canInvite.value" :disabled="role.policies.canInvite.useDefault" :readonly="readonly">
						<template #label>{{ i18n.ts.enable }}</template>
					</MkSwitch>
					<MkRange v-model="role.policies.canInvite.priority" :min="0" :max="2" :step="1" easing :textConverter="(v) => v === 0 ? i18n.ts._role._priority.low : v === 1 ? i18n.ts._role._priority.middle : v === 2 ? i18n.ts._role._priority.high : ''">
						<template #label>{{ i18n.ts._role.priority }}</template>
					</MkRange>
				</div>
			</MkFolder>

			<MkFolder v-if="matchQuery([i18n.ts._role._options.inviteLimit, 'inviteLimit'])">
				<template #label>{{ i18n.ts._role._options.inviteLimit }}</template>
				<template #suffix>
					<span v-if="role.policies.inviteLimit.useDefault" :class="$style.useDefaultLabel">{{ i18n.ts._role.useBaseValue }}</span>
					<span v-else>{{ role.policies.inviteLimit.value }}</span>
					<span :class="$style.priorityIndicator"><i :class="getPriorityIcon(role.policies.inviteLimit)"></i></span>
				</template>
				<div class="_gaps">
					<MkSwitch v-model="role.policies.inviteLimit.useDefault" :readonly="readonly">
						<template #label>{{ i18n.ts._role.useBaseValue }}</template>
					</MkSwitch>
					<MkInput v-model="role.policies.inviteLimit.value" :disabled="role.policies.inviteLimit.useDefault" type="number" :readonly="readonly">
					</MkInput>
					<MkRange v-model="role.policies.inviteLimit.priority" :min="0" :max="2" :step="1" easing :textConverter="(v) => v === 0 ? i18n.ts._role._priority.low : v === 1 ? i18n.ts._role._priority.middle : v === 2 ? i18n.ts._role._priority.high : ''">
						<template #label>{{ i18n.ts._role.priority }}</template>
					</MkRange>
				</div>
			</MkFolder>

			<MkFolder v-if="matchQuery([i18n.ts._role._options.inviteLimitCycle, 'inviteLimitCycle'])">
				<template #label>{{ i18n.ts._role._options.inviteLimitCycle }}</template>
				<template #suffix>
					<span v-if="role.policies.inviteLimitCycle.useDefault" :class="$style.useDefaultLabel">{{ i18n.ts._role.useBaseValue }}</span>
					<span v-else>{{ role.policies.inviteLimitCycle.value + i18n.ts._time.minute }}</span>
					<span :class="$style.priorityIndicator"><i :class="getPriorityIcon(role.policies.inviteLimitCycle)"></i></span>
				</template>
				<div class="_gaps">
					<MkSwitch v-model="role.policies.inviteLimitCycle.useDefault" :readonly="readonly">
						<template #label>{{ i18n.ts._role.useBaseValue }}</template>
					</MkSwitch>
					<MkInput v-model="role.policies.inviteLimitCycle.value" :disabled="role.policies.inviteLimitCycle.useDefault" type="number" :readonly="readonly">
						<template #suffix>{{ i18n.ts._time.minute }}</template>
					</MkInput>
					<MkRange v-model="role.policies.inviteLimitCycle.priority" :min="0" :max="2" :step="1" easing :textConverter="(v) => v === 0 ? i18n.ts._role._priority.low : v === 1 ? i18n.ts._role._priority.middle : v === 2 ? i18n.ts._role._priority.high : ''">
						<template #label>{{ i18n.ts._role.priority }}</template>
					</MkRange>
				</div>
			</MkFolder>

			<MkFolder v-if="matchQuery([i18n.ts._role._options.inviteExpirationTime, 'inviteExpirationTime'])">
				<template #label>{{ i18n.ts._role._options.inviteExpirationTime }}</template>
				<template #suffix>
					<span v-if="role.policies.inviteExpirationTime.useDefault" :class="$style.useDefaultLabel">{{ i18n.ts._role.useBaseValue }}</span>
					<span v-else>{{ role.policies.inviteExpirationTime.value + i18n.ts._time.minute }}</span>
					<span :class="$style.priorityIndicator"><i :class="getPriorityIcon(role.policies.inviteExpirationTime)"></i></span>
				</template>
				<div class="_gaps">
					<MkSwitch v-model="role.policies.inviteExpirationTime.useDefault" :readonly="readonly">
						<template #label>{{ i18n.ts._role.useBaseValue }}</template>
					</MkSwitch>
					<MkInput v-model="role.policies.inviteExpirationTime.value" :disabled="role.policies.inviteExpirationTime.useDefault" type="number" :readonly="readonly">
						<template #suffix>{{ i18n.ts._time.minute }}</template>
					</MkInput>
					<MkRange v-model="role.policies.inviteExpirationTime.priority" :min="0" :max="2" :step="1" easing :textConverter="(v) => v === 0 ? i18n.ts._role._priority.low : v === 1 ? i18n.ts._role._priority.middle : v === 2 ? i18n.ts._role._priority.high : ''">
						<template #label>{{ i18n.ts._role.priority }}</template>
					</MkRange>
				</div>
			</MkFolder>

			<MkFolder v-if="matchQuery([i18n.ts._role._options.canManageCustomEmojis, 'canManageCustomEmojis'])">
				<template #label>{{ i18n.ts._role._options.canManageCustomEmojis }}</template>
				<template #suffix>
					<span v-if="role.policies.canManageCustomEmojis.useDefault" :class="$style.useDefaultLabel">{{ i18n.ts._role.useBaseValue }}</span>
					<span v-else>{{ role.policies.canManageCustomEmojis.value ? i18n.ts.yes : i18n.ts.no }}</span>
					<span :class="$style.priorityIndicator"><i :class="getPriorityIcon(role.policies.canManageCustomEmojis)"></i></span>
				</template>
				<div class="_gaps">
					<MkSwitch v-model="role.policies.canManageCustomEmojis.useDefault" :readonly="readonly">
						<template #label>{{ i18n.ts._role.useBaseValue }}</template>
					</MkSwitch>
					<MkSwitch v-model="role.policies.canManageCustomEmojis.value" :disabled="role.policies.canManageCustomEmojis.useDefault" :readonly="readonly">
						<template #label>{{ i18n.ts.enable }}</template>
					</MkSwitch>
					<MkRange v-model="role.policies.canManageCustomEmojis.priority" :min="0" :max="2" :step="1" easing :textConverter="(v) => v === 0 ? i18n.ts._role._priority.low : v === 1 ? i18n.ts._role._priority.middle : v === 2 ? i18n.ts._role._priority.high : ''">
						<template #label>{{ i18n.ts._role.priority }}</template>
					</MkRange>
				</div>
			</MkFolder>

			<MkFolder v-if="matchQuery([i18n.ts._role._options.canManageAvatarDecorations, 'canManageAvatarDecorations'])">
				<template #label>{{ i18n.ts._role._options.canManageAvatarDecorations }}</template>
				<template #suffix>
					<span v-if="role.policies.canManageAvatarDecorations.useDefault" :class="$style.useDefaultLabel">{{ i18n.ts._role.useBaseValue }}</span>
					<span v-else>{{ role.policies.canManageAvatarDecorations.value ? i18n.ts.yes : i18n.ts.no }}</span>
					<span :class="$style.priorityIndicator"><i :class="getPriorityIcon(role.policies.canManageAvatarDecorations)"></i></span>
				</template>
				<div class="_gaps">
					<MkSwitch v-model="role.policies.canManageAvatarDecorations.useDefault" :readonly="readonly">
						<template #label>{{ i18n.ts._role.useBaseValue }}</template>
					</MkSwitch>
					<MkSwitch v-model="role.policies.canManageAvatarDecorations.value" :disabled="role.policies.canManageAvatarDecorations.useDefault" :readonly="readonly">
						<template #label>{{ i18n.ts.enable }}</template>
					</MkSwitch>
					<MkRange v-model="role.policies.canManageAvatarDecorations.priority" :min="0" :max="2" :step="1" easing :textConverter="(v) => v === 0 ? i18n.ts._role._priority.low : v === 1 ? i18n.ts._role._priority.middle : v === 2 ? i18n.ts._role._priority.high : ''">
						<template #label>{{ i18n.ts._role.priority }}</template>
					</MkRange>
				</div>
			</MkFolder>

			<MkFolder v-if="matchQuery([i18n.ts._role._options.canSearchNotes, 'canSearchNotes'])">
				<template #label>{{ i18n.ts._role._options.canSearchNotes }}</template>
				<template #suffix>
					<span v-if="role.policies.canSearchNotes.useDefault" :class="$style.useDefaultLabel">{{ i18n.ts._role.useBaseValue }}</span>
					<span v-else>{{ role.policies.canSearchNotes.value ? i18n.ts.yes : i18n.ts.no }}</span>
					<span :class="$style.priorityIndicator"><i :class="getPriorityIcon(role.policies.canSearchNotes)"></i></span>
				</template>
				<div class="_gaps">
					<MkSwitch v-model="role.policies.canSearchNotes.useDefault" :readonly="readonly">
						<template #label>{{ i18n.ts._role.useBaseValue }}</template>
					</MkSwitch>
					<MkSwitch v-model="role.policies.canSearchNotes.value" :disabled="role.policies.canSearchNotes.useDefault" :readonly="readonly">
						<template #label>{{ i18n.ts.enable }}</template>
					</MkSwitch>
					<MkRange v-model="role.policies.canSearchNotes.priority" :min="0" :max="2" :step="1" easing :textConverter="(v) => v === 0 ? i18n.ts._role._priority.low : v === 1 ? i18n.ts._role._priority.middle : v === 2 ? i18n.ts._role._priority.high : ''">
						<template #label>{{ i18n.ts._role.priority }}</template>
					</MkRange>
				</div>
			</MkFolder>

			<MkFolder v-if="matchQuery([i18n.ts._role._options.canUseTranslator, 'canUseTranslator'])">
				<template #label>{{ i18n.ts._role._options.canUseTranslator }}</template>
				<template #suffix>
					<span v-if="role.policies.canUseTranslator.useDefault" :class="$style.useDefaultLabel">{{ i18n.ts._role.useBaseValue }}</span>
					<span v-else>{{ role.policies.canUseTranslator.value ? i18n.ts.yes : i18n.ts.no }}</span>
					<span :class="$style.priorityIndicator"><i :class="getPriorityIcon(role.policies.canUseTranslator)"></i></span>
				</template>
				<div class="_gaps">
					<MkSwitch v-model="role.policies.canUseTranslator.useDefault" :readonly="readonly">
						<template #label>{{ i18n.ts._role.useBaseValue }}</template>
					</MkSwitch>
					<MkSwitch v-model="role.policies.canUseTranslator.value" :disabled="role.policies.canUseTranslator.useDefault" :readonly="readonly">
						<template #label>{{ i18n.ts.enable }}</template>
					</MkSwitch>
					<MkRange v-model="role.policies.canUseTranslator.priority" :min="0" :max="2" :step="1" easing :textConverter="(v) => v === 0 ? i18n.ts._role._priority.low : v === 1 ? i18n.ts._role._priority.middle : v === 2 ? i18n.ts._role._priority.high : ''">
						<template #label>{{ i18n.ts._role.priority }}</template>
					</MkRange>
				</div>
			</MkFolder>

			<MkFolder v-if="matchQuery([i18n.ts._role._options.driveCapacity, 'driveCapacityMb'])">
				<template #label>{{ i18n.ts._role._options.driveCapacity }}</template>
				<template #suffix>
					<span v-if="role.policies.driveCapacityMb.useDefault" :class="$style.useDefaultLabel">{{ i18n.ts._role.useBaseValue }}</span>
					<span v-else>{{ role.policies.driveCapacityMb.value + 'MB' }}</span>
					<span :class="$style.priorityIndicator"><i :class="getPriorityIcon(role.policies.driveCapacityMb)"></i></span>
				</template>
				<div class="_gaps">
					<MkSwitch v-model="role.policies.driveCapacityMb.useDefault" :readonly="readonly">
						<template #label>{{ i18n.ts._role.useBaseValue }}</template>
					</MkSwitch>
					<MkInput v-model="role.policies.driveCapacityMb.value" :disabled="role.policies.driveCapacityMb.useDefault" type="number" :readonly="readonly">
						<template #suffix>MB</template>
					</MkInput>
					<MkRange v-model="role.policies.driveCapacityMb.priority" :min="0" :max="2" :step="1" easing :textConverter="(v) => v === 0 ? i18n.ts._role._priority.low : v === 1 ? i18n.ts._role._priority.middle : v === 2 ? i18n.ts._role._priority.high : ''">
						<template #label>{{ i18n.ts._role.priority }}</template>
					</MkRange>
				</div>
			</MkFolder>

			<MkFolder v-if="matchQuery([i18n.ts._role._options.alwaysMarkNsfw, 'alwaysMarkNsfw'])">
				<template #label>{{ i18n.ts._role._options.alwaysMarkNsfw }}</template>
				<template #suffix>
					<span v-if="role.policies.alwaysMarkNsfw.useDefault" :class="$style.useDefaultLabel">{{ i18n.ts._role.useBaseValue }}</span>
					<span v-else>{{ role.policies.alwaysMarkNsfw.value ? i18n.ts.yes : i18n.ts.no }}</span>
					<span :class="$style.priorityIndicator"><i :class="getPriorityIcon(role.policies.alwaysMarkNsfw)"></i></span>
				</template>
				<div class="_gaps">
					<MkSwitch v-model="role.policies.alwaysMarkNsfw.useDefault" :readonly="readonly">
						<template #label>{{ i18n.ts._role.useBaseValue }}</template>
					</MkSwitch>
					<MkSwitch v-model="role.policies.alwaysMarkNsfw.value" :disabled="role.policies.alwaysMarkNsfw.useDefault" :readonly="readonly">
						<template #label>{{ i18n.ts.enable }}</template>
					</MkSwitch>
					<MkRange v-model="role.policies.alwaysMarkNsfw.priority" :min="0" :max="2" :step="1" easing :textConverter="(v) => v === 0 ? i18n.ts._role._priority.low : v === 1 ? i18n.ts._role._priority.middle : v === 2 ? i18n.ts._role._priority.high : ''">
						<template #label>{{ i18n.ts._role.priority }}</template>
					</MkRange>
				</div>
			</MkFolder>

			<MkFolder v-if="matchQuery([i18n.ts._role._options.canUpdateBioMedia, 'canUpdateBioMedia'])">
				<template #label>{{ i18n.ts._role._options.canUpdateBioMedia }}</template>
				<template #suffix>
					<span v-if="role.policies.canUpdateBioMedia.useDefault" :class="$style.useDefaultLabel">{{ i18n.ts._role.useBaseValue }}</span>
					<span v-else>{{ role.policies.canUpdateBioMedia.value ? i18n.ts.yes : i18n.ts.no }}</span>
					<span :class="$style.priorityIndicator"><i :class="getPriorityIcon(role.policies.canUpdateBioMedia)"></i></span>
				</template>
				<div class="_gaps">
					<MkSwitch v-model="role.policies.canUpdateBioMedia.useDefault" :readonly="readonly">
						<template #label>{{ i18n.ts._role.useBaseValue }}</template>
					</MkSwitch>
					<MkSwitch v-model="role.policies.canUpdateBioMedia.value" :disabled="role.policies.canUpdateBioMedia.useDefault" :readonly="readonly">
						<template #label>{{ i18n.ts.enable }}</template>
					</MkSwitch>
					<MkRange v-model="role.policies.canUpdateBioMedia.priority" :min="0" :max="2" :step="1" easing :textConverter="(v) => v === 0 ? i18n.ts._role._priority.low : v === 1 ? i18n.ts._role._priority.middle : v === 2 ? i18n.ts._role._priority.high : ''">
						<template #label>{{ i18n.ts._role.priority }}</template>
					</MkRange>
				</div>
			</MkFolder>

			<MkFolder v-if="matchQuery([i18n.ts._role._options.pinMax, 'pinLimit'])">
				<template #label>{{ i18n.ts._role._options.pinMax }}</template>
				<template #suffix>
					<span v-if="role.policies.pinLimit.useDefault" :class="$style.useDefaultLabel">{{ i18n.ts._role.useBaseValue }}</span>
					<span v-else>{{ role.policies.pinLimit.value }}</span>
					<span :class="$style.priorityIndicator"><i :class="getPriorityIcon(role.policies.pinLimit)"></i></span>
				</template>
				<div class="_gaps">
					<MkSwitch v-model="role.policies.pinLimit.useDefault" :readonly="readonly">
						<template #label>{{ i18n.ts._role.useBaseValue }}</template>
					</MkSwitch>
					<MkInput v-model="role.policies.pinLimit.value" :disabled="role.policies.pinLimit.useDefault" type="number" :readonly="readonly">
					</MkInput>
					<MkRange v-model="role.policies.pinLimit.priority" :min="0" :max="2" :step="1" easing :textConverter="(v) => v === 0 ? i18n.ts._role._priority.low : v === 1 ? i18n.ts._role._priority.middle : v === 2 ? i18n.ts._role._priority.high : ''">
						<template #label>{{ i18n.ts._role.priority }}</template>
					</MkRange>
				</div>
			</MkFolder>

			<MkFolder v-if="matchQuery([i18n.ts._role._options.antennaMax, 'antennaLimit'])">
				<template #label>{{ i18n.ts._role._options.antennaMax }}</template>
				<template #suffix>
					<span v-if="role.policies.antennaLimit.useDefault" :class="$style.useDefaultLabel">{{ i18n.ts._role.useBaseValue }}</span>
					<span v-else>{{ role.policies.antennaLimit.value }}</span>
					<span :class="$style.priorityIndicator"><i :class="getPriorityIcon(role.policies.antennaLimit)"></i></span>
				</template>
				<div class="_gaps">
					<MkSwitch v-model="role.policies.antennaLimit.useDefault" :readonly="readonly">
						<template #label>{{ i18n.ts._role.useBaseValue }}</template>
					</MkSwitch>
					<MkInput v-model="role.policies.antennaLimit.value" :disabled="role.policies.antennaLimit.useDefault" type="number" :readonly="readonly">
					</MkInput>
					<MkRange v-model="role.policies.antennaLimit.priority" :min="0" :max="2" :step="1" easing :textConverter="(v) => v === 0 ? i18n.ts._role._priority.low : v === 1 ? i18n.ts._role._priority.middle : v === 2 ? i18n.ts._role._priority.high : ''">
						<template #label>{{ i18n.ts._role.priority }}</template>
					</MkRange>
				</div>
			</MkFolder>

			<MkFolder v-if="matchQuery([i18n.ts._role._options.wordMuteMax, 'wordMuteLimit'])">
				<template #label>{{ i18n.ts._role._options.wordMuteMax }}</template>
				<template #suffix>
					<span v-if="role.policies.wordMuteLimit.useDefault" :class="$style.useDefaultLabel">{{ i18n.ts._role.useBaseValue }}</span>
					<span v-else>{{ role.policies.wordMuteLimit.value }}</span>
					<span :class="$style.priorityIndicator"><i :class="getPriorityIcon(role.policies.wordMuteLimit)"></i></span>
				</template>
				<div class="_gaps">
					<MkSwitch v-model="role.policies.wordMuteLimit.useDefault" :readonly="readonly">
						<template #label>{{ i18n.ts._role.useBaseValue }}</template>
					</MkSwitch>
					<MkInput v-model="role.policies.wordMuteLimit.value" :disabled="role.policies.wordMuteLimit.useDefault" type="number" :readonly="readonly">
						<template #suffix>chars</template>
					</MkInput>
					<MkRange v-model="role.policies.wordMuteLimit.priority" :min="0" :max="2" :step="1" easing :textConverter="(v) => v === 0 ? i18n.ts._role._priority.low : v === 1 ? i18n.ts._role._priority.middle : v === 2 ? i18n.ts._role._priority.high : ''">
						<template #label>{{ i18n.ts._role.priority }}</template>
					</MkRange>
				</div>
			</MkFolder>

			<MkFolder v-if="matchQuery([i18n.ts._role._options.webhookMax, 'webhookLimit'])">
				<template #label>{{ i18n.ts._role._options.webhookMax }}</template>
				<template #suffix>
					<span v-if="role.policies.webhookLimit.useDefault" :class="$style.useDefaultLabel">{{ i18n.ts._role.useBaseValue }}</span>
					<span v-else>{{ role.policies.webhookLimit.value }}</span>
					<span :class="$style.priorityIndicator"><i :class="getPriorityIcon(role.policies.webhookLimit)"></i></span>
				</template>
				<div class="_gaps">
					<MkSwitch v-model="role.policies.webhookLimit.useDefault" :readonly="readonly">
						<template #label>{{ i18n.ts._role.useBaseValue }}</template>
					</MkSwitch>
					<MkInput v-model="role.policies.webhookLimit.value" :disabled="role.policies.webhookLimit.useDefault" type="number" :readonly="readonly">
					</MkInput>
					<MkRange v-model="role.policies.webhookLimit.priority" :min="0" :max="2" :step="1" easing :textConverter="(v) => v === 0 ? i18n.ts._role._priority.low : v === 1 ? i18n.ts._role._priority.middle : v === 2 ? i18n.ts._role._priority.high : ''">
						<template #label>{{ i18n.ts._role.priority }}</template>
					</MkRange>
				</div>
			</MkFolder>

			<MkFolder v-if="matchQuery([i18n.ts._role._options.clipMax, 'clipLimit'])">
				<template #label>{{ i18n.ts._role._options.clipMax }}</template>
				<template #suffix>
					<span v-if="role.policies.clipLimit.useDefault" :class="$style.useDefaultLabel">{{ i18n.ts._role.useBaseValue }}</span>
					<span v-else>{{ role.policies.clipLimit.value }}</span>
					<span :class="$style.priorityIndicator"><i :class="getPriorityIcon(role.policies.clipLimit)"></i></span>
				</template>
				<div class="_gaps">
					<MkSwitch v-model="role.policies.clipLimit.useDefault" :readonly="readonly">
						<template #label>{{ i18n.ts._role.useBaseValue }}</template>
					</MkSwitch>
					<MkInput v-model="role.policies.clipLimit.value" :disabled="role.policies.clipLimit.useDefault" type="number" :readonly="readonly">
					</MkInput>
					<MkRange v-model="role.policies.clipLimit.priority" :min="0" :max="2" :step="1" easing :textConverter="(v) => v === 0 ? i18n.ts._role._priority.low : v === 1 ? i18n.ts._role._priority.middle : v === 2 ? i18n.ts._role._priority.high : ''">
						<template #label>{{ i18n.ts._role.priority }}</template>
					</MkRange>
				</div>
			</MkFolder>

			<MkFolder v-if="matchQuery([i18n.ts._role._options.noteEachClipsMax, 'noteEachClipsLimit'])">
				<template #label>{{ i18n.ts._role._options.noteEachClipsMax }}</template>
				<template #suffix>
					<span v-if="role.policies.noteEachClipsLimit.useDefault" :class="$style.useDefaultLabel">{{ i18n.ts._role.useBaseValue }}</span>
					<span v-else>{{ role.policies.noteEachClipsLimit.value }}</span>
					<span :class="$style.priorityIndicator"><i :class="getPriorityIcon(role.policies.noteEachClipsLimit)"></i></span>
				</template>
				<div class="_gaps">
					<MkSwitch v-model="role.policies.noteEachClipsLimit.useDefault" :readonly="readonly">
						<template #label>{{ i18n.ts._role.useBaseValue }}</template>
					</MkSwitch>
					<MkInput v-model="role.policies.noteEachClipsLimit.value" :disabled="role.policies.noteEachClipsLimit.useDefault" type="number" :readonly="readonly">
					</MkInput>
					<MkRange v-model="role.policies.noteEachClipsLimit.priority" :min="0" :max="2" :step="1" easing :textConverter="(v) => v === 0 ? i18n.ts._role._priority.low : v === 1 ? i18n.ts._role._priority.middle : v === 2 ? i18n.ts._role._priority.high : ''">
						<template #label>{{ i18n.ts._role.priority }}</template>
					</MkRange>
				</div>
			</MkFolder>

			<MkFolder v-if="matchQuery([i18n.ts._role._options.userListMax, 'userListLimit'])">
				<template #label>{{ i18n.ts._role._options.userListMax }}</template>
				<template #suffix>
					<span v-if="role.policies.userListLimit.useDefault" :class="$style.useDefaultLabel">{{ i18n.ts._role.useBaseValue }}</span>
					<span v-else>{{ role.policies.userListLimit.value }}</span>
					<span :class="$style.priorityIndicator"><i :class="getPriorityIcon(role.policies.userListLimit)"></i></span>
				</template>
				<div class="_gaps">
					<MkSwitch v-model="role.policies.userListLimit.useDefault" :readonly="readonly">
						<template #label>{{ i18n.ts._role.useBaseValue }}</template>
					</MkSwitch>
					<MkInput v-model="role.policies.userListLimit.value" :disabled="role.policies.userListLimit.useDefault" type="number" :readonly="readonly">
					</MkInput>
					<MkRange v-model="role.policies.userListLimit.priority" :min="0" :max="2" :step="1" easing :textConverter="(v) => v === 0 ? i18n.ts._role._priority.low : v === 1 ? i18n.ts._role._priority.middle : v === 2 ? i18n.ts._role._priority.high : ''">
						<template #label>{{ i18n.ts._role.priority }}</template>
					</MkRange>
				</div>
			</MkFolder>

			<MkFolder v-if="matchQuery([i18n.ts._role._options.userEachUserListsMax, 'userEachUserListsLimit'])">
				<template #label>{{ i18n.ts._role._options.userEachUserListsMax }}</template>
				<template #suffix>
					<span v-if="role.policies.userEachUserListsLimit.useDefault" :class="$style.useDefaultLabel">{{ i18n.ts._role.useBaseValue }}</span>
					<span v-else>{{ role.policies.userEachUserListsLimit.value }}</span>
					<span :class="$style.priorityIndicator"><i :class="getPriorityIcon(role.policies.userEachUserListsLimit)"></i></span>
				</template>
				<div class="_gaps">
					<MkSwitch v-model="role.policies.userEachUserListsLimit.useDefault" :readonly="readonly">
						<template #label>{{ i18n.ts._role.useBaseValue }}</template>
					</MkSwitch>
					<MkInput v-model="role.policies.userEachUserListsLimit.value" :disabled="role.policies.userEachUserListsLimit.useDefault" type="number" :readonly="readonly">
					</MkInput>
					<MkRange v-model="role.policies.userEachUserListsLimit.priority" :min="0" :max="2" :step="1" easing :textConverter="(v) => v === 0 ? i18n.ts._role._priority.low : v === 1 ? i18n.ts._role._priority.middle : v === 2 ? i18n.ts._role._priority.high : ''">
						<template #label>{{ i18n.ts._role.priority }}</template>
					</MkRange>
				</div>
			</MkFolder>

			<MkFolder v-if="matchQuery([i18n.ts._role._options.canHideAds, 'canHideAds'])">
				<template #label>{{ i18n.ts._role._options.canHideAds }}</template>
				<template #suffix>
					<span v-if="role.policies.canHideAds.useDefault" :class="$style.useDefaultLabel">{{ i18n.ts._role.useBaseValue }}</span>
					<span v-else>{{ role.policies.canHideAds.value ? i18n.ts.yes : i18n.ts.no }}</span>
					<span :class="$style.priorityIndicator"><i :class="getPriorityIcon(role.policies.canHideAds)"></i></span>
				</template>
				<div class="_gaps">
					<MkSwitch v-model="role.policies.canHideAds.useDefault" :readonly="readonly">
						<template #label>{{ i18n.ts._role.useBaseValue }}</template>
					</MkSwitch>
					<MkSwitch v-model="role.policies.canHideAds.value" :disabled="role.policies.canHideAds.useDefault" :readonly="readonly">
						<template #label>{{ i18n.ts.enable }}</template>
					</MkSwitch>
					<MkRange v-model="role.policies.canHideAds.priority" :min="0" :max="2" :step="1" easing :textConverter="(v) => v === 0 ? i18n.ts._role._priority.low : v === 1 ? i18n.ts._role._priority.middle : v === 2 ? i18n.ts._role._priority.high : ''">
						<template #label>{{ i18n.ts._role.priority }}</template>
					</MkRange>
				</div>
			</MkFolder>

			<MkFolder v-if="matchQuery([i18n.ts._role._options.avatarDecorationLimit, 'avatarDecorationLimit'])">
				<template #label>{{ i18n.ts._role._options.avatarDecorationLimit }}</template>
				<template #suffix>
					<span v-if="role.policies.avatarDecorationLimit.useDefault" :class="$style.useDefaultLabel">{{ i18n.ts._role.useBaseValue }}</span>
					<span v-else>{{ role.policies.avatarDecorationLimit.value }}</span>
					<span :class="$style.priorityIndicator"><i :class="getPriorityIcon(role.policies.avatarDecorationLimit)"></i></span>
				</template>
				<div class="_gaps">
					<MkSwitch v-model="role.policies.avatarDecorationLimit.useDefault" :readonly="readonly">
						<template #label>{{ i18n.ts._role.useBaseValue }}</template>
					</MkSwitch>
					<MkInput v-model="role.policies.avatarDecorationLimit.value" type="number" :min="0" :max="16" @update:modelValue="updateAvatarDecorationLimit">
						<template #label>{{ i18n.ts._role._options.avatarDecorationLimit }}</template>
					</MkInput>
					<MkRange v-model="role.policies.avatarDecorationLimit.priority" :min="0" :max="2" :step="1" easing :textConverter="(v) => v === 0 ? i18n.ts._role._priority.low : v === 1 ? i18n.ts._role._priority.middle : v === 2 ? i18n.ts._role._priority.high : ''">
						<template #label>{{ i18n.ts._role.priority }}</template>
					</MkRange>
				</div>
			</MkFolder>

			<MkFolder v-if="matchQuery([i18n.ts._role._options.canImportAntennas, 'canImportAntennas'])">
				<template #label>{{ i18n.ts._role._options.canImportAntennas }}</template>
				<template #suffix>
					<span v-if="role.policies.canImportAntennas.useDefault" :class="$style.useDefaultLabel">{{ i18n.ts._role.useBaseValue }}</span>
					<span v-else>{{ role.policies.canImportAntennas.value ? i18n.ts.yes : i18n.ts.no }}</span>
					<span :class="$style.priorityIndicator"><i :class="getPriorityIcon(role.policies.canImportAntennas)"></i></span>
				</template>
				<div class="_gaps">
					<MkSwitch v-model="role.policies.canImportAntennas.useDefault" :readonly="readonly">
						<template #label>{{ i18n.ts._role.useBaseValue }}</template>
					</MkSwitch>
					<MkSwitch v-model="role.policies.canImportAntennas.value" :disabled="role.policies.canImportAntennas.useDefault" :readonly="readonly">
						<template #label>{{ i18n.ts.enable }}</template>
					</MkSwitch>
					<MkRange v-model="role.policies.canImportAntennas.priority" :min="0" :max="2" :step="1" easing :textConverter="(v) => v === 0 ? i18n.ts._role._priority.low : v === 1 ? i18n.ts._role._priority.middle : v === 2 ? i18n.ts._role._priority.high : ''">
						<template #label>{{ i18n.ts._role.priority }}</template>
					</MkRange>
				</div>
			</MkFolder>

			<MkFolder v-if="matchQuery([i18n.ts._role._options.canImportBlocking, 'canImportBlocking'])">
				<template #label>{{ i18n.ts._role._options.canImportBlocking }}</template>
				<template #suffix>
					<span v-if="role.policies.canImportBlocking.useDefault" :class="$style.useDefaultLabel">{{ i18n.ts._role.useBaseValue }}</span>
					<span v-else>{{ role.policies.canImportBlocking.value ? i18n.ts.yes : i18n.ts.no }}</span>
					<span :class="$style.priorityIndicator"><i :class="getPriorityIcon(role.policies.canImportBlocking)"></i></span>
				</template>
				<div class="_gaps">
					<MkSwitch v-model="role.policies.canImportBlocking.useDefault" :readonly="readonly">
						<template #label>{{ i18n.ts._role.useBaseValue }}</template>
					</MkSwitch>
					<MkSwitch v-model="role.policies.canImportBlocking.value" :disabled="role.policies.canImportBlocking.useDefault" :readonly="readonly">
						<template #label>{{ i18n.ts.enable }}</template>
					</MkSwitch>
					<MkRange v-model="role.policies.canImportBlocking.priority" :min="0" :max="2" :step="1" easing :textConverter="(v) => v === 0 ? i18n.ts._role._priority.low : v === 1 ? i18n.ts._role._priority.middle : v === 2 ? i18n.ts._role._priority.high : ''">
						<template #label>{{ i18n.ts._role.priority }}</template>
					</MkRange>
				</div>
			</MkFolder>

			<MkFolder v-if="matchQuery([i18n.ts._role._options.canImportFollowing, 'canImportFollowing'])">
				<template #label>{{ i18n.ts._role._options.canImportFollowing }}</template>
				<template #suffix>
					<span v-if="role.policies.canImportFollowing.useDefault" :class="$style.useDefaultLabel">{{ i18n.ts._role.useBaseValue }}</span>
					<span v-else>{{ role.policies.canImportFollowing.value ? i18n.ts.yes : i18n.ts.no }}</span>
					<span :class="$style.priorityIndicator"><i :class="getPriorityIcon(role.policies.canImportFollowing)"></i></span>
				</template>
				<div class="_gaps">
					<MkSwitch v-model="role.policies.canImportFollowing.useDefault" :readonly="readonly">
						<template #label>{{ i18n.ts._role.useBaseValue }}</template>
					</MkSwitch>
					<MkSwitch v-model="role.policies.canImportFollowing.value" :disabled="role.policies.canImportFollowing.useDefault" :readonly="readonly">
						<template #label>{{ i18n.ts.enable }}</template>
					</MkSwitch>
					<MkRange v-model="role.policies.canImportFollowing.priority" :min="0" :max="2" :step="1" easing :textConverter="(v) => v === 0 ? i18n.ts._role._priority.low : v === 1 ? i18n.ts._role._priority.middle : v === 2 ? i18n.ts._role._priority.high : ''">
						<template #label>{{ i18n.ts._role.priority }}</template>
					</MkRange>
				</div>
			</MkFolder>

			<MkFolder v-if="matchQuery([i18n.ts._role._options.canImportMuting, 'canImportMuting'])">
				<template #label>{{ i18n.ts._role._options.canImportMuting }}</template>
				<template #suffix>
					<span v-if="role.policies.canImportMuting.useDefault" :class="$style.useDefaultLabel">{{ i18n.ts._role.useBaseValue }}</span>
					<span v-else>{{ role.policies.canImportMuting.value ? i18n.ts.yes : i18n.ts.no }}</span>
					<span :class="$style.priorityIndicator"><i :class="getPriorityIcon(role.policies.canImportMuting)"></i></span>
				</template>
				<div class="_gaps">
					<MkSwitch v-model="role.policies.canImportMuting.useDefault" :readonly="readonly">
						<template #label>{{ i18n.ts._role.useBaseValue }}</template>
					</MkSwitch>
					<MkSwitch v-model="role.policies.canImportMuting.value" :disabled="role.policies.canImportMuting.useDefault" :readonly="readonly">
						<template #label>{{ i18n.ts.enable }}</template>
					</MkSwitch>
					<MkRange v-model="role.policies.canImportMuting.priority" :min="0" :max="2" :step="1" easing :textConverter="(v) => v === 0 ? i18n.ts._role._priority.low : v === 1 ? i18n.ts._role._priority.middle : v === 2 ? i18n.ts._role._priority.high : ''">
						<template #label>{{ i18n.ts._role.priority }}</template>
					</MkRange>
				</div>
			</MkFolder>

			<MkFolder v-if="matchQuery([i18n.ts._role._options.canImportUserLists, 'canImportUserLists'])">
				<template #label>{{ i18n.ts._role._options.canImportUserLists }}</template>
				<template #suffix>
					<span v-if="role.policies.canImportUserLists.useDefault" :class="$style.useDefaultLabel">{{ i18n.ts._role.useBaseValue }}</span>
					<span v-else>{{ role.policies.canImportUserLists.value ? i18n.ts.yes : i18n.ts.no }}</span>
					<span :class="$style.priorityIndicator"><i :class="getPriorityIcon(role.policies.canImportUserLists)"></i></span>
				</template>
				<div class="_gaps">
					<MkSwitch v-model="role.policies.canImportUserLists.useDefault" :readonly="readonly">
						<template #label>{{ i18n.ts._role.useBaseValue }}</template>
					</MkSwitch>
					<MkSwitch v-model="role.policies.canImportUserLists.value" :disabled="role.policies.canImportUserLists.useDefault" :readonly="readonly">
						<template #label>{{ i18n.ts.enable }}</template>
					</MkSwitch>
					<MkRange v-model="role.policies.canImportUserLists.priority" :min="0" :max="2" :step="1" easing :textConverter="(v) => v === 0 ? i18n.ts._role._priority.low : v === 1 ? i18n.ts._role._priority.middle : v === 2 ? i18n.ts._role._priority.high : ''">
						<template #label>{{ i18n.ts._role.priority }}</template>
					</MkRange>
				</div>
			</MkFolder>
		</div>
	</FormSlot>
</div>
</template>

<script lang="ts" setup>
import { watch, ref, computed } from 'vue';
import { throttle } from 'throttle-debounce';
import { ROLE_POLICIES } from '@@/js/const.js';
import RolesEditorFormula from './RolesEditorFormula.vue';
import MkInput from '@/components/MkInput.vue';
import MkColorInput from '@/components/MkColorInput.vue';
import MkSelect from '@/components/MkSelect.vue';
import MkTextarea from '@/components/MkTextarea.vue';
import MkFolder from '@/components/MkFolder.vue';
import MkSwitch from '@/components/MkSwitch.vue';
import MkRange from '@/components/MkRange.vue';
import FormSlot from '@/components/form/slot.vue';
import { i18n } from '@/i18n.js';
import { instance } from '@/instance.js';
import { deepClone } from '@/utility/clone.js';

const emit = defineEmits<{
	(ev: 'update:modelValue', v: any): void;
}>();

const props = defineProps<{
	modelValue: any;
	readonly?: boolean;
}>();

const role = ref(deepClone(props.modelValue));

// fill missing policy
for (const ROLE_POLICY of ROLE_POLICIES) {
	if (role.value.policies[ROLE_POLICY] == null) {
		role.value.policies[ROLE_POLICY] = {
			useDefault: true,
			priority: 0,
			value: instance.policies[ROLE_POLICY],
		};
	}
}

function updateAvatarDecorationLimit(value: string | number) {
	const numValue = Number(value);
	const limited = Math.min(16, Math.max(0, numValue));
	role.value.policies.avatarDecorationLimit.value = limited;
}

const rolePermission = computed({
	get: () => role.value.isAdministrator ? 'administrator' : role.value.isModerator ? 'moderator' : 'normal',
	set: (val) => {
		role.value.isAdministrator = val === 'administrator';
		role.value.isModerator = val === 'moderator';
	},
});

const q = ref('');

function getPriorityIcon(option) {
	if (option.priority === 2) return 'ti ti-arrows-up';
	if (option.priority === 1) return 'ti ti-arrow-narrow-up';
	return 'ti ti-point';
}

function matchQuery(keywords: string[]): boolean {
	if (q.value.trim().length === 0) return true;
	return keywords.some(keyword => keyword.toLowerCase().includes(q.value.toLowerCase()));
}

const save = throttle(100, () => {
	const data = {
		name: role.value.name,
		description: role.value.description,
		color: role.value.color === '' ? null : role.value.color,
		iconUrl: role.value.iconUrl === '' ? null : role.value.iconUrl,
		displayOrder: role.value.displayOrder,
		target: role.value.target,
		condFormula: role.value.condFormula,
		isAdministrator: role.value.isAdministrator,
		isModerator: role.value.isModerator,
		isPublic: role.value.isPublic,
		isExplorable: role.value.isExplorable,
		asBadge: role.value.asBadge,
		canEditMembersByModerator: role.value.canEditMembersByModerator,
		policies: role.value.policies,
	};

	emit('update:modelValue', data);
});

watch(role, save, { deep: true });
</script>

<style lang="scss" module>
.useDefaultLabel {
	opacity: 0.7;
}

.priorityIndicator {
	margin-left: 8px;
}
</style><|MERGE_RESOLUTION|>--- conflicted
+++ resolved
@@ -180,7 +180,6 @@
 				</div>
 			</MkFolder>
 
-<<<<<<< HEAD
 			<MkFolder v-if="matchQuery([i18n.ts._role._options.canImportNotes, 'canImportNotes'])">
 				<template #label>{{ i18n.ts._role._options.canImportNotes }}</template>
 				<template #suffix>
@@ -215,7 +214,11 @@
 					<MkInput v-model="role.policies.scheduleNoteMax.value" :disabled="role.policies.scheduleNoteMax.useDefault" type="number" :readonly="readonly">
 					</MkInput>
 					<MkRange v-model="role.policies.scheduleNoteMax.priority" :min="0" :max="2" :step="1" easing :textConverter="(v) => v === 0 ? i18n.ts._role._priority.low : v === 1 ? i18n.ts._role._priority.middle : v === 2 ? i18n.ts._role._priority.high : ''">
-=======
+						<template #label>{{ i18n.ts._role.priority }}</template>
+					</MkRange>
+				</div>
+			</MkFolder>
+
 			<MkFolder v-if="matchQuery([i18n.ts._role._options.canChat, 'canChat'])">
 				<template #label>{{ i18n.ts._role._options.canChat }}</template>
 				<template #suffix>
@@ -231,7 +234,6 @@
 						<template #label>{{ i18n.ts.enable }}</template>
 					</MkSwitch>
 					<MkRange v-model="role.policies.canChat.priority" :min="0" :max="2" :step="1" easing :textConverter="(v) => v === 0 ? i18n.ts._role._priority.low : v === 1 ? i18n.ts._role._priority.middle : v === 2 ? i18n.ts._role._priority.high : ''">
->>>>>>> 8d6573fb
 						<template #label>{{ i18n.ts._role.priority }}</template>
 					</MkRange>
 				</div>

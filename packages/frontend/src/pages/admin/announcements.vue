<!--
SPDX-FileCopyrightText: syuilo and misskey-project
SPDX-License-Identifier: AGPL-3.0-only
-->

<template>
<MkStickyContainer>
	<template #header><XHeader :actions="headerActions" :tabs="headerTabs"/></template>
	<MkSpacer :contentMax="900">
		<div class="_gaps">
			<MkInfo>{{ i18n.ts._announcement.shouldNotBeUsedToPresentPermanentInfo }}</MkInfo>
			<MkInfo v-if="announcements.length > 5" warn>{{ i18n.ts._announcement.tooManyActiveAnnouncementDescription }}</MkInfo>

			<MkFolder v-for="announcement in announcements" :key="announcement.id ?? announcement._id" :defaultOpen="announcement.id == null">
				<template #label>{{ announcement.title }}</template>
				<template #icon>
					<i v-if="announcement.icon === 'info'" class="ph-info ph-bold ph-lg"></i>
					<i v-else-if="announcement.icon === 'warning'" class="ph-warning ph-bold ph-lg" style="color: var(--warn);"></i>
					<i v-else-if="announcement.icon === 'error'" class="ph-x-circle ph-bold ph-lg" style="color: var(--error);"></i>
					<i v-else-if="announcement.icon === 'success'" class="ph-check ph-bold ph-lg" style="color: var(--success);"></i>
				</template>
				<template #caption>{{ announcement.text }}</template>

				<div class="_gaps_m">
					<MkInput v-model="announcement.title">
						<template #label>{{ i18n.ts.title }}</template>
					</MkInput>
					<MkTextarea v-model="announcement.text" mfmAutocomplete :mfmPreview="true">
						<template #label>{{ i18n.ts.text }}</template>
					</MkTextarea>
					<MkInput v-model="announcement.imageUrl" type="url">
						<template #label>{{ i18n.ts.imageUrl }}</template>
					</MkInput>
					<MkRadios v-model="announcement.icon">
						<template #label>{{ i18n.ts.icon }}</template>
						<option value="info"><i class="ph-info ph-bold ph-lg"></i></option>
						<option value="warning"><i class="ph-warning ph-bold ph-lg" style="color: var(--warn);"></i></option>
						<option value="error"><i class="ph-x-circle ph-bold ph-lg" style="color: var(--error);"></i></option>
						<option value="success"><i class="ph-check ph-bold ph-lg" style="color: var(--success);"></i></option>
					</MkRadios>
					<MkRadios v-model="announcement.display">
						<template #label>{{ i18n.ts.display }}</template>
						<option value="normal">{{ i18n.ts.normal }}</option>
						<option value="banner">{{ i18n.ts.banner }}</option>
						<option value="dialog">{{ i18n.ts.dialog }}</option>
					</MkRadios>
					<MkInfo v-if="announcement.display === 'dialog'" warn>{{ i18n.ts._announcement.dialogAnnouncementUxWarn }}</MkInfo>
					<MkSwitch v-model="announcement.forExistingUsers" :helpText="i18n.ts._announcement.forExistingUsersDescription">
						{{ i18n.ts._announcement.forExistingUsers }}
					</MkSwitch>
					<MkSwitch v-model="announcement.silence" :helpText="i18n.ts._announcement.silenceDescription">
						{{ i18n.ts._announcement.silence }}
					</MkSwitch>
					<MkSwitch v-model="announcement.needConfirmationToRead" :helpText="i18n.ts._announcement.needConfirmationToReadDescription">
						{{ i18n.ts._announcement.needConfirmationToRead }}
					</MkSwitch>
					<p v-if="announcement.reads">{{ i18n.tsx.nUsersRead({ n: announcement.reads }) }}</p>
					<div class="buttons _buttons">
						<MkButton class="button" inline primary @click="save(announcement)"><i class="ph-floppy-disk ph-bold ph-lg"></i> {{ i18n.ts.save }}</MkButton>
						<MkButton v-if="announcement.id != null" class="button" inline @click="archive(announcement)"><i class="ph-check ph-bold ph-lg"></i> {{ i18n.ts._announcement.end }} ({{ i18n.ts.archive }})</MkButton>
						<MkButton v-if="announcement.id != null" class="button" inline danger @click="del(announcement)"><i class="ph-trash ph-bold ph-lg"></i> {{ i18n.ts.delete }}</MkButton>
					</div>
				</div>
			</MkFolder>
			<MkButton class="button" @click="more()">
				<i class="ph-arrow-clockwise ph-bold ph-lg"></i>{{ i18n.ts.more }}
			</MkButton>
		</div>
	</MkSpacer>
</MkStickyContainer>
</template>

<script lang="ts" setup>
import { ref, computed } from 'vue';
import XHeader from './_header_.vue';
import MkButton from '@/components/MkButton.vue';
import MkInput from '@/components/MkInput.vue';
import MkSwitch from '@/components/MkSwitch.vue';
import MkRadios from '@/components/MkRadios.vue';
import MkInfo from '@/components/MkInfo.vue';
import * as os from '@/os.js';
import { misskeyApi } from '@/scripts/misskey-api.js';
import { i18n } from '@/i18n.js';
import { definePageMetadata } from '@/scripts/page-metadata.js';
import MkFolder from '@/components/MkFolder.vue';
import MkTextarea from '@/components/MkTextarea.vue';

const announcements = ref<any[]>([]);

misskeyApi('admin/announcements/list').then(announcementResponse => {
	announcements.value = announcementResponse;
});

function add() {
	announcements.value.unshift({
		_id: Math.random().toString(36),
		id: null,
		title: 'New announcement',
		text: '',
		imageUrl: null,
		icon: 'info',
		display: 'normal',
		forExistingUsers: false,
		silence: false,
		needConfirmationToRead: false,
	});
}

function del(announcement) {
	os.confirm({
		type: 'warning',
		text: i18n.tsx.deleteAreYouSure({ x: announcement.title }),
	}).then(({ canceled }) => {
		if (canceled) return;
		announcements.value = announcements.value.filter(x => x !== announcement);
		misskeyApi('admin/announcements/delete', announcement);
	});
}

async function archive(announcement) {
	await os.apiWithDialog('admin/announcements/update', {
		...announcement,
		isActive: false,
	});
	refresh();
}

async function save(announcement) {
	if (announcement.id == null) {
		await os.apiWithDialog('admin/announcements/create', announcement);
		refresh();
	} else {
		os.apiWithDialog('admin/announcements/update', announcement);
	}
}

function more() {
	misskeyApi('admin/announcements/list', { untilId: announcements.value.reduce((acc, announcement) => announcement.id != null ? announcement : acc).id }).then(announcementResponse => {
		announcements.value = announcements.value.concat(announcementResponse);
	});
}

function refresh() {
	misskeyApi('admin/announcements/list').then(announcementResponse => {
		announcements.value = announcementResponse;
	});
}

refresh();

const headerActions = computed(() => [{
	asFullButton: true,
	icon: 'ph-plus ph-bold ph-lg',
	text: i18n.ts.add,
	handler: add,
}]);

const headerTabs = computed(() => []);

definePageMetadata(() => ({
	title: i18n.ts.announcements,
<<<<<<< HEAD
	icon: 'ph-megaphone ph-bold ph-lg',
});
=======
	icon: 'ti ti-speakerphone',
}));
>>>>>>> 034f4720
</script><|MERGE_RESOLUTION|>--- conflicted
+++ resolved
@@ -159,11 +159,6 @@
 
 definePageMetadata(() => ({
 	title: i18n.ts.announcements,
-<<<<<<< HEAD
 	icon: 'ph-megaphone ph-bold ph-lg',
-});
-=======
-	icon: 'ti ti-speakerphone',
 }));
->>>>>>> 034f4720
 </script>
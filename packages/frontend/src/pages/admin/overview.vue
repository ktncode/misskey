<!--
SPDX-FileCopyrightText: syuilo and misskey-project
SPDX-License-Identifier: AGPL-3.0-only
-->

<template>
<MkSpacer :contentMax="1000">
	<div ref="rootEl" :class="$style.root">
		<MkFoldableSection class="item">
			<template #header>Stats</template>
			<XStats/>
		</MkFoldableSection>

		<MkFoldableSection class="item">
			<template #header>Active users</template>
			<XActiveUsers/>
		</MkFoldableSection>

		<MkFoldableSection class="item">
			<template #header>Heatmap</template>
			<XHeatmap/>
		</MkFoldableSection>

		<MkFoldableSection class="item">
			<template #header>Retention rate</template>
			<XRetention/>
		</MkFoldableSection>

		<MkFoldableSection class="item">
			<template #header>Moderators</template>
			<XModerators/>
		</MkFoldableSection>

		<MkFoldableSection class="item">
			<template #header>Federation</template>
			<XFederation/>
		</MkFoldableSection>

		<MkFoldableSection class="item">
			<template #header>Instances</template>
			<XInstances/>
		</MkFoldableSection>

		<MkFoldableSection class="item">
			<template #header>Ap requests</template>
			<XApRequests/>
		</MkFoldableSection>

		<MkFoldableSection class="item">
			<template #header>New users</template>
			<XUsers/>
		</MkFoldableSection>

		<MkFoldableSection class="item">
			<template #header>Deliver queue</template>
			<XQueue domain="deliver"/>
		</MkFoldableSection>

		<MkFoldableSection class="item">
			<template #header>Inbox queue</template>
			<XQueue domain="inbox"/>
		</MkFoldableSection>
	</div>
</MkSpacer>
</template>

<script lang="ts" setup>
import { markRaw, onMounted, onBeforeUnmount, nextTick, shallowRef, ref, computed } from 'vue';
import * as Misskey from 'misskey-js';
import XFederation from './overview.federation.vue';
import XInstances from './overview.instances.vue';
import XQueue from './overview.queue.vue';
import XApRequests from './overview.ap-requests.vue';
import XUsers from './overview.users.vue';
import XActiveUsers from './overview.active-users.vue';
import XStats from './overview.stats.vue';
import XRetention from './overview.retention.vue';
import XModerators from './overview.moderators.vue';
import XHeatmap from './overview.heatmap.vue';
import type { InstanceForPie } from './overview.pie.vue';
import * as os from '@/os.js';
import { misskeyApi, misskeyApiGet } from '@/scripts/misskey-api.js';
import { useStream } from '@/stream.js';
import { i18n } from '@/i18n.js';
import { definePageMetadata } from '@/scripts/page-metadata.js';
import MkFoldableSection from '@/components/MkFoldableSection.vue';

const rootEl = shallowRef<HTMLElement>();
const serverInfo = ref<Misskey.entities.ServerInfoResponse | null>(null);
const topSubInstancesForPie = ref<InstanceForPie[] | null>(null);
const topPubInstancesForPie = ref<InstanceForPie[] | null>(null);
const federationPubActive = ref<number | null>(null);
const federationPubActiveDiff = ref<number | null>(null);
const federationSubActive = ref<number | null>(null);
const federationSubActiveDiff = ref<number | null>(null);
const newUsers = ref<Misskey.entities.UserDetailed[] | null>(null);
const activeInstances = shallowRef<Misskey.entities.FederationInstance | null>(null);
const queueStatsConnection = markRaw(useStream().useChannel('queueStats'));
const now = new Date();
const filesPagination = {
	endpoint: 'admin/drive/files' as const,
	limit: 9,
	noPaging: true,
};

function onInstanceClick(i) {
	os.pageWindow(`/instance-info/${i.host}`);
}

onMounted(async () => {
	/*
	const magicGrid = new MagicGrid({
		container: rootEl,
		static: true,
		animate: true,
	});

	magicGrid.listen();
	*/

	misskeyApiGet('charts/federation', { limit: 2, span: 'day' }).then(chart => {
		federationPubActive.value = chart.pubActive[0];
		federationPubActiveDiff.value = chart.pubActive[0] - chart.pubActive[1];
		federationSubActive.value = chart.subActive[0];
		federationSubActiveDiff.value = chart.subActive[0] - chart.subActive[1];
	});

	misskeyApiGet('federation/stats', { limit: 10 }).then(res => {
		topSubInstancesForPie.value = [
			...res.topSubInstances.map(x => ({
				name: x.host,
				color: x.themeColor,
				value: x.followersCount,
				onClick: () => {
					os.pageWindow(`/instance-info/${x.host}`);
				},
			})),
			{ name: '(other)', color: '#80808080', value: res.otherFollowersCount },
		];
		topPubInstancesForPie.value = [
			...res.topPubInstances.map(x => ({
				name: x.host,
				color: x.themeColor,
				value: x.followingCount,
				onClick: () => {
					os.pageWindow(`/instance-info/${x.host}`);
				},
			})),
			{ name: '(other)', color: '#80808080', value: res.otherFollowingCount },
		];
	});

	misskeyApi('admin/server-info').then(serverInfoResponse => {
		serverInfo.value = serverInfoResponse;
	});

	misskeyApi('admin/show-users', {
		limit: 5,
		sort: '+createdAt',
	}).then(res => {
		newUsers.value = res;
	});

	misskeyApi('federation/instances', {
		sort: '+latestRequestReceivedAt',
		limit: 25,
	}).then(res => {
		activeInstances.value = res;
	});

	nextTick(() => {
		queueStatsConnection.send('requestLog', {
			id: Math.random().toString().substring(2, 10),
			length: 100,
		});
	});
});

onBeforeUnmount(() => {
	queueStatsConnection.dispose();
});

const headerActions = computed(() => []);

const headerTabs = computed(() => []);

definePageMetadata(() => ({
	title: i18n.ts.dashboard,
<<<<<<< HEAD
	icon: 'ph-gauge ph-bold ph-lg',
});
=======
	icon: 'ti ti-dashboard',
}));
>>>>>>> 034f4720
</script>

<style lang="scss" module>
.root {
	display: grid;
	grid-template-columns: repeat(auto-fill, minmax(400px, 1fr));
	grid-gap: 16px;
}
</style><|MERGE_RESOLUTION|>--- conflicted
+++ resolved
@@ -186,13 +186,8 @@
 
 definePageMetadata(() => ({
 	title: i18n.ts.dashboard,
-<<<<<<< HEAD
 	icon: 'ph-gauge ph-bold ph-lg',
-});
-=======
-	icon: 'ti ti-dashboard',
 }));
->>>>>>> 034f4720
 </script>
 
 <style lang="scss" module>

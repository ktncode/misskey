<!--
SPDX-FileCopyrightText: syuilo and misskey-project
SPDX-License-Identifier: AGPL-3.0-only
-->

<template>
<MkStickyContainer>
	<template #header><MkPageHeader :actions="headerActions" :tabs="headerTabs"/></template>
	<MkSpacer :contentMax="700">
		<div class="_gaps">
			<div v-if="items.length === 0" class="empty">
				<div class="_fullinfo">
					<img :src="infoImageUrl" class="_ghost"/>
					<div>{{ i18n.ts.nothing }}</div>
				</div>
			</div>

			<MkButton primary rounded style="margin: 0 auto;" @click="create"><i class="ti ti-plus"></i> {{ i18n.ts.createList }}</MkButton>

			<div v-if="items.length > 0" class="_gaps">
				<MkA v-for="list in items" :key="list.id" class="_panel" :class="$style.list" :to="`/my/lists/${ list.id }`">
					<div style="margin-bottom: 4px;">{{ list.name }} <span :class="$style.nUsers">({{ i18n.tsx.nUsers({ n: `${list.userIds.length}/${$i.policies['userEachUserListsLimit']}` }) }})</span></div>
					<MkAvatars :userIds="list.userIds" :limit="10"/>
				</MkA>
			</div>
		</div>
	</MkSpacer>
</MkStickyContainer>
</template>

<script lang="ts" setup>
import { onActivated, computed } from 'vue';
import MkButton from '@/components/MkButton.vue';
import MkAvatars from '@/components/MkAvatars.vue';
import * as os from '@/os.js';
import { i18n } from '@/i18n.js';
import { definePageMetadata } from '@/scripts/page-metadata.js';
import { userListsCache } from '@/cache.js';
import { infoImageUrl } from '@/instance.js';
import { signinRequired } from '@/account.js';

const $i = signinRequired();

const items = computed(() => userListsCache.value.value ?? []);

function fetch() {
	userListsCache.fetch();
}

fetch();

async function create() {
	const { canceled, result: name } = await os.inputText({
		title: i18n.ts.enterListName,
	});
	if (canceled) return;
	await os.apiWithDialog('users/lists/create', { name: name });
	userListsCache.delete();
	fetch();
}

const headerActions = computed(() => [{
	asFullButton: true,
	icon: 'ti ti-refresh',
	text: i18n.ts.reload,
	handler: () => {
		userListsCache.delete();
		fetch();
	},
}]);

const headerTabs = computed(() => []);

definePageMetadata(() => ({
	title: i18n.ts.manageLists,
	icon: 'ti ti-list',
}));

onActivated(() => {
	fetch();
});
</script>

<style lang="scss" module>
.list {
	display: block;
	padding: 16px;
<<<<<<< HEAD
	border: solid 1px var(--divider);
	border-radius: var(--radius-sm);
=======
	border: solid 1px var(--MI_THEME-divider);
	border-radius: 6px;
>>>>>>> d2e8dc4f
	margin-bottom: 8px;

	&:hover {
		border: solid 1px var(--MI_THEME-accent);
		text-decoration: none;
	}
}

.nUsers {
	font-size: .9em;
	opacity: .7;
}
</style><|MERGE_RESOLUTION|>--- conflicted
+++ resolved
@@ -85,13 +85,8 @@
 .list {
 	display: block;
 	padding: 16px;
-<<<<<<< HEAD
-	border: solid 1px var(--divider);
+	border: solid 1px var(--MI_THEME-divider);
 	border-radius: var(--radius-sm);
-=======
-	border: solid 1px var(--MI_THEME-divider);
-	border-radius: 6px;
->>>>>>> d2e8dc4f
 	margin-bottom: 8px;
 
 	&:hover {

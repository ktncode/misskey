<!--
SPDX-FileCopyrightText: syuilo and misskey-project
SPDX-License-Identifier: AGPL-3.0-only
-->

<template>
<MkStickyContainer>
	<template #header><MkPageHeader :actions="headerActions" :tabs="headerTabs"/></template>
	<MkSpacer :contentMax="700">
		<div class="_gaps">
			<div v-if="items.length === 0" class="empty">
				<div class="_fullinfo">
					<img :src="infoImageUrl" class="_ghost"/>
					<div>{{ i18n.ts.nothing }}</div>
				</div>
			</div>

			<MkButton primary rounded style="margin: 0 auto;" @click="create"><i class="ph-plus ph-bold ph-lg"></i> {{ i18n.ts.createList }}</MkButton>

			<div v-if="items.length > 0" class="_gaps">
				<MkA v-for="list in items" :key="list.id" class="_panel" :class="$style.list" :to="`/my/lists/${ list.id }`">
					<div style="margin-bottom: 4px;">{{ list.name }} <span :class="$style.nUsers">({{ i18n.tsx.nUsers({ n: `${list.userIds.length}/${$i.policies['userEachUserListsLimit']}` }) }})</span></div>
					<MkAvatars :userIds="list.userIds" :limit="10"/>
				</MkA>
			</div>
		</div>
	</MkSpacer>
</MkStickyContainer>
</template>

<script lang="ts" setup>
import { onActivated, computed } from 'vue';
import MkButton from '@/components/MkButton.vue';
import MkAvatars from '@/components/MkAvatars.vue';
import * as os from '@/os.js';
import { i18n } from '@/i18n.js';
import { definePageMetadata } from '@/scripts/page-metadata.js';
import { userListsCache } from '@/cache.js';
import { infoImageUrl } from '@/instance.js';
import { signinRequired } from '@/account.js';

const $i = signinRequired();

const items = computed(() => userListsCache.value.value ?? []);

function fetch() {
	userListsCache.fetch();
}

fetch();

async function create() {
	const { canceled, result: name } = await os.inputText({
		title: i18n.ts.enterListName,
	});
	if (canceled) return;
	await os.apiWithDialog('users/lists/create', { name: name });
	userListsCache.delete();
	fetch();
}

const headerActions = computed(() => [{
	asFullButton: true,
	icon: 'ph-arrows-counter-clockwise ph-bold ph-lg',
	text: i18n.ts.reload,
	handler: () => {
		userListsCache.delete();
		fetch();
	},
}]);

const headerTabs = computed(() => []);

definePageMetadata(() => ({
	title: i18n.ts.manageLists,
<<<<<<< HEAD
	icon: 'ph-list ph-bold ph-lg',
});
=======
	icon: 'ti ti-list',
}));
>>>>>>> 034f4720

onActivated(() => {
	fetch();
});
</script>

<style lang="scss" module>
.list {
	display: block;
	padding: 16px;
	border: solid 1px var(--divider);
	border-radius: var(--radius-sm);
	margin-bottom: 8px;

	&:hover {
		border: solid 1px var(--accent);
		text-decoration: none;
	}
}

.nUsers {
	font-size: .9em;
	opacity: .7;
}
</style><|MERGE_RESOLUTION|>--- conflicted
+++ resolved
@@ -73,13 +73,8 @@
 
 definePageMetadata(() => ({
 	title: i18n.ts.manageLists,
-<<<<<<< HEAD
 	icon: 'ph-list ph-bold ph-lg',
-});
-=======
-	icon: 'ti ti-list',
 }));
->>>>>>> 034f4720
 
 onActivated(() => {
 	fetch();

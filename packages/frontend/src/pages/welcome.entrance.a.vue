<!--
SPDX-FileCopyrightText: syuilo and misskey-project
SPDX-License-Identifier: AGPL-3.0-only
-->

<template>
<div v-if="meta" class="rsqzvsbo">
	<MkFeaturedPhotos class="bg"/>
	<XTimeline class="tl"/>
	<div class="shape1"></div>
	<div class="shape2"></div>
	<div class="logo-wrapper">
		<div class="powered-by">Powered by</div>
		<img :src="misskeysvg" class="misskey"/>
	</div>
	<div class="emojis">
		<MkEmoji :normal="true" :noStyle="true" emoji="👍"/>
		<MkEmoji :normal="true" :noStyle="true" emoji="❤"/>
		<MkEmoji :normal="true" :noStyle="true" emoji="😆"/>
		<MkEmoji :normal="true" :noStyle="true" emoji="🎉"/>
		<MkEmoji :normal="true" :noStyle="true" emoji="🍮"/>
	</div>
	<div class="contents">
		<MkVisitorDashboard/>
	</div>
	<div v-if="instances && instances.length > 0" class="federation">
		<MarqueeText :duration="40">
			<MkA v-for="instance in instances" :key="instance.id" :class="$style.federationInstance" :to="`/instance-info/${instance.host}`" behavior="window">
				<!--<MkInstanceCardMini :instance="instance"/>-->
				<img v-if="instance.iconUrl" class="icon" :src="getInstanceIcon(instance)" alt=""/>
				<span class="name _monospace">{{ instance.host }}</span>
			</MkA>
		</MarqueeText>
	</div>
</div>
</template>

<script lang="ts" setup>
import { ref } from 'vue';
import * as Misskey from 'misskey-js';
import XTimeline from './welcome.timeline.vue';
import MarqueeText from '@/components/MkMarquee.vue';
import MkFeaturedPhotos from '@/components/MkFeaturedPhotos.vue';
import misskeysvg from '/client-assets/sharkey.svg';
import { misskeyApiGet } from '@/scripts/misskey-api.js';
import MkVisitorDashboard from '@/components/MkVisitorDashboard.vue';
import { getProxiedImageUrl } from '@/scripts/media-proxy.js';
import { instance as meta } from '@/instance.js';

const instances = ref<Misskey.entities.FederationInstance[]>();

function getInstanceIcon(instance: Misskey.entities.FederationInstance): string {
	if (!instance.iconUrl) {
		return '';
	}
	return getProxiedImageUrl(instance.iconUrl, 'preview');
}

misskeyApiGet('federation/instances', {
	sort: '+pubSub',
	limit: 20,
}).then(_instances => {
	instances.value = _instances;
});
</script>

<style lang="scss" scoped>
.rsqzvsbo {
	> .bg {
		position: fixed;
		top: 0;
		right: 0;
		width: 80vw; // 100%からshapeの幅を引いている
		height: 100vh;
	}

	> .tl {
		position: fixed;
		top: 0;
		bottom: 0;
		right: 64px;
		margin: auto;
		padding: 128px 0;
		width: 500px;
		height: calc(100% - 256px);
		overflow: hidden;
		-webkit-mask-image: linear-gradient(0deg, rgba(0,0,0,0) 0%, rgba(0,0,0,1) 128px, rgba(0,0,0,1) calc(100% - 128px), rgba(0,0,0,0) 100%);
		mask-image: linear-gradient(0deg, rgba(0,0,0,0) 0%, rgba(0,0,0,1) 128px, rgba(0,0,0,1) calc(100% - 128px), rgba(0,0,0,0) 100%);

		@media (max-width: 1200px) {
			display: none;
		}
	}

	> .shape1 {
		position: fixed;
		top: 0;
		left: 0;
		width: 100vw;
		height: 100vh;
		background: var(--MI_THEME-accent);
		clip-path: polygon(0% 0%, 45% 0%, 20% 100%, 0% 100%);
	}
	> .shape2 {
		position: fixed;
		top: 0;
		left: 0;
		width: 100vw;
		height: 100vh;
		background: var(--MI_THEME-accent);
		clip-path: polygon(0% 0%, 25% 0%, 35% 100%, 0% 100%);
		opacity: 0.5;
	}

	> .logo-wrapper {
		position: fixed;
		top: 36px;
		left: 36px;
		flex: auto;
		color: #fff;
		user-select: none;
		pointer-events: none;

		> .powered-by {
			margin-bottom: 2px;
		}

		> .misskey {
			width: 140px;
			@media (max-width: 450px) {
				width: 130px;
			}
		}
	}

	> .emojis {
		position: fixed;
		bottom: 32px;
		left: 35px;

		> * {
			margin-right: 8px;
		}

		@media (max-width: 1200px) {
			display: none;
		}
	}

	> .contents {
		position: relative;
		width: min(430px, calc(100% - 32px));
		margin-left: 128px;
		padding: 100px 0 100px 0;

		@media (max-width: 1200px) {
			margin: auto;
		}
	}

	> .federation {
		position: fixed;
		bottom: 16px;
		left: 0;
		right: 0;
		margin: auto;
<<<<<<< HEAD
		background: var(--acrylicPanel);
		-webkit-backdrop-filter: var(--blur, blur(15px));
		backdrop-filter: var(--blur, blur(15px));
		border-radius: var(--radius-ellipse);
=======
		background: var(--MI_THEME-acrylicPanel);
		-webkit-backdrop-filter: var(--MI-blur, blur(15px));
		backdrop-filter: var(--MI-blur, blur(15px));
		border-radius: 999px;
>>>>>>> d2e8dc4f
		overflow: clip;
		width: 800px;
		padding: 8px 0;

		@media (max-width: 900px) {
			display: none;
		}
	}
}
</style>

<style lang="scss" module>
.federationInstance {
	display: inline-flex;
	align-items: center;
	vertical-align: bottom;
	padding: 6px 12px 6px 6px;
	margin: 0 10px 0 0;
<<<<<<< HEAD
	background: var(--panel);
	border-radius: var(--radius-ellipse);
=======
	background: var(--MI_THEME-panel);
	border-radius: 999px;
>>>>>>> d2e8dc4f

	> :global(.icon) {
		display: inline-block;
		width: 20px;
		height: 20px;
		margin-right: 5px;
		border-radius: var(--radius-ellipse);
	}
}
</style><|MERGE_RESOLUTION|>--- conflicted
+++ resolved
@@ -164,17 +164,10 @@
 		left: 0;
 		right: 0;
 		margin: auto;
-<<<<<<< HEAD
-		background: var(--acrylicPanel);
-		-webkit-backdrop-filter: var(--blur, blur(15px));
-		backdrop-filter: var(--blur, blur(15px));
-		border-radius: var(--radius-ellipse);
-=======
 		background: var(--MI_THEME-acrylicPanel);
 		-webkit-backdrop-filter: var(--MI-blur, blur(15px));
 		backdrop-filter: var(--MI-blur, blur(15px));
-		border-radius: 999px;
->>>>>>> d2e8dc4f
+		border-radius: var(--radius-ellipse);
 		overflow: clip;
 		width: 800px;
 		padding: 8px 0;
@@ -193,13 +186,8 @@
 	vertical-align: bottom;
 	padding: 6px 12px 6px 6px;
 	margin: 0 10px 0 0;
-<<<<<<< HEAD
-	background: var(--panel);
+	background: var(--MI_THEME-panel);
 	border-radius: var(--radius-ellipse);
-=======
-	background: var(--MI_THEME-panel);
-	border-radius: 999px;
->>>>>>> d2e8dc4f
 
 	> :global(.icon) {
 		display: inline-block;

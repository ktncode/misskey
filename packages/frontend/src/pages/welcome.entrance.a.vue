--- conflicted
+++ resolved
@@ -34,13 +34,8 @@
 import XTimeline from './welcome.timeline.vue';
 import MarqueeText from '@/components/MkMarquee.vue';
 import MkFeaturedPhotos from '@/components/MkFeaturedPhotos.vue';
-<<<<<<< HEAD
 import misskeysvg from '/client-assets/sharkey.svg';
-import { misskeyApiGet } from '@/scripts/misskey-api.js';
-=======
-import misskeysvg from '/client-assets/misskey.svg';
 import { misskeyApiGet } from '@/utility/misskey-api.js';
->>>>>>> 8d6573fb
 import MkVisitorDashboard from '@/components/MkVisitorDashboard.vue';
 import { getProxiedImageUrl } from '@/utility/media-proxy.js';
 import { instance as meta } from '@/instance.js';
@@ -150,25 +145,6 @@
 	}
 }
 
-<<<<<<< HEAD
-	> .federation {
-		position: fixed;
-		bottom: 16px;
-		left: 0;
-		right: 0;
-		margin: auto;
-		background: var(--MI_THEME-acrylicPanel);
-		-webkit-backdrop-filter: var(--MI-blur, blur(15px));
-		backdrop-filter: var(--MI-blur, blur(15px));
-		border-radius: var(--MI-radius-ellipse);
-		overflow: clip;
-		width: 800px;
-		padding: 8px 0;
-
-		@media (max-width: 900px) {
-			display: none;
-		}
-=======
 .federation {
 	position: fixed;
 	bottom: 16px;
@@ -178,14 +154,13 @@
 	background: var(--MI_THEME-acrylicPanel);
 	-webkit-backdrop-filter: var(--MI-blur, blur(15px));
 	backdrop-filter: var(--MI-blur, blur(15px));
-	border-radius: 999px;
+	border-radius: var(--MI-radius-ellipse);
 	overflow: clip;
 	width: 800px;
 	padding: 8px 0;
 
 	@media (max-width: 900px) {
 		display: none;
->>>>>>> 8d6573fb
 	}
 }
 
@@ -196,18 +171,7 @@
 	padding: 6px 12px 6px 6px;
 	margin: 0 10px 0 0;
 	background: var(--MI_THEME-panel);
-<<<<<<< HEAD
 	border-radius: var(--MI-radius-ellipse);
-
-	> :global(.icon) {
-		display: inline-block;
-		width: 20px;
-		height: 20px;
-		margin-right: 5px;
-		border-radius: var(--MI-radius-ellipse);
-	}
-=======
-	border-radius: 999px;
 }
 
 .federationInstanceIcon {
@@ -215,7 +179,6 @@
 	width: 20px;
 	height: 20px;
 	margin-right: 5px;
-	border-radius: 999px;
->>>>>>> 8d6573fb
+	border-radius: var(--MI-radius-ellipse);
 }
 </style>
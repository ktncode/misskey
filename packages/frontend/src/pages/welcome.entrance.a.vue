<!--
SPDX-FileCopyrightText: syuilo and misskey-project
SPDX-License-Identifier: AGPL-3.0-only
-->

<template>
<<<<<<< HEAD
<div v-if="meta" :class="$style.root">
	<MkFeaturedPhotos :class="$style.bg"/>
	<XTimeline :class="$style.tl"/>
	<div :class="$style.shape1"></div>
	<div :class="$style.shape2"></div>
	<div :class="$style.logoWrapper">
		<div :class="$style.poweredBy">Powered by</div>
		<img :src="misskeysvg" :class="$style.misskey"/>
=======
<div v-if="meta" class="rsqzvsbo">
	<MkFeaturedPhotos class="bg"/>
	<XTimeline v-if="meta.policies.ltlAvailable" class="tl"/>
	<div class="shape1"></div>
	<div class="shape2"></div>
	<div class="logo-wrapper">
		<div class="powered-by">Powered by</div>
		<img :src="misskeysvg" class="misskey"/>
>>>>>>> a9e2b452
	</div>
	<div :class="$style.contents">
		<MkVisitorDashboard/>
	</div>
	<div v-if="instances && instances.length > 0" :class="$style.federation">
		<MarqueeText :duration="40">
			<MkA v-for="instance in instances" :key="instance.id" :class="$style.federationInstance" :to="`/instance-info/${instance.host}`" behavior="window">
				<!--<MkInstanceCardMini :instance="instance"/>-->
				<img v-if="instance.iconUrl" :class="$style.federationInstanceIcon" :src="getInstanceIcon(instance)" alt=""/>
				<span class="_monospace">{{ instance.host }}</span>
			</MkA>
		</MarqueeText>
	</div>
</div>
</template>

<script lang="ts" setup>
import { ref } from 'vue';
import * as Misskey from 'misskey-js';
import XTimeline from './welcome.timeline.vue';
import MarqueeText from '@/components/MkMarquee.vue';
import MkFeaturedPhotos from '@/components/MkFeaturedPhotos.vue';
import misskeysvg from '/client-assets/sharkey.svg';
import { misskeyApiGet } from '@/utility/misskey-api.js';
import MkVisitorDashboard from '@/components/MkVisitorDashboard.vue';
import { getProxiedImageUrl } from '@/utility/media-proxy.js';
import { instance as meta } from '@/instance.js';

const instances = ref<Misskey.entities.FederationInstance[]>();

function getInstanceIcon(instance: Misskey.entities.FederationInstance): string {
	if (!instance.iconUrl) {
		return '';
	}

	return getProxiedImageUrl(instance.iconUrl, 'preview');
}

misskeyApiGet('federation/instances', {
	sort: '+pubSub',
	limit: 20,
	blocked: 'false',
}).then(_instances => {
	instances.value = _instances;
});
</script>

<style lang="scss" module>
.root {
	height: 100cqh;
	overflow: auto;
	overscroll-behavior: contain;
}

.bg {
	position: fixed;
	top: 0;
	right: 0;
	width: 80vw; // 100%からshapeの幅を引いている
	height: 100vh;
}

.tl {
	position: fixed;
	top: 0;
	bottom: 0;
	right: 64px;
	margin: auto;
	padding: 128px 0;
	width: 500px;
	height: calc(100% - 256px);
	overflow: hidden;
	-webkit-mask-image: linear-gradient(0deg, rgba(0,0,0,0) 0%, rgba(0,0,0,1) 128px, rgba(0,0,0,1) calc(100% - 128px), rgba(0,0,0,0) 100%);
	mask-image: linear-gradient(0deg, rgba(0,0,0,0) 0%, rgba(0,0,0,1) 128px, rgba(0,0,0,1) calc(100% - 128px), rgba(0,0,0,0) 100%);

	@media (max-width: 1200px) {
		display: none;
	}
}

<<<<<<< HEAD
.shape1 {
	position: fixed;
	top: 0;
	left: 0;
	width: 100vw;
	height: 100vh;
	background: var(--MI_THEME-accent);
	clip-path: polygon(0% 0%, 45% 0%, 20% 100%, 0% 100%);
}
.shape2 {
	position: fixed;
	top: 0;
	left: 0;
	width: 100vw;
	height: 100vh;
	background: var(--MI_THEME-accent);
	clip-path: polygon(0% 0%, 25% 0%, 35% 100%, 0% 100%);
	opacity: 0.5;
}
=======
	> .logo-wrapper {
		position: fixed;
		top: 36px;
		left: 36px;
		flex: auto;
		color: #fff;
		user-select: none;
		pointer-events: none;

		> .powered-by {
			color: var(--MI_THEME-fgOnAccent);
			margin-bottom: 2px;
		}

		> .misskey {
			width: 140px;
			@media (max-width: 450px) {
				width: 130px;
			}
		}
	}
>>>>>>> a9e2b452

.logoWrapper {
	position: fixed;
	top: 36px;
	left: 36px;
	flex: auto;
	color: #fff;
	user-select: none;
	pointer-events: none;
}

.poweredBy {
	margin-bottom: 2px;
}

.misskey {
	width: 120px;

	@media (max-width: 450px) {
		width: 100px;
	}
}

.contents {
	position: relative;
	width: min(430px, calc(100% - 32px));
	margin-left: 128px;
	padding: 100px 0 100px 0;

	@media (max-width: 1200px) {
		margin: auto;
	}
}

.federation {
	position: fixed;
	bottom: 16px;
	left: 0;
	right: 0;
	margin: auto;
	background: color(from var(--MI_THEME-panel) srgb r g b / 0.5);
	-webkit-backdrop-filter: var(--MI-blur, blur(15px));
	backdrop-filter: var(--MI-blur, blur(15px));
	border-radius: var(--MI-radius-ellipse);
	overflow: clip;
	width: 800px;
	padding: 8px 0;

	@media (max-width: 900px) {
		display: none;
	}
}

.federationInstance {
	display: inline-flex;
	align-items: center;
	vertical-align: bottom;
	padding: 6px 12px 6px 6px;
	margin: 0 10px 0 0;
	background: var(--MI_THEME-panel);
	border-radius: var(--MI-radius-ellipse);
}

.federationInstanceIcon {
	display: inline-block;
	width: 20px;
	height: 20px;
	margin-right: 5px;
	border-radius: var(--MI-radius-ellipse);
}
</style><|MERGE_RESOLUTION|>--- conflicted
+++ resolved
@@ -4,25 +4,14 @@
 -->
 
 <template>
-<<<<<<< HEAD
 <div v-if="meta" :class="$style.root">
 	<MkFeaturedPhotos :class="$style.bg"/>
-	<XTimeline :class="$style.tl"/>
+	<XTimeline v-if="meta.policies.ltlAvailable" :class="$style.tl"/>
 	<div :class="$style.shape1"></div>
 	<div :class="$style.shape2"></div>
 	<div :class="$style.logoWrapper">
 		<div :class="$style.poweredBy">Powered by</div>
 		<img :src="misskeysvg" :class="$style.misskey"/>
-=======
-<div v-if="meta" class="rsqzvsbo">
-	<MkFeaturedPhotos class="bg"/>
-	<XTimeline v-if="meta.policies.ltlAvailable" class="tl"/>
-	<div class="shape1"></div>
-	<div class="shape2"></div>
-	<div class="logo-wrapper">
-		<div class="powered-by">Powered by</div>
-		<img :src="misskeysvg" class="misskey"/>
->>>>>>> a9e2b452
 	</div>
 	<div :class="$style.contents">
 		<MkVisitorDashboard/>
@@ -103,7 +92,6 @@
 	}
 }
 
-<<<<<<< HEAD
 .shape1 {
 	position: fixed;
 	top: 0;
@@ -123,29 +111,6 @@
 	clip-path: polygon(0% 0%, 25% 0%, 35% 100%, 0% 100%);
 	opacity: 0.5;
 }
-=======
-	> .logo-wrapper {
-		position: fixed;
-		top: 36px;
-		left: 36px;
-		flex: auto;
-		color: #fff;
-		user-select: none;
-		pointer-events: none;
-
-		> .powered-by {
-			color: var(--MI_THEME-fgOnAccent);
-			margin-bottom: 2px;
-		}
-
-		> .misskey {
-			width: 140px;
-			@media (max-width: 450px) {
-				width: 130px;
-			}
-		}
-	}
->>>>>>> a9e2b452
 
 .logoWrapper {
 	position: fixed;
@@ -158,6 +123,7 @@
 }
 
 .poweredBy {
+	color: var(--MI_THEME-fgOnAccent);
 	margin-bottom: 2px;
 }
 

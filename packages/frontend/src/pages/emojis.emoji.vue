--- conflicted
+++ resolved
@@ -58,13 +58,8 @@
 	align-items: center;
 	padding: 12px;
 	text-align: left;
-<<<<<<< HEAD
-	background: var(--panel);
+	background: var(--MI_THEME-panel);
 	border-radius: var(--radius-sm);
-=======
-	background: var(--MI_THEME-panel);
-	border-radius: 8px;
->>>>>>> d2e8dc4f
 
 	&:hover {
 		border-color: var(--MI_THEME-accent);

<!--
SPDX-FileCopyrightText: hazelnoot and other Sharkey contributors
SPDX-License-Identifier: AGPL-3.0-only
-->

<template>
<div :class="$style.root">
	<div :class="$style.header">
		<MkPageHeader v-model:tab="userList" :tabs="headerTabs" :actions="headerActions" :displayBackButton="true" @update:tab="onChangeTab"/>
		<SkRemoteFollowersWarning :class="$style.remoteWarning" :model="model"/>
	</div>

	<div ref="noteScroll" :class="$style.notes">
		<MkHorizontalSwipe v-model:tab="userList" :tabs="headerTabs">
			<SkFollowingRecentNotes ref="followingRecentNotes" :selectedUserId="selectedUserId" :userList="userList" :withNonPublic="withNonPublic" :withQuotes="withQuotes" :withBots="withBots" :withReplies="withReplies" :onlyFiles="onlyFiles" @userSelected="userSelected" @loaded="listReady"/>
		</MkHorizontalSwipe>
	</div>

	<SkLazy ref="userScroll" :class="$style.user">
		<MkHorizontalSwipe v-if="selectedUserId" v-model:tab="userList" :tabs="headerTabs">
			<SkUserRecentNotes ref="userRecentNotes" :userId="selectedUserId" :withNonPublic="withNonPublic" :withQuotes="withQuotes" :withBots="withBots" :withReplies="withReplies" :onlyFiles="onlyFiles"/>
		</MkHorizontalSwipe>
	</SkLazy>
</div>
</template>

<script lang="ts" setup>
import { computed, ComputedRef, Ref, ref, shallowRef } from 'vue';
import { getScrollContainer } from '@@/js/scroll.js';
import { definePageMetadata } from '@/scripts/page-metadata.js';
import { i18n } from '@/i18n.js';
import MkHorizontalSwipe from '@/components/MkHorizontalSwipe.vue';
import { Tab } from '@/components/global/MkPageHeader.tabs.vue';
import { PageHeaderItem } from '@/types/page-header.js';
import { useRouter } from '@/router/supplier.js';
import MkPageHeader from '@/components/global/MkPageHeader.vue';
import SkUserRecentNotes from '@/components/SkUserRecentNotes.vue';
import { useScrollPositionManager } from '@/nirax.js';
import { createModel, createHeaderItem, followingFeedTabs, followingTabIcon, followingTabName, followingTab } from '@/scripts/following-feed-utils.js';
import SkLazy from '@/components/global/SkLazy.vue';
import SkFollowingRecentNotes from '@/components/SkFollowingRecentNotes.vue';
import SkRemoteFollowersWarning from '@/components/SkRemoteFollowersWarning.vue';

const model = createModel();
const {
	userList,
	withNonPublic,
	withQuotes,
	withBots,
	withReplies,
	onlyFiles,
} = model;

const router = useRouter();

const userRecentNotes = shallowRef<InstanceType<typeof SkUserRecentNotes>>();
const followingRecentNotes = shallowRef<InstanceType<typeof SkFollowingRecentNotes>>();
const userScroll = shallowRef<InstanceType<typeof SkLazy>>();
const noteScroll = shallowRef<HTMLElement>();

const selectedUserId: Ref<string | null> = ref(null);

function listReady(initialUserId?: string): void {
	if (initialUserId && !selectedUserId.value) {
		selectedUserId.value = initialUserId;
	}
}

function userSelected(userId: string): void {
	selectedUserId.value = userId;

	if (!userScroll.value?.showing) {
		router.push(`/following-feed/${userId}`);
	}
}

async function reload() {
	await Promise.all([
		followingRecentNotes.value?.reload(),
		userRecentNotes.value?.reload(),
	]);
}

async function onChangeTab(): Promise<void> {
	selectedUserId.value = null;
}

const headerActions: PageHeaderItem[] = [
	{
		icon: 'ti ti-refresh',
		text: i18n.ts.reload,
		handler: () => reload(),
	},
	createHeaderItem(),
];

const headerTabs: ComputedRef<Tab[]> = computed(() => followingFeedTabs.map(t => ({
	key: t,
	icon: followingTabIcon(t),
	title: followingTabName(t),
})));

useScrollPositionManager(() => getScrollContainer(userScroll.value?.rootEl ?? null), router);
useScrollPositionManager(() => getScrollContainer(noteScroll.value ?? null), router);
definePageMetadata(() => ({
	title: i18n.ts.following,
	icon: followingTabIcon(followingTab),
}));

</script>

<style lang="scss" module>
//This inspection complains about duplicate "height" properties, but this is needed because "dvh" units are not supported in all browsers.
//The earlier "vh" provide a "close enough" approximation for older browsers.
//noinspection CssOverwrittenProperties
.root {
	display: grid;
	grid-template-columns: min-content 1fr min-content;
	grid-template-rows: min-content 1fr;
	grid-template-areas:
		"header header header"
		"lm notes rm";
	gap: 12px;

	height: 100vh;
	height: 100dvh;

	// The universal layout inserts a "spacer" thing that causes a stray scroll bar.
	// We have to create fake "space" for it to "roll up" and back into the viewport, which removes the scrollbar.
	margin-bottom: calc(-1 * var(--MI-minBottomSpacing));

	// Some "just in case" backup properties.
	// These should not be needed, but help to maintain the layout if the above trick ever stops working.
	overflow: hidden;
	position: sticky;
	top: 0;
}

.header {
	grid-area: header;
}

.notes {
	grid-area: notes;
	overflow-y: auto;
}

.user {
	grid-area: user;
	overflow-y: auto;
}

.remoteWarning {
	margin: 12px 12px 0 12px;
}

.userInfo {
	margin-bottom: 12px;
}

@container (max-width: 749px) {
	.user {
		display: none;
	}
}

@container (min-width: 750px) {
	.root {
		grid-template-columns: min-content 4fr 6fr min-content;
		grid-template-rows: min-content 1fr;
		grid-template-areas:
			"header header header header"
			"lm notes user rm";
		gap: 24px;
	}

	.remoteWarning {
		margin: 24px 24px 0 24px;
	}

	.userInfo {
		margin-bottom: 24px;
	}
}
<<<<<<< HEAD

.panel {
	background: var(--MI_THEME-panel);
}
=======
>>>>>>> b0420c94
</style><|MERGE_RESOLUTION|>--- conflicted
+++ resolved
@@ -182,11 +182,4 @@
 		margin-bottom: 24px;
 	}
 }
-<<<<<<< HEAD
-
-.panel {
-	background: var(--MI_THEME-panel);
-}
-=======
->>>>>>> b0420c94
 </style>
<!--
SPDX-FileCopyrightText: syuilo and misskey-project
SPDX-License-Identifier: AGPL-3.0-only
-->

<template>
<MkSpacer :contentMax="800">
	<div :class="$style.root">
		<div v-if="!gameLoaded" :class="$style.loadingScreen">
			<div>
				Loading...
			</div>
		</div>
		<!-- ↓に対してTransitionコンポーネントを使うと何故かkeyを指定していてもキャッシュが効かず様々なコンポーネントが都度再評価されてパフォーマンスが低下する -->
		<div v-show="gameLoaded" class="_gaps_s">
			<div v-if="readyGo === 'ready'" :class="$style.readyGo_bg">
			</div>
			<Transition
				:enterActiveClass="$style.transition_zoom_enterActive"
				:leaveActiveClass="$style.transition_zoom_leaveActive"
				:enterFromClass="$style.transition_zoom_enterFrom"
				:leaveToClass="$style.transition_zoom_leaveTo"
				:moveClass="$style.transition_zoom_move"
				mode="default"
			>
				<div v-if="readyGo === 'ready'" :class="$style.readyGo_ready">
					<img src="/client-assets/drop-and-fusion/ready.png" :class="$style.readyGo_img"/>
				</div>
				<div v-else-if="readyGo === 'go'" :class="$style.readyGo_go">
					<img src="/client-assets/drop-and-fusion/go.png" :class="$style.readyGo_img"/>
				</div>
			</Transition>

			<div :class="$style.header">
				<div :class="[$style.frame, $style.headerTitle]">
					<div :class="$style.frameInner">
						<b>BUBBLE GAME</b>
						<div>- {{ gameMode }} -</div>
					</div>
				</div>
				<div :class="[$style.frame, $style.frameH]">
					<div :class="$style.frameInner">
						<MkButton inline small @click="hold">HOLD</MkButton>
						<img v-if="holdingStock" :src="getTextureImageUrl(holdingStock.mono)" style="width: 32px; margin-left: 8px; vertical-align: bottom;"/>
					</div>
					<div :class="[$style.frameInner, $style.stock]" style="text-align: center;">
						<TransitionGroup
							:enterActiveClass="$style.transition_stock_enterActive"
							:leaveActiveClass="$style.transition_stock_leaveActive"
							:enterFromClass="$style.transition_stock_enterFrom"
							:leaveToClass="$style.transition_stock_leaveTo"
							:moveClass="$style.transition_stock_move"
						>
							<img v-for="x in stock" :key="x.id" :src="getTextureImageUrl(x.mono)" style="width: 32px; vertical-align: bottom;"/>
						</TransitionGroup>
					</div>
				</div>
			</div>

			<div ref="containerEl" :class="[$style.gameContainer, { [$style.gameOver]: isGameOver && !replaying }]" @contextmenu.stop.prevent @click.stop.prevent="onClick" @touchmove.stop.prevent="onTouchmove" @touchend="onTouchend" @mousemove="onMousemove">
				<img v-if="defaultStore.state.darkMode" src="/client-assets/drop-and-fusion/frame-dark.svg" :class="$style.mainFrameImg"/>
				<img v-else src="/client-assets/drop-and-fusion/frame-light.svg" :class="$style.mainFrameImg"/>
				<canvas ref="canvasEl" :class="$style.canvas"/>
				<Transition
					:enterActiveClass="$style.transition_combo_enterActive"
					:leaveActiveClass="$style.transition_combo_leaveActive"
					:enterFromClass="$style.transition_combo_enterFrom"
					:leaveToClass="$style.transition_combo_leaveTo"
					:moveClass="$style.transition_combo_move"
				>
					<div v-show="combo > 1" :class="$style.combo" :style="{ fontSize: `${100 + ((comboPrev - 2) * 15)}%` }">{{ comboPrev }} Chain!</div>
				</Transition>
				<div v-if="!isGameOver && !replaying && readyGo !== 'ready'" :class="$style.dropperContainer" :style="{ left: dropperX + 'px' }">
					<!--<img v-if="currentPick" src="/client-assets/drop-and-fusion/dropper.png" :class="$style.dropper" :style="{ left: dropperX + 'px' }"/>-->
					<Transition
						:enterActiveClass="$style.transition_picked_enterActive"
						:leaveActiveClass="$style.transition_picked_leaveActive"
						:enterFromClass="$style.transition_picked_enterFrom"
						:leaveToClass="$style.transition_picked_leaveTo"
						:moveClass="$style.transition_picked_move"
						mode="out-in"
					>
						<img v-if="currentPick" :key="currentPick.id" :src="getTextureImageUrl(currentPick.mono)" :class="$style.currentMono" :style="{ marginBottom: -((currentPick?.mono.sizeY * viewScale) / 2) + 'px', left: -((currentPick?.mono.sizeX * viewScale) / 2) + 'px', width: `${currentPick?.mono.sizeX * viewScale}px` }"/>
					</Transition>
					<template v-if="dropReady && currentPick">
						<img src="/client-assets/drop-and-fusion/drop-arrow.svg" :class="$style.currentMonoArrow"/>
						<div :class="$style.dropGuide"/>
					</template>
				</div>
				<div v-if="isGameOver && !replaying" :class="$style.gameOverLabel">
					<div class="_gaps_s">
						<img src="/client-assets/drop-and-fusion/gameover.png" style="width: 200px; max-width: 100%; display: block; margin: auto; margin-bottom: -5px;"/>
						<div>SCORE: <MkNumber :value="score"/>{{ getScoreUnit(gameMode) }}</div>
						<div>MAX CHAIN: <MkNumber :value="maxCombo"/></div>
						<div v-if="gameMode === 'yen'">TOTAL EARNINGS: <b><MkNumber :value="yenTotal ?? score"/>円</b></div>
						<div v-if="gameMode === 'sweets'"><b>おにぎり<MkNumber :value="score / 130"/>個分</b></div>
					</div>
				</div>
				<div v-if="replaying" :class="$style.replayIndicator"><span :class="$style.replayIndicatorText"><i class="ph-play ph-bold ph-lg"></i> {{ i18n.ts.replaying }}</span></div>
			</div>

			<div v-if="replaying" :class="$style.frame">
				<div :class="$style.frameInner">
					<div style="background: #0004;">
						<div style="height: 10px; background: var(--accent); will-change: width;" :style="{ width: `${(currentFrame / endedAtFrame) * 100}%` }"></div>
					</div>
				</div>
				<div :class="$style.frameInner">
					<div class="_buttonsCenter">
						<MkButton @click="endReplay"><i class="ph-stop ph-bold ph-lg"></i> END</MkButton>
						<MkButton :primary="replayPlaybackRate === 4" @click="replayPlaybackRate = replayPlaybackRate === 4 ? 1 : 4"><i class="ph-skip-forward ph-bold ph-lg"></i> x4</MkButton>
						<MkButton :primary="replayPlaybackRate === 16" @click="replayPlaybackRate = replayPlaybackRate === 16 ? 1 : 16"><i class="ph-skip-forward ph-bold ph-lg"></i> x16</MkButton>
					</div>
				</div>
			</div>

			<div v-if="isGameOver" :class="$style.frame">
				<div :class="$style.frameInner">
					<div class="_buttonsCenter">
						<MkButton primary rounded @click="backToTitle">{{ i18n.ts.backToTitle }}</MkButton>
						<MkButton primary rounded @click="replay">{{ i18n.ts.showReplay }}</MkButton>
						<MkButton primary rounded @click="share">{{ i18n.ts.share }}</MkButton>
						<MkButton rounded @click="exportLog">Copy replay data</MkButton>
					</div>
				</div>
			</div>

			<div style="display: flex;">
				<div :class="$style.frame" style="flex: 1; margin-right: 10px;">
					<div :class="$style.frameInner">
						<div>SCORE: <b><MkNumber :value="score"/>{{ getScoreUnit(gameMode) }}</b></div>
						<div>HIGH SCORE: <b v-if="highScore"><MkNumber :value="highScore"/>{{ getScoreUnit(gameMode) }}</b><b v-else>-</b></div>
						<div v-if="gameMode === 'yen'">TOTAL EARNINGS: <b v-if="yenTotal"><MkNumber :value="yenTotal"/>円</b><b v-else>-</b></div>
					</div>
				</div>
				<div :class="[$style.frame]" style="margin-left: auto;">
					<div :class="$style.frameInner" style="text-align: center;">
						<div @click="showConfig = !showConfig"><i class="ph-gear ph-bold ph-lg"></i></div>
					</div>
				</div>
			</div>

			<div v-if="showConfig" :class="$style.frame">
				<div :class="$style.frameInner">
					<div class="_gaps">
						<MkRange v-model="bgmVolume" :min="0" :max="1" :step="0.01" :textConverter="(v) => `${Math.floor(v * 100)}%`" :continuousUpdate="true" @dragEnded="(v) => updateSettings('bgmVolume', v)">
							<template #label>BGM {{ i18n.ts.volume }}</template>
						</MkRange>
						<MkRange v-model="sfxVolume" :min="0" :max="1" :step="0.01" :textConverter="(v) => `${Math.floor(v * 100)}%`" :continuousUpdate="true" @dragEnded="(v) => updateSettings('sfxVolume', v)">
							<template #label>{{ i18n.ts.sfx }} {{ i18n.ts.volume }}</template>
						</MkRange>
					</div>
				</div>
			</div>

			<div :class="$style.frame">
				<div :class="$style.frameInner">
					<div>FUSION RECIPE</div>
					<div>
						<div v-for="(mono, i) in game.monoDefinitions.sort((a, b) => a.level - b.level)" :key="mono.id" style="display: inline-block;">
							<img :src="getTextureImageUrl(mono)" style="width: 32px; vertical-align: bottom;"/>
							<div v-if="i < game.monoDefinitions.length - 1" style="display: inline-block; margin-left: 4px; vertical-align: bottom;"><i class="ph-arrow-fat-right ph-bold ph-lg"></i></div>
						</div>
					</div>
				</div>
			</div>

			<div :class="$style.frame">
				<div :class="$style.frameInner">
					<MkButton v-if="!isGameOver && !replaying" full danger @click="surrender">Surrender</MkButton>
					<MkButton v-else full @click="restart">Retry</MkButton>
				</div>
			</div>
		</div>
	</div>
</MkSpacer>
</template>

<script lang="ts" setup>
import { computed, onDeactivated, onMounted, onUnmounted, ref, shallowRef, watch } from 'vue';
import * as Matter from 'matter-js';
import * as Misskey from 'misskey-js';
import { DropAndFusionGame, Mono } from 'misskey-bubble-game';
import { definePageMetadata } from '@/scripts/page-metadata.js';
import MkRippleEffect from '@/components/MkRippleEffect.vue';
import * as os from '@/os.js';
import MkNumber from '@/components/MkNumber.vue';
import MkPlusOneEffect from '@/components/MkPlusOneEffect.vue';
import MkButton from '@/components/MkButton.vue';
import { claimAchievement } from '@/scripts/achievements.js';
import { defaultStore } from '@/store.js';
import { misskeyApi } from '@/scripts/misskey-api.js';
import { i18n } from '@/i18n.js';
import { useInterval } from '@/scripts/use-interval.js';
import { apiUrl } from '@/config.js';
import { $i } from '@/account.js';
import * as sound from '@/scripts/sound.js';
import MkRange from '@/components/MkRange.vue';
import copyToClipboard from '@/scripts/copy-to-clipboard.js';

type FrontendMonoDefinition = {
	id: string;
	img: string;
	imgSizeX: number;
	imgSizeY: number;
	spriteScale: number;
	sfxPitch: number;
};

const NORAML_MONOS: FrontendMonoDefinition[] = [{
	id: '9377076d-c980-4d83-bdaf-175bc58275b7',
	sfxPitch: 0.25,
	img: '/client-assets/drop-and-fusion/normal_monos/exploding_head.png',
	imgSizeX: 256,
	imgSizeY: 256,
	spriteScale: 1.12,
}, {
	id: 'be9f38d2-b267-4b1a-b420-904e22e80568',
	sfxPitch: 0.5,
	img: '/client-assets/drop-and-fusion/normal_monos/face_with_symbols_on_mouth.png',
	imgSizeX: 256,
	imgSizeY: 256,
	spriteScale: 1.12,
}, {
	id: 'beb30459-b064-4888-926b-f572e4e72e0c',
	sfxPitch: 0.75,
	img: '/client-assets/drop-and-fusion/normal_monos/cold_face.png',
	imgSizeX: 256,
	imgSizeY: 256,
	spriteScale: 1.12,
}, {
	id: 'feab6426-d9d8-49ae-849c-048cdbb6cdf0',
	sfxPitch: 1,
	img: '/client-assets/drop-and-fusion/normal_monos/zany_face.png',
	imgSizeX: 256,
	imgSizeY: 256,
	spriteScale: 1.12,
}, {
	id: 'd6d8fed6-6d18-4726-81a1-6cf2c974df8a',
	sfxPitch: 1.5,
	img: '/client-assets/drop-and-fusion/normal_monos/pleading_face.png',
	imgSizeX: 256,
	imgSizeY: 256,
	spriteScale: 1.12,
}, {
	id: '249c728e-230f-4332-bbbf-281c271c75b2',
	sfxPitch: 2,
	img: '/client-assets/drop-and-fusion/normal_monos/face_with_open_mouth.png',
	imgSizeX: 256,
	imgSizeY: 256,
	spriteScale: 1.12,
}, {
	id: '23d67613-d484-4a93-b71e-3e81b19d6186',
	sfxPitch: 2.5,
	img: '/client-assets/drop-and-fusion/normal_monos/smiling_face_with_sunglasses.png',
	imgSizeX: 256,
	imgSizeY: 256,
	spriteScale: 1.12,
}, {
	id: '3cbd0add-ad7d-4685-bad0-29f6dddc0b99',
	sfxPitch: 3,
	img: '/client-assets/drop-and-fusion/normal_monos/grinning_squinting_face.png',
	imgSizeX: 256,
	imgSizeY: 256,
	spriteScale: 1.12,
}, {
	id: '8f86d4f4-ee02-41bf-ad38-1ce0ae457fb5',
	sfxPitch: 3.5,
	img: '/client-assets/drop-and-fusion/normal_monos/smiling_face_with_hearts.png',
	imgSizeX: 256,
	imgSizeY: 256,
	spriteScale: 1.12,
}, {
	id: '64ec4add-ce39-42b4-96cb-33908f3f118d',
	sfxPitch: 4,
	img: '/client-assets/drop-and-fusion/normal_monos/heart_suit.png',
	imgSizeX: 256,
	imgSizeY: 256,
	spriteScale: 1.12,
}];

const YEN_MONOS: FrontendMonoDefinition[] = [{
	id: '880f9bd9-802f-4135-a7e1-fd0e0331f726',
	sfxPitch: 0.25,
	img: '/client-assets/drop-and-fusion/yen_monos/10000yen.png',
	imgSizeX: 512,
	imgSizeY: 256,
	spriteScale: 0.97,
}, {
	id: 'e807beb6-374a-4314-9cc2-aa5f17d96b6b',
	sfxPitch: 0.5,
	img: '/client-assets/drop-and-fusion/yen_monos/5000yen.png',
	imgSizeX: 512,
	imgSizeY: 256,
	spriteScale: 0.97,
}, {
	id: '033445b7-8f90-4fc9-beca-71a9e87cb530',
	sfxPitch: 0.75,
	img: '/client-assets/drop-and-fusion/yen_monos/2000yen.png',
	imgSizeX: 512,
	imgSizeY: 256,
	spriteScale: 0.97,
}, {
	id: '410a09ec-5f7f-46f6-b26f-cbca4ccbd091',
	sfxPitch: 1,
	img: '/client-assets/drop-and-fusion/yen_monos/1000yen.png',
	imgSizeX: 512,
	imgSizeY: 256,
	spriteScale: 0.97,
}, {
	id: '2aae82bc-3fa4-49ad-a6b5-94d888e809f5',
	sfxPitch: 1.5,
	img: '/client-assets/drop-and-fusion/yen_monos/500yen.png',
	imgSizeX: 256,
	imgSizeY: 256,
	spriteScale: 0.97,
}, {
	id: 'a619bd67-d08f-4cc0-8c7e-c8072a4950cd',
	sfxPitch: 2,
	img: '/client-assets/drop-and-fusion/yen_monos/100yen.png',
	imgSizeX: 256,
	imgSizeY: 256,
	spriteScale: 0.97,
}, {
	id: 'c1c5d8e4-17d6-4455-befd-12154d731faa',
	sfxPitch: 2.5,
	img: '/client-assets/drop-and-fusion/yen_monos/50yen.png',
	imgSizeX: 256,
	imgSizeY: 256,
	spriteScale: 0.97,
}, {
	id: '7082648c-e428-44c4-887a-25c07a8ebdd5',
	sfxPitch: 3,
	img: '/client-assets/drop-and-fusion/yen_monos/10yen.png',
	imgSizeX: 256,
	imgSizeY: 256,
	spriteScale: 0.97,
}, {
	id: '0d8d40d5-e6e0-4d26-8a95-b8d842363379',
	sfxPitch: 3.5,
	img: '/client-assets/drop-and-fusion/yen_monos/5yen.png',
	imgSizeX: 256,
	imgSizeY: 256,
	spriteScale: 0.97,
}, {
	id: '9dec1b38-d99d-40de-8288-37367b983d0d',
	sfxPitch: 4,
	img: '/client-assets/drop-and-fusion/yen_monos/1yen.png',
	imgSizeX: 256,
	imgSizeY: 256,
	spriteScale: 0.97,
}];

const SQUARE_MONOS: FrontendMonoDefinition[] = [{
	id: 'f75fd0ba-d3d4-40a4-9712-b470e45b0525',
	sfxPitch: 0.25,
	img: '/client-assets/drop-and-fusion/square_monos/keycap_10.png',
	imgSizeX: 256,
	imgSizeY: 256,
	spriteScale: 1.12,
}, {
	id: '7b70f4af-1c01-45fd-af72-61b1f01e03d1',
	sfxPitch: 0.5,
	img: '/client-assets/drop-and-fusion/square_monos/keycap_9.png',
	imgSizeX: 256,
	imgSizeY: 256,
	spriteScale: 1.12,
}, {
	id: '41607ef3-b6d6-4829-95b6-3737bf8bb956',
	sfxPitch: 0.75,
	img: '/client-assets/drop-and-fusion/square_monos/keycap_8.png',
	imgSizeX: 256,
	imgSizeY: 256,
	spriteScale: 1.12,
}, {
	id: '8a8310d2-0374-460f-bb50-ca9cd3ee3416',
	sfxPitch: 1,
	img: '/client-assets/drop-and-fusion/square_monos/keycap_7.png',
	imgSizeX: 256,
	imgSizeY: 256,
	spriteScale: 1.12,
}, {
	id: '1092e069-fe1a-450b-be97-b5d477ec398c',
	sfxPitch: 1.5,
	img: '/client-assets/drop-and-fusion/square_monos/keycap_6.png',
	imgSizeX: 256,
	imgSizeY: 256,
	spriteScale: 1.12,
}, {
	id: '2294734d-7bb8-4781-bb7b-ef3820abf3d0',
	sfxPitch: 2,
	img: '/client-assets/drop-and-fusion/square_monos/keycap_5.png',
	imgSizeX: 256,
	imgSizeY: 256,
	spriteScale: 1.12,
}, {
	id: 'ea8a61af-e350-45f7-ba6a-366fcd65692a',
	sfxPitch: 2.5,
	img: '/client-assets/drop-and-fusion/square_monos/keycap_4.png',
	imgSizeX: 256,
	imgSizeY: 256,
	spriteScale: 1.12,
}, {
	id: 'd0c74815-fc1c-4fbe-9953-c92e4b20f919',
	sfxPitch: 3,
	img: '/client-assets/drop-and-fusion/square_monos/keycap_3.png',
	imgSizeX: 256,
	imgSizeY: 256,
	spriteScale: 1.12,
}, {
	id: 'd8fbd70e-611d-402d-87da-1a7fd8cd2c8d',
	sfxPitch: 3.5,
	img: '/client-assets/drop-and-fusion/square_monos/keycap_2.png',
	imgSizeX: 256,
	imgSizeY: 256,
	spriteScale: 1.12,
}, {
	id: '35e476ee-44bd-4711-ad42-87be245d3efd',
	sfxPitch: 4,
	img: '/client-assets/drop-and-fusion/square_monos/keycap_1.png',
	imgSizeX: 256,
	imgSizeY: 256,
	spriteScale: 1.12,
}];

const SWEETS_MONOS: FrontendMonoDefinition[] = [{
	id: '77f724c0-88be-4aeb-8e1a-a00ed18e3844',
	sfxPitch: 0.25,
	img: '/client-assets/drop-and-fusion/sweets_monos/shortcake_color.svg',
	imgSizeX: 32,
	imgSizeY: 32,
	spriteScale: 1,
}, {
	id: 'f3468ef4-2e1e-4906-8795-f147f39f7e1f',
	sfxPitch: 0.5,
	img: '/client-assets/drop-and-fusion/sweets_monos/pancakes_color.svg',
	imgSizeX: 32,
	imgSizeY: 32,
	spriteScale: 1,
}, {
	id: 'bcb41129-6f2d-44ee-89d3-86eb2df564ba',
	sfxPitch: 0.75,
	img: '/client-assets/drop-and-fusion/sweets_monos/shaved_ice_color.svg',
	imgSizeX: 32,
	imgSizeY: 32,
	spriteScale: 1,
}, {
	id: 'f058e1ad-1981-409b-b3a7-302de0a43744',
	sfxPitch: 1,
	img: '/client-assets/drop-and-fusion/sweets_monos/soft_ice_cream_color.svg',
	imgSizeX: 32,
	imgSizeY: 32,
	spriteScale: 1,
}, {
	id: 'd22cfe38-5a3b-4b9c-a1a6-907930a3d732',
	sfxPitch: 1.5,
	img: '/client-assets/drop-and-fusion/sweets_monos/doughnut_color.svg',
	imgSizeX: 32,
	imgSizeY: 32,
	spriteScale: 1,
}, {
	id: '79867083-a073-427e-ae82-07a70d9f3b4f',
	sfxPitch: 2,
	img: '/client-assets/drop-and-fusion/sweets_monos/custard_color.svg',
	imgSizeX: 32,
	imgSizeY: 32,
	spriteScale: 1,
}, {
	id: '2e152a12-a567-4100-b4d4-d15d81ba47b1',
	sfxPitch: 2.5,
	img: '/client-assets/drop-and-fusion/sweets_monos/chocolate_bar_color.svg',
	imgSizeX: 32,
	imgSizeY: 32,
	spriteScale: 1,
}, {
	id: '12250376-2258-4716-8eec-b3a7239461fc',
	sfxPitch: 3,
	img: '/client-assets/drop-and-fusion/sweets_monos/lollipop_color.svg',
	imgSizeX: 32,
	imgSizeY: 32,
	spriteScale: 1,
}, {
	id: '4d4f2668-4be7-44a3-aa3a-856df6e25aa6',
	sfxPitch: 3.5,
	img: '/client-assets/drop-and-fusion/sweets_monos/candy_color.svg',
	imgSizeX: 32,
	imgSizeY: 32,
	spriteScale: 1,
}, {
	id: 'c9984b40-4045-44c3-b260-d47b7b4625b2',
	sfxPitch: 4,
	img: '/client-assets/drop-and-fusion/sweets_monos/cookie_color.svg',
	imgSizeX: 32,
	imgSizeY: 32,
	spriteScale: 1,
}];

const props = defineProps<{
	gameMode: 'normal' | 'square' | 'yen' | 'sweets' | 'space';
	mute: boolean;
}>();

const emit = defineEmits<{
	(ev: 'end'): void;
}>();

const monoDefinitions = computed(() => {
	return props.gameMode === 'normal' ? NORAML_MONOS :
		props.gameMode === 'square' ? SQUARE_MONOS :
		props.gameMode === 'yen' ? YEN_MONOS :
		props.gameMode === 'sweets' ? SWEETS_MONOS :
		props.gameMode === 'space' ? NORAML_MONOS :
		[] as never;
});

function getScoreUnit(gameMode: string) {
	return gameMode === 'normal' ? 'pt' :
		gameMode === 'square' ? 'pt' :
		gameMode === 'yen' ? '円' :
		gameMode === 'sweets' ? 'kcal' :
		'' as never;
}

function getMonoRenderOptions(mono: Mono) {
	const def = monoDefinitions.value.find(x => x.id === mono.id)!;
	return {

		sprite: {
			texture: def.img,
			xScale: (mono.sizeX / def.imgSizeX) * def.spriteScale,
			yScale: (mono.sizeY / def.imgSizeY) * def.spriteScale,
		},

	};
}

let viewScale = 1;
let seed: string = Date.now().toString();
let containerElRect: DOMRect | null = null;
let logs: ReturnType<DropAndFusionGame['getLogs']> | null = null;
let endedAtFrame = 0;
let bgmNodes: ReturnType<typeof sound.createSourceNode> | null = null;
let renderer: Matter.Render | null = null;
let monoTextures: Record<string, Blob> = {};
let monoTextureUrls: Record<string, string> = {};
let tickRaf: number | null = null;
let game = new DropAndFusionGame({
	seed: seed,
	gameMode: props.gameMode,
	getMonoRenderOptions,
});
attachGameEvents();

const containerEl = shallowRef<HTMLElement>();
const canvasEl = shallowRef<HTMLCanvasElement>();
const dropperX = ref(0);
const currentPick = shallowRef<{ id: string; mono: Mono } | null>(null);
const stock = shallowRef<{ id: string; mono: Mono }[]>([]);
const holdingStock = shallowRef<{ id: string; mono: Mono } | null>(null);
const score = ref(0);
const combo = ref(0);
const comboPrev = ref(0);
const maxCombo = ref(0);
const dropReady = ref(true);
const isGameOver = ref(false);
const gameLoaded = ref(false);
const readyGo = ref<'ready' | 'go' | null>('ready');
const highScore = ref<number | null>(null);
const yenTotal = ref<number | null>(null);
const showConfig = ref(false);
const replaying = ref(false);
const replayPlaybackRate = ref(1);
const currentFrame = ref(0);
const bgmVolume = ref(defaultStore.state.dropAndFusion.bgmVolume);
const sfxVolume = ref(defaultStore.state.dropAndFusion.sfxVolume);

watch(replayPlaybackRate, (newValue) => {
	game.replayPlaybackRate = newValue;
});

watch(bgmVolume, (newValue) => {
	if (bgmNodes) {
		bgmNodes.gainNode.gain.value = props.mute ? 0 : newValue;
	}
});

function createRendererInstance(game: DropAndFusionGame) {
	return Matter.Render.create({
		engine: game.engine,
		canvas: canvasEl.value!,
		options: {
			width: game.GAME_WIDTH,
			height: game.GAME_HEIGHT,
			background: 'transparent', // transparent to hide
			wireframeBackground: 'transparent', // transparent to hide
			wireframes: false,
			showSleeping: false,
			pixelRatio: Math.max(2, window.devicePixelRatio),
		},
	});
}

function loadMonoTextures() {
	async function loadSingleMonoTexture(mono: FrontendMonoDefinition) {
		if (renderer == null) return;

		// Matter-js内にキャッシュがある場合はスキップ
		if (renderer.textures[mono.img]) return;

		let src = mono.img;
		// eslint-disable-next-line @typescript-eslint/no-unnecessary-condition
		if (monoTextureUrls[mono.img]) {
			src = monoTextureUrls[mono.img];
			// eslint-disable-next-line @typescript-eslint/no-unnecessary-condition
		} else if (monoTextures[mono.img]) {
			src = URL.createObjectURL(monoTextures[mono.img]);
			monoTextureUrls[mono.img] = src;
		} else {
			const res = await fetch(mono.img);
			const blob = await res.blob();
			monoTextures[mono.img] = blob;
			src = URL.createObjectURL(blob);
			monoTextureUrls[mono.img] = src;
		}

		const image = new Image();
		image.src = src;
		renderer.textures[mono.img] = image;
	}

	return Promise.all(monoDefinitions.value.map(x => loadSingleMonoTexture(x)));
}

function getTextureImageUrl(mono: Mono) {
	const def = monoDefinitions.value.find(x => x.id === mono.id)!;

	// eslint-disable-next-line @typescript-eslint/no-unnecessary-condition
	if (monoTextureUrls[def.img]) {
		return monoTextureUrls[def.img];

		// eslint-disable-next-line @typescript-eslint/no-unnecessary-condition
	} else if (monoTextures[def.img]) {
		// Gameクラス内にキャッシュがある場合はそれを使う
		const out = URL.createObjectURL(monoTextures[def.img]);
		monoTextureUrls[def.img] = out;
		return out;
	} else {
		return def.img;
	}
}

function tick() {
	const hasNextTick = game.tick();
	if (hasNextTick) {
		tickRaf = window.requestAnimationFrame(tick);
	} else {
		tickRaf = null;
	}
}

function tickReplay() {
	let hasNextTick;
	for (let i = 0; i < replayPlaybackRate.value; i++) {
		const log = logs!.find(x => x.frame === game.frame);
		if (log) {
			switch (log.operation) {
				case 'drop': {
					game.drop(log.x);
					break;
				}
				case 'hold': {
					game.hold();
					break;
				}
				case 'surrender': {
					game.surrender();
					break;
				}
				default:
					break;
			}
		}

		hasNextTick = game.tick();
		currentFrame.value = game.frame;
		if (!hasNextTick) break;
	}

	if (hasNextTick) {
		tickRaf = window.requestAnimationFrame(tickReplay);
	} else {
		tickRaf = null;
	}
}

async function start() {
	renderer = createRendererInstance(game);
	await loadMonoTextures();
	Matter.Render.lookAt(renderer, {
		min: { x: 0, y: 0 },
		max: { x: game.GAME_WIDTH, y: game.GAME_HEIGHT },
	});
	Matter.Render.run(renderer);
	game.start();
	window.requestAnimationFrame(tick);

	gameLoaded.value = true;

	window.setTimeout(() => {
		readyGo.value = 'go';
		window.setTimeout(() => {
			readyGo.value = null;
		}, 1000);
	}, 1500);
}

function onClick(ev: MouseEvent) {
	if (!containerElRect) return;
	if (replaying.value) return;
	const x = (ev.clientX - containerElRect.left) / viewScale;
	game.drop(x);
}

function onTouchend(ev: TouchEvent) {
	if (!containerElRect) return;
	if (replaying.value) return;
	const x = (ev.changedTouches[0].clientX - containerElRect.left) / viewScale;
	game.drop(x);
}

function onMousemove(ev: MouseEvent) {
	if (!containerElRect) return;
	const x = (ev.clientX - containerElRect.left);
	moveDropper(containerElRect, x);
}

function onTouchmove(ev: TouchEvent) {
	if (!containerElRect) return;
	const x = (ev.touches[0].clientX - containerElRect.left);
	moveDropper(containerElRect, x);
}

function moveDropper(rect: DOMRect, x: number) {
	dropperX.value = Math.min(rect.width * ((game.GAME_WIDTH - game.PLAYAREA_MARGIN) / game.GAME_WIDTH), Math.max(rect.width * (game.PLAYAREA_MARGIN / game.GAME_WIDTH), x));
}

function hold() {
	game.hold();
}

async function surrender() {
	const { canceled } = await os.confirm({
		type: 'warning',
		text: i18n.ts.areYouSure,
	});
	if (canceled) return;
	game.surrender();
}

async function restart() {
	reset();
	game = new DropAndFusionGame({
		seed: seed,
		gameMode: props.gameMode,
		getMonoRenderOptions,
	});
	attachGameEvents();
	await start();
}

function reset() {
	dispose();
	seed = Date.now().toString();
	isGameOver.value = false;
	replaying.value = false;
	replayPlaybackRate.value = 1;
	currentPick.value = null;
	dropReady.value = true;
	stock.value = [];
	holdingStock.value = null;
	score.value = 0;
	combo.value = 0;
	comboPrev.value = 0;
	maxCombo.value = 0;
	gameLoaded.value = false;
	readyGo.value = null;
}

function dispose() {
	game.dispose();
	if (renderer) Matter.Render.stop(renderer);
	if (tickRaf) {
		window.cancelAnimationFrame(tickRaf);
	}
}

function backToTitle() {
	emit('end');
}

function replay() {
	replaying.value = true;
	dispose();
	game = new DropAndFusionGame({
		seed: seed,
		gameMode: props.gameMode,
		getMonoRenderOptions,
	});
	attachGameEvents();
	os.promiseDialog(loadMonoTextures(), async () => {
		renderer = createRendererInstance(game);
		Matter.Render.lookAt(renderer, {
			min: { x: 0, y: 0 },
			max: { x: game.GAME_WIDTH, y: game.GAME_HEIGHT },
		});
		Matter.Render.run(renderer);
		game.start();
		window.requestAnimationFrame(tickReplay);
	});
}

function endReplay() {
	replaying.value = false;
	dispose();
}

function exportLog() {
	if (!logs) return;
	const data = JSON.stringify({
		v: game.GAME_VERSION,
		m: props.gameMode,
		s: seed,
		d: new Date().toISOString(),
		l: DropAndFusionGame.serializeLogs(logs),
	});
	copyToClipboard(data);
	os.success();
}

function updateSettings<
	K extends keyof typeof defaultStore.state.dropAndFusion,
	V extends typeof defaultStore.state.dropAndFusion[K],
>(key: K, value: V) {
	const changes: { [P in K]?: V } = {};
	changes[key] = value;
	defaultStore.set('dropAndFusion', {
		...defaultStore.state.dropAndFusion,
		...changes,
	});
}

function loadImage(url: string) {
	return new Promise<HTMLImageElement>(res => {
		const img = new Image();
		img.src = url;
		img.addEventListener('load', () => {
			res(img);
		});
	});
}

function getGameImageDriveFile() {
	return new Promise<Misskey.entities.DriveFile | null>(res => {
		const dcanvas = document.createElement('canvas');
		dcanvas.width = game.GAME_WIDTH;
		dcanvas.height = game.GAME_HEIGHT;
		const ctx = dcanvas.getContext('2d');
		if (!ctx || !canvasEl.value) return res(null);
		Promise.all([
			loadImage('/client-assets/drop-and-fusion/frame-light.svg'),
			loadImage('/client-assets/drop-and-fusion/logo.png'),
		]).then((images) => {
			const [frame, logo] = images;
			ctx.fillStyle = '#fff';
			ctx.fillRect(0, 0, game.GAME_WIDTH, game.GAME_HEIGHT);

			ctx.drawImage(frame, 0, 0, game.GAME_WIDTH, game.GAME_HEIGHT);
			ctx.drawImage(canvasEl.value!, 0, 0, game.GAME_WIDTH, game.GAME_HEIGHT);

			ctx.fillStyle = '#000';
			ctx.font = '16px bold sans-serif';
			ctx.textBaseline = 'top';
			ctx.fillText(`SCORE: ${score.value.toLocaleString()}${getScoreUnit(props.gameMode)}`, 10, 10);

			ctx.globalAlpha = 0.7;
			ctx.drawImage(logo, game.GAME_WIDTH * 0.55, 6, game.GAME_WIDTH * 0.45, game.GAME_WIDTH * 0.45 * (logo.height / logo.width));
			ctx.globalAlpha = 1;

			dcanvas.toBlob(blob => {
				if (!blob) return res(null);
				if ($i == null) return res(null);
				const formData = new FormData();
				formData.append('file', blob);
				formData.append('name', `bubble-game-${Date.now()}.png`);
				formData.append('isSensitive', 'false');
				formData.append('i', $i.token);
				if (defaultStore.state.uploadFolder) {
					formData.append('folderId', defaultStore.state.uploadFolder);
				}

				window.fetch(apiUrl + '/drive/files/create', {
					method: 'POST',
					body: formData,
				})
					.then(response => response.json())
					.then(f => {
						res(f);
					});
			}, 'image/png');

			dcanvas.remove();
		});
	});
}

async function share() {
	const uploading = getGameImageDriveFile();
	os.promiseDialog(uploading);
	const file = await uploading;
	if (!file) return;
	os.post({
		initialText: `#BubbleGame (${props.gameMode})
SCORE: ${score.value.toLocaleString()}${getScoreUnit(props.gameMode)}`,
		initialFiles: [file],
		instant: true,
	});
}

function attachGameEvents() {
	game.addListener('changeScore', value => {
		score.value = value;
	});

	game.addListener('changeCombo', value => {
		if (value === 0) {
			comboPrev.value = combo.value;
		} else {
			comboPrev.value = value;
		}
		maxCombo.value = Math.max(maxCombo.value, value);
		combo.value = value;
	});

	game.addListener('changeStock', value => {
		currentPick.value = JSON.parse(JSON.stringify(value[0]));
		stock.value = JSON.parse(JSON.stringify(value.slice(1)));
	});

	game.addListener('changeHolding', value => {
		holdingStock.value = value;

		if (!props.mute) {
			sound.playUrl('/client-assets/drop-and-fusion/hold.mp3', {
				volume: 0.5 * sfxVolume.value,
				playbackRate: replayPlaybackRate.value,
			});
		}
	});

	game.addListener('dropped', (x) => {
		if (!props.mute) {
			const panV = x - game.PLAYAREA_MARGIN;
			const panW = game.GAME_WIDTH - game.PLAYAREA_MARGIN - game.PLAYAREA_MARGIN;
			const pan = ((panV / panW) - 0.5) * 2;
			if (props.gameMode === 'yen') {
				sound.playUrl('/client-assets/drop-and-fusion/drop_yen.mp3', {
					volume: sfxVolume.value,
					pan,
					playbackRate: replayPlaybackRate.value,
				});
			} else {
				sound.playUrl('/client-assets/drop-and-fusion/drop.mp3', {
					volume: sfxVolume.value,
					pan,
					playbackRate: replayPlaybackRate.value,
				});
			}
		}

		if (replaying.value) return;

		dropReady.value = false;
		window.setTimeout(() => {
			if (!isGameOver.value) {
				dropReady.value = true;
			}
		}, game.frameToMs(game.DROP_COOLTIME));
	});

	game.addListener('fusioned', (x, y, nextMono, scoreDelta) => {
		if (!canvasEl.value) return;

		const rect = canvasEl.value.getBoundingClientRect();
		const domX = rect.left + (x * viewScale);
		const domY = rect.top + (y * viewScale);
		const scoreUnit = getScoreUnit(props.gameMode);
		os.popup(MkRippleEffect, { x: domX, y: domY }, {}, 'end');
		os.popup(MkPlusOneEffect, { x: domX, y: domY, value: scoreDelta + (scoreUnit === 'pt' ? '' : scoreUnit) }, {}, 'end');

		if (nextMono) {
			const def = monoDefinitions.value.find(x => x.id === nextMono.id)!;
			if (!props.mute) {
				const panV = x - game.PLAYAREA_MARGIN;
				const panW = game.GAME_WIDTH - game.PLAYAREA_MARGIN - game.PLAYAREA_MARGIN;
				const pan = ((panV / panW) - 0.5) * 2;
				const pitch = def.sfxPitch;
				if (props.gameMode === 'yen') {
					sound.playUrl('/client-assets/drop-and-fusion/fusion_yen.mp3', {
						volume: 0.25 * sfxVolume.value,
						pan: pan,
						playbackRate: (pitch / 4) * replayPlaybackRate.value,
					});
				} else {
					sound.playUrl('/client-assets/drop-and-fusion/fusion.mp3', {
						volume: sfxVolume.value,
						pan: pan,
						playbackRate: pitch * replayPlaybackRate.value,
					});
				}
			}
		} else {
			if (!props.mute) {
				// TODO: 融合後のモノがない場合でも何らかの効果音を再生
			}
		}
	});

	const minCollisionEnergyForSound = 2.5;
	const maxCollisionEnergyForSound = 9;
	const soundPitchMax = 4;
	const soundPitchMin = 0.5;

	game.addListener('collision', (energy, bodyA, bodyB) => {
		if (!props.mute && (energy > minCollisionEnergyForSound)) {
			const volume = (Math.min(maxCollisionEnergyForSound, energy - minCollisionEnergyForSound) / maxCollisionEnergyForSound) / 4;
			const panV =
				bodyA.label === '_wall_' ? bodyB.position.x - game.PLAYAREA_MARGIN :
				bodyB.label === '_wall_' ? bodyA.position.x - game.PLAYAREA_MARGIN :
				((bodyA.position.x + bodyB.position.x) / 2) - game.PLAYAREA_MARGIN;
			const panW = game.GAME_WIDTH - game.PLAYAREA_MARGIN - game.PLAYAREA_MARGIN;
			const pan = ((panV / panW) - 0.5) * 2;
			const pitch = soundPitchMin + ((soundPitchMax - soundPitchMin) * (1 - (Math.min(10, energy) / 10)));

			if (props.gameMode === 'yen') {
				sound.playUrl('/client-assets/drop-and-fusion/collision_yen.mp3', {
					volume: volume * sfxVolume.value,
					pan: pan,
					playbackRate: Math.max(1, pitch) * replayPlaybackRate.value,
				});
			} else {
				sound.playUrl('/client-assets/drop-and-fusion/collision.mp3', {
					volume: volume * sfxVolume.value,
					pan: pan,
					playbackRate: pitch * replayPlaybackRate.value,
				});
			}
		}
	});

	game.addListener('monoAdded', (mono) => {
		if (replaying.value) return;

		// 実績関連
		if (mono.level === 10) {
			claimAchievement('bubbleGameExplodingHead');

			const monos = game.getActiveMonos();
			if (monos.filter(x => x.level === 10).length >= 2) {
				claimAchievement('bubbleGameDoubleExplodingHead');
			}
		}
	});

	game.addListener('gameOver', () => {
		if (!props.mute) {
			if (props.gameMode === 'yen') {
				sound.playUrl('/client-assets/drop-and-fusion/gameover_yen.mp3', {
					volume: 0.5 * sfxVolume.value,
				});
			} else {
				sound.playUrl('/client-assets/drop-and-fusion/gameover.mp3', {
					volume: sfxVolume.value,
				});
			}
		}

		if (replaying.value) {
			endReplay();
			return;
		}

		logs = game.getLogs();
		endedAtFrame = game.frame;
		currentPick.value = null;
		dropReady.value = false;
		isGameOver.value = true;

		misskeyApi('bubble-game/register', {
			seed,
			score: score.value,
			gameMode: props.gameMode,
			gameVersion: game.GAME_VERSION,
			logs: DropAndFusionGame.serializeLogs(logs),
		});

		if (props.gameMode === 'yen') {
			yenTotal.value = (yenTotal.value ?? 0) + score.value;
			misskeyApi('i/registry/set', {
				scope: ['dropAndFusionGame'],
				key: 'yenTotal',
				value: yenTotal.value,
			});
		}

		if (score.value > (highScore.value ?? 0)) {
			highScore.value = score.value;

			misskeyApi('i/registry/set', {
				scope: ['dropAndFusionGame'],
				key: 'highScore:' + props.gameMode,
				value: highScore.value,
			});
		}
	});
}

useInterval(() => {
	if (!canvasEl.value) return;
	const actualCanvasWidth = canvasEl.value.getBoundingClientRect().width;
	if (actualCanvasWidth === 0) return;
	viewScale = actualCanvasWidth / game.GAME_WIDTH;
	containerElRect = containerEl.value?.getBoundingClientRect() ?? null;
}, 1000, { immediate: false, afterMounted: true });

onMounted(async () => {
	try {
		highScore.value = await misskeyApi('i/registry/get', {
			scope: ['dropAndFusionGame'],
			key: 'highScore:' + props.gameMode,
		});
	} catch (err) {
		highScore.value = null;
	}

	if (props.gameMode === 'yen') {
		try {
			yenTotal.value = await misskeyApi('i/registry/get', {
				scope: ['dropAndFusionGame'],
				key: 'yenTotal',
			});
		} catch (err: any) {
			if (err.code === 'NO_SUCH_KEY') {
				// nop
			} else {
				os.alert({
					type: 'error',
					text: i18n.ts.cannotLoad,
				});
				return;
			}
		}
	}

	/*
	const getVerticesFromSvg = async (path: string) => {
		const svgDoc = await fetch(path)
			.then((response) => response.text())
			.then((svgString) => {
				const parser = new DOMParser();
				return parser.parseFromString(svgString, 'image/svg+xml');
			});
		const pathDatas = svgDoc.querySelectorAll('path');
		if (!pathDatas) return;
		const vertices = Array.from(pathDatas).map((pathData) => {
			return Matter.Svg.pathToVertices(pathData);
		});
		return vertices;
	};

	getVerticesFromSvg('/client-assets/drop-and-fusion/sweets_monos/verts/doughnut_color.svg').then((vertices) => {
		console.log('doughnut_color', vertices);
	});
	*/

	await start();

	const bgmBuffer = await sound.loadAudio('/client-assets/drop-and-fusion/bgm_1.mp3');
	if (!bgmBuffer) return;
	bgmNodes = sound.createSourceNode(bgmBuffer, {
		volume: props.mute ? 0 : bgmVolume.value,
	});
	if (!bgmNodes) return;
	bgmNodes.soundSource.loop = true;
	bgmNodes.soundSource.start();
});

onUnmounted(() => {
	dispose();
	bgmNodes?.soundSource.stop();
});

onDeactivated(() => {
	dispose();
	bgmNodes?.soundSource.stop();
});

definePageMetadata(() => ({
	title: i18n.ts.bubbleGame,
<<<<<<< HEAD
	icon: 'ph-orange-slice ph-bold ph-lg',
});
=======
	icon: 'ti ti-apple',
}));
>>>>>>> 034f4720
</script>

<style lang="scss" module>
.transition_zoom_move,
.transition_zoom_enterActive,
.transition_zoom_leaveActive {
	transition: opacity 0.5s cubic-bezier(0,.5,.5,1), transform 0.5s cubic-bezier(0,.5,.5,1) !important;
}
.transition_zoom_enterFrom,
.transition_zoom_leaveTo {
	opacity: 0;
	transform: scale(0.8);
}

.transition_stock_move,
.transition_stock_enterActive,
.transition_stock_leaveActive {
	transition: opacity 0.4s cubic-bezier(0,.5,.5,1), transform 0.4s cubic-bezier(0,.5,.5,1) !important;
}
.transition_stock_enterFrom,
.transition_stock_leaveTo {
	opacity: 0;
	transform: scale(0.7);
}
.transition_stock_leaveActive {
	position: absolute;
}

.transition_picked_move,
.transition_picked_enterActive {
	transition: opacity 0.5s cubic-bezier(0,.5,.5,1), transform 0.5s cubic-bezier(0,.5,.5,1) !important;
}
.transition_picked_leaveActive {
	transition: all 0s !important;
}
.transition_picked_enterFrom,
.transition_picked_leaveTo {
	opacity: 0;
	transform: translateY(-50px);
}
.transition_picked_leaveActive {
	position: absolute;
}

.transition_combo_move,
.transition_combo_enterActive {
	transition: all 0s !important;
}
.transition_combo_leaveActive {
	transition: opacity 0.4s cubic-bezier(0,.5,.5,1), transform 0.4s cubic-bezier(0,.5,.5,1) !important;
}
.transition_combo_enterFrom,
.transition_combo_leaveTo {
	opacity: 0;
	transform: scale(0.7);
}
.transition_combo_leaveActive {
	position: absolute;
}

.root {
	margin: 0 auto;
	max-width: 600px;
	user-select: none;

	* {
		user-select: none;
	}
}

.loadingScreen {
	text-align: center;
	padding: 32px;
}

.readyGo_bg {
	position: absolute;
	top: 0;
	left: 0;
	right: 0;
	bottom: 0;
	z-index: 100;
	backdrop-filter: blur(4px);
}

.readyGo_ready,
.readyGo_go {
	position: absolute;
	top: 0;
	left: 0;
	right: 0;
	bottom: 0;
	display: flex;
	align-items: center;
	justify-content: center;
	z-index: 101;
	pointer-events: none;
}

.readyGo_img {
	display: block;
	width: 250px;
	max-width: 100%;
}

.frame {
	padding: 7px;
	background: #8C4F26;
	box-shadow: 0 6px 16px #0007, 0 0 1px 1px #693410, inset 0 0 2px 1px #ce8a5c;
	border-radius: 10px;
}

.frameH {
	display: flex;
	gap: 6px;
}

.frameInner {
	padding: 8px;
	margin-top: 8px;
	background: #F1E8DC;
	box-shadow: 0 0 2px 1px #ce8a5c, inset 0 0 1px 1px #693410;
	border-radius: 6px;
	color: #693410;

	&:first-child {
		margin-top: 0;
	}
}

.frameDivider {
	height: 0;
	border: none;
	border-top: 1px solid #693410;
	border-bottom: 1px solid #ce8a5c;
}

.header {
	position: relative;
	z-index: 10;
	display: grid;
	grid-template-columns: 1fr;
	grid-template-rows: auto auto;
	gap: 8px;

	> .headerTitle {
		text-align: center;
	}

	@media (min-width: 500px) {
		grid-template-columns: 1fr auto;
		grid-template-rows: auto;

		> .headerTitle {
			text-align: start;
		}
	}
}

.mainFrameImg {
	position: absolute;
	top: 0;
	left: 0;
	width: 100%;
	// なんかiOSでちらつく
	//filter: drop-shadow(0 6px 16px #0007);
	pointer-events: none;
	user-select: none;
}

.canvas {
	position: relative;
	display: block;
	z-index: 1;
	width: 100% !important;
	height: auto !important;
	pointer-events: none;
	user-select: none;
}

.gameContainer {
	position: relative;
	margin-top: -20px;
}

.stock {
	pointer-events: none;
	user-select: none;
}

.combo {
	position: absolute;
	z-index: 3;
	top: 50%;
	width: 100%;
	text-align: center;
	font-weight: bold;
	font-style: oblique;
	color: #fff;
	-webkit-text-stroke: 1px rgb(255, 145, 0);
	text-shadow: 0 0 6px #0005;
	pointer-events: none;
	user-select: none;
}

.dropperContainer {
	position: absolute;
	top: 0;
	height: 100%;
	z-index: 2;
	pointer-events: none;
	user-select: none;
	will-change: left;
}

.currentMono {
	position: absolute;
	display: block;
	bottom: 88%;
	z-index: 2;
	filter: drop-shadow(0 6px 16px #0007);
}

.dropper {
	position: relative;
	top: 0;
	width: 70px;
	margin-top: -10px;
	margin-left: -30px;
	z-index: 2;
	filter: drop-shadow(0 6px 16px #0007);
}

.currentMonoArrow {
	position: absolute;
	width: 20px;
	bottom: 80%;
	left: -10px;
	z-index: 3;
	animation: currentMonoArrow 2s ease infinite;
}

.dropGuide {
	position: absolute;
	z-index: 3;
	bottom: 0;
	width: 3px;
	margin-left: -2px;
	height: 85%;
	background: #f002;
}

.gameOverLabel {
	position: absolute;
	z-index: 10;
	top: 50%;
	left: 0;
	right: 0;
	margin: auto;
	width: calc(100% - 50px);
	max-width: 320px;
	padding: 16px;
	box-sizing: border-box;
	background: #0007;
	border-radius: 16px;
	color: #fff;
	text-align: center;
	font-weight: bold;
}

.gameOver {
	.canvas {
		filter: grayscale(1);
	}
}

.replayIndicator {
	position: absolute;
	z-index: 10;
	left: 10px;
	bottom: 10px;
	padding: 6px 8px;
	color: #f00;
	font-weight: bold;
	background: #0008;
	border-radius: 6px;
	pointer-events: none;
}

.replayIndicatorText {
	animation: replayIndicator-blink 2s infinite;
}

@keyframes replayIndicator-blink {
	0% { opacity: 1; }
	50% { opacity: 0; }
	100% { opacity: 1; }
}

@keyframes currentMonoArrow {
	0% { transform: translateY(0); }
	25% { transform: translateY(-8px); }
	50% { transform: translateY(0); }
	75% { transform: translateY(-8px); }
	100% { transform: translateY(0); }
}
</style><|MERGE_RESOLUTION|>--- conflicted
+++ resolved
@@ -1206,13 +1206,8 @@
 
 definePageMetadata(() => ({
 	title: i18n.ts.bubbleGame,
-<<<<<<< HEAD
 	icon: 'ph-orange-slice ph-bold ph-lg',
-});
-=======
-	icon: 'ti ti-apple',
 }));
->>>>>>> 034f4720
 </script>
 
 <style lang="scss" module>

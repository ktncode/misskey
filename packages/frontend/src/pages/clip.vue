--- conflicted
+++ resolved
@@ -87,13 +87,8 @@
 	});
 }
 
-<<<<<<< HEAD
-const headerActions = $computed(() => clip && isOwned ? [{
+const headerActions = computed(() => clip.value && isOwned.value ? [{
 	icon: 'ph-pencil ph-bold ph-lg',
-=======
-const headerActions = computed(() => clip.value && isOwned.value ? [{
-	icon: 'ti ti-pencil',
->>>>>>> 62549549
 	text: i18n.ts.edit,
 	handler: async (): Promise<void> => {
 		const { canceled, result } = await os.form(clip.value.name, {
@@ -125,20 +120,15 @@
 
 		clipsCache.delete();
 	},
-<<<<<<< HEAD
-}, ...(clip.isPublic ? [{
+}, ...(clip.value.isPublic ? [{
 	icon: 'ph-share-network ph-bold ph-lg',
-=======
-}, ...(clip.value.isPublic ? [{
-	icon: 'ti ti-link',
 	text: i18n.ts.copyUrl,
 	handler: async (): Promise<void> => {
 		copyToClipboard(`${url}/clips/${clip.value.id}`);
 		os.success();
 	},
 }] : []), ...(clip.value.isPublic && isSupportShare() ? [{
-	icon: 'ti ti-share',
->>>>>>> 62549549
+	icon: 'ph-share-network ph-bold ph-lg',
 	text: i18n.ts.share,
 	handler: async (): Promise<void> => {
 		navigator.share({
@@ -166,15 +156,9 @@
 	},
 }] : null);
 
-<<<<<<< HEAD
-definePageMetadata(computed(() => clip ? {
-	title: clip.name,
-	icon: 'ph-paperclip ph-bold ph-lg',
-=======
 definePageMetadata(computed(() => clip.value ? {
 	title: clip.value.name,
-	icon: 'ti ti-paperclip',
->>>>>>> 62549549
+	icon: 'ph-paperclip ph-bold ph-lg',
 } : null));
 </script>
 

<!--
SPDX-FileCopyrightText: syuilo and misskey-project
SPDX-License-Identifier: AGPL-3.0-only
-->

<template>
<<<<<<< HEAD
<MkStickyContainer>
	<template #header><MkPageHeader :actions="headerActions" :displayBackButton="true" :tabs="headerTabs"/></template>
=======
<PageWithHeader :actions="headerActions" :tabs="headerTabs">
>>>>>>> 8d6573fb
	<MkSpacer :contentMax="800">
		<div ref="rootEl">
			<div v-if="queue > 0" :class="$style.new"><button class="_buttonPrimary" :class="$style.newButton" @click="top()">{{ i18n.ts.newNoteRecived }}</button></div>
			<div :class="$style.tl">
				<MkTimeline
					ref="tlEl" :key="listId + withRenotes + onlyFiles"
					src="list"
					:list="listId"
					:sound="true"
					:withRenotes="withRenotes"
					:onlyFiles="onlyFiles"
					@queue="queueUpdated"
				/>
			</div>
		</div>
	</MkSpacer>
</PageWithHeader>
</template>

<script lang="ts" setup>
import { computed, watch, ref, useTemplateRef } from 'vue';
import * as Misskey from 'misskey-js';
import { scroll } from '@@/js/scroll.js';
import MkTimeline from '@/components/MkTimeline.vue';
import { misskeyApi } from '@/utility/misskey-api.js';
import { definePage } from '@/page.js';
import { i18n } from '@/i18n.js';
<<<<<<< HEAD
import { useRouter } from '@/router/supplier.js';
import { defaultStore } from '@/store.js';
import { deepMerge } from '@/scripts/merge.js';
import * as os from '@/os.js';
import { $i } from '@/account.js';
=======
import { useRouter } from '@/router.js';
>>>>>>> 8d6573fb

const router = useRouter();

const props = defineProps<{
	listId: string;
}>();

const list = ref<Misskey.entities.UserList | null>(null);
const queue = ref(0);
<<<<<<< HEAD
const tlEl = shallowRef<InstanceType<typeof MkTimeline>>();
const rootEl = shallowRef<HTMLElement>();
const withRenotes = computed<boolean>({
	get: () => defaultStore.reactiveState.tl.value.filter.withRenotes,
	set: (x) => saveTlFilter('withRenotes', x),
});
const onlyFiles = computed<boolean>({
	get: () => defaultStore.reactiveState.tl.value.filter.onlyFiles,
	set: (x) => saveTlFilter('onlyFiles', x),
});

function saveTlFilter(key: keyof typeof defaultStore.state.tl.filter, newValue: boolean) {
	if (key !== 'withReplies' || $i) {
		const out = deepMerge({ filter: { [key]: newValue } }, defaultStore.state.tl);
		defaultStore.set('tl', out);
	}
}
=======
const tlEl = useTemplateRef('tlEl');
const rootEl = useTemplateRef('rootEl');
>>>>>>> 8d6573fb

watch(() => props.listId, async () => {
	list.value = await misskeyApi('users/lists/show', {
		listId: props.listId,
	});
}, { immediate: true });

function queueUpdated(q) {
	queue.value = q;
}

function top() {
	scroll(rootEl.value, { top: 0 });
}

function settings() {
	router.push(`/my/lists/${props.listId}`);
}

const headerActions = computed(() => list.value ? [{
	icon: 'ph-dots-three ph-bold ph-lg',
	text: i18n.ts.options,
	handler: (ev) => {
		os.popupMenu([{
			type: 'switch',
			text: i18n.ts.showRenotes,
			ref: withRenotes,
		}, {
			type: 'switch',
			text: i18n.ts.fileAttachedOnly,
			ref: onlyFiles,
		}], ev.currentTarget ?? ev.target);
	},
}, {
	icon: 'ti ti-settings',
	text: i18n.ts.settings,
	handler: settings,
}] : []);

const headerTabs = computed(() => []);

definePage(() => ({
	title: list.value ? list.value.name : i18n.ts.lists,
	icon: 'ti ti-list',
}));
</script>

<style lang="scss" module>
.new {
	position: sticky;
	top: calc(var(--MI-stickyTop, 0px) + 16px);
	z-index: 1000;
	width: 100%;
	margin: calc(-0.675em - 8px) 0;

	&:first-child {
		margin-top: calc(-0.675em - 8px - var(--MI-margin));
	}
}

.newButton {
	display: block;
	margin: var(--MI-margin) auto 0 auto;
	padding: 8px 16px;
	border-radius: var(--MI-radius-xl);
}

.tl {
	background: var(--MI_THEME-bg);
	border-radius: var(--MI-radius);
	overflow: clip;
}
</style><|MERGE_RESOLUTION|>--- conflicted
+++ resolved
@@ -4,12 +4,7 @@
 -->
 
 <template>
-<<<<<<< HEAD
-<MkStickyContainer>
-	<template #header><MkPageHeader :actions="headerActions" :displayBackButton="true" :tabs="headerTabs"/></template>
-=======
-<PageWithHeader :actions="headerActions" :tabs="headerTabs">
->>>>>>> 8d6573fb
+<PageWithHeader :actions="headerActions" :displayBackButton="true" :tabs="headerTabs">
 	<MkSpacer :contentMax="800">
 		<div ref="rootEl">
 			<div v-if="queue > 0" :class="$style.new"><button class="_buttonPrimary" :class="$style.newButton" @click="top()">{{ i18n.ts.newNoteRecived }}</button></div>
@@ -37,15 +32,11 @@
 import { misskeyApi } from '@/utility/misskey-api.js';
 import { definePage } from '@/page.js';
 import { i18n } from '@/i18n.js';
-<<<<<<< HEAD
-import { useRouter } from '@/router/supplier.js';
+import { useRouter } from '@/router.js';
 import { defaultStore } from '@/store.js';
 import { deepMerge } from '@/scripts/merge.js';
 import * as os from '@/os.js';
 import { $i } from '@/account.js';
-=======
-import { useRouter } from '@/router.js';
->>>>>>> 8d6573fb
 
 const router = useRouter();
 
@@ -55,13 +46,14 @@
 
 const list = ref<Misskey.entities.UserList | null>(null);
 const queue = ref(0);
-<<<<<<< HEAD
-const tlEl = shallowRef<InstanceType<typeof MkTimeline>>();
-const rootEl = shallowRef<HTMLElement>();
+const tlEl = useTemplateRef('tlEl');
+const rootEl = useTemplateRef('rootEl');
+
 const withRenotes = computed<boolean>({
 	get: () => defaultStore.reactiveState.tl.value.filter.withRenotes,
 	set: (x) => saveTlFilter('withRenotes', x),
 });
+
 const onlyFiles = computed<boolean>({
 	get: () => defaultStore.reactiveState.tl.value.filter.onlyFiles,
 	set: (x) => saveTlFilter('onlyFiles', x),
@@ -73,10 +65,6 @@
 		defaultStore.set('tl', out);
 	}
 }
-=======
-const tlEl = useTemplateRef('tlEl');
-const rootEl = useTemplateRef('rootEl');
->>>>>>> 8d6573fb
 
 watch(() => props.listId, async () => {
 	list.value = await misskeyApi('users/lists/show', {

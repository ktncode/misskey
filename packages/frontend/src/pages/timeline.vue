--- conflicted
+++ resolved
@@ -142,39 +142,16 @@
 	tlComponent.focus();
 }
 
-<<<<<<< HEAD
-const headerActions = $computed(() => [{
-	icon: 'ph-dots-three ph-bold ph-lg',
-	text: i18n.ts.options,
-	handler: (ev) => {
-		os.popupMenu([{
-			type: 'switch',
-			text: i18n.ts.showRenotes,
-			icon: 'ph-rocket-launch ph-bold ph-lg',
-			ref: $$(withRenotes),
-		}, src === 'local' || src === 'social' ? {
-			type: 'switch',
-			text: i18n.ts.showRepliesToOthersInTimeline,
-			ref: $$(withReplies),
-		} : undefined, {
-			type: 'switch',
-			text: i18n.ts.fileAttachedOnly,
-			icon: 'ph-image ph-bold pg-lg',
-			ref: $$(onlyFiles),
-		}], ev.currentTarget ?? ev.target);
-	},
-}]);
-=======
 const headerActions = $computed(() => {
 	const tmp = [
 		{
-			icon: 'ti ti-dots',
+			icon: 'ph-dots-three ph-bold ph-lg',
 			text: i18n.ts.options,
 			handler: (ev) => {
 				os.popupMenu([{
 					type: 'switch',
 					text: i18n.ts.showRenotes,
-					icon: 'ti ti-repeat',
+					icon: 'ph-rocket-launch ph-bold ph-lg',
 					ref: $$(withRenotes),
 				}, src === 'local' || src === 'social' ? {
 					type: 'switch',
@@ -183,7 +160,7 @@
 				} : undefined, {
 					type: 'switch',
 					text: i18n.ts.fileAttachedOnly,
-					icon: 'ti ti-photo',
+					icon: 'ph-image ph-bold pg-lg',
 					ref: $$(onlyFiles),
 				}], ev.currentTarget ?? ev.target);
 			},
@@ -191,7 +168,7 @@
 	];
 	if (deviceKind === 'desktop') {
 		tmp.unshift({
-			icon: 'ti ti-refresh',
+			icon: 'ph-arrows-counter-clockwise ph-bold pg-lg',
 			text: i18n.ts.reload,
 			handler: (ev: Event) => {
 				console.log('called');
@@ -201,7 +178,6 @@
 	}
 	return tmp;
 });
->>>>>>> bf01c1ee
 
 const headerTabs = $computed(() => [...(defaultStore.reactiveState.pinnedUserLists.value.map(l => ({
 	key: 'list:' + l.id,

<!--
SPDX-FileCopyrightText: syuilo and misskey-project
SPDX-License-Identifier: AGPL-3.0-only
-->

<template>
<PageWithHeader v-model:tab="src" :actions="headerActions" :tabs="$i ? headerTabs : headerTabsWhenNotLogin" :displayMyAvatar="true">
	<MkSpacer :contentMax="800">
		<MkHorizontalSwipe v-model:tab="src" :tabs="$i ? headerTabs : headerTabsWhenNotLogin">
			<div ref="rootEl">
				<MkInfo v-if="isBasicTimeline(src) && !store.r.timelineTutorials.value[src]" style="margin-bottom: var(--MI-margin);" closable @close="closeTutorial()">
					{{ i18n.ts._timelineDescription[src] }}
				</MkInfo>
				<MkPostForm v-if="prefer.r.showFixedPostForm.value" :class="$style.postForm" class="post-form _panel" fixed style="margin-bottom: var(--MI-margin);"/>
				<div v-if="queue > 0" :class="$style.new"><button class="_buttonPrimary" :class="$style.newButton" @click="top()">{{ i18n.ts.newNoteRecived }}</button></div>
				<div :class="$style.tl">
					<MkTimeline
						ref="tlComponent"
						:key="src + withRenotes + withBots + withReplies + onlyFiles + withSensitive"
						:src="src.split(':')[0]"
						:list="src.split(':')[1]"
						:withRenotes="withRenotes"
						:withReplies="withReplies"
						:withSensitive="withSensitive"
						:onlyFiles="onlyFiles"
						:withBots="withBots"
						:sound="true"
						@queue="queueUpdated"
					/>
				</div>
			</div>
		</MkHorizontalSwipe>
	</MkSpacer>
</PageWithHeader>
</template>

<script lang="ts" setup>
import { computed, watch, provide, useTemplateRef, ref, onMounted, onActivated } from 'vue';
import { scroll } from '@@/js/scroll.js';
import type { Tab } from '@/components/global/MkPageHeader.tabs.vue';
import type { MenuItem } from '@/types/menu.js';
import type { BasicTimelineType } from '@/timelines.js';
import MkTimeline from '@/components/MkTimeline.vue';
import MkInfo from '@/components/MkInfo.vue';
import MkPostForm from '@/components/MkPostForm.vue';
import MkHorizontalSwipe from '@/components/MkHorizontalSwipe.vue';
import * as os from '@/os.js';
import { misskeyApi } from '@/utility/misskey-api.js';
import { store } from '@/store.js';
import { i18n } from '@/i18n.js';
import { $i } from '@/i.js';
import { definePage } from '@/page.js';
import { antennasCache, userListsCache, favoritedChannelsCache } from '@/cache.js';
import { deviceKind } from '@/utility/device-kind.js';
import { deepMerge } from '@/utility/merge.js';
import { miLocalStorage } from '@/local-storage.js';
import { availableBasicTimelines, hasWithReplies, isAvailableBasicTimeline, isBasicTimeline, basicTimelineIconClass } from '@/timelines.js';
<<<<<<< HEAD
import type { BasicTimelineType } from '@/timelines.js';
import { useRouter } from '@/router/supplier.js';

provide('shouldOmitHeaderTitle', true);

const router = useRouter();

const tlComponent = shallowRef<InstanceType<typeof MkTimeline>>();
const rootEl = shallowRef<HTMLElement>();
=======
import { prefer } from '@/preferences.js';
import { useRouter } from '@/router.js';

provide('shouldOmitHeaderTitle', true);

const tlComponent = useTemplateRef('tlComponent');
const rootEl = useTemplateRef('rootEl');

const router = useRouter();
router.useListener('same', () => {
	top();
});
>>>>>>> 8d6573fb

type TimelinePageSrc = BasicTimelineType | `list:${string}`;

const queue = ref(0);
const srcWhenNotSignin = ref<'local' | 'global'>(isAvailableBasicTimeline('local') ? 'local' : 'global');
const src = computed<TimelinePageSrc>({
	get: () => ($i ? store.r.tl.value.src : srcWhenNotSignin.value),
	set: (x) => saveSrc(x),
});
const withRenotes = computed<boolean>({
	get: () => store.r.tl.value.filter.withRenotes,
	set: (x) => saveTlFilter('withRenotes', x),
});

// computed内での無限ループを防ぐためのフラグ
const localSocialTLFilterSwitchStore = ref<'withReplies' | 'onlyFiles' | false>(
	store.r.tl.value.filter.withReplies ? 'withReplies' :
	store.r.tl.value.filter.onlyFiles ? 'onlyFiles' :
	false,
);

const withReplies = computed<boolean>({
	get: () => {
		if (!$i) return false;
		if (['local', 'social'].includes(src.value) && localSocialTLFilterSwitchStore.value === 'onlyFiles') {
			return false;
		} else {
			return store.r.tl.value.filter.withReplies;
		}
	},
	set: (x) => saveTlFilter('withReplies', x),
});
const withBots = computed<boolean>({
	// eslint-disable-next-line @typescript-eslint/no-unnecessary-condition
	get: () => (defaultStore.reactiveState.tl.value.filter?.withBots ?? saveTlFilter('withBots', true)),
	set: (x) => saveTlFilter('withBots', x),
});
const onlyFiles = computed<boolean>({
	get: () => {
		if (['local', 'social'].includes(src.value) && localSocialTLFilterSwitchStore.value === 'withReplies') {
			return false;
		} else {
			return store.r.tl.value.filter.onlyFiles;
		}
	},
	set: (x) => saveTlFilter('onlyFiles', x),
});

watch([withReplies, onlyFiles], ([withRepliesTo, onlyFilesTo]) => {
	if (withRepliesTo) {
		localSocialTLFilterSwitchStore.value = 'withReplies';
	} else if (onlyFilesTo) {
		localSocialTLFilterSwitchStore.value = 'onlyFiles';
	} else {
		localSocialTLFilterSwitchStore.value = false;
	}
});

const withSensitive = computed<boolean>({
	get: () => store.r.tl.value.filter.withSensitive,
	set: (x) => saveTlFilter('withSensitive', x),
});

watch(src, () => {
	queue.value = 0;
});

function queueUpdated(q: number): void {
	queue.value = q;
}

function top(): void {
	if (rootEl.value) scroll(rootEl.value, { top: 0, behavior: 'smooth' });
}

async function chooseList(ev: MouseEvent): Promise<void> {
	const lists = await userListsCache.fetch();
	const items: MenuItem[] = [
		...lists.map(list => ({
			type: 'link' as const,
			text: list.name,
			to: `/timeline/list/${list.id}`,
		})),
		(lists.length === 0 ? undefined : { type: 'divider' }),
		{
			type: 'link' as const,
			icon: 'ti ti-plus',
			text: i18n.ts.createNew,
			to: '/my/lists',
		},
	];
	os.popupMenu(items, ev.currentTarget ?? ev.target);
}

async function chooseAntenna(ev: MouseEvent): Promise<void> {
	const antennas = await antennasCache.fetch();
	const items: MenuItem[] = [
		...antennas.map(antenna => ({
			type: 'link' as const,
			text: antenna.name,
			indicate: antenna.hasUnreadNote,
			to: `/timeline/antenna/${antenna.id}`,
		})),
		(antennas.length === 0 ? undefined : { type: 'divider' }),
		{
			type: 'link' as const,
			icon: 'ti ti-plus',
			text: i18n.ts.createNew,
			to: '/my/antennas',
		},
	];
	os.popupMenu(items, ev.currentTarget ?? ev.target);
}

async function chooseChannel(ev: MouseEvent): Promise<void> {
	const channels = await favoritedChannelsCache.fetch();
	const items: MenuItem[] = [
		...channels.map(channel => {
			const lastReadedAt = miLocalStorage.getItemAsJson(`channelLastReadedAt:${channel.id}`) ?? null;
			const hasUnreadNote = (lastReadedAt && channel.lastNotedAt) ? Date.parse(channel.lastNotedAt) > lastReadedAt : !!(!lastReadedAt && channel.lastNotedAt);

			return {
				type: 'link' as const,
				text: channel.name,
				indicate: hasUnreadNote,
				to: `/channels/${channel.id}`,
			};
		}),
		(channels.length === 0 ? undefined : { type: 'divider' }),
		{
			type: 'link',
			icon: 'ti ti-plus',
			text: i18n.ts.createNew,
			to: '/channels',
		},
	];
	os.popupMenu(items, ev.currentTarget ?? ev.target);
}

function saveSrc(newSrc: TimelinePageSrc): void {
	const out = deepMerge({ src: newSrc }, store.s.tl);

	if (newSrc.startsWith('userList:')) {
		const id = newSrc.substring('userList:'.length);
		out.userList = prefer.r.pinnedUserLists.value.find(l => l.id === id) ?? null;
	}

	store.set('tl', out);
	if (['local', 'global'].includes(newSrc)) {
		srcWhenNotSignin.value = newSrc as 'local' | 'global';
	}
}

function saveTlFilter(key: keyof typeof store.s.tl.filter, newValue: boolean) {
	if (key !== 'withReplies' || $i) {
		const out = deepMerge({ filter: { [key]: newValue } }, store.s.tl);
		store.set('tl', out);
	}
}

async function timetravel(): Promise<void> {
	const { canceled, result: date } = await os.inputDate({
		title: i18n.ts.date,
	});
	if (canceled) return;

	tlComponent.value.timetravel(date);
}

function focus(): void {
	tlComponent.value.focus();
}

function closeTutorial(): void {
	if (!isBasicTimeline(src.value)) return;
	const before = store.s.timelineTutorials;
	before[src.value] = true;
	store.set('timelineTutorials', before);
}

function switchTlIfNeeded() {
	if (isBasicTimeline(src.value) && !isAvailableBasicTimeline(src.value)) {
		src.value = availableBasicTimelines()[0];
	}
}

onMounted(() => {
	switchTlIfNeeded();
});
onActivated(() => {
	switchTlIfNeeded();
});

const headerActions = computed(() => {
	const tmp = [
		{
			icon: 'ti ti-dots',
			text: i18n.ts.options,
			handler: (ev) => {
				const menuItems: MenuItem[] = [];

				menuItems.push({
					type: 'switch',
					text: i18n.ts.showRenotes,
					ref: withRenotes,
				}, {
					type: 'switch',
					text: i18n.ts.showBots,
					ref: withBots,
				});

				if (isBasicTimeline(src.value) && hasWithReplies(src.value)) {
					menuItems.push({
						type: 'switch',
						text: i18n.ts.showRepliesToOthersInTimeline,
						ref: withReplies,
						disabled: onlyFiles,
					});
				}

				menuItems.push({
					type: 'switch',
					text: i18n.ts.withSensitive,
					ref: withSensitive,
				}, {
					type: 'switch',
					text: i18n.ts.fileAttachedOnly,
					ref: onlyFiles,
					disabled: isBasicTimeline(src.value) && hasWithReplies(src.value) ? withReplies : false,
				});

				os.popupMenu(menuItems, ev.currentTarget ?? ev.target);
			},
		},
	];
	if (deviceKind === 'desktop') {
		tmp.unshift({
			icon: 'ti ti-refresh',
			text: i18n.ts.reload,
			handler: (ev: Event) => {
				tlComponent.value?.reloadTimeline();
			},
		});
	}
	return tmp;
});

const headerTabs = computed(() => [...(prefer.r.pinnedUserLists.value.map(l => ({
	key: 'list:' + l.id,
	title: l.name,
	icon: 'ti ti-star',
	iconOnly: true,
}))), ...availableBasicTimelines().map(tl => ({
	key: tl,
	title: i18n.ts._timelines[tl],
	icon: basicTimelineIconClass(tl),
	iconOnly: true,
})), {
	icon: 'ph-user-check ph-bold ph-lg',
	title: i18n.ts.following,
	iconOnly: true,
	onClick: () => router.push('/following-feed'),
}, {
	icon: 'ti ti-list',
	title: i18n.ts.lists,
	iconOnly: true,
	onClick: chooseList,
}, {
	icon: 'ti ti-antenna',
	title: i18n.ts.antennas,
	iconOnly: true,
	onClick: chooseAntenna,
}, {
	icon: 'ti ti-device-tv',
	title: i18n.ts.channel,
	iconOnly: true,
	onClick: chooseChannel,
}] as Tab[]);

const headerTabsWhenNotLogin = computed(() => [...availableBasicTimelines().map(tl => ({
	key: tl,
	title: i18n.ts._timelines[tl],
	icon: basicTimelineIconClass(tl),
	iconOnly: true,
}))] as Tab[]);

definePage(() => ({
	title: i18n.ts.timeline,
	icon: isBasicTimeline(src.value) ? basicTimelineIconClass(src.value) : 'ti ti-home',
}));
</script>

<style lang="scss" module>
.new {
	position: sticky;
	top: calc(var(--MI-stickyTop, 0px) + 16px);
	z-index: 1000;
	width: 100%;
	margin: calc(-0.675em - 8px) 0;

	&:first-child {
		margin-top: calc(-0.675em - 8px - var(--MI-margin));
	}
}

.newButton {
	display: block;
	margin: var(--MI-margin) auto 0 auto;
	padding: 8px 16px;
	border-radius: var(--MI-radius-xl);
}

.postForm {
	border-radius: var(--MI-radius);
}

.tl {
	background: var(--MI_THEME-bg);
	border-radius: var(--MI-radius);
	overflow: clip;
}
</style><|MERGE_RESOLUTION|>--- conflicted
+++ resolved
@@ -55,17 +55,6 @@
 import { deepMerge } from '@/utility/merge.js';
 import { miLocalStorage } from '@/local-storage.js';
 import { availableBasicTimelines, hasWithReplies, isAvailableBasicTimeline, isBasicTimeline, basicTimelineIconClass } from '@/timelines.js';
-<<<<<<< HEAD
-import type { BasicTimelineType } from '@/timelines.js';
-import { useRouter } from '@/router/supplier.js';
-
-provide('shouldOmitHeaderTitle', true);
-
-const router = useRouter();
-
-const tlComponent = shallowRef<InstanceType<typeof MkTimeline>>();
-const rootEl = shallowRef<HTMLElement>();
-=======
 import { prefer } from '@/preferences.js';
 import { useRouter } from '@/router.js';
 
@@ -78,7 +67,6 @@
 router.useListener('same', () => {
 	top();
 });
->>>>>>> 8d6573fb
 
 type TimelinePageSrc = BasicTimelineType | `list:${string}`;
 

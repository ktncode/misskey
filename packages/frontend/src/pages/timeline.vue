--- conflicted
+++ resolved
@@ -273,7 +273,10 @@
 					type: 'switch',
 					text: i18n.ts.showRenotes,
 					ref: withRenotes,
-<<<<<<< HEAD
+				}, {
+					type: 'switch',
+					text: i18n.ts.showBots,
+					ref: withBots,
 				});
 
 				if (isBasicTimeline(src.value) && hasWithReplies(src.value)) {
@@ -286,18 +289,6 @@
 				}
 
 				menuItems.push({
-=======
-				}, {
-					type: 'switch',
-					text: i18n.ts.showBots,
-					ref: withBots,
-				}, isBasicTimeline(src.value) && hasWithReplies(src.value) ? {
-					type: 'switch',
-					text: i18n.ts.showRepliesToOthersInTimeline,
-					ref: withReplies,
-					disabled: onlyFiles,
-				} : undefined, {
->>>>>>> fefdd1c1
 					type: 'switch',
 					text: i18n.ts.withSensitive,
 					ref: withSensitive,

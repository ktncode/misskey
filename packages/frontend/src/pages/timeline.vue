<!--
SPDX-FileCopyrightText: syuilo and misskey-project
SPDX-License-Identifier: AGPL-3.0-only
-->

<template>
<PageWithHeader v-model:tab="src" :actions="headerActions" :tabs="$i ? headerTabs : headerTabsWhenNotLogin" :displayMyAvatar="true">
	<MkSpacer :contentMax="800">
		<MkHorizontalSwipe v-model:tab="src" :tabs="$i ? headerTabs : headerTabsWhenNotLogin">
			<div ref="rootEl">
				<MkInfo v-if="isBasicTimeline(src) && !store.r.timelineTutorials.value[src]" style="margin-bottom: var(--MI-margin);" closable @close="closeTutorial()">
					{{ i18n.ts._timelineDescription[src] }}
				</MkInfo>
				<MkPostForm v-if="prefer.r.showFixedPostForm.value" :class="$style.postForm" class="post-form _panel" fixed style="margin-bottom: var(--MI-margin);"/>
				<div v-if="queue > 0" :class="$style.new"><button class="_buttonPrimary" :class="$style.newButton" @click="top()">{{ i18n.ts.newNoteRecived }}</button></div>
				<div :class="$style.tl">
					<MkTimeline
						ref="tlComponent"
						:key="src + withRenotes + withBots + withReplies + onlyFiles + withSensitive"
						:src="src.split(':')[0]"
						:list="src.split(':')[1]"
						:withRenotes="withRenotes"
						:withReplies="withReplies"
						:withSensitive="withSensitive"
						:onlyFiles="onlyFiles"
						:withBots="withBots"
						:sound="true"
						@queue="queueUpdated"
					/>
				</div>
			</div>
		</MkHorizontalSwipe>
	</MkSpacer>
</PageWithHeader>
</template>

<script lang="ts" setup>
import { computed, watch, provide, useTemplateRef, ref, onMounted, onActivated } from 'vue';
import { scroll } from '@@/js/scroll.js';
import type { Tab } from '@/components/global/MkPageHeader.tabs.vue';
import type { MenuItem } from '@/types/menu.js';
import type { BasicTimelineType } from '@/timelines.js';
import MkTimeline from '@/components/MkTimeline.vue';
import MkInfo from '@/components/MkInfo.vue';
import MkPostForm from '@/components/MkPostForm.vue';
import MkHorizontalSwipe from '@/components/MkHorizontalSwipe.vue';
import * as os from '@/os.js';
import { misskeyApi } from '@/utility/misskey-api.js';
import { store } from '@/store.js';
import { i18n } from '@/i18n.js';
import { $i } from '@/i.js';
import { definePage } from '@/page.js';
import { antennasCache, userListsCache, favoritedChannelsCache } from '@/cache.js';
import { deviceKind } from '@/utility/device-kind.js';
import { deepMerge } from '@/utility/merge.js';
import { miLocalStorage } from '@/local-storage.js';
import { availableBasicTimelines, hasWithReplies, isAvailableBasicTimeline, isBasicTimeline, basicTimelineIconClass } from '@/timelines.js';
import { prefer } from '@/preferences.js';
import { useRouter } from '@/router.js';

provide('shouldOmitHeaderTitle', true);

const tlComponent = useTemplateRef('tlComponent');
const rootEl = useTemplateRef('rootEl');

const router = useRouter();
router.useListener('same', () => {
	top();
});

type TimelinePageSrc = BasicTimelineType | `list:${string}`;

const queue = ref(0);
const srcWhenNotSignin = ref<'local' | 'bubble' | 'global'>(isAvailableBasicTimeline('local') ? 'local' : 'global');
const src = computed<TimelinePageSrc>({
	get: () => ($i ? store.r.tl.value.src : srcWhenNotSignin.value),
	set: (x) => saveSrc(x),
});
const withRenotes = computed<boolean>({
	get: () => store.r.tl.value.filter.withRenotes,
	set: (x) => saveTlFilter('withRenotes', x),
});

// computed内での無限ループを防ぐためのフラグ
const localSocialTLFilterSwitchStore = ref<'withReplies' | 'onlyFiles' | false>(
	store.r.tl.value.filter.withReplies ? 'withReplies' :
	store.r.tl.value.filter.onlyFiles ? 'onlyFiles' :
	false,
);

const withReplies = computed<boolean>({
	get: () => {
		if (!$i) return false;
		if (['local', 'social'].includes(src.value) && localSocialTLFilterSwitchStore.value === 'onlyFiles') {
			return false;
		} else {
			return store.r.tl.value.filter.withReplies;
		}
	},
	set: (x) => saveTlFilter('withReplies', x),
});
const withBots = computed<boolean>({
	// eslint-disable-next-line @typescript-eslint/no-unnecessary-condition
	get: () => (defaultStore.reactiveState.tl.value.filter?.withBots ?? saveTlFilter('withBots', true)),
	set: (x) => saveTlFilter('withBots', x),
});
const onlyFiles = computed<boolean>({
	get: () => {
		if (['local', 'social'].includes(src.value) && localSocialTLFilterSwitchStore.value === 'withReplies') {
			return false;
		} else {
			return store.r.tl.value.filter.onlyFiles;
		}
	},
	set: (x) => saveTlFilter('onlyFiles', x),
});

watch([withReplies, onlyFiles], ([withRepliesTo, onlyFilesTo]) => {
	if (withRepliesTo) {
		localSocialTLFilterSwitchStore.value = 'withReplies';
	} else if (onlyFilesTo) {
		localSocialTLFilterSwitchStore.value = 'onlyFiles';
	} else {
		localSocialTLFilterSwitchStore.value = false;
	}
});

const withSensitive = computed<boolean>({
	get: () => store.r.tl.value.filter.withSensitive,
	set: (x) => saveTlFilter('withSensitive', x),
});

watch(src, () => {
	queue.value = 0;
});

function queueUpdated(q: number): void {
	queue.value = q;
}

function top(): void {
	if (rootEl.value) scroll(rootEl.value, { top: 0, behavior: 'smooth' });
}

async function chooseList(ev: MouseEvent): Promise<void> {
	const lists = await userListsCache.fetch();
	const items: MenuItem[] = [
		...lists.map(list => ({
			type: 'link' as const,
			text: list.name,
			to: `/timeline/list/${list.id}`,
		})),
		(lists.length === 0 ? undefined : { type: 'divider' }),
		{
			type: 'link' as const,
			icon: 'ti ti-plus',
			text: i18n.ts.createNew,
			to: '/my/lists',
		},
	];
	os.popupMenu(items, ev.currentTarget ?? ev.target);
}

async function chooseAntenna(ev: MouseEvent): Promise<void> {
	const antennas = await antennasCache.fetch();
	const items: MenuItem[] = [
		...antennas.map(antenna => ({
			type: 'link' as const,
			text: antenna.name,
			indicate: antenna.hasUnreadNote,
			to: `/timeline/antenna/${antenna.id}`,
		})),
		(antennas.length === 0 ? undefined : { type: 'divider' }),
		{
			type: 'link' as const,
			icon: 'ti ti-plus',
			text: i18n.ts.createNew,
			to: '/my/antennas',
		},
	];
	os.popupMenu(items, ev.currentTarget ?? ev.target);
}

async function chooseChannel(ev: MouseEvent): Promise<void> {
	const channels = await favoritedChannelsCache.fetch();
	const items: MenuItem[] = [
		...channels.map(channel => {
			const lastReadedAt = miLocalStorage.getItemAsJson(`channelLastReadedAt:${channel.id}`) ?? null;
			const hasUnreadNote = (lastReadedAt && channel.lastNotedAt) ? Date.parse(channel.lastNotedAt) > lastReadedAt : !!(!lastReadedAt && channel.lastNotedAt);

			return {
				type: 'link' as const,
				text: channel.name,
				indicate: hasUnreadNote,
				to: `/channels/${channel.id}`,
			};
		}),
		(channels.length === 0 ? undefined : { type: 'divider' }),
		{
			type: 'link',
			icon: 'ti ti-plus',
			text: i18n.ts.createNew,
			to: '/channels',
		},
	];
	os.popupMenu(items, ev.currentTarget ?? ev.target);
}

function saveSrc(newSrc: TimelinePageSrc): void {
	const out = deepMerge({ src: newSrc }, store.s.tl);

	if (newSrc.startsWith('userList:')) {
		const id = newSrc.substring('userList:'.length);
		out.userList = prefer.r.pinnedUserLists.value.find(l => l.id === id) ?? null;
	}

<<<<<<< HEAD
	store.set('tl', out);
	if (['local', 'global'].includes(newSrc)) {
		srcWhenNotSignin.value = newSrc as 'local' | 'global';
=======
	defaultStore.set('tl', out);
	if (['local', 'bubble', 'global'].includes(newSrc)) {
		srcWhenNotSignin.value = newSrc as 'local' | 'bubble' | 'global';
>>>>>>> 92382b2e
	}
}

function saveTlFilter(key: keyof typeof store.s.tl.filter, newValue: boolean) {
	if (key !== 'withReplies' || $i) {
		const out = deepMerge({ filter: { [key]: newValue } }, store.s.tl);
		store.set('tl', out);
	}
}

async function timetravel(): Promise<void> {
	const { canceled, result: date } = await os.inputDate({
		title: i18n.ts.date,
	});
	if (canceled) return;

	tlComponent.value.timetravel(date);
}

function focus(): void {
	tlComponent.value.focus();
}

function closeTutorial(): void {
	if (!isBasicTimeline(src.value)) return;
	const before = store.s.timelineTutorials;
	before[src.value] = true;
	store.set('timelineTutorials', before);
}

function switchTlIfNeeded() {
	if (isBasicTimeline(src.value) && !isAvailableBasicTimeline(src.value)) {
		src.value = availableBasicTimelines()[0];
	}
}

onMounted(() => {
	switchTlIfNeeded();
});
onActivated(() => {
	switchTlIfNeeded();
});

const headerActions = computed(() => {
	const tmp = [
		{
			icon: 'ti ti-dots',
			text: i18n.ts.options,
			handler: (ev) => {
				const menuItems: MenuItem[] = [];

				menuItems.push({
					type: 'switch',
					text: i18n.ts.showRenotes,
					ref: withRenotes,
				}, {
					type: 'switch',
					text: i18n.ts.showBots,
					ref: withBots,
				});

				if (isBasicTimeline(src.value) && hasWithReplies(src.value)) {
					menuItems.push({
						type: 'switch',
						text: i18n.ts.showRepliesToOthersInTimeline,
						ref: withReplies,
						disabled: onlyFiles,
					});
				}

				menuItems.push({
					type: 'switch',
					text: i18n.ts.withSensitive,
					ref: withSensitive,
				}, {
					type: 'switch',
					text: i18n.ts.fileAttachedOnly,
					ref: onlyFiles,
					disabled: isBasicTimeline(src.value) && hasWithReplies(src.value) ? withReplies : false,
				});

				os.popupMenu(menuItems, ev.currentTarget ?? ev.target);
			},
		},
	];
	if (deviceKind === 'desktop') {
		tmp.unshift({
			icon: 'ti ti-refresh',
			text: i18n.ts.reload,
			handler: (ev: Event) => {
				tlComponent.value?.reloadTimeline();
			},
		});
	}
	return tmp;
});

const headerTabs = computed(() => [...(prefer.r.pinnedUserLists.value.map(l => ({
	key: 'list:' + l.id,
	title: l.name,
	icon: 'ti ti-star',
	iconOnly: true,
}))), ...availableBasicTimelines().map(tl => ({
	key: tl,
	title: i18n.ts._timelines[tl],
	icon: basicTimelineIconClass(tl),
	iconOnly: true,
})), {
	icon: 'ph-user-check ph-bold ph-lg',
	title: i18n.ts.following,
	iconOnly: true,
	onClick: () => router.push('/following-feed'),
}, {
	icon: 'ti ti-list',
	title: i18n.ts.lists,
	iconOnly: true,
	onClick: chooseList,
}, {
	icon: 'ti ti-antenna',
	title: i18n.ts.antennas,
	iconOnly: true,
	onClick: chooseAntenna,
}, {
	icon: 'ti ti-device-tv',
	title: i18n.ts.channel,
	iconOnly: true,
	onClick: chooseChannel,
}] as Tab[]);

const headerTabsWhenNotLogin = computed(() => [...availableBasicTimelines().map(tl => ({
	key: tl,
	title: i18n.ts._timelines[tl],
	icon: basicTimelineIconClass(tl),
	iconOnly: true,
}))] as Tab[]);

definePage(() => ({
	title: i18n.ts.timeline,
	icon: isBasicTimeline(src.value) ? basicTimelineIconClass(src.value) : 'ti ti-home',
}));
</script>

<style lang="scss" module>
.new {
	position: sticky;
	top: calc(var(--MI-stickyTop, 0px) + 16px);
	z-index: 1000;
	width: 100%;
	margin: calc(-0.675em - 8px) 0;

	&:first-child {
		margin-top: calc(-0.675em - 8px - var(--MI-margin));
	}
}

.newButton {
	display: block;
	margin: var(--MI-margin) auto 0 auto;
	padding: 8px 16px;
	border-radius: var(--MI-radius-xl);
}

.postForm {
	border-radius: var(--MI-radius);
}

.tl {
	background: var(--MI_THEME-bg);
	border-radius: var(--MI-radius);
	overflow: clip;
}
</style><|MERGE_RESOLUTION|>--- conflicted
+++ resolved
@@ -214,15 +214,9 @@
 		out.userList = prefer.r.pinnedUserLists.value.find(l => l.id === id) ?? null;
 	}
 
-<<<<<<< HEAD
 	store.set('tl', out);
-	if (['local', 'global'].includes(newSrc)) {
-		srcWhenNotSignin.value = newSrc as 'local' | 'global';
-=======
-	defaultStore.set('tl', out);
 	if (['local', 'bubble', 'global'].includes(newSrc)) {
 		srcWhenNotSignin.value = newSrc as 'local' | 'bubble' | 'global';
->>>>>>> 92382b2e
 	}
 }
 

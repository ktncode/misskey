<!--
SPDX-FileCopyrightText: syuilo and other misskey contributors
SPDX-License-Identifier: AGPL-3.0-only
-->

<template>
<div :class="$style.root">
	<div ref="scrollEl" :class="[$style.scrollbox, { [$style.scroll]: isScrolling }]">
		<div v-for="note in notes" :key="note.id" :class="$style.note">
			<div class="_panel" :class="$style.content">
				<div>
<<<<<<< HEAD
					<MkA v-if="note.replyId" class="reply" :to="`/notes/${note.replyId}`"><i class="ph-arrow-u-up-left ph-bold pg-lg"></i></MkA>
					<Mfm v-if="note.text" :text="note.text" :author="note.user"/>
=======
					<MkA v-if="note.replyId" class="reply" :to="`/notes/${note.replyId}`"><i class="ph-arrow-u-up-left ph-bold ph-lg"></i></MkA>
					<Mfm v-if="note.text" :text="note.text" :author="note.user" :i="$i"/>
>>>>>>> 08de1f7b
					<MkA v-if="note.renoteId" class="rp" :to="`/notes/${note.renoteId}`">RN: ...</MkA>
				</div>
				<div v-if="note.files.length > 0" :class="$style.richcontent">
					<MkMediaList :mediaList="note.files"/>
				</div>
				<div v-if="note.poll">
					<MkPoll :note="note" :readOnly="true"/>
				</div>
			</div>
			<MkReactionsViewer ref="reactionsViewer" :note="note"/>
		</div>
	</div>
</div>
</template>

<script lang="ts" setup>
import * as Misskey from 'misskey-js';
import { onUpdated } from 'vue';
import MkReactionsViewer from '@/components/MkReactionsViewer.vue';
import MkMediaList from '@/components/MkMediaList.vue';
import MkPoll from '@/components/MkPoll.vue';
import * as os from '@/os.js';
import { getScrollContainer } from '@/scripts/scroll.js';
import { $i } from '@/account.js';

let notes = $ref<Misskey.entities.Note[]>([]);
let isScrolling = $ref(false);
let scrollEl = $shallowRef<HTMLElement>();

os.apiGet('notes/featured').then(_notes => {
	notes = _notes;
});

onUpdated(() => {
	if (!scrollEl) return;
	const container = getScrollContainer(scrollEl);
	const containerHeight = container ? container.clientHeight : window.innerHeight;
	if (scrollEl.offsetHeight > containerHeight) {
		isScrolling = true;
	}
});
</script>

<style lang="scss" module>
@keyframes scroll {
	0% {
		transform: translate3d(0, 0, 0);
	}
	5% {
		transform: translate3d(0, 0, 0);
	}
	75% {
		transform: translate3d(0, calc(-100% + 90vh), 0);
	}
	90% {
		transform: translate3d(0, calc(-100% + 90vh), 0);
	}
}

.root {
	text-align: right;
}

.scrollbox {
	&.scroll {
		animation: scroll 45s linear infinite;
	}
}

.note {
	margin: 16px 0 16px auto;
}

.content {
	padding: 16px;
	margin: 0 0 0 auto;
	max-width: max-content;
	border-radius: var(--radius-md);
}

.richcontent {
	min-width: 250px;
}
</style><|MERGE_RESOLUTION|>--- conflicted
+++ resolved
@@ -9,13 +9,8 @@
 		<div v-for="note in notes" :key="note.id" :class="$style.note">
 			<div class="_panel" :class="$style.content">
 				<div>
-<<<<<<< HEAD
-					<MkA v-if="note.replyId" class="reply" :to="`/notes/${note.replyId}`"><i class="ph-arrow-u-up-left ph-bold pg-lg"></i></MkA>
+					<MkA v-if="note.replyId" class="reply" :to="`/notes/${note.replyId}`"><i class="ph-arrow-u-up-left ph-bold ph-lg"></i></MkA>
 					<Mfm v-if="note.text" :text="note.text" :author="note.user"/>
-=======
-					<MkA v-if="note.replyId" class="reply" :to="`/notes/${note.replyId}`"><i class="ph-arrow-u-up-left ph-bold ph-lg"></i></MkA>
-					<Mfm v-if="note.text" :text="note.text" :author="note.user" :i="$i"/>
->>>>>>> 08de1f7b
 					<MkA v-if="note.renoteId" class="rp" :to="`/notes/${note.renoteId}`">RN: ...</MkA>
 				</div>
 				<div v-if="note.files.length > 0" :class="$style.richcontent">

--- conflicted
+++ resolved
@@ -93,13 +93,8 @@
 }]);
 
 definePageMetadata(computed(() => ({
-<<<<<<< HEAD
-	title: role?.name,
+	title: role.value?.name,
 	icon: 'ph-seal-check ph-bold ph-lg',
-=======
-	title: role.value?.name,
-	icon: 'ti ti-badge',
->>>>>>> 62549549
 })));
 </script>
 

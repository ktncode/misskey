--- conflicted
+++ resolved
@@ -33,11 +33,6 @@
 
 definePageMetadata(() => ({
 	title: i18n.ts.notFound,
-<<<<<<< HEAD
 	icon: 'ph-warning ph-bold ph-lg',
-});
-=======
-	icon: 'ti ti-alert-triangle',
 }));
->>>>>>> 034f4720
 </script>
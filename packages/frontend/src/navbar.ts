--- conflicted
+++ resolved
@@ -3,23 +3,14 @@
  * SPDX-License-Identifier: AGPL-3.0-only
  */
 
-<<<<<<< HEAD
 import { computed, defineAsyncComponent, reactive } from 'vue';
-import { clearCache } from './scripts/clear-cache.js';
-import { instance } from './instance.js';
-import { $i } from '@/account.js';
-import { miLocalStorage } from '@/local-storage.js';
-import { openInstanceMenu } from '@/ui/_common_/common.js';
-import { lookup } from '@/scripts/lookup.js';
-=======
-import { computed, reactive } from 'vue';
 import { ui } from '@@/js/config.js';
 import { clearCache } from './utility/clear-cache.js';
+import { instance } from './instance.js';
 import { $i } from '@/i.js';
 import { miLocalStorage } from '@/local-storage.js';
 import { openInstanceMenu, openToolsMenu } from '@/ui/_common_/common.js';
 import { lookup } from '@/utility/lookup.js';
->>>>>>> 8d6573fb
 import * as os from '@/os.js';
 import { i18n } from '@/i18n.js';
 import { unisonReload } from '@/utility/unison-reload.js';

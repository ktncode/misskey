<!--
SPDX-FileCopyrightText: syuilo and misskey-project
SPDX-License-Identifier: AGPL-3.0-only
-->

<template>
<<<<<<< HEAD
	<div class="bcekxzvu _margin _panel">
		<div class="target">
			<MkA v-user-preview="report.targetUserId" class="info" :to="`/admin/user/${report.targetUserId}`" :behavior="'window'">
				<MkAvatar class="avatar" :user="report.targetUser" indicator/>
				<div class="names">
					<MkUserName class="name" :user="report.targetUser"/>
					<MkAcct class="acct" :user="report.targetUser" style="display: block;"/>
				</div>
			</MkA>
			<div class="keyvalCtn">
				<MkKeyValue>
					<template #key>{{ i18n.ts.registeredDate }}</template>
					<template #value>{{ dateString(report.targetUser.createdAt) }} (<MkTime :time="report.targetUser.createdAt"/>)</template>
				</MkKeyValue>
				<MkKeyValue>
					<template #key>{{ i18n.ts.reporter }}</template>
					<template #value><MkA :to="`/admin/user/${report.reporter.id}`" class="_link" :behavior="'window'">@{{ report.reporter.username }}</MkA></template>
				</MkKeyValue>
				<MkKeyValue>
					<template #key>{{ i18n.ts.createdAt }}</template>
					<template #value><MkTime :time="report.createdAt" mode="absolute"/> (<MkTime :time="report.createdAt" mode="relative"/>)</template>
				</MkKeyValue>
			</div>
			<hr>
		</div>
		<div class="detail">
			<div>
				<Mfm :text="report.comment" :isBlock="true" :linkNavigationBehavior="'window'"/>
			</div>
			<hr/>
			<div v-if="report.assignee" class="assignee">
				{{ i18n.ts.moderator }}:
				<MkA :to="`/admin/user/${report.assignee.id}`" class="_link" :behavior="'window'">@{{ report.assignee.username }}</MkA>
			</div>
			<div class="action">
				<MkSwitch v-model="forward" c:disabled="report.targetUser.host == null || report.resolved">
					{{ i18n.ts.forwardReport }}
					<template #caption>{{ i18n.ts.forwardReportIsAnonymous }}</template>
				</MkSwitch>
				<MkButton v-if="!report.resolved" primary @click="resolve">{{ i18n.ts.abuseMarkAsResolved }}</MkButton>
			</div>
		</div>
	</div>
=======
<MkFolder>
	<template #icon>
		<i v-if="report.resolved && report.resolvedAs === 'accept'" class="ti ti-check" style="color: var(--MI_THEME-success)"></i>
		<i v-else-if="report.resolved && report.resolvedAs === 'reject'" class="ti ti-x" style="color: var(--MI_THEME-error)"></i>
		<i v-else-if="report.resolved" class="ti ti-slash"></i>
		<i v-else class="ti ti-exclamation-circle" style="color: var(--MI_THEME-warn)"></i>
	</template>
	<template #label><MkAcct :user="report.targetUser"/> (by <MkAcct :user="report.reporter"/>)</template>
	<template #caption>{{ report.comment }}</template>
	<template #suffix><MkTime :time="report.createdAt"/></template>
	<template #footer>
		<div class="_buttons">
			<template v-if="!report.resolved">
				<MkButton @click="resolve('accept')"><i class="ti ti-check" style="color: var(--MI_THEME-success)"></i> {{ i18n.ts._abuseUserReport.resolve }} ({{ i18n.ts._abuseUserReport.accept }})</MkButton>
				<MkButton @click="resolve('reject')"><i class="ti ti-x" style="color: var(--MI_THEME-error)"></i> {{ i18n.ts._abuseUserReport.resolve }} ({{ i18n.ts._abuseUserReport.reject }})</MkButton>
				<MkButton @click="resolve(null)"><i class="ti ti-slash"></i> {{ i18n.ts._abuseUserReport.resolve }} ({{ i18n.ts.other }})</MkButton>
			</template>
			<template v-if="report.targetUser.host != null">
				<MkButton :disabled="report.forwarded" primary @click="forward"><i class="ti ti-corner-up-right"></i> {{ i18n.ts._abuseUserReport.forward }}</MkButton>
				<div v-tooltip:dialog="i18n.ts._abuseUserReport.forwardDescription" class="_button _help"><i class="ti ti-help-circle"></i></div>
			</template>
			<button class="_button" style="margin-left: auto; width: 34px;" @click="showMenu"><i class="ti ti-dots"></i></button>
		</div>
	</template>

	<div :class="$style.root" class="_gaps_s">
		<MkFolder :withSpacer="false">
			<template #icon><MkAvatar :user="report.targetUser" style="width: 18px; height: 18px;"/></template>
			<template #label>{{ i18n.ts.target }}: <MkAcct :user="report.targetUser"/></template>
			<template #suffix>#{{ report.targetUserId.toUpperCase() }}</template>

			<div style="container-type: inline-size;">
				<RouterView :router="targetRouter"/>
			</div>
		</MkFolder>

		<MkFolder :defaultOpen="true">
			<template #icon><i class="ti ti-message-2"></i></template>
			<template #label>{{ i18n.ts.details }}</template>
			<div class="_gaps_s">
				<Mfm :text="report.comment" :linkNavigationBehavior="'window'"/>
			</div>
		</MkFolder>

		<MkFolder :withSpacer="false">
			<template #icon><MkAvatar :user="report.reporter" style="width: 18px; height: 18px;"/></template>
			<template #label>{{ i18n.ts.reporter }}: <MkAcct :user="report.reporter"/></template>
			<template #suffix>#{{ report.reporterId.toUpperCase() }}</template>

			<div style="container-type: inline-size;">
				<RouterView :router="reporterRouter"/>
			</div>
		</MkFolder>

		<MkFolder :defaultOpen="false">
			<template #icon><i class="ti ti-message-2"></i></template>
			<template #label>{{ i18n.ts.moderationNote }}</template>
			<template #suffix>{{ moderationNote.length > 0 ? '...' : i18n.ts.none }}</template>
			<div class="_gaps_s">
				<MkTextarea v-model="moderationNote" manualSave>
					<template #caption>{{ i18n.ts.moderationNoteDescription }}</template>
				</MkTextarea>
			</div>
		</MkFolder>

		<div v-if="report.assignee">
			{{ i18n.ts.moderator }}:
			<MkAcct :user="report.assignee"/>
		</div>
	</div>
</MkFolder>
>>>>>>> d2e8dc4f
</template>

<script lang="ts" setup>
import { provide, ref, watch } from 'vue';
import * as Misskey from 'misskey-js';
import MkButton from '@/components/MkButton.vue';
import MkSwitch from '@/components/MkSwitch.vue';
import MkKeyValue from '@/components/MkKeyValue.vue';
import * as os from '@/os.js';
import { i18n } from '@/i18n.js';
import { dateString } from '@/filters/date.js';
import MkFolder from '@/components/MkFolder.vue';
import RouterView from '@/components/global/RouterView.vue';
import { useRouterFactory } from '@/router/supplier';
import MkTextarea from '@/components/MkTextarea.vue';
import { copyToClipboard } from '@/scripts/copy-to-clipboard.js';

const props = defineProps<{
	report: Misskey.entities.AdminAbuseUserReportsResponse[number];
}>();

const emit = defineEmits<{
	(ev: 'resolved', reportId: string): void;
}>();

const routerFactory = useRouterFactory();
const targetRouter = routerFactory(`/admin/user/${props.report.targetUserId}`);
targetRouter.init();
const reporterRouter = routerFactory(`/admin/user/${props.report.reporterId}`);
reporterRouter.init();

const moderationNote = ref(props.report.moderationNote ?? '');

watch(moderationNote, async () => {
	os.apiWithDialog('admin/update-abuse-user-report', {
		reportId: props.report.id,
		moderationNote: moderationNote.value,
	}).then(() => {
	});
});

function resolve(resolvedAs) {
	os.apiWithDialog('admin/resolve-abuse-user-report', {
		reportId: props.report.id,
		resolvedAs,
	}).then(() => {
		emit('resolved', props.report.id);
	});
}

function forward() {
	os.apiWithDialog('admin/forward-abuse-user-report', {
		reportId: props.report.id,
	}).then(() => {

	});
}

function showMenu(ev: MouseEvent) {
	os.popupMenu([{
		icon: 'ti ti-id',
		text: 'Copy ID',
		action: () => {
			copyToClipboard(props.report.id);
		},
	}, {
		icon: 'ti ti-json',
		text: 'Copy JSON',
		action: () => {
			copyToClipboard(JSON.stringify(props.report, null, '\t'));
		},
	}], ev.currentTarget ?? ev.target);
}
</script>

<<<<<<< HEAD
<style lang="scss" scoped>
.bcekxzvu {
	display: flex;
	flex-direction: column;
	transition: .1s;

	> .target {
		box-sizing: border-box;
		text-align: left;
		padding: 24px 24px 0px 24px;

		> .info {
			display: flex;
			box-sizing: border-box;
			align-items: center;
			padding: 14px;
			border-radius: var(--radius-sm);
			--c: rgb(255 196 0 / 15%);
			background-image: linear-gradient(45deg, var(--c) 16.67%, transparent 16.67%, transparent 50%, var(--c) 50%, var(--c) 66.67%, transparent 66.67%, transparent 100%);
			background-size: 16px 16px;

			> .avatar {
				width: 42px;
				height: 42px;
			}

			> .names {
				margin-left: 0.3em;
				padding: 0 8px;
				flex: 1;

				white-space: pre;
				overflow: hidden;

				> .name {
					font-weight: bold;
				}
			}
		}

		> .keyvalCtn {
			display: inline-flex;
			gap: 15px;
			margin-top: 15px;
		}
	}

	> .detail {
		display: flex;
		flex-direction: column;
		padding: 0px 24px 24px 24px;

		.assignee {
			margin-bottom: 15px;
		}

		.action {
			display: flex;
			flex-direction: column;
			gap: 15px;
		}
	}
=======
<style lang="scss" module>
.root {
>>>>>>> d2e8dc4f
}
</style><|MERGE_RESOLUTION|>--- conflicted
+++ resolved
@@ -4,51 +4,6 @@
 -->
 
 <template>
-<<<<<<< HEAD
-	<div class="bcekxzvu _margin _panel">
-		<div class="target">
-			<MkA v-user-preview="report.targetUserId" class="info" :to="`/admin/user/${report.targetUserId}`" :behavior="'window'">
-				<MkAvatar class="avatar" :user="report.targetUser" indicator/>
-				<div class="names">
-					<MkUserName class="name" :user="report.targetUser"/>
-					<MkAcct class="acct" :user="report.targetUser" style="display: block;"/>
-				</div>
-			</MkA>
-			<div class="keyvalCtn">
-				<MkKeyValue>
-					<template #key>{{ i18n.ts.registeredDate }}</template>
-					<template #value>{{ dateString(report.targetUser.createdAt) }} (<MkTime :time="report.targetUser.createdAt"/>)</template>
-				</MkKeyValue>
-				<MkKeyValue>
-					<template #key>{{ i18n.ts.reporter }}</template>
-					<template #value><MkA :to="`/admin/user/${report.reporter.id}`" class="_link" :behavior="'window'">@{{ report.reporter.username }}</MkA></template>
-				</MkKeyValue>
-				<MkKeyValue>
-					<template #key>{{ i18n.ts.createdAt }}</template>
-					<template #value><MkTime :time="report.createdAt" mode="absolute"/> (<MkTime :time="report.createdAt" mode="relative"/>)</template>
-				</MkKeyValue>
-			</div>
-			<hr>
-		</div>
-		<div class="detail">
-			<div>
-				<Mfm :text="report.comment" :isBlock="true" :linkNavigationBehavior="'window'"/>
-			</div>
-			<hr/>
-			<div v-if="report.assignee" class="assignee">
-				{{ i18n.ts.moderator }}:
-				<MkA :to="`/admin/user/${report.assignee.id}`" class="_link" :behavior="'window'">@{{ report.assignee.username }}</MkA>
-			</div>
-			<div class="action">
-				<MkSwitch v-model="forward" c:disabled="report.targetUser.host == null || report.resolved">
-					{{ i18n.ts.forwardReport }}
-					<template #caption>{{ i18n.ts.forwardReportIsAnonymous }}</template>
-				</MkSwitch>
-				<MkButton v-if="!report.resolved" primary @click="resolve">{{ i18n.ts.abuseMarkAsResolved }}</MkButton>
-			</div>
-		</div>
-	</div>
-=======
 <MkFolder>
 	<template #icon>
 		<i v-if="report.resolved && report.resolvedAs === 'accept'" class="ti ti-check" style="color: var(--MI_THEME-success)"></i>
@@ -89,7 +44,7 @@
 			<template #icon><i class="ti ti-message-2"></i></template>
 			<template #label>{{ i18n.ts.details }}</template>
 			<div class="_gaps_s">
-				<Mfm :text="report.comment" :linkNavigationBehavior="'window'"/>
+				<Mfm :text="report.comment" :isBlock="true" :linkNavigationBehavior="'window'"/>
 			</div>
 		</MkFolder>
 
@@ -120,7 +75,6 @@
 		</div>
 	</div>
 </MkFolder>
->>>>>>> d2e8dc4f
 </template>
 
 <script lang="ts" setup>
@@ -196,72 +150,7 @@
 }
 </script>
 
-<<<<<<< HEAD
-<style lang="scss" scoped>
-.bcekxzvu {
-	display: flex;
-	flex-direction: column;
-	transition: .1s;
-
-	> .target {
-		box-sizing: border-box;
-		text-align: left;
-		padding: 24px 24px 0px 24px;
-
-		> .info {
-			display: flex;
-			box-sizing: border-box;
-			align-items: center;
-			padding: 14px;
-			border-radius: var(--radius-sm);
-			--c: rgb(255 196 0 / 15%);
-			background-image: linear-gradient(45deg, var(--c) 16.67%, transparent 16.67%, transparent 50%, var(--c) 50%, var(--c) 66.67%, transparent 66.67%, transparent 100%);
-			background-size: 16px 16px;
-
-			> .avatar {
-				width: 42px;
-				height: 42px;
-			}
-
-			> .names {
-				margin-left: 0.3em;
-				padding: 0 8px;
-				flex: 1;
-
-				white-space: pre;
-				overflow: hidden;
-
-				> .name {
-					font-weight: bold;
-				}
-			}
-		}
-
-		> .keyvalCtn {
-			display: inline-flex;
-			gap: 15px;
-			margin-top: 15px;
-		}
-	}
-
-	> .detail {
-		display: flex;
-		flex-direction: column;
-		padding: 0px 24px 24px 24px;
-
-		.assignee {
-			margin-bottom: 15px;
-		}
-
-		.action {
-			display: flex;
-			flex-direction: column;
-			gap: 15px;
-		}
-	}
-=======
 <style lang="scss" module>
 .root {
->>>>>>> d2e8dc4f
 }
 </style>
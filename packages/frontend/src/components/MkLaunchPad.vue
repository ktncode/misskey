<!--
SPDX-FileCopyrightText: syuilo and other misskey contributors
SPDX-License-Identifier: AGPL-3.0-only
-->

<template>
<MkModal ref="modal" v-slot="{ type, maxHeight }" :preferType="preferedModalType" :anchor="anchor" :transparentBg="true" :src="src" @click="modal.close()" @closed="emit('closed')">
	<div class="szkkfdyq _popup _shadow" :class="{ asDrawer: type === 'drawer' }" :style="{ maxHeight: maxHeight ? maxHeight + 'px' : '' }">
		<div class="main">
			<template v-for="item in items" :key="item.text">
				<button v-if="item.action" v-click-anime class="_button item" @click="$event => { item.action($event); close(); }">
					<i class="icon" :class="item.icon"></i>
					<div class="text">{{ item.text }}</div>
					<span v-if="item.indicate && item.indicateValue" class="_indicateCounter indicatorWithValue">{{ item.indicateValue }}</span>
					<span v-else-if="item.indicate" class="indicator"><i class="_indicatorCircle"></i></span>
				</button>
				<MkA v-else v-click-anime :to="item.to" class="item" @click.passive="close()">
					<i class="icon" :class="item.icon"></i>
					<div class="text">{{ item.text }}</div>
					<span v-if="item.indicate && item.indicateValue" class="_indicateCounter indicatorWithValue">{{ item.indicateValue }}</span>
					<span v-else-if="item.indicate" class="indicator"><i class="_indicatorCircle"></i></span>
				</MkA>
			</template>
		</div>
	</div>
</MkModal>
</template>

<script lang="ts" setup>
import { shallowRef } from 'vue';
import MkModal from '@/components/MkModal.vue';
import { navbarItemDef } from '@/navbar.js';
import { defaultStore } from '@/store.js';
import { deviceKind } from '@/scripts/device-kind.js';

const props = withDefaults(defineProps<{
	src?: HTMLElement;
	anchor?: { x: string; y: string; };
}>(), {
	anchor: () => ({ x: 'right', y: 'center' }),
});

const emit = defineEmits<{
	(ev: 'closed'): void;
}>();

const preferedModalType = (deviceKind === 'desktop' && props.src != null) ? 'popup' :
	deviceKind === 'smartphone' ? 'drawer' :
	'dialog';

const modal = shallowRef<InstanceType<typeof MkModal>>();

const menu = defaultStore.state.menu;

const items = Object.keys(navbarItemDef).filter(k => !menu.includes(k)).map(k => navbarItemDef[k]).filter(def => def.show == null ? true : def.show).map(def => ({
	type: def.to ? 'link' : 'button',
	text: def.title,
	icon: def.icon,
	to: def.to,
	action: def.action,
	indicate: def.indicated,
	indicateValue: def.indicateValue,
}));

function close() {
	modal.value.close();
}
</script>

<style lang="scss" scoped>
.szkkfdyq {
	max-height: 100%;
	width: min(460px, 100vw);
	margin: auto;
	padding: 24px;
	box-sizing: border-box;
	overflow: auto;
	overscroll-behavior: contain;
	text-align: left;
	border-radius: var(--radius-md);

	&.asDrawer {
		width: 100%;
		padding: 16px 16px max(env(safe-area-inset-bottom, 0px), 16px) 16px;
		border-radius: var(--radius-lg);
		border-bottom-right-radius: 0;
		border-bottom-left-radius: 0;
		text-align: center;
	}

	> .main {
		display: grid;
		grid-template-columns: repeat(auto-fill, minmax(100px, 1fr));

		> .item {
			position: relative;
			display: flex;
			flex-direction: column;
			align-items: center;
			justify-content: center;
			vertical-align: bottom;
			height: 100px;
<<<<<<< HEAD
			border-radius: var(--radius);
=======
			border-radius: 10px;
			padding: 10px;
			box-sizing: border-box;
>>>>>>> 62549549

			&:hover {
				color: var(--accent);
				background: var(--accentedBg);
				text-decoration: none;
			}

			> .icon {
				font-size: 24px;
				height: 24px;
			}

			> .text {
				margin-top: 12px;
				font-size: 0.8em;
				line-height: 1.5em;
			}

			> .indicatorWithValue {
				position: absolute;
				top: 32px;
				left: 16px;

				@media (max-width: 500px) {
					top: 16px;
					left: 8px;
				}
			}

			> .indicator {
				position: absolute;
				top: 32px;
				left: 32px;
				color: var(--indicator);
				font-size: 8px;
				animation: blink 1s infinite;

				@media (max-width: 500px) {
					top: 16px;
					left: 16px;
				}
			}
		}
	}
}
</style><|MERGE_RESOLUTION|>--- conflicted
+++ resolved
@@ -100,13 +100,9 @@
 			justify-content: center;
 			vertical-align: bottom;
 			height: 100px;
-<<<<<<< HEAD
 			border-radius: var(--radius);
-=======
-			border-radius: 10px;
 			padding: 10px;
 			box-sizing: border-box;
->>>>>>> 62549549
 
 			&:hover {
 				color: var(--accent);

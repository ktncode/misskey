<!--
SPDX-FileCopyrightText: syuilo and other misskey contributors
SPDX-License-Identifier: AGPL-3.0-only
-->

<template>
<div :class="$style.root">
<<<<<<< HEAD
	<div v-if="media.isSensitive && hide" :class="$style.sensitive" @click="hide = false">
		<span style="font-size: 1.6em;"><i class="ph-warning ph-bold ph-lg"></i></span>
		<b>{{ i18n.ts.sensitive }}</b>
		<span>{{ i18n.ts.clickToShow }}</span>
	</div>
	<div v-else-if="media.type.startsWith('audio') && media.type !== 'audio/midi'" :class="$style.audio">
		<audio
			ref="audioEl"
			:src="media.url"
			:title="media.comment ?? undefined"
			controls
			preload="metadata"
		/>
	</div>
=======
	<MkMediaAudio v-if="media.type.startsWith('audio') && media.type !== 'audio/midi'" :audio="media"/>
	<div v-else-if="media.isSensitive && hide" :class="$style.sensitive" @click="hide = false">
		<span style="font-size: 1.6em;"><i class="ti ti-alert-triangle"></i></span>
		<b>{{ i18n.ts.sensitive }}</b>
		<span>{{ i18n.ts.clickToShow }}</span>
	</div>
>>>>>>> 8b0fdfcd
	<a
		v-else :class="$style.download"
		:href="media.url"
		:title="media.name"
		:download="media.name"
	>
		<span style="font-size: 1.6em;"><i class="ph-download ph-bold ph-lg"></i></span>
		<b>{{ media.name }}</b>
	</a>
</div>
</template>

<script lang="ts" setup>
import { shallowRef, watch, ref } from 'vue';
import * as Misskey from 'misskey-js';
import { i18n } from '@/i18n.js';
import MkMediaAudio from '@/components/MkMediaAudio.vue';

const props = withDefaults(defineProps<{
	media: Misskey.entities.DriveFile;
}>(), {
});

const audioEl = shallowRef<HTMLAudioElement>();
const hide = ref(true);

watch(audioEl, () => {
	if (audioEl.value) {
		audioEl.value.volume = 0.3;
	}
});
</script>

<style lang="scss" module>
.root {
	width: 100%;
	border-radius: var(--radius-xs);
	margin-top: 4px;
	overflow: clip;
}

.download,
.sensitive {
	display: flex;
	align-items: center;
	font-size: 12px;
	padding: 8px 12px;
	white-space: nowrap;
}

.download {
	background: var(--noteAttachedFile);
}

.sensitive {
	background: #111;
	color: #fff;
}

.audio {
	border-radius: var(--radius-sm);
	overflow: clip;
}
</style><|MERGE_RESOLUTION|>--- conflicted
+++ resolved
@@ -5,29 +5,12 @@
 
 <template>
 <div :class="$style.root">
-<<<<<<< HEAD
 	<div v-if="media.isSensitive && hide" :class="$style.sensitive" @click="hide = false">
 		<span style="font-size: 1.6em;"><i class="ph-warning ph-bold ph-lg"></i></span>
 		<b>{{ i18n.ts.sensitive }}</b>
 		<span>{{ i18n.ts.clickToShow }}</span>
 	</div>
-	<div v-else-if="media.type.startsWith('audio') && media.type !== 'audio/midi'" :class="$style.audio">
-		<audio
-			ref="audioEl"
-			:src="media.url"
-			:title="media.comment ?? undefined"
-			controls
-			preload="metadata"
-		/>
-	</div>
-=======
-	<MkMediaAudio v-if="media.type.startsWith('audio') && media.type !== 'audio/midi'" :audio="media"/>
-	<div v-else-if="media.isSensitive && hide" :class="$style.sensitive" @click="hide = false">
-		<span style="font-size: 1.6em;"><i class="ti ti-alert-triangle"></i></span>
-		<b>{{ i18n.ts.sensitive }}</b>
-		<span>{{ i18n.ts.clickToShow }}</span>
-	</div>
->>>>>>> 8b0fdfcd
+	<MkMediaAudio v-else-if="media.type.startsWith('audio') && media.type !== 'audio/midi'" :audio="media"/>
 	<a
 		v-else :class="$style.download"
 		:href="media.url"

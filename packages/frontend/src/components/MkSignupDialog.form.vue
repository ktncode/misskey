--- conflicted
+++ resolved
@@ -124,10 +124,7 @@
 const passwordRetypeState = ref<null | 'match' | 'not-match'>(null);
 const submitting = ref<boolean>(false);
 const hCaptchaResponse = ref<string | null>(null);
-<<<<<<< HEAD
-=======
 const mCaptchaResponse = ref<string | null>(null);
->>>>>>> 34088ecd
 const reCaptchaResponse = ref<string | null>(null);
 const turnstileResponse = ref<string | null>(null);
 const usernameAbortController = ref<null | AbortController>(null);

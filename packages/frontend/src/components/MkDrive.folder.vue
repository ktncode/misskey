--- conflicted
+++ resolved
@@ -272,13 +272,8 @@
 		action: deleteFolder,
 	}];
 	if (defaultStore.state.devMode) {
-<<<<<<< HEAD
-		menu = menu.concat([null, {
+		menu = menu.concat([{ type: 'divider' }, {
 			icon: 'ph-identification-card ph-bold ph-lg',
-=======
-		menu = menu.concat([{ type: 'divider' }, {
-			icon: 'ti ti-id',
->>>>>>> 62549549
 			text: i18n.ts.copyFolderId,
 			action: () => {
 				copyToClipboard(props.folder.id);

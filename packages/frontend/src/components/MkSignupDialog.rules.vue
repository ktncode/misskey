<!--
SPDX-FileCopyrightText: syuilo and other misskey contributors
SPDX-License-Identifier: AGPL-3.0-only
-->

<template>
<div>
	<div :class="$style.banner">
		<i class="ph-check ph-bold ph-lglist"></i>
	</div>
	<MkSpacer :marginMin="20" :marginMax="28">
		<div class="_gaps_m">
			<div v-if="instance.disableRegistration">
				<MkInfo warn>{{ i18n.ts.invitationRequiredToRegister }}</MkInfo>
			</div>

			<div style="text-align: center;">
				<div>{{ i18n.ts.pleaseConfirmBelowBeforeSignup }}</div>
				<div style="font-weight: bold; margin-top: 0.5em;">{{ i18n.ts.beSureToReadThisAsItIsImportant }}</div>
			</div>

			<MkFolder v-if="availableServerRules" :defaultOpen="true">
				<template #label>{{ i18n.ts.serverRules }}</template>
				<template #suffix><i v-if="agreeServerRules" class="ph-check ph-bold ph-lg" style="color: var(--success)"></i></template>

				<ol class="_gaps_s" :class="$style.rules">
					<li v-for="item in instance.serverRules" :class="$style.rule"><div :class="$style.ruleText" v-html="item"></div></li>
				</ol>

				<MkSwitch :modelValue="agreeServerRules" style="margin-top: 16px;" @update:modelValue="updateAgreeServerRules">{{ i18n.ts.agree }}</MkSwitch>
			</MkFolder>

			<MkFolder v-if="availableTos || availablePrivacyPolicy" :defaultOpen="true">
				<template #label>{{ tosPrivacyPolicyLabel }}</template>
				<template #suffix><i v-if="agreeTosAndPrivacyPolicy" class="ph-check ph-bold ph-lg" style="color: var(--success)"></i></template>
				<div class="_gaps_s">
					<div v-if="availableTos"><a :href="instance.tosUrl" class="_link" target="_blank">{{ i18n.ts.termsOfService }} <i class="ph-arrow-square-out ph-bold ph-lg"></i></a></div>
					<div v-if="availablePrivacyPolicy"><a :href="instance.privacyPolicyUrl" class="_link" target="_blank">{{ i18n.ts.privacyPolicy }} <i class="ph-arrow-square-out ph-bold ph-lg"></i></a></div>
				</div>

				<MkSwitch :modelValue="agreeTosAndPrivacyPolicy" style="margin-top: 16px;" @update:modelValue="updateAgreeTosAndPrivacyPolicy">{{ i18n.ts.agree }}</MkSwitch>
			</MkFolder>

			<MkFolder :defaultOpen="true">
				<template #label>{{ i18n.ts.basicNotesBeforeCreateAccount }}</template>
				<template #suffix><i v-if="agreeNote" class="ph-check ph-bold ph-lg" style="color: var(--success)"></i></template>

<<<<<<< HEAD
				<a href="https://git.joinsharkey.org/Sharkey/JoinSharkey/src/branch/main/IMPORTANT_NOTES.md" class="_link" target="_blank">{{ i18n.ts.basicNotesBeforeCreateAccount }} <i class="ph-arrow-square-out ph-bold ph-lg"></i></a>
=======
				<a href="https://misskey-hub.net/docs/for-users/onboarding/warning/" class="_link" target="_blank">{{ i18n.ts.basicNotesBeforeCreateAccount }} <i class="ti ti-external-link"></i></a>
>>>>>>> 62549549

				<MkSwitch :modelValue="agreeNote" style="margin-top: 16px;" data-cy-signup-rules-notes-agree @update:modelValue="updateAgreeNote">{{ i18n.ts.agree }}</MkSwitch>
			</MkFolder>

			<div v-if="!agreed" style="text-align: center;">{{ i18n.ts.pleaseAgreeAllToContinue }}</div>

			<div class="_buttonsCenter">
				<MkButton inline rounded @click="emit('cancel')">{{ i18n.ts.cancel }}</MkButton>
				<MkButton inline primary rounded gradate :disabled="!agreed" data-cy-signup-rules-continue @click="emit('done')">{{ i18n.ts.continue }} <i class="ph-arrow-right ph-bold ph-lg"></i></MkButton>
			</div>
		</div>
	</MkSpacer>
</div>
</template>

<script lang="ts" setup>
import { computed, ref } from 'vue';
import { instance } from '@/instance.js';
import { i18n } from '@/i18n.js';
import MkButton from '@/components/MkButton.vue';
import MkFolder from '@/components/MkFolder.vue';
import MkSwitch from '@/components/MkSwitch.vue';
import MkInfo from '@/components/MkInfo.vue';
import * as os from '@/os.js';

const availableServerRules = instance.serverRules.length > 0;
const availableTos = instance.tosUrl != null && instance.tosUrl !== '';
const availablePrivacyPolicy = instance.privacyPolicyUrl != null && instance.privacyPolicyUrl !== '';

const agreeServerRules = ref(false);
const agreeTosAndPrivacyPolicy = ref(false);
const agreeNote = ref(false);

const agreed = computed(() => {
	return (!availableServerRules || agreeServerRules.value) && ((!availableTos && !availablePrivacyPolicy) || agreeTosAndPrivacyPolicy.value) && agreeNote.value;
});

const emit = defineEmits<{
	(ev: 'cancel'): void;
	(ev: 'done'): void;
}>();

const tosPrivacyPolicyLabel = computed(() => {
	if (availableTos && availablePrivacyPolicy) {
		return i18n.ts.tosAndPrivacyPolicy;
	} else if (availableTos) {
		return i18n.ts.termsOfService;
	} else if (availablePrivacyPolicy) {
		return i18n.ts.privacyPolicy;
	} else {
		return "";
	}
});

async function updateAgreeServerRules(v: boolean) {
	if (v) {
		const confirm = await os.confirm({
			type: 'question',
			title: i18n.ts.doYouAgree,
			text: i18n.t('iHaveReadXCarefullyAndAgree', { x: i18n.ts.serverRules }),
		});
		if (confirm.canceled) return;
		agreeServerRules.value = true;
	} else {
		agreeServerRules.value = false;
	}
}

async function updateAgreeTosAndPrivacyPolicy(v: boolean) {
	if (v) {
		const confirm = await os.confirm({
			type: 'question',
			title: i18n.ts.doYouAgree,
			text: i18n.t('iHaveReadXCarefullyAndAgree', {
				x: tosPrivacyPolicyLabel.value,
			}),
		});
		if (confirm.canceled) return;
		agreeTosAndPrivacyPolicy.value = true;
	} else {
		agreeTosAndPrivacyPolicy.value = false;
	}
}

async function updateAgreeNote(v: boolean) {
	if (v) {
		const confirm = await os.confirm({
			type: 'question',
			title: i18n.ts.doYouAgree,
			text: i18n.t('iHaveReadXCarefullyAndAgree', { x: i18n.ts.basicNotesBeforeCreateAccount }),
		});
		if (confirm.canceled) return;
		agreeNote.value = true;
	} else {
		agreeNote.value = false;
	}
}
</script>

<style lang="scss" module>
.banner {
	padding: 16px;
	text-align: center;
	font-size: 26px;
	background-color: var(--accentedBg);
	color: var(--accent);
}

.rules {
	counter-reset: item;
	list-style: none;
	padding: 0;
	margin: 0;
}

.rule {
	display: flex;
	gap: 8px;
	word-break: break-word;

	&::before {
		flex-shrink: 0;
		display: flex;
		position: sticky;
		top: calc(var(--stickyTop, 0px) + 8px);
		counter-increment: item;
		content: counter(item);
		width: 32px;
		height: 32px;
		line-height: 32px;
		background-color: var(--accentedBg);
		color: var(--accent);
		font-size: 13px;
		font-weight: bold;
		align-items: center;
		justify-content: center;
		border-radius: var(--radius-ellipse);
	}
}

.ruleText {
	padding-top: 6px;
}
</style><|MERGE_RESOLUTION|>--- conflicted
+++ resolved
@@ -45,11 +45,7 @@
 				<template #label>{{ i18n.ts.basicNotesBeforeCreateAccount }}</template>
 				<template #suffix><i v-if="agreeNote" class="ph-check ph-bold ph-lg" style="color: var(--success)"></i></template>
 
-<<<<<<< HEAD
 				<a href="https://git.joinsharkey.org/Sharkey/JoinSharkey/src/branch/main/IMPORTANT_NOTES.md" class="_link" target="_blank">{{ i18n.ts.basicNotesBeforeCreateAccount }} <i class="ph-arrow-square-out ph-bold ph-lg"></i></a>
-=======
-				<a href="https://misskey-hub.net/docs/for-users/onboarding/warning/" class="_link" target="_blank">{{ i18n.ts.basicNotesBeforeCreateAccount }} <i class="ti ti-external-link"></i></a>
->>>>>>> 62549549
 
 				<MkSwitch :modelValue="agreeNote" style="margin-top: 16px;" data-cy-signup-rules-notes-agree @update:modelValue="updateAgreeNote">{{ i18n.ts.agree }}</MkSwitch>
 			</MkFolder>
@@ -100,7 +96,7 @@
 	} else if (availablePrivacyPolicy) {
 		return i18n.ts.privacyPolicy;
 	} else {
-		return "";
+		return '';
 	}
 });
 

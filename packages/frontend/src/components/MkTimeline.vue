--- conflicted
+++ resolved
@@ -101,13 +101,8 @@
 
 let tlNotesCount = 0;
 
-<<<<<<< HEAD
 function prepend(note: Misskey.entities.Note) {
-	if (tlComponent.value == null) return;
-=======
-function prepend(note) {
 	if (pagingComponent.value == null) return;
->>>>>>> 81739b1f
 
 	tlNotesCount++;
 

<!--
SPDX-FileCopyrightText: syuilo and misskey-project
SPDX-License-Identifier: AGPL-3.0-only
-->

<template>
<component :is="prefer.s.enablePullToRefresh ? MkPullToRefresh : 'div'" :refresher="() => reloadTimeline()">
	<MkPagination v-if="paginationQuery" ref="pagingComponent" :pagination="paginationQuery" @queue="emit('queue', $event)">
		<template #empty><MkResult type="empty" :text="i18n.ts.noNotes"/></template>

		<template #default="{ items: notes }">
			<SkTransitionGroup
				:class="[$style.root, { [$style.noGap]: noGap, '_gaps': !noGap, [$style.reverse]: paginationQuery.reversed }]"
				:enterActiveClass="$style.transition_x_enterActive"
				:leaveActiveClass="$style.transition_x_leaveActive"
				:enterFromClass="$style.transition_x_enterFrom"
				:leaveToClass="$style.transition_x_leaveTo"
				:moveClass="$style.transition_x_move"
				tag="div"
			>
				<div v-for="(note, i) in notes" :key="note.id" :class="{ '_gaps': !noGap }">
					<DynamicNote :class="$style.note" :note="note as Misskey.entities.Note" :withHardMute="true" :data-scroll-anchor="note.id"/>
					<MkAd v-if="note._shouldInsertAd_" :preferForms="['horizontal', 'horizontal-big']" :class="$style.ad"/>
				</div>
			</SkTransitionGroup>
		</template>
	</MkPagination>
</component>
</template>

<script lang="ts" setup>
import { computed, watch, onUnmounted, provide, useTemplateRef, TransitionGroup } from 'vue';
import * as Misskey from 'misskey-js';
import type { BasicTimelineType } from '@/timelines.js';
import type { Paging } from '@/components/MkPagination.vue';
import MkPullToRefresh from '@/components/MkPullToRefresh.vue';
import { useStream } from '@/stream.js';
import * as sound from '@/utility/sound.js';
import { $i } from '@/i.js';
import { instance } from '@/instance.js';
import { prefer } from '@/preferences.js';
import DynamicNote from '@/components/DynamicNote.vue';
import MkPagination from '@/components/MkPagination.vue';
import { i18n } from '@/i18n.js';
<<<<<<< HEAD
=======
import { infoImageUrl } from '@/instance.js';
import SkTransitionGroup from '@/components/SkTransitionGroup.vue';
>>>>>>> 8cf6f328

const props = withDefaults(defineProps<{
	src: BasicTimelineType | 'mentions' | 'directs' | 'list' | 'antenna' | 'channel' | 'role';
	list?: string;
	antenna?: string;
	channel?: string;
	role?: string;
	sound?: boolean;
	withRenotes?: boolean;
	withReplies?: boolean;
	withBots?: boolean;
	withSensitive?: boolean;
	onlyFiles?: boolean;
}>(), {
	withRenotes: true,
	withReplies: false,
	withSensitive: true,
	onlyFiles: false,
	withBots: true,
});

const emit = defineEmits<{
	(ev: 'note'): void;
	(ev: 'queue', count: number): void;
}>();

provide('inTimeline', true);
provide('tl_withSensitive', computed(() => props.withSensitive));
provide('inChannel', computed(() => props.src === 'channel'));

type TimelineQueryType = {
	antennaId?: string,
	withRenotes?: boolean,
	withReplies?: boolean,
	withFiles?: boolean,
	withBots?: boolean,
	visibility?: string,
	listId?: string,
	channelId?: string,
	roleId?: string
};

const pagingComponent = useTemplateRef('pagingComponent');

let tlNotesCount = 0;

function prepend(note: Misskey.entities.Note) {
	if (pagingComponent.value == null) return;

	tlNotesCount++;

	if (instance.notesPerOneAd > 0 && tlNotesCount % instance.notesPerOneAd === 0) {
		note._shouldInsertAd_ = true;
	}

	pagingComponent.value.prepend(note);

	emit('note');

	if (props.sound) {
		sound.playMisskeySfx($i && (note.userId === $i.id) ? 'noteMy' : 'note');
	}
}

let connection: Misskey.ChannelConnection | null = null;
let connection2: Misskey.ChannelConnection | null = null;
let paginationQuery: Paging | null = null;
const noGap = !prefer.s.showGapBetweenNotesInTimeline;

const stream = useStream();

function connectChannel() {
	if (props.src === 'antenna') {
		if (props.antenna == null) return;
		connection = stream.useChannel('antenna', {
			antennaId: props.antenna,
		});
	} else if (props.src === 'home') {
		connection = stream.useChannel('homeTimeline', {
			withRenotes: props.withRenotes,
			withFiles: props.onlyFiles ? true : undefined,
		});
		connection2 = stream.useChannel('main');
	} else if (props.src === 'local') {
		connection = stream.useChannel('localTimeline', {
			withRenotes: props.withRenotes,
			withReplies: props.withReplies,
			withFiles: props.onlyFiles ? true : undefined,
			withBots: props.withBots,
		});
	} else if (props.src === 'social') {
		connection = stream.useChannel('hybridTimeline', {
			withRenotes: props.withRenotes,
			withReplies: props.withReplies,
			withFiles: props.onlyFiles ? true : undefined,
			withBots: props.withBots,
		});
	} else if (props.src === 'bubble') {
		connection = stream.useChannel('bubbleTimeline', {
			withRenotes: props.withRenotes,
			withFiles: props.onlyFiles ? true : undefined,
			withBots: props.withBots,
		});
	} else if (props.src === 'global') {
		connection = stream.useChannel('globalTimeline', {
			withRenotes: props.withRenotes,
			withFiles: props.onlyFiles ? true : undefined,
			withBots: props.withBots,
		});
	} else if (props.src === 'mentions') {
		connection = stream.useChannel('main');
		connection.on('mention', prepend);
	} else if (props.src === 'directs') {
		const onNote = note => {
			if (note.visibility === 'specified') {
				prepend(note);
			}
		};
		connection = stream.useChannel('main');
		connection.on('mention', onNote);
	} else if (props.src === 'list') {
		if (props.list == null) return;
		connection = stream.useChannel('userList', {
			withRenotes: props.withRenotes,
			withFiles: props.onlyFiles ? true : undefined,
			listId: props.list,
		});
	} else if (props.src === 'channel') {
		if (props.channel == null) return;
		connection = stream.useChannel('channel', {
			withRenotes: props.withRenotes,
			withFiles: props.onlyFiles ? true : undefined,
			channelId: props.channel,
		});
	} else if (props.src === 'role') {
		if (props.role == null) return;
		connection = stream.useChannel('roleTimeline', {
			roleId: props.role,
		});
	}
	if (props.src !== 'directs' && props.src !== 'mentions') connection?.on('note', prepend);
}

function disconnectChannel() {
	if (connection) connection.dispose();
	if (connection2) connection2.dispose();
}

function updatePaginationQuery() {
	let endpoint: keyof Misskey.Endpoints | null;
	let query: TimelineQueryType | null;

	if (props.src === 'antenna') {
		endpoint = 'antennas/notes';
		query = {
			antennaId: props.antenna,
		};
	} else if (props.src === 'home') {
		endpoint = 'notes/timeline';
		query = {
			withRenotes: props.withRenotes,
			withFiles: props.onlyFiles ? true : undefined,
			withBots: props.withBots,
		};
	} else if (props.src === 'local') {
		endpoint = 'notes/local-timeline';
		query = {
			withRenotes: props.withRenotes,
			withReplies: props.withReplies,
			withFiles: props.onlyFiles ? true : undefined,
			withBots: props.withBots,
		};
	} else if (props.src === 'social') {
		endpoint = 'notes/hybrid-timeline';
		query = {
			withRenotes: props.withRenotes,
			withReplies: props.withReplies,
			withFiles: props.onlyFiles ? true : undefined,
			withBots: props.withBots,
		};
	} else if (props.src === 'bubble') {
		endpoint = 'notes/bubble-timeline';
		query = {
			withRenotes: props.withRenotes,
			withFiles: props.onlyFiles ? true : undefined,
			withBots: props.withBots,
		};
	} else if (props.src === 'global') {
		endpoint = 'notes/global-timeline';
		query = {
			withRenotes: props.withRenotes,
			withFiles: props.onlyFiles ? true : undefined,
			withBots: props.withBots,
		};
	} else if (props.src === 'mentions') {
		endpoint = 'notes/mentions';
		query = null;
	} else if (props.src === 'directs') {
		endpoint = 'notes/mentions';
		query = {
			visibility: 'specified',
		};
	} else if (props.src === 'list') {
		endpoint = 'notes/user-list-timeline';
		query = {
			withRenotes: props.withRenotes,
			withFiles: props.onlyFiles ? true : undefined,
			listId: props.list,
		};
	} else if (props.src === 'channel') {
		endpoint = 'channels/timeline';
		query = {
			withRenotes: props.withRenotes,
			withFiles: props.onlyFiles ? true : undefined,
			channelId: props.channel,
		};
	} else if (props.src === 'role') {
		endpoint = 'roles/notes';
		query = {
			roleId: props.role,
		};
	} else {
		endpoint = null;
		query = null;
	}

	if (endpoint && query) {
		paginationQuery = {
			endpoint: endpoint,
			limit: 10,
			params: query,
		};
	} else {
		paginationQuery = null;
	}
}

function refreshEndpointAndChannel() {
	if (!prefer.s.disableStreamingTimeline) {
		disconnectChannel();
		connectChannel();
	}

	updatePaginationQuery();
}

// デッキのリストカラムでwithRenotesを変更した場合に自動的に更新されるようにさせる
// IDが切り替わったら切り替え先のTLを表示させたい
watch(() => [props.list, props.antenna, props.channel, props.role, props.withRenotes], refreshEndpointAndChannel);

// withSensitiveはクライアントで完結する処理のため、単にリロードするだけでOK
watch(() => props.withSensitive, reloadTimeline);

// 初回表示用
refreshEndpointAndChannel();

onUnmounted(() => {
	disconnectChannel();
});

function reloadTimeline() {
	return new Promise<void>((res) => {
		if (pagingComponent.value == null) return;

		tlNotesCount = 0;

		pagingComponent.value.reload().then(() => {
			res();
		});
	});
}

defineExpose({
	reloadTimeline,
});
</script>

<style lang="scss" module>
.transition_x_move {
	transition: transform 0.7s cubic-bezier(0.23, 1, 0.32, 1);
}

.transition_x_enterActive {
	transition: transform 0.7s cubic-bezier(0.23, 1, 0.32, 1), opacity 0.7s cubic-bezier(0.23, 1, 0.32, 1);

	&.note,
	.note {
		/* Skip Note Rendering有効時、TransitionGroupでnoteを追加するときに一瞬がくっとなる問題を抑制する */
		content-visibility: visible !important;
	}
}

.transition_x_leaveActive {
	transition: height 0.2s cubic-bezier(0,.5,.5,1), opacity 0.2s cubic-bezier(0,.5,.5,1);
}

.transition_x_enterFrom {
	opacity: 0;
	transform: translateY(max(-64px, -100%));
}

@supports (interpolate-size: allow-keywords) {
	.transition_x_leaveTo {
		interpolate-size: allow-keywords; // heightのtransitionを動作させるために必要
		height: 0;
	}
}

.transition_x_leaveTo {
	opacity: 0;
}

.reverse {
	display: flex;
	flex-direction: column-reverse;
}

.root {
	container-type: inline-size;

	&.noGap {
		background: var(--MI_THEME-panel);

		.note:not(:empty) {
			border-bottom: solid 0.5px var(--MI_THEME-divider);
		}

		.ad {
			padding: 8px;
			background-size: auto auto;
			background-image: repeating-linear-gradient(45deg, transparent, transparent 8px, var(--MI_THEME-bg) 8px, var(--MI_THEME-bg) 14px);
			border-bottom: solid 0.5px var(--MI_THEME-divider);
		}
	}

	&:not(.noGap) {
		background: var(--MI_THEME-bg);

		.note {
			background: var(--MI_THEME-panel);
			border-radius: var(--MI-radius);
		}
	}
}

.ad:empty {
	display: none;
}
</style><|MERGE_RESOLUTION|>--- conflicted
+++ resolved
@@ -42,11 +42,7 @@
 import DynamicNote from '@/components/DynamicNote.vue';
 import MkPagination from '@/components/MkPagination.vue';
 import { i18n } from '@/i18n.js';
-<<<<<<< HEAD
-=======
-import { infoImageUrl } from '@/instance.js';
 import SkTransitionGroup from '@/components/SkTransitionGroup.vue';
->>>>>>> 8cf6f328
 
 const props = withDefaults(defineProps<{
 	src: BasicTimelineType | 'mentions' | 'directs' | 'list' | 'antenna' | 'channel' | 'role';

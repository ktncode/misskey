<!--
SPDX-FileCopyrightText: syuilo and other misskey contributors
SPDX-License-Identifier: AGPL-3.0-only
-->

<template>
<MkPullToRefresh ref="prComponent" @refresh="() => reloadTimeline(true)">
	<MkNotes ref="tlComponent" :noGap="!defaultStore.state.showGapBetweenNotesInTimeline" :pagination="pagination" @queue="emit('queue', $event)" @status="prComponent.setDisabled($event)"/>
</MkPullToRefresh>
</template>

<script lang="ts" setup>
import { computed, provide, onUnmounted } from 'vue';
import MkNotes from '@/components/MkNotes.vue';
import MkPullToRefresh from '@/components/MkPullToRefresh.vue';
import { useStream, reloadStream } from '@/stream.js';
import * as sound from '@/scripts/sound.js';
import { $i } from '@/account.js';
import { instance } from '@/instance.js';
import { defaultStore } from '@/store.js';

const props = withDefaults(defineProps<{
	src: string;
	list?: string;
	antenna?: string;
	channel?: string;
	role?: string;
	sound?: boolean;
	withRenotes?: boolean;
	withReplies?: boolean;
	withBots?: boolean;
	onlyFiles?: boolean;
}>(), {
	withRenotes: true,
	withReplies: false,
	onlyFiles: false,
	withBots: true,
});

const emit = defineEmits<{
	(ev: 'note'): void;
	(ev: 'queue', count: number): void;
}>();

provide('inChannel', computed(() => props.src === 'channel'));

const prComponent: InstanceType<typeof MkPullToRefresh> = $ref();
const tlComponent: InstanceType<typeof MkNotes> = $ref();

let tlNotesCount = 0;

const prepend = note => {
	tlNotesCount++;

	if (instance.notesPerOneAd > 0 && tlNotesCount % instance.notesPerOneAd === 0) {
		note._shouldInsertAd_ = true;
	}

	tlComponent.pagingComponent?.prepend(note);

	emit('note');

	if (props.sound) {
		sound.play($i && (note.userId === $i.id) ? 'noteMy' : 'note');
	}
};

let endpoint;
let query;
let connection;
let connection2;

const stream = useStream();
const connectChannel = () => {
	if (props.src === 'antenna') {
		connection = stream.useChannel('antenna', {
			antennaId: props.antenna,
		});
	} else if (props.src === 'home') {
		connection = stream.useChannel('homeTimeline', {
			withRenotes: props.withRenotes,
			withFiles: props.onlyFiles ? true : undefined,
		});
		connection2 = stream.useChannel('main');
	} else if (props.src === 'local') {
		connection = stream.useChannel('localTimeline', {
			withRenotes: props.withRenotes,
			withReplies: props.withReplies,
			withFiles: props.onlyFiles ? true : undefined,
		});
	} else if (props.src === 'social') {
		connection = stream.useChannel('hybridTimeline', {
			withRenotes: props.withRenotes,
			withReplies: props.withReplies,
			withFiles: props.onlyFiles ? true : undefined,
		});
	} else if (props.src === 'global') {
		connection = stream.useChannel('globalTimeline', {
			withRenotes: props.withRenotes,
			withFiles: props.onlyFiles ? true : undefined,
		});
	} else if (props.src === 'mentions') {
		connection = stream.useChannel('main');
		connection.on('mention', prepend);
	} else if (props.src === 'directs') {
		const onNote = note => {
			if (note.visibility === 'specified') {
				prepend(note);
			}
		};
		connection = stream.useChannel('main');
		connection.on('mention', onNote);
	} else if (props.src === 'list') {
		connection = stream.useChannel('userList', {
			withFiles: props.onlyFiles ? true : undefined,
			listId: props.list,
		});
	} else if (props.src === 'channel') {
		connection = stream.useChannel('channel', {
			channelId: props.channel,
		});
	} else if (props.src === 'role') {
		connection = stream.useChannel('roleTimeline', {
			roleId: props.role,
		});
	}
	if (props.src !== 'directs' || props.src !== 'mentions') connection.on('note', prepend);
};

if (props.src === 'antenna') {
	endpoint = 'antennas/notes';
	query = {
		antennaId: props.antenna,
	};
} else if (props.src === 'home') {
	endpoint = 'notes/timeline';
	query = {
		withRenotes: props.withRenotes,
		withFiles: props.onlyFiles ? true : undefined,
	};
} else if (props.src === 'local') {
	endpoint = 'notes/local-timeline';
	query = {
		withRenotes: props.withRenotes,
		withReplies: props.withReplies,
		withBots: props.withBots,
		withFiles: props.onlyFiles ? true : undefined,
	};
<<<<<<< HEAD
	connection = stream.useChannel('localTimeline', {
		withRenotes: props.withRenotes,
		withReplies: props.withReplies,
		withBots: props.withBots,
		withFiles: props.onlyFiles ? true : undefined,
	});
	connection.on('note', prepend);
=======
>>>>>>> bf01c1ee
} else if (props.src === 'social') {
	endpoint = 'notes/hybrid-timeline';
	query = {
		withRenotes: props.withRenotes,
		withReplies: props.withReplies,
		withBots: props.withBots,
		withFiles: props.onlyFiles ? true : undefined,
	};
<<<<<<< HEAD
	connection = stream.useChannel('hybridTimeline', {
		withRenotes: props.withRenotes,
		withReplies: props.withReplies,
		withBots: props.withBots,
		withFiles: props.onlyFiles ? true : undefined,
	});
	connection.on('note', prepend);
=======
>>>>>>> bf01c1ee
} else if (props.src === 'global') {
	endpoint = 'notes/global-timeline';
	query = {
		withRenotes: props.withRenotes,
		withBots: props.withBots,
		withFiles: props.onlyFiles ? true : undefined,
	};
<<<<<<< HEAD
	connection = stream.useChannel('globalTimeline', {
		withRenotes: props.withRenotes,
		withBots: props.withBots,
		withFiles: props.onlyFiles ? true : undefined,
	});
	connection.on('note', prepend);
=======
>>>>>>> bf01c1ee
} else if (props.src === 'mentions') {
	endpoint = 'notes/mentions';
} else if (props.src === 'directs') {
	endpoint = 'notes/mentions';
	query = {
		visibility: 'specified',
	};
} else if (props.src === 'list') {
	endpoint = 'notes/user-list-timeline';
	query = {
		withFiles: props.onlyFiles ? true : undefined,
		listId: props.list,
	};
} else if (props.src === 'channel') {
	endpoint = 'channels/timeline';
	query = {
		channelId: props.channel,
	};
} else if (props.src === 'role') {
	endpoint = 'roles/notes';
	query = {
		roleId: props.role,
	};
}

if (!defaultStore.state.disableStreamingTimeline) {
	connectChannel();

	onUnmounted(() => {
		connection.dispose();
		if (connection2) connection2.dispose();
	});
}

const pagination = {
	endpoint: endpoint,
	limit: 10,
	params: query,
};

const reloadTimeline = (fromPR = false) => {
	tlNotesCount = 0;

	tlComponent.pagingComponent?.reload().then(() => {
		reloadStream();
		if (fromPR) prComponent.refreshFinished();
	});
};

//const pullRefresh = () => reloadTimeline(true);

defineExpose({
	reloadTimeline,
});

/* TODO
const timetravel = (date?: Date) => {
	this.date = date;
	this.$refs.tl.reload();
};
*/
</script><|MERGE_RESOLUTION|>--- conflicted
+++ resolved
@@ -87,17 +87,20 @@
 			withRenotes: props.withRenotes,
 			withReplies: props.withReplies,
 			withFiles: props.onlyFiles ? true : undefined,
+			withBots: props.withBots,
 		});
 	} else if (props.src === 'social') {
 		connection = stream.useChannel('hybridTimeline', {
 			withRenotes: props.withRenotes,
 			withReplies: props.withReplies,
 			withFiles: props.onlyFiles ? true : undefined,
+			withBots: props.withBots,
 		});
 	} else if (props.src === 'global') {
 		connection = stream.useChannel('globalTimeline', {
 			withRenotes: props.withRenotes,
 			withFiles: props.onlyFiles ? true : undefined,
+			withBots: props.withBots,
 		});
 	} else if (props.src === 'mentions') {
 		connection = stream.useChannel('main');
@@ -137,6 +140,7 @@
 	query = {
 		withRenotes: props.withRenotes,
 		withFiles: props.onlyFiles ? true : undefined,
+		withBots: props.withBots,
 	};
 } else if (props.src === 'local') {
 	endpoint = 'notes/local-timeline';
@@ -146,16 +150,6 @@
 		withBots: props.withBots,
 		withFiles: props.onlyFiles ? true : undefined,
 	};
-<<<<<<< HEAD
-	connection = stream.useChannel('localTimeline', {
-		withRenotes: props.withRenotes,
-		withReplies: props.withReplies,
-		withBots: props.withBots,
-		withFiles: props.onlyFiles ? true : undefined,
-	});
-	connection.on('note', prepend);
-=======
->>>>>>> bf01c1ee
 } else if (props.src === 'social') {
 	endpoint = 'notes/hybrid-timeline';
 	query = {
@@ -164,16 +158,6 @@
 		withBots: props.withBots,
 		withFiles: props.onlyFiles ? true : undefined,
 	};
-<<<<<<< HEAD
-	connection = stream.useChannel('hybridTimeline', {
-		withRenotes: props.withRenotes,
-		withReplies: props.withReplies,
-		withBots: props.withBots,
-		withFiles: props.onlyFiles ? true : undefined,
-	});
-	connection.on('note', prepend);
-=======
->>>>>>> bf01c1ee
 } else if (props.src === 'global') {
 	endpoint = 'notes/global-timeline';
 	query = {
@@ -181,15 +165,6 @@
 		withBots: props.withBots,
 		withFiles: props.onlyFiles ? true : undefined,
 	};
-<<<<<<< HEAD
-	connection = stream.useChannel('globalTimeline', {
-		withRenotes: props.withRenotes,
-		withBots: props.withBots,
-		withFiles: props.onlyFiles ? true : undefined,
-	});
-	connection.on('note', prepend);
-=======
->>>>>>> bf01c1ee
 } else if (props.src === 'mentions') {
 	endpoint = 'notes/mentions';
 } else if (props.src === 'directs') {

--- conflicted
+++ resolved
@@ -23,17 +23,10 @@
 	role?: string;
 	sound?: boolean;
 	withRenotes?: boolean;
-<<<<<<< HEAD
-	withReplies?: boolean;
-}>(), {
-	withRenotes: true,
-	withReplies: false,
-=======
 	onlyFiles?: boolean;
 }>(), {
 	withRenotes: true,
 	onlyFiles: false,
->>>>>>> 5fd0cb31
 });
 
 const emit = defineEmits<{
@@ -75,19 +68,11 @@
 	endpoint = 'notes/timeline';
 	query = {
 		withRenotes: props.withRenotes,
-<<<<<<< HEAD
-		withReplies: props.withReplies,
-	};
-	connection = stream.useChannel('homeTimeline', {
-		withRenotes: props.withRenotes,
-		withReplies: props.withReplies,
-=======
 		withFiles: props.onlyFiles ? true : undefined,
 	};
 	connection = stream.useChannel('homeTimeline', {
 		withRenotes: props.withRenotes,
 		withFiles: props.onlyFiles ? true : undefined,
->>>>>>> 5fd0cb31
 	});
 	connection.on('note', prepend);
 
@@ -96,57 +81,33 @@
 	endpoint = 'notes/local-timeline';
 	query = {
 		withRenotes: props.withRenotes,
-<<<<<<< HEAD
-		withReplies: props.withReplies,
-	};
-	connection = stream.useChannel('localTimeline', {
-		withRenotes: props.withRenotes,
-		withReplies: props.withReplies,
-=======
 		withFiles: props.onlyFiles ? true : undefined,
 	};
 	connection = stream.useChannel('localTimeline', {
 		withRenotes: props.withRenotes,
 		withFiles: props.onlyFiles ? true : undefined,
->>>>>>> 5fd0cb31
 	});
 	connection.on('note', prepend);
 } else if (props.src === 'social') {
 	endpoint = 'notes/hybrid-timeline';
 	query = {
 		withRenotes: props.withRenotes,
-<<<<<<< HEAD
-		withReplies: props.withReplies,
-	};
-	connection = stream.useChannel('hybridTimeline', {
-		withRenotes: props.withRenotes,
-		withReplies: props.withReplies,
-=======
 		withFiles: props.onlyFiles ? true : undefined,
 	};
 	connection = stream.useChannel('hybridTimeline', {
 		withRenotes: props.withRenotes,
 		withFiles: props.onlyFiles ? true : undefined,
->>>>>>> 5fd0cb31
 	});
 	connection.on('note', prepend);
 } else if (props.src === 'global') {
 	endpoint = 'notes/global-timeline';
 	query = {
 		withRenotes: props.withRenotes,
-<<<<<<< HEAD
-		withReplies: props.withReplies,
-	};
-	connection = stream.useChannel('globalTimeline', {
-		withRenotes: props.withRenotes,
-		withReplies: props.withReplies,
-=======
 		withFiles: props.onlyFiles ? true : undefined,
 	};
 	connection = stream.useChannel('globalTimeline', {
 		withRenotes: props.withRenotes,
 		withFiles: props.onlyFiles ? true : undefined,
->>>>>>> 5fd0cb31
 	});
 	connection.on('note', prepend);
 } else if (props.src === 'mentions') {
@@ -169,20 +130,12 @@
 	endpoint = 'notes/user-list-timeline';
 	query = {
 		withRenotes: props.withRenotes,
-<<<<<<< HEAD
-		withReplies: props.withReplies,
-=======
 		withFiles: props.onlyFiles ? true : undefined,
->>>>>>> 5fd0cb31
 		listId: props.list,
 	};
 	connection = stream.useChannel('userList', {
 		withRenotes: props.withRenotes,
-<<<<<<< HEAD
-		withReplies: props.withReplies,
-=======
 		withFiles: props.onlyFiles ? true : undefined,
->>>>>>> 5fd0cb31
 		listId: props.list,
 	});
 	connection.on('note', prepend);

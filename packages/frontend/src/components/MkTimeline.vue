<template>
<div>
	<div v-if="queueSize > 0" :class="$style.new"><button class="_buttonPrimary" :class="$style.newButton" @click="reload()">{{ i18n.ts.goToTheHeadOfTimeline }}</button></div>
	<div v-if="(((src === 'local' || src === 'social') && !isLocalTimelineAvailable) || (src === 'global' && !isGlobalTimelineAvailable))" :class="$style.disabled">
		<p :class="$style.disabledTitle">
			<i class="ti ti-circle-minus"></i>
			{{ i18n.ts._disabledTimeline.title }}
		</p>
		<p :class="$style.disabledDescription">{{ i18n.ts._disabledTimeline.description }}</p>
	</div>
	<MkNotes v-else ref="tlComponent" :noGap="!defaultStore.state.showGapBetweenNotesInTimeline" :pagination="pagination"/>
</div>
</template>

<script lang="ts" setup>
import { computed, provide, onUnmounted } from 'vue';
import MkNotes from '@/components/MkNotes.vue';
import { useStream } from '@/stream';
import * as sound from '@/scripts/sound';
import { $i } from '@/account';
import { defaultStore } from '@/store';
import { i18n } from '@/i18n';
import { instance } from '@/instance';

const props = defineProps<{
	src: string;
	list?: string;
	antenna?: string;
	channel?: string;
	role?: string;
	sound?: boolean;
}>();

const emit = defineEmits<{
	(ev: 'note'): void;
	(ev: 'reload'): void;
}>();

const isLocalTimelineAvailable = (($i == null && instance.policies.ltlAvailable) || ($i != null && $i.policies.ltlAvailable));
const isGlobalTimelineAvailable = (($i == null && instance.policies.gtlAvailable) || ($i != null && $i.policies.gtlAvailable));

provide('inChannel', computed(() => props.src === 'channel'));

let tlComponent: InstanceType<typeof MkNotes> | undefined = $ref();

const queueSize = computed(() => {
	return tlComponent?.pagingComponent?.queueSize ?? 0;
});

const prepend = note => {
	tlComponent?.pagingComponent?.prepend(note);

	emit('note');

	if (props.sound) {
		sound.play($i && (note.userId === $i.id) ? 'noteMy' : 'note');
	}
};

<<<<<<< HEAD
const onUserAdded = () => {
	tlComponent?.pagingComponent?.reload();
};

const onUserRemoved = () => {
	tlComponent?.pagingComponent?.reload();
};

=======
>>>>>>> fca6ae94
let endpoint;
let query;
let connection;
let connection2;

const stream = useStream();

if (props.src === 'antenna') {
	endpoint = 'antennas/notes';
	query = {
		antennaId: props.antenna,
	};
	connection = stream.useChannel('antenna', {
		antennaId: props.antenna,
	});
	connection.on('note', prepend);
} else if (props.src === 'home') {
	endpoint = 'notes/timeline';
	query = {
		withReplies: defaultStore.state.showTimelineReplies,
	};
	connection = stream.useChannel('homeTimeline', {
		withReplies: defaultStore.state.showTimelineReplies,
	});
	connection.on('note', prepend);

	connection2 = stream.useChannel('main');
} else if (props.src === 'local') {
	endpoint = 'notes/local-timeline';
	query = {
		withReplies: defaultStore.state.showTimelineReplies,
	};
	connection = stream.useChannel('localTimeline', {
		withReplies: defaultStore.state.showTimelineReplies,
	});
	connection.on('note', prepend);
} else if (props.src === 'social') {
	endpoint = 'notes/hybrid-timeline';
	query = {
		withReplies: defaultStore.state.showTimelineReplies,
	};
	connection = stream.useChannel('hybridTimeline', {
		withReplies: defaultStore.state.showTimelineReplies,
	});
	connection.on('note', prepend);
} else if (props.src === 'global') {
	endpoint = 'notes/global-timeline';
	query = {
		withReplies: defaultStore.state.showTimelineReplies,
	};
	connection = stream.useChannel('globalTimeline', {
		withReplies: defaultStore.state.showTimelineReplies,
	});
	connection.on('note', prepend);
} else if (props.src === 'mentions') {
	endpoint = 'notes/mentions';
	connection = stream.useChannel('main');
	connection.on('mention', prepend);
} else if (props.src === 'directs') {
	endpoint = 'notes/mentions';
	query = {
		visibility: 'specified',
	};
	const onNote = note => {
		if (note.visibility === 'specified') {
			prepend(note);
		}
	};
	connection = stream.useChannel('main');
	connection.on('mention', onNote);
} else if (props.src === 'list') {
	endpoint = 'notes/user-list-timeline';
	query = {
		listId: props.list,
	};
	connection = stream.useChannel('userList', {
		listId: props.list,
	});
	connection.on('note', prepend);
} else if (props.src === 'channel') {
	endpoint = 'channels/timeline';
	query = {
		channelId: props.channel,
	};
	connection = stream.useChannel('channel', {
		channelId: props.channel,
	});
	connection.on('note', prepend);
} else if (props.src === 'role') {
	endpoint = 'roles/notes';
	query = {
		roleId: props.role,
	};
	connection = stream.useChannel('roleTimeline', {
		roleId: props.role,
	});
	connection.on('note', prepend);
}

const pagination = {
	endpoint: endpoint,
	limit: 10,
	params: query,
};

onUnmounted(() => {
	connection.dispose();
	if (connection2) connection2.dispose();
});

/* TODO
const timetravel = (date?: Date) => {
	this.date = date;
	this.$refs.tl.reload();
};
*/

const reload = () => {
	tlComponent?.pagingComponent?.reload();
	emit('reload');
};

defineExpose({
	reload,
	queueSize,
});
</script>

<style lang="scss" module>
.new {
	position: sticky;
	top: calc(var(--stickyTop, 0px) + 12px);
	z-index: 1000;
	width: 100%;
	margin: calc(-0.675em - 8px) 0;

	&:first-child {
		margin-top: calc(-0.675em - 8px - var(--margin));
	}
}

.newButton {
	display: block;
	margin: var(--margin) auto 0 auto;
	padding: 8px 16px;
	border-radius: 32px;
}

.disabled {
	text-align: center;
}

.disabledTitle {
	margin: 16px;
}

.disabledDescription {
	font-size: 90%;
	margin: 16px;
}
</style><|MERGE_RESOLUTION|>--- conflicted
+++ resolved
@@ -57,17 +57,6 @@
 	}
 };
 
-<<<<<<< HEAD
-const onUserAdded = () => {
-	tlComponent?.pagingComponent?.reload();
-};
-
-const onUserRemoved = () => {
-	tlComponent?.pagingComponent?.reload();
-};
-
-=======
->>>>>>> fca6ae94
 let endpoint;
 let query;
 let connection;

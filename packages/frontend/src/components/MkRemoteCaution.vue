--- conflicted
+++ resolved
@@ -19,15 +19,9 @@
 .root {
 	font-size: 0.8em;
 	padding: 16px;
-<<<<<<< HEAD
-	background: color-mix(in srgb, var(--infoWarnBg) 65%, transparent);
-	color: var(--infoWarnFg);
-	border-radius: var(--radius);
-=======
-	background: var(--MI_THEME-infoWarnBg);
+	background: color-mix(in srgb, var(--MI_THEME-infoWarnBg) 65%, transparent);
 	color: var(--MI_THEME-infoWarnFg);
 	border-radius: var(--MI-radius);
->>>>>>> d2e8dc4f
 	overflow: clip;
 	z-index: 1;
 }

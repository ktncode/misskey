--- conflicted
+++ resolved
@@ -446,28 +446,13 @@
 	}
 
 	&.asDrawer {
-<<<<<<< HEAD
-		padding: 12px 0 max(env(safe-area-inset-bottom, 0px), 12px) 0;
-		width: 100%;
-		border-radius: var(--radius-lg);
-		border-bottom-right-radius: 0;
-		border-bottom-left-radius: 0;
-
-		> .item {
-			font-size: 1em;
-			padding: 12px 24px;
-
-			&::before {
-				width: calc(100% - 24px);
-				border-radius: var(--radius);
-=======
 		max-width: 600px;
 		margin: auto;
 
 		> .menu {
 			padding: 12px 0 max(env(safe-area-inset-bottom, 0px), 12px) 0;
 			width: 100%;
-			border-radius: 24px;
+			border-radius: var(--radius-lg);
 			border-bottom-right-radius: 0;
 			border-bottom-left-radius: 0;
 
@@ -477,14 +462,13 @@
 
 				&::before {
 					width: calc(100% - 24px);
-					border-radius: 12px;
+					border-radius: var(--radius);
 				}
 
 				> .icon {
 					margin-right: 14px;
 					width: 24px;
 				}
->>>>>>> 5fc8b3bc
 			}
 
 			> .divider {

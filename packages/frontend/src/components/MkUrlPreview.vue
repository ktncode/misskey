--- conflicted
+++ resolved
@@ -43,16 +43,10 @@
 		</MkButton>
 	</div>
 </template>
-<<<<<<< HEAD
 <div v-else-if="theNote" :class="[$style.link, { [$style.compact]: compact }]"><XNoteSimple :note="theNote" :class="$style.body"/></div>
 <div v-else-if="!hidePreview">
 	<component :is="self ? 'MkA' : 'a'" :class="[$style.link, { [$style.compact]: compact }]" :[attr]="self ? url.substring(local.length) : url" rel="nofollow noopener" :target="target" :title="url" @click.prevent="self ? true : warningExternalWebsite(url)" @click.stop>
-		<div v-if="thumbnail && !sensitive" :class="$style.thumbnail" :style="defaultStore.state.dataSaver.urlPreview ? '' : `background-image: url('${thumbnail}')`">
-=======
-<div v-else>
-	<component :is="self ? 'MkA' : 'a'" :class="[$style.link, { [$style.compact]: compact }]" :[attr]="self ? url.substring(local.length) : url" rel="nofollow noopener" :target="target" :title="url">
 		<div v-if="thumbnail && !sensitive" :class="$style.thumbnail" :style="prefer.s.dataSaver.urlPreview ? '' : `background-image: url('${thumbnail}')`">
->>>>>>> 8d6573fb
 		</div>
 		<article :class="$style.body">
 			<header :class="$style.header">
@@ -95,7 +89,7 @@
 </template>
 
 <script lang="ts" setup>
-import { defineAsyncComponent, onDeactivated, onUnmounted, ref, watch } from 'vue';
+import { defineAsyncComponent, onDeactivated, onUnmounted, ref } from 'vue';
 import { url as local } from '@@/js/config.js';
 import { versatileLang } from '@@/js/intl-const.js';
 import * as Misskey from 'misskey-js';
@@ -106,22 +100,17 @@
 import * as os from '@/os.js';
 import { deviceKind } from '@/utility/device-kind.js';
 import MkButton from '@/components/MkButton.vue';
-<<<<<<< HEAD
-import { transformPlayerUrl } from '@/scripts/player-url-transform.js';
-import { defaultStore } from '@/store.js';
-import { misskeyApi } from '@/scripts/misskey-api.js';
-import { warningExternalWebsite } from '@/scripts/warning-external-website.js';
+import { transformPlayerUrl } from '@/utility/player-url-transform.js';
+import { store } from '@/store.js';
+import { prefer } from '@/preferences.js';
+import { misskeyApi } from '@/utility/misskey-api.js';
+import { warningExternalWebsite } from '@/utility/warning-external-website.js';
 
 const XNoteSimple = defineAsyncComponent<typeof MkNoteSimple | typeof SkNoteSimple>(() =>
 	defaultStore.state.noteDesign === 'misskey'
 		? import('@/components/MkNoteSimple.vue')
 		: import('@/components/SkNoteSimple.vue'),
 );
-=======
-import { transformPlayerUrl } from '@/utility/player-url-transform.js';
-import { store } from '@/store.js';
-import { prefer } from '@/preferences.js';
->>>>>>> 8d6573fb
 
 type SummalyResult = Awaited<ReturnType<typeof summaly>>;
 

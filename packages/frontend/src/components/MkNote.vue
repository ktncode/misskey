--- conflicted
+++ resolved
@@ -85,15 +85,10 @@
 					<div v-if="appearNote.files && appearNote.files.length > 0">
 						<MkMediaList :mediaList="appearNote.files" @click.stop/>
 					</div>
-<<<<<<< HEAD
 					<MkPoll v-if="appearNote.poll" :noteId="appearNote.id" :poll="appearNote.poll" :class="$style.poll" @click.stop/>
-					<MkUrlPreview v-for="url in urls" :key="url" :url="url" :compact="true" :detail="false" :class="$style.urlPreview" @click.stop/>
-=======
-					<MkPoll v-if="appearNote.poll" :noteId="appearNote.id" :poll="appearNote.poll" :class="$style.poll"/>
 					<div v-if="isEnabledUrlPreview">
-						<MkUrlPreview v-for="url in urls" :key="url" :url="url" :compact="true" :detail="false" :class="$style.urlPreview"/>
+						<MkUrlPreview v-for="url in urls" :key="url" :url="url" :compact="true" :detail="false" :class="$style.urlPreview" @click.stop/>
 					</div>
->>>>>>> a1bc8fa7
 					<div v-if="appearNote.renote" :class="$style.quote"><MkNoteSimple :note="appearNote.renote" :class="$style.quoteNote"/></div>
 					<button v-if="isLong && collapsed" :class="$style.collapsed" class="_button" @click.stop @click="collapsed = false">
 						<span :class="$style.collapsedLabel">{{ i18n.ts.showMore }}</span>
@@ -224,12 +219,9 @@
 import MkRippleEffect from '@/components/MkRippleEffect.vue';
 import { showMovedDialog } from '@/scripts/show-moved-dialog.js';
 import { shouldCollapsed } from '@/scripts/collapsed.js';
-<<<<<<< HEAD
 import { useRouter } from '@/router/supplier.js';
 import { boostMenuItems, type Visibility } from '@/scripts/boost-quote.js';
-=======
 import { isEnabledUrlPreview } from '@/instance.js';
->>>>>>> a1bc8fa7
 
 const props = withDefaults(defineProps<{
 	note: Misskey.entities.Note;
@@ -391,7 +383,6 @@
 		}, {}, 'closed');
 	});
 
-<<<<<<< HEAD
 	useTooltip(quoteButton, async (showing) => {
 		const renotes = await misskeyApi('notes/renotes', {
 			noteId: appearNote.value.id,
@@ -420,15 +411,7 @@
 			renoted.value = res.length > 0;
 		});
 	}
-}
-
-function boostVisibility() {
-	if (!defaultStore.state.showVisibilitySelectorOnBoost) {
-		renote(defaultStore.state.visibilityOnBoost);
-	} else {
-		os.popupMenu(boostMenuItems(appearNote, renote), renoteButton.value);
-	}
-=======
+
 	if (appearNote.value.reactionAcceptance === 'likeOnly') {
 		useTooltip(reactButton, async (showing) => {
 			const reactions = await misskeyApiGet('notes/reactions', {
@@ -450,7 +433,14 @@
 			}, {}, 'closed');
 		});
 	}
->>>>>>> a1bc8fa7
+}
+
+function boostVisibility() {
+	if (!defaultStore.state.showVisibilitySelectorOnBoost) {
+		renote(defaultStore.state.visibilityOnBoost);
+	} else {
+		os.popupMenu(boostMenuItems(appearNote, renote), renoteButton.value);
+	}
 }
 
 function renote(visibility: Visibility, localOnly: boolean = false) {

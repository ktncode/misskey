--- conflicted
+++ resolved
@@ -142,7 +142,6 @@
 				<button v-else :class="$style.footerButton" class="_button" disabled>
 					<i class="ti ti-ban"></i>
 				</button>
-<<<<<<< HEAD
 				<button
 					v-if="canRenote && !props.mock"
 					ref="quoteButton"
@@ -157,13 +156,8 @@
 					<i class="ph-heart ph-bold ph-lg"></i>
 				</button>
 				<button ref="reactButton" :class="$style.footerButton" class="_button" @click="toggleReact()" @click.stop>
-					<i v-if="appearNote.reactionAcceptance === 'likeOnly' && appearNote.myReaction != null" class="ti ti-heart-filled" style="color: var(--love);"></i>
-					<i v-else-if="appearNote.myReaction != null" class="ti ti-minus" style="color: var(--accent);"></i>
-=======
-				<button ref="reactButton" :class="$style.footerButton" class="_button" @click="toggleReact()">
 					<i v-if="appearNote.reactionAcceptance === 'likeOnly' && appearNote.myReaction != null" class="ti ti-heart-filled" style="color: var(--MI_THEME-love);"></i>
 					<i v-else-if="appearNote.myReaction != null" class="ti ti-minus" style="color: var(--MI_THEME-accent);"></i>
->>>>>>> d2e8dc4f
 					<i v-else-if="appearNote.reactionAcceptance === 'likeOnly'" class="ti ti-heart"></i>
 					<i v-else class="ph-smiley ph-bold ph-lg"></i>
 					<p v-if="(appearNote.reactionAcceptance === 'likeOnly' || defaultStore.state.showReactionsCount) && appearNote.reactionCount > 0" :class="$style.footerButtonCount">{{ number(appearNote.reactionCount) }}</p>
@@ -244,13 +238,8 @@
 import { getNoteSummary } from '@/scripts/get-note-summary.js';
 import MkRippleEffect from '@/components/MkRippleEffect.vue';
 import { showMovedDialog } from '@/scripts/show-moved-dialog.js';
-<<<<<<< HEAD
 import { useRouter } from '@/router/supplier.js';
 import { boostMenuItems, type Visibility } from '@/scripts/boost-quote.js';
-import { shouldCollapsed } from '@@/js/collapsed.js';
-import { host } from '@@/js/config.js';
-=======
->>>>>>> d2e8dc4f
 import { isEnabledUrlPreview } from '@/instance.js';
 import { type Keymap } from '@/scripts/hotkey.js';
 import { focusPrev, focusNext } from '@/scripts/focus.js';
@@ -932,15 +921,9 @@
 			right: 12px;
 			padding: 0 4px;
 			margin-bottom: 0 !important;
-<<<<<<< HEAD
-			background: var(--popup);
+			background: var(--MI_THEME-popup);
 			border-radius: var(--radius-sm);
-			box-shadow: 0px 4px 32px var(--shadow);
-=======
-			background: var(--MI_THEME-popup);
-			border-radius: 8px;
 			box-shadow: 0px 4px 32px var(--MI_THEME-shadow);
->>>>>>> d2e8dc4f
 		}
 
 		.footerButton {
@@ -1115,11 +1098,7 @@
 	width: 100%;
 	margin-top: 14px;
 	position: sticky;
-<<<<<<< HEAD
-	bottom: calc(var(--stickyBottom, 0px) - 100px);
-=======
-	bottom: calc(var(--MI-stickyBottom, 0px) + 14px);
->>>>>>> d2e8dc4f
+	bottom: calc(var(--MI-stickyBottom, 0px) - 100px);
 }
 
 .showLessLabel {
@@ -1145,11 +1124,7 @@
 	z-index: 2;
 	width: 100%;
 	height: 64px;
-<<<<<<< HEAD
-	//background: linear-gradient(0deg, var(--panel), color(from var(--panel) srgb r g b / 0));
-=======
-	background: linear-gradient(0deg, var(--MI_THEME-panel), color(from var(--MI_THEME-panel) srgb r g b / 0));
->>>>>>> d2e8dc4f
+	//background: linear-gradient(0deg, var(--MI_THEME-panel), color(from var(--MI_THEME-panel) srgb r g b / 0));
 
 	&:hover > .collapsedLabel {
 		background: var(--MI_THEME-panelHighlight);
@@ -1200,13 +1175,8 @@
 
 .quoteNote {
 	padding: 16px;
-<<<<<<< HEAD
-	border: dashed 1px var(--renote);
+	border: dashed 1px var(--MI_THEME-renote);
 	border-radius: var(--radius-sm);
-=======
-	border: dashed 1px var(--MI_THEME-renote);
-	border-radius: 8px;
->>>>>>> d2e8dc4f
 	overflow: clip;
 }
 

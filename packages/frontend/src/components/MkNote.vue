<!--
SPDX-FileCopyrightText: syuilo and other misskey contributors
SPDX-License-Identifier: AGPL-3.0-only
-->

<template>
<div
	v-if="!hardMuted && !muted"
	v-show="!isDeleted"
	ref="el"
	v-hotkey="keymap"
	:class="[$style.root, { [$style.showActionsOnlyHover]: defaultStore.state.showNoteActionsOnlyHover }]"
	:tabindex="!isDeleted ? '-1' : undefined"
>
	<MkNoteSub v-if="appearNote.reply && !renoteCollapsed" :note="appearNote.reply" :class="$style.replyTo"/>
	<div v-if="pinned" :class="$style.tip"><i class="ph-push-pin ph-bold ph-lg"></i> {{ i18n.ts.pinnedNote }}</div>
	<!--<div v-if="appearNote._prId_" class="tip"><i class="ph-megaphone ph-bold ph-lg"></i> {{ i18n.ts.promotion }}<button class="_textButton hide" @click="readPromo()">{{ i18n.ts.hideThisNote }} <i class="ph-x ph-bold ph-lg"></i></button></div>-->
	<!--<div v-if="appearNote._featuredId_" class="tip"><i class="ph-lightning ph-bold ph-lg"></i> {{ i18n.ts.featured }}</div>-->
	<div v-if="isRenote" :class="$style.renote">
		<div v-if="note.channel" :class="$style.colorBar" :style="{ background: note.channel.color }"></div>
		<MkAvatar :class="$style.renoteAvatar" :user="note.user" link preview/>
		<i class="ph-rocket-launch ph-bold ph-lg" style="margin-right: 4px;"></i>
		<I18n :src="i18n.ts.renotedBy" tag="span" :class="$style.renoteText">
			<template #user>
				<MkA v-user-preview="note.userId" :class="$style.renoteUserName" :to="userPage(note.user)">
					<MkUserName :user="note.user"/>
				</MkA>
			</template>
		</I18n>
		<div :class="$style.renoteInfo">
			<button ref="renoteTime" :class="$style.renoteTime" class="_button" @click="showRenoteMenu()">
				<i class="ph-dots-three ph-bold ph-lg" :class="$style.renoteMenu"></i>
				<MkTime :time="note.createdAt"/>
			</button>
			<span v-if="note.visibility !== 'public'" style="margin-left: 0.5em;" :title="i18n.ts._visibility[note.visibility]">
				<i v-if="note.visibility === 'home'" class="ph-house ph-bold ph-lg"></i>
				<i v-else-if="note.visibility === 'followers'" class="ph-lock ph-bold ph-lg"></i>
				<i v-else-if="note.visibility === 'specified'" ref="specified" class="ph-envelope ph-bold ph-lg"></i>
			</span>
			<span v-if="note.localOnly" style="margin-left: 0.5em;" :title="i18n.ts._visibility['disableFederation']"><i class="ph-rocket ph-bold ph-lg"></i></span>
			<span v-if="note.channel" style="margin-left: 0.5em;" :title="note.channel.name"><i class="ph-television ph-bold ph-lg"></i></span>
			<span v-if="note.updatedAt" ref="menuVersionsButton" style="margin-left: 0.5em;" title="Edited" @mousedown="menuVersions()"><i class="ph-pencil ph-bold ph-lg"></i></span>
		</div>
	</div>
	<div v-if="renoteCollapsed" :class="$style.collapsedRenoteTarget">
		<MkAvatar :class="$style.collapsedRenoteTargetAvatar" :user="appearNote.user" link preview/>
		<Mfm :text="getNoteSummary(appearNote)" :plain="true" :nowrap="true" :author="appearNote.user" :nyaize="'respect'" :class="$style.collapsedRenoteTargetText" @click="renoteCollapsed = false"/>
	</div>
	<article v-else :class="$style.article" @contextmenu.stop="onContextmenu">
		<div v-if="appearNote.channel" :class="$style.colorBar" :style="{ background: appearNote.channel.color }"></div>
		<MkAvatar :class="$style.avatar" :user="appearNote.user" :link="!mock" :preview="!mock"/>
		<div :class="[$style.main, { [$style.clickToOpen]: defaultStore.state.clickToOpen }]" @click="defaultStore.state.clickToOpen ? noteclick(appearNote.id) : undefined">
			<MkNoteHeader :note="appearNote" :mini="true" v-on:click.stop/>
			<MkInstanceTicker v-if="showTicker" :instance="appearNote.user.instance"/>
			<div style="container-type: inline-size;">
				<p v-if="appearNote.cw != null" :class="$style.cw">
					<Mfm v-if="appearNote.cw != ''" style="margin-right: 8px;" :text="appearNote.cw" :author="appearNote.user" :nyaize="'respect'"/>
<<<<<<< HEAD
					<MkCwButton v-model="showContent" :note="appearNote" style="margin: 4px 0;" v-on:click.stop/>
=======
					<MkCwButton v-model="showContent" :text="appearNote.text" :renote="appearNote.renote" :files="appearNote.files" :poll="appearNote.poll" style="margin: 4px 0;"/>
>>>>>>> 62549549
				</p>
				<div v-show="appearNote.cw == null || showContent" :class="[{ [$style.contentCollapsed]: collapsed }]" >
					<div :class="$style.text">
						<span v-if="appearNote.isHidden" style="opacity: 0.5">({{ i18n.ts.private }})</span>
						<MkA v-if="appearNote.replyId" :class="$style.replyIcon" :to="`/notes/${appearNote.replyId}`"><i class="ph-arrow-bend-left-up ph-bold ph-lg"></i></MkA>
						<Mfm
							v-if="appearNote.text"
							:parsedNodes="parsed"
							:text="appearNote.text"
							:author="appearNote.user"
							:nyaize="'respect'"
							:emojiUrls="appearNote.emojis"
							:enableEmojiMenu="true"
							:enableEmojiMenuReaction="true"
							:isAnim="allowAnim"
						/>
						<div v-if="translating || translation" :class="$style.translation">
							<MkLoading v-if="translating" mini/>
							<div v-else>
								<b>{{ i18n.t('translatedFrom', { x: translation.sourceLang }) }}: </b>
								<Mfm :text="translation.text" :author="appearNote.user" :nyaize="'respect'" :emojiUrls="appearNote.emojis"/>
							</div>
						</div>
						<MkButton v-if="!allowAnim && animated" :class="$style.playMFMButton" :small="true" @click="animatedMFM()" v-on:click.stop><i class="ph-play ph-bold ph-lg "></i> {{ i18n.ts._animatedMFM.play }}</MkButton>
						<MkButton v-else-if="!defaultStore.state.animatedMfm && allowAnim && animated" :class="$style.playMFMButton" :small="true" @click="animatedMFM()" v-on:click.stop><i class="ph-stop ph-bold ph-lg "></i> {{ i18n.ts._animatedMFM.stop }}</MkButton>
					</div>
					<div v-if="appearNote.files.length > 0">
						<MkMediaList :mediaList="appearNote.files" v-on:click.stop/>
					</div>
					<MkPoll v-if="appearNote.poll" :note="appearNote" :class="$style.poll" v-on:click.stop />
					<MkUrlPreview v-for="url in urls" :key="url" :url="url" :compact="true" :detail="false" :class="$style.urlPreview" v-on:click.stop/>
					<div v-if="appearNote.renote" :class="$style.quote"><MkNoteSimple :note="appearNote.renote" :class="$style.quoteNote"/></div>
					<button v-if="isLong && collapsed" :class="$style.collapsed" class="_button" v-on:click.stop @click="collapsed = false">
						<span :class="$style.collapsedLabel">{{ i18n.ts.showMore }}</span>
					</button>
					<button v-else-if="isLong && !collapsed" :class="$style.showLess" class="_button" v-on:click.stop @click="collapsed = true">
						<span :class="$style.showLessLabel">{{ i18n.ts.showLess }}</span>
					</button>
				</div>
				<MkA v-if="appearNote.channel && !inChannel" :class="$style.channel" :to="`/channels/${appearNote.channel.id}`"><i class="ph-television ph-bold ph-lg"></i> {{ appearNote.channel.name }}</MkA>
			</div>
			<MkReactionsViewer :note="appearNote" :maxNumber="16" v-on:click.stop @mockUpdateMyReaction="emitUpdReaction">
				<template #more>
					<div :class="$style.reactionOmitted">{{ i18n.ts.more }}</div>
				</template>
			</MkReactionsViewer>
			<footer :class="$style.footer">
				<button :class="$style.footerButton" class="_button" v-on:click.stop @click="reply()">
					<i class="ph-arrow-u-up-left ph-bold ph-lg"></i>
					<p v-if="appearNote.repliesCount > 0" :class="$style.footerButtonCount">{{ appearNote.repliesCount }}</p>
				</button>
				<button
					v-if="canRenote"
					ref="renoteButton"
					:class="$style.footerButton"
					class="_button"
					:style="renoted ? 'color: var(--accent) !important;' : ''"
					v-on:click.stop
					@mousedown="renoted ? undoRenote(appearNote) : boostVisibility()"
				>
					<i class="ph-rocket-launch ph-bold ph-lg"></i>
					<p v-if="appearNote.renoteCount > 0" :class="$style.footerButtonCount">{{ appearNote.renoteCount }}</p>
				</button>
				<button v-else :class="$style.footerButton" class="_button" disabled>
					<i class="ph-prohibit ph-bold ph-lg"></i>
				</button>
				<button
					v-if="canRenote && !props.mock"
					ref="quoteButton"
					:class="$style.footerButton"
					class="_button"
					v-on:click.stop
					@mousedown="quote()"
				>
					<i class="ph-quotes ph-bold ph-lg"></i>
				</button>
				<button v-if="appearNote.myReaction == null && appearNote.reactionAcceptance !== 'likeOnly'" ref="likeButton" :class="$style.footerButton" class="_button" v-on:click.stop @click="like()">
					<i class="ph-heart ph-bold ph-lg"></i>
				</button>
				<button v-if="appearNote.myReaction == null" ref="reactButton" :class="$style.footerButton" class="_button" @mousedown="react()">
					<i v-if="appearNote.reactionAcceptance === 'likeOnly'" class="ph-heart ph-bold ph-lg"></i>
					<i v-else class="ph-smiley ph-bold ph-lg"></i>
				</button>
				<button v-if="appearNote.myReaction != null" ref="reactButton" :class="$style.footerButton" class="_button" v-on:click.stop @click="undoReact(appearNote)">
					<i class="ph-minus ph-bold ph-lg"></i>
				</button>
				<button v-if="defaultStore.state.showClipButtonInNoteFooter" ref="clipButton" :class="$style.footerButton" class="_button" @mousedown="clip()">
					<i class="ph-paperclip ph-bold ph-lg"></i>
				</button>
				<button ref="menuButton" :class="$style.footerButton" class="_button" @mousedown="menu()">
					<i class="ph-dots-three ph-bold ph-lg"></i>
				</button>
			</footer>
		</div>
	</article>
</div>
<div v-else-if="!hardMuted" :class="$style.muted" @click="muted = false">
	<I18n :src="i18n.ts.userSaysSomething" tag="small">
		<template #name>
			<MkA v-user-preview="appearNote.userId" :to="userPage(appearNote.user)">
				<MkUserName :user="appearNote.user"/>
			</MkA>
		</template>
	</I18n>
</div>
<div v-else>
	<!--
		MkDateSeparatedList uses TransitionGroup which requires single element in the child elements
		so MkNote create empty div instead of no elements
	-->
</div>
</template>

<script lang="ts" setup>
<<<<<<< HEAD
import { computed, inject, onMounted, ref, shallowRef, Ref, defineAsyncComponent, watch, provide } from 'vue';
import * as mfm from '@sharkey/sfm-js';
=======
import { computed, inject, onMounted, ref, shallowRef, Ref, watch, provide } from 'vue';
import * as mfm from 'mfm-js';
>>>>>>> 62549549
import * as Misskey from 'misskey-js';
import MkNoteSub from '@/components/MkNoteSub.vue';
import MkNoteHeader from '@/components/MkNoteHeader.vue';
import MkNoteSimple from '@/components/MkNoteSimple.vue';
import MkReactionsViewer from '@/components/MkReactionsViewer.vue';
import MkMediaList from '@/components/MkMediaList.vue';
import MkCwButton from '@/components/MkCwButton.vue';
import MkPoll from '@/components/MkPoll.vue';
import MkUsersTooltip from '@/components/MkUsersTooltip.vue';
import MkUrlPreview from '@/components/MkUrlPreview.vue';
import MkInstanceTicker from '@/components/MkInstanceTicker.vue';
import MkButton from '@/components/MkButton.vue';
import { pleaseLogin } from '@/scripts/please-login.js';
import { focusPrev, focusNext } from '@/scripts/focus.js';
import { checkWordMute } from '@/scripts/check-word-mute.js';
import { userPage } from '@/filters/user.js';
import * as os from '@/os.js';
import * as sound from '@/scripts/sound.js';
import { defaultStore, noteViewInterruptors } from '@/store.js';
import { reactionPicker } from '@/scripts/reaction-picker.js';
import { extractUrlFromMfm } from '@/scripts/extract-url-from-mfm.js';
import { checkAnimationFromMfm } from '@/scripts/check-animated-mfm.js';
import { $i } from '@/account.js';
import { i18n } from '@/i18n.js';
import { getAbuseNoteMenu, getCopyNoteLinkMenu, getNoteClipMenu, getNoteMenu } from '@/scripts/get-note-menu.js';
import { getNoteVersionsMenu } from '@/scripts/get-note-versions-menu.js';
import { useNoteCapture } from '@/scripts/use-note-capture.js';
import { deepClone } from '@/scripts/clone.js';
import { useTooltip } from '@/scripts/use-tooltip.js';
import { claimAchievement } from '@/scripts/achievements.js';
import { getNoteSummary } from '@/scripts/get-note-summary.js';
import { MenuItem } from '@/types/menu.js';
import MkRippleEffect from '@/components/MkRippleEffect.vue';
import { showMovedDialog } from '@/scripts/show-moved-dialog.js';
import { shouldCollapsed } from '@/scripts/collapsed.js';
import { useRouter } from '@/router.js';

const props = withDefaults(defineProps<{
	note: Misskey.entities.Note;
	pinned?: boolean;
	mock?: boolean;
	withHardMute?: boolean;
}>(), {
	mock: false,
});

provide('mock', props.mock);

const emit = defineEmits<{
	(ev: 'reaction', emoji: string): void;
	(ev: 'removeReaction', emoji: string): void;
}>();

const router = useRouter();

const inChannel = inject('inChannel', null);
const currentClip = inject<Ref<Misskey.entities.Clip> | null>('currentClip', null);

const note = ref(deepClone(props.note));

function noteclick(id: string) {
	const selection = document.getSelection();
	if (selection?.toString().length === 0) {
		router.push(`/notes/${id}`);
	}
}

// plugin
if (noteViewInterruptors.length > 0) {
	onMounted(async () => {
		let result: Misskey.entities.Note | null = deepClone(note.value);
		for (const interruptor of noteViewInterruptors) {
			try {
				result = await interruptor.handler(result);
				if (result === null) {
					isDeleted.value = true;
					return;
				}
			} catch (err) {
				console.error(err);
			}
		}
		note.value = result;
	});
}

const isRenote = (
	note.value.renote != null &&
	note.value.text == null &&
	note.value.cw == null &&
	note.value.fileIds.length === 0 &&
	note.value.poll == null
);

const el = shallowRef<HTMLElement>();
const menuButton = shallowRef<HTMLElement>();
const menuVersionsButton = shallowRef<HTMLElement>();
const renoteButton = shallowRef<HTMLElement>();
const renoteTime = shallowRef<HTMLElement>();
const reactButton = shallowRef<HTMLElement>();
const quoteButton = shallowRef<HTMLElement>();
const clipButton = shallowRef<HTMLElement>();
<<<<<<< HEAD
const likeButton = shallowRef<HTMLElement>();
let appearNote = $computed(() => isRenote ? note.renote as Misskey.entities.Note : note);
const renoteUrl = appearNote.renote ? appearNote.renote.url : null;
const renoteUri = appearNote.renote ? appearNote.renote.uri : null;

const isMyRenote = $i && ($i.id === note.userId);
const showContent = ref(defaultStore.state.uncollapseCW);
const parsed = $computed(() => appearNote.text ? mfm.parse(appearNote.text) : null);
const urls = $computed(() => parsed ? extractUrlFromMfm(parsed).filter(u => u !== renoteUrl && u !== renoteUri) : null);
const animated = $computed(() => parsed ? checkAnimationFromMfm(parsed) : null);
const allowAnim = ref(defaultStore.state.advancedMfm && defaultStore.state.animatedMfm ? true : false);
const isLong = shouldCollapsed(appearNote, urls ?? []);
const collapsed = defaultStore.state.expandLongNote && appearNote.cw == null ? false : ref(appearNote.cw == null && isLong);
const isDeleted = ref(false);
const renoted = ref(false);
const muted = ref($i ? checkWordMute(appearNote, $i, $i.mutedWords) : false);
const translation = ref<any>(null);
const translating = ref(false);
const showTicker = (defaultStore.state.instanceTicker === 'always') || (defaultStore.state.instanceTicker === 'remote' && appearNote.user.instance);
const canRenote = computed(() => ['public', 'home'].includes(appearNote.visibility) || (appearNote.visibility === 'followers' && appearNote.userId === $i.id));
let renoteCollapsed = $ref(defaultStore.state.collapseRenotes && isRenote && (($i && ($i.id === note.userId || $i.id === appearNote.userId)) || (appearNote.myReaction != null)));
const defaultLike = computed(() => defaultStore.state.like ? defaultStore.state.like : null);
=======
const appearNote = computed(() => isRenote ? note.value.renote as Misskey.entities.Note : note.value);
const isMyRenote = $i && ($i.id === note.value.userId);
const showContent = ref(false);
const parsed = computed(() => appearNote.value.text ? mfm.parse(appearNote.value.text) : null);
const urls = computed(() => parsed.value ? extractUrlFromMfm(parsed.value) : null);
const isLong = shouldCollapsed(appearNote.value, urls.value ?? []);
const collapsed = ref(appearNote.value.cw == null && isLong);
const isDeleted = ref(false);
const muted = ref(checkMute(appearNote.value, $i?.mutedWords));
const hardMuted = ref(props.withHardMute && checkMute(appearNote.value, $i?.hardMutedWords));
const translation = ref<any>(null);
const translating = ref(false);
const showTicker = (defaultStore.state.instanceTicker === 'always') || (defaultStore.state.instanceTicker === 'remote' && appearNote.value.user.instance);
const canRenote = computed(() => ['public', 'home'].includes(appearNote.value.visibility) || (appearNote.value.visibility === 'followers' && appearNote.value.userId === $i.id));
const renoteCollapsed = ref(defaultStore.state.collapseRenotes && isRenote && (($i && ($i.id === note.value.userId || $i.id === appearNote.value.userId)) || (appearNote.value.myReaction != null)));

function checkMute(note: Misskey.entities.Note, mutedWords: Array<string | string[]> | undefined | null): boolean {
	if (mutedWords == null) return false;

	if (checkWordMute(note, $i, mutedWords)) return true;
	if (note.reply && checkWordMute(note.reply, $i, mutedWords)) return true;
	if (note.renote && checkWordMute(note.renote, $i, mutedWords)) return true;
	return false;
}
>>>>>>> 62549549

const keymap = {
	'r': () => reply(true),
	'e|a|plus': () => react(true),
	'q': () => renoteButton.value.renote(true),
	'up|k|shift+tab': focusBefore,
	'down|j|tab': focusAfter,
	'esc': blur,
	'm|o': () => menu(true),
	's': () => showContent.value !== showContent.value,
};

provide('react', (reaction: string) => {
	os.api('notes/reactions/create', {
		noteId: appearNote.value.id,
		reaction: reaction,
	});
});

if (props.mock) {
	watch(() => props.note, (to) => {
		note.value = deepClone(to);
	}, { deep: true });
} else {
	useNoteCapture({
		rootEl: el,
		note: appearNote,
		pureNote: note,
		isDeletedRef: isDeleted,
	});
}

if (!props.mock) {
	useTooltip(renoteButton, async (showing) => {
		const renotes = await os.api('notes/renotes', {
			noteId: appearNote.value.id,
			limit: 11,
		});

		const users = renotes.map(x => x.user);

		if (users.length < 1) return;

		os.popup(MkUsersTooltip, {
			showing,
			users,
			count: appearNote.value.renoteCount,
			targetElement: renoteButton.value,
		}, {}, 'closed');
	});

	useTooltip(quoteButton, async (showing) => {
		const renotes = await os.api('notes/renotes', {
			noteId: appearNote.id,
			limit: 11,
			quote: true,
		});

		const users = renotes.map(x => x.user);

		if (users.length < 1) return;

		os.popup(MkUsersTooltip, {
			showing,
			users,
			count: appearNote.renoteCount,
			targetElement: quoteButton.value,
		}, {}, 'closed');
	});

	if ($i) {
		os.api("notes/renotes", {
			noteId: appearNote.id,
			userId: $i.id,
			limit: 1,
		}).then((res) => {
			renoted.value = res.length > 0;
		});
	}
}

type Visibility = 'public' | 'home' | 'followers' | 'specified';

// defaultStore.state.visibilityがstringなためstringも受け付けている
function smallerVisibility(a: Visibility | string, b: Visibility | string): Visibility {
	if (a === 'specified' || b === 'specified') return 'specified';
	if (a === 'followers' || b === 'followers') return 'followers';
	if (a === 'home' || b === 'home') return 'home';
	// if (a === 'public' || b === 'public')
	return 'public';
}

function boostVisibility() {
	os.popupMenu([
		{
			type: 'button',
			icon: 'ph-globe-hemisphere-west ph-bold ph-lg',
			text: i18n.ts._visibility['public'],
			action: () => {
				renote('public');
			},
		},
		{
			type: 'button',
			icon: 'ph-house ph-bold ph-lg',
			text: i18n.ts._visibility['home'],
			action: () => {
				renote('home');
			},
		},
		{
			type: 'button',
			icon: 'ph-lock ph-bold ph-lg',
			text: i18n.ts._visibility['followers'],
			action: () => {
				renote('followers');
			},
		},
		{
			type: 'button',
			icon: 'ph-planet ph-bold ph-lg',
			text: i18n.ts._timelines.local,
			action: () => {
				renote('local');
			},
		}], renoteButton.value);
}

function renote(visibility: Visibility | 'local') {
	pleaseLogin();
	showMovedDialog();

<<<<<<< HEAD
	if (appearNote.channel) {
		const el = renoteButton.value as HTMLElement | null | undefined;
		if (el) {
			const rect = el.getBoundingClientRect();
			const x = rect.left + (el.offsetWidth / 2);
			const y = rect.top + (el.offsetHeight / 2);
			os.popup(MkRippleEffect, { x, y }, {}, 'end');
		}

		if (!props.mock) {
			os.api('notes/create', {
				renoteId: appearNote.id,
				channelId: appearNote.channelId,
			}).then(() => {
				os.toast(i18n.ts.renoted);
				renoted.value = true;
			});
		}
	} else if (!appearNote.channel || appearNote.channel?.allowRenoteToExternal) {
		const el = renoteButton.value as HTMLElement | null | undefined;
		if (el) {
			const rect = el.getBoundingClientRect();
			const x = rect.left + (el.offsetWidth / 2);
			const y = rect.top + (el.offsetHeight / 2);
			os.popup(MkRippleEffect, { x, y }, {}, 'end');
		}

		const configuredVisibility = defaultStore.state.rememberNoteVisibility ? defaultStore.state.visibility : defaultStore.state.defaultNoteVisibility;
		const localOnlySetting = defaultStore.state.rememberNoteVisibility ? defaultStore.state.localOnly : defaultStore.state.defaultNoteLocalOnly;

		let noteVisibility = visibility === 'local' || visibility === 'specified' ? smallerVisibility(appearNote.visibility, configuredVisibility) : smallerVisibility(visibility, configuredVisibility);
		if (appearNote.channel?.isSensitive) {
			noteVisibility = smallerVisibility(visibility === 'local' || visibility === 'specified' ? appearNote.visibility : visibility, 'home');
		}

		if (!props.mock) {
			os.api('notes/create', {
				localOnly: visibility === 'local' ? true : localOnlySetting,
				visibility: noteVisibility,
				renoteId: appearNote.id,
			}).then(() => {
				os.toast(i18n.ts.renoted);
				renoted.value = true;
			});
		}
	}
}

function quote() {
	pleaseLogin();
	showMovedDialog();
	if (props.mock) {
		return;
	}

	if (appearNote.channel) {
		os.post({
			renote: appearNote,
			channel: appearNote.channel,
		}).then(() => {
			os.api("notes/renotes", {
				noteId: appearNote.id,
				userId: $i.id,
				limit: 1,
				quote: true,
			}).then((res) => {
				if (!(res.length > 0)) return;
				const el = quoteButton.value as HTMLElement | null | undefined;
				if (el && res.length > 0) {
					const rect = el.getBoundingClientRect();
					const x = rect.left + (el.offsetWidth / 2);
					const y = rect.top + (el.offsetHeight / 2);
					os.popup(MkRippleEffect, { x, y }, {}, 'end');
				}

				os.toast(i18n.ts.quoted);
			});
		});
	} else {
		os.post({
			renote: appearNote,
		}).then(() => {
			os.api("notes/renotes", {
				noteId: appearNote.id,
				userId: $i.id,
				limit: 1,
				quote: true,
			}).then((res) => {
				if (!(res.length > 0)) return;
				const el = quoteButton.value as HTMLElement | null | undefined;
				if (el && res.length > 0) {
					const rect = el.getBoundingClientRect();
					const x = rect.left + (el.offsetWidth / 2);
					const y = rect.top + (el.offsetHeight / 2);
					os.popup(MkRippleEffect, { x, y }, {}, 'end');
				}

				os.toast(i18n.ts.quoted);
			});
		});
	}
=======
	const { menu } = getRenoteMenu({ note: note.value, renoteButton, mock: props.mock });
	os.popupMenu(menu, renoteButton.value, {
		viaKeyboard,
	});
>>>>>>> 62549549
}

function reply(viaKeyboard = false): void {
	pleaseLogin();
	if (props.mock) {
		return;
	}
	os.post({
		reply: appearNote.value,
		channel: appearNote.value.channel,
		animation: !viaKeyboard,
	}, () => {
		focus();
	});
}

function like(): void {
	pleaseLogin();
	showMovedDialog();
	if (props.mock) {
		return;
	}
	os.api('notes/like', {
		noteId: appearNote.id,
		override: defaultLike.value,
	});
	const el = likeButton.value as HTMLElement | null | undefined;
	if (el) {
		const rect = el.getBoundingClientRect();
		const x = rect.left + (el.offsetWidth / 2);
		const y = rect.top + (el.offsetHeight / 2);
		os.popup(MkRippleEffect, { x, y }, {}, 'end');
	}
}

function react(viaKeyboard = false): void {
	pleaseLogin();
	showMovedDialog();
	if (appearNote.value.reactionAcceptance === 'likeOnly') {
		sound.play('reaction');

		if (props.mock) {
			return;
		}

<<<<<<< HEAD
		os.api('notes/like', {
			noteId: appearNote.id,
			override: defaultLike.value,
=======
		os.api('notes/reactions/create', {
			noteId: appearNote.value.id,
			reaction: '❤️',
>>>>>>> 62549549
		});
		const el = reactButton.value as HTMLElement | null | undefined;
		if (el) {
			const rect = el.getBoundingClientRect();
			const x = rect.left + (el.offsetWidth / 2);
			const y = rect.top + (el.offsetHeight / 2);
			os.popup(MkRippleEffect, { x, y }, {}, 'end');
		}
	} else {
		blur();
		reactionPicker.show(reactButton.value, reaction => {
			sound.play('reaction');

			if (props.mock) {
				emit('reaction', reaction);
				return;
			}

			os.api('notes/reactions/create', {
				noteId: appearNote.value.id,
				reaction: reaction,
			});
			if (appearNote.value.text && appearNote.value.text.length > 100 && (Date.now() - new Date(appearNote.value.createdAt).getTime() < 1000 * 3)) {
				claimAchievement('reactWithoutRead');
			}
		}, () => {
			focus();
		});
	}
}

function undoReact(note): void {
	const oldReaction = note.myReaction;
	if (!oldReaction) return;

	if (props.mock) {
		emit('removeReaction', oldReaction);
		return;
	}

	os.api('notes/reactions/delete', {
		noteId: note.id,
	});
}

function undoRenote(note) : void {
	if (props.mock) {
		return;
	}
	os.api("notes/unrenote", {
		noteId: note.id
	});
	os.toast(i18n.ts.rmboost);
	renoted.value = false;

	const el = renoteButton.value as HTMLElement | null | undefined;
	if (el) {
		const rect = el.getBoundingClientRect();
		const x = rect.left + (el.offsetWidth / 2);
		const y = rect.top + (el.offsetHeight / 2);
		os.popup(MkRippleEffect, { x, y }, {}, 'end');
	}
}

function onContextmenu(ev: MouseEvent): void {
	if (props.mock) {
		return;
	}

	const isLink = (el: HTMLElement) => {
		if (el.tagName === 'A') return true;
		// 再生速度の選択などのために、Audio要素のコンテキストメニューはブラウザデフォルトとする。
		if (el.tagName === 'AUDIO') return true;
		if (el.parentElement) {
			return isLink(el.parentElement);
		}
	};
	if (isLink(ev.target)) return;
	if (window.getSelection().toString() !== '') return;

	if (defaultStore.state.useReactionPickerForContextMenu) {
		ev.preventDefault();
		react();
	} else {
		const { menu, cleanup } = getNoteMenu({ note: note.value, translating, translation, menuButton, isDeleted, currentClip: currentClip?.value });
		os.contextMenu(menu, ev).then(focus).finally(cleanup);
	}
}

function menu(viaKeyboard = false): void {
	if (props.mock) {
		return;
	}

	const { menu, cleanup } = getNoteMenu({ note: note.value, translating, translation, menuButton, isDeleted, currentClip: currentClip?.value });
	os.popupMenu(menu, menuButton.value, {
		viaKeyboard,
	}).then(focus).finally(cleanup);
}

async function menuVersions(viaKeyboard = false): Promise<void> {
	const { menu, cleanup } = await getNoteVersionsMenu({ note: note, menuVersionsButton });
	os.popupMenu(menu, menuVersionsButton.value, {
		viaKeyboard,
	}).then(focus).finally(cleanup);
}

async function clip() {
	if (props.mock) {
		return;
	}

	os.popupMenu(await getNoteClipMenu({ note: note.value, isDeleted, currentClip: currentClip?.value }), clipButton.value).then(focus);
}

function showRenoteMenu(viaKeyboard = false): void {
	if (props.mock) {
		return;
	}

	function getUnrenote(): MenuItem {
		return {
			text: i18n.ts.unrenote,
			icon: 'ph-trash ph-bold ph-lg',
			danger: true,
			action: () => {
				os.api('notes/delete', {
					noteId: note.value.id,
				});
				isDeleted.value = true;
			},
		};
	}

	if (isMyRenote) {
		pleaseLogin();
		os.popupMenu([
			getCopyNoteLinkMenu(note.value, i18n.ts.copyLinkRenote),
			{ type: 'divider' },
			getUnrenote(),
		], renoteTime.value, {
			viaKeyboard: viaKeyboard,
		});
	} else {
		os.popupMenu([
			getCopyNoteLinkMenu(note.value, i18n.ts.copyLinkRenote),
			{ type: 'divider' },
			getAbuseNoteMenu(note.value, i18n.ts.reportAbuseRenote),
			$i.isModerator || $i.isAdmin ? getUnrenote() : undefined,
		], renoteTime.value, {
			viaKeyboard: viaKeyboard,
		});
	}
}

function animatedMFM() {
	if (allowAnim.value) {
		allowAnim.value = false;
	} else {
		os.confirm({
			type: 'warning',
			text: i18n.ts._animatedMFM._alert.text,
			okText: i18n.ts._animatedMFM._alert.confirm,
		}).then((res) => { if (!res.canceled) allowAnim.value = true; });
	}
}

function focus() {
	el.value.focus();
}

function blur() {
	el.value.blur();
}

function focusBefore() {
	focusPrev(el.value);
}

function focusAfter() {
	focusNext(el.value);
}

function readPromo() {
	os.api('promo/read', {
		noteId: appearNote.value.id,
	});
	isDeleted.value = true;
}

function emitUpdReaction(emoji: string, delta: number) {
	if (delta < 0) {
		emit('removeReaction', emoji);
	} else if (delta > 0) {
		emit('reaction', emoji);
	}
}
</script>

<style lang="scss" module>
.root {
	position: relative;
	transition: box-shadow 0.1s ease;
	font-size: 1.05em;
	overflow: clip;
	contain: content;

	// これらの指定はパフォーマンス向上には有効だが、ノートの高さは一定でないため、
	// 下の方までスクロールすると上のノートの高さがここで決め打ちされたものに変化し、表示しているノートの位置が変わってしまう
	// ノートがマウントされたときに自身の高さを取得し contain-intrinsic-size を設定しなおせばほぼ解決できそうだが、
	// 今度はその処理自体がパフォーマンス低下の原因にならないか懸念される。また、被リアクションでも高さは変化するため、やはり多少のズレは生じる
	// 一度レンダリングされた要素はブラウザがよしなにサイズを覚えておいてくれるような実装になるまで待った方が良さそう(なるのか？)
	//content-visibility: auto;
  //contain-intrinsic-size: 0 128px;

	&:focus-visible {
		outline: none;

		&:after {
			content: "";
			pointer-events: none;
			display: block;
			position: absolute;
			z-index: 10;
			top: 0;
			left: 0;
			right: 0;
			bottom: 0;
			margin: auto;
			width: calc(100% - 8px);
			height: calc(100% - 8px);
			border: dashed 1px var(--focus);
			border-radius: var(--radius);
			box-sizing: border-box;
		}
	}

	.footer {
		position: relative;
		z-index: 1;
		margin-top: 0.4em;
		width: max-content;
		min-width: max-content;
	}

	&:hover > .article > .main > .footer > .footerButton {
		opacity: 1;
	}

	&.showActionsOnlyHover {
		.footer {
			visibility: hidden;
			position: absolute;
			top: 12px;
			right: 12px;
			padding: 0 4px;
			margin-bottom: 0 !important;
			background: var(--popup);
			border-radius: var(--radius-sm);
			box-shadow: 0px 4px 32px var(--shadow);
		}

		.footerButton {
			font-size: 90%;

			&:not(:last-child) {
				margin-right: 0;
			}
		}
	}

	&.showActionsOnlyHover:hover {
		.footer {
			visibility: visible;
		}
	}
}

.tip {
	display: flex;
	align-items: center;
	padding: 16px 32px 8px 32px;
	line-height: 24px;
	font-size: 90%;
	white-space: pre;
	color: #d28a3f;
}

.tip + .article {
	padding-top: 8px;
}

.replyTo {
	opacity: 0.7;
	padding-bottom: 0;
}

.renote {
	position: relative;
	display: flex;
	align-items: center;
	padding: 16px 32px 8px 32px;
	line-height: 28px;
	white-space: pre;
	color: var(--renote);

	& + .article {
		padding-top: 8px;
	}

	> .colorBar {
		height: calc(100% - 6px);
	}
}

.renoteAvatar {
	flex-shrink: 0;
	display: inline-block;
	width: 28px;
	height: 28px;
	margin: 0 8px 0 0;
}

.renoteText {
	overflow: hidden;
	flex-shrink: 1;
	text-overflow: ellipsis;
	white-space: nowrap;
}

.renoteUserName {
	font-weight: bold;
}

.renoteInfo {
	margin-left: auto;
	font-size: 0.9em;
}

.renoteTime {
	flex-shrink: 0;
	color: inherit;
}

.renoteMenu {
	margin-right: 4px;
}

.collapsedRenoteTarget {
	display: flex;
	align-items: center;
	line-height: 28px;
	white-space: pre;
	padding: 0 32px 18px;
}

.collapsedRenoteTargetAvatar {
	flex-shrink: 0;
	display: inline-block;
	width: 28px;
	height: 28px;
	margin: 0 8px 0 0;
}

.collapsedRenoteTargetText {
	overflow: hidden;
	flex-shrink: 1;
	text-overflow: ellipsis;
	white-space: nowrap;
	font-size: 90%;
	opacity: 0.7;
	cursor: pointer;

	&:hover {
		text-decoration: underline;
	}
}

.article {
	position: relative;
	display: flex;
	padding: 28px 32px;
}

.colorBar {
	position: absolute;
	top: 8px;
	left: 8px;
	width: 5px;
	height: calc(100% - 16px);
	border-radius: var(--radius-ellipse);
	pointer-events: none;
}

.avatar {
	flex-shrink: 0;
	display: block !important;
	margin: 0 14px 0 0;
	width: 58px;
	height: 58px;
	position: sticky !important;
	top: calc(22px + var(--stickyTop, 0px));
	left: 0;
}

.main {
	flex: 1;
	min-width: 0;
}

.cw {
	display: block;
	margin: 0;
	padding: 0;
	overflow-wrap: break-word;
}

.showLess {
	width: 100%;
	margin-top: 14px;
	position: sticky;
	bottom: calc(var(--stickyBottom, 0px) - 100px);
}

.showLessLabel {
	display: inline-block;
	background: var(--popup);
	padding: 6px 10px;
	font-size: 0.8em;
	border-radius: var(--radius-ellipse);
	box-shadow: 0 2px 6px rgb(0 0 0 / 20%);
}

.contentCollapsed {
	position: relative;
	max-height: 9em;
	overflow: clip;
}

.collapsed {
	display: block;
	position: absolute;
	bottom: 0;
	left: 0;
	z-index: 2;
	width: 100%;
	height: 64px;
	//background: linear-gradient(0deg, var(--panel), var(--X15));

	&:hover > .collapsedLabel {
		background: var(--panelHighlight);
	}
}

.collapsedLabel {
	display: inline-block;
	background: var(--panel);
	padding: 6px 10px;
	font-size: 0.8em;
	border-radius: var(--radius-ellipse);
	box-shadow: 0 2px 6px rgb(0 0 0 / 20%);
}

.text {
	overflow-wrap: break-word;
	overflow: hidden;
}

.replyIcon {
	color: var(--accent);
	margin-right: 0.5em;
}

.translation {
	border: solid 0.5px var(--divider);
	border-radius: var(--radius);
	padding: 12px;
	margin-top: 8px;
}

.urlPreview {
	margin-top: 8px;
}

.playMFMButton {
	margin-top: 5px;
}

.poll {
	font-size: 80%;
}

.quote {
	padding: 8px 0;
}

.quoteNote {
	padding: 16px;
	border: dashed 1px var(--renote);
	border-radius: var(--radius-sm);
	overflow: clip;
}

.channel {
	opacity: 0.7;
	font-size: 80%;
}

.footer {
	margin-bottom: -14px;
}

.footerButton {
	margin: 0;
	padding: 8px;
	opacity: 0.7;

	&:not(:last-child) {
		margin-right: 1.5em;
	}

	&:hover {
		color: var(--fgHighlighted);
	}
}

.footerButtonCount {
	display: inline;
	margin: 0 0 0 8px;
	opacity: 0.7;
}

@container (max-width: 580px) {
	.root {
		font-size: 0.95em;
	}

	.renote {
		padding: 12px 26px 0 26px;
	}

	.article {
		padding: 24px 26px;
	}

	.avatar {
		width: 50px;
		height: 50px;
	}
}

@container (max-width: 500px) {
	.root {
		font-size: 0.9em;
	}

	.renote {
		padding: 10px 22px 0 22px;
	}

	.article {
		padding: 20px 22px;
	}

	.footer {
		margin-bottom: -8px;
	}
}

@container (max-width: 480px) {
	.renote {
		padding: 8px 16px 0 16px;
	}

	.tip {
		padding: 8px 16px 0 16px;
	}

	.collapsedRenoteTarget {
		padding: 0 16px 9px;
		margin-top: 4px;
	}

	.article {
		padding: 14px 16px;
	}
}

@container (max-width: 450px) {
	.avatar {
		margin: 0 10px 0 0;
		width: 46px;
		height: 46px;
		top: calc(14px + var(--stickyTop, 0px));
	}
}

@container (max-width: 400px) {
	.root:not(.showActionsOnlyHover) {
		.footerButton {
			&:not(:last-child) {
				margin-right: 0.2em;
			}
		}
	}
}

@container (max-width: 350px) {
	.root:not(.showActionsOnlyHover) {
		.footerButton {
			&:not(:last-child) {
				margin-right: 0.1em;
			}
		}
	}

	.colorBar {
		top: 6px;
		left: 6px;
		width: 4px;
		height: calc(100% - 12px);
	}
}

@container (max-width: 300px) {
	.avatar {
		width: 44px;
		height: 44px;
	}

	.root:not(.showActionsOnlyHover) {
		.footerButton {
			&:not(:last-child) {
				margin-right: 0.1em;
			}
		}
	}
}

@container (max-width: 250px) {
	.quoteNote {
		padding: 12px;
	}
}

.muted {
	padding: 8px;
	text-align: center;
	opacity: 0.7;
}

.reactionOmitted {
	display: inline-block;
	height: 32px;
	margin: 2px;
	padding: 0 6px;
	opacity: .8;
}

.clickToOpen {
	cursor: pointer;
}
</style><|MERGE_RESOLUTION|>--- conflicted
+++ resolved
@@ -50,18 +50,14 @@
 		<div v-if="appearNote.channel" :class="$style.colorBar" :style="{ background: appearNote.channel.color }"></div>
 		<MkAvatar :class="$style.avatar" :user="appearNote.user" :link="!mock" :preview="!mock"/>
 		<div :class="[$style.main, { [$style.clickToOpen]: defaultStore.state.clickToOpen }]" @click="defaultStore.state.clickToOpen ? noteclick(appearNote.id) : undefined">
-			<MkNoteHeader :note="appearNote" :mini="true" v-on:click.stop/>
+			<MkNoteHeader :note="appearNote" :mini="true" @click.stop/>
 			<MkInstanceTicker v-if="showTicker" :instance="appearNote.user.instance"/>
 			<div style="container-type: inline-size;">
 				<p v-if="appearNote.cw != null" :class="$style.cw">
 					<Mfm v-if="appearNote.cw != ''" style="margin-right: 8px;" :text="appearNote.cw" :author="appearNote.user" :nyaize="'respect'"/>
-<<<<<<< HEAD
-					<MkCwButton v-model="showContent" :note="appearNote" style="margin: 4px 0;" v-on:click.stop/>
-=======
-					<MkCwButton v-model="showContent" :text="appearNote.text" :renote="appearNote.renote" :files="appearNote.files" :poll="appearNote.poll" style="margin: 4px 0;"/>
->>>>>>> 62549549
+					<MkCwButton v-model="showContent" :text="appearNote.text" :renote="appearNote.renote" :files="appearNote.files" :poll="appearNote.poll" style="margin: 4px 0;" @click.stop/>
 				</p>
-				<div v-show="appearNote.cw == null || showContent" :class="[{ [$style.contentCollapsed]: collapsed }]" >
+				<div v-show="appearNote.cw == null || showContent" :class="[{ [$style.contentCollapsed]: collapsed }]">
 					<div :class="$style.text">
 						<span v-if="appearNote.isHidden" style="opacity: 0.5">({{ i18n.ts.private }})</span>
 						<MkA v-if="appearNote.replyId" :class="$style.replyIcon" :to="`/notes/${appearNote.replyId}`"><i class="ph-arrow-bend-left-up ph-bold ph-lg"></i></MkA>
@@ -83,31 +79,31 @@
 								<Mfm :text="translation.text" :author="appearNote.user" :nyaize="'respect'" :emojiUrls="appearNote.emojis"/>
 							</div>
 						</div>
-						<MkButton v-if="!allowAnim && animated" :class="$style.playMFMButton" :small="true" @click="animatedMFM()" v-on:click.stop><i class="ph-play ph-bold ph-lg "></i> {{ i18n.ts._animatedMFM.play }}</MkButton>
-						<MkButton v-else-if="!defaultStore.state.animatedMfm && allowAnim && animated" :class="$style.playMFMButton" :small="true" @click="animatedMFM()" v-on:click.stop><i class="ph-stop ph-bold ph-lg "></i> {{ i18n.ts._animatedMFM.stop }}</MkButton>
+						<MkButton v-if="!allowAnim && animated" :class="$style.playMFMButton" :small="true" @click="animatedMFM()" @click.stop><i class="ph-play ph-bold ph-lg "></i> {{ i18n.ts._animatedMFM.play }}</MkButton>
+						<MkButton v-else-if="!defaultStore.state.animatedMfm && allowAnim && animated" :class="$style.playMFMButton" :small="true" @click="animatedMFM()" @click.stop><i class="ph-stop ph-bold ph-lg "></i> {{ i18n.ts._animatedMFM.stop }}</MkButton>
 					</div>
 					<div v-if="appearNote.files.length > 0">
-						<MkMediaList :mediaList="appearNote.files" v-on:click.stop/>
+						<MkMediaList :mediaList="appearNote.files" @click.stop/>
 					</div>
-					<MkPoll v-if="appearNote.poll" :note="appearNote" :class="$style.poll" v-on:click.stop />
-					<MkUrlPreview v-for="url in urls" :key="url" :url="url" :compact="true" :detail="false" :class="$style.urlPreview" v-on:click.stop/>
+					<MkPoll v-if="appearNote.poll" :note="appearNote" :class="$style.poll" @click.stop/>
+					<MkUrlPreview v-for="url in urls" :key="url" :url="url" :compact="true" :detail="false" :class="$style.urlPreview" @click.stop/>
 					<div v-if="appearNote.renote" :class="$style.quote"><MkNoteSimple :note="appearNote.renote" :class="$style.quoteNote"/></div>
-					<button v-if="isLong && collapsed" :class="$style.collapsed" class="_button" v-on:click.stop @click="collapsed = false">
+					<button v-if="isLong && collapsed" :class="$style.collapsed" class="_button" @click.stop @click="collapsed = false">
 						<span :class="$style.collapsedLabel">{{ i18n.ts.showMore }}</span>
 					</button>
-					<button v-else-if="isLong && !collapsed" :class="$style.showLess" class="_button" v-on:click.stop @click="collapsed = true">
+					<button v-else-if="isLong && !collapsed" :class="$style.showLess" class="_button" @click.stop @click="collapsed = true">
 						<span :class="$style.showLessLabel">{{ i18n.ts.showLess }}</span>
 					</button>
 				</div>
 				<MkA v-if="appearNote.channel && !inChannel" :class="$style.channel" :to="`/channels/${appearNote.channel.id}`"><i class="ph-television ph-bold ph-lg"></i> {{ appearNote.channel.name }}</MkA>
 			</div>
-			<MkReactionsViewer :note="appearNote" :maxNumber="16" v-on:click.stop @mockUpdateMyReaction="emitUpdReaction">
+			<MkReactionsViewer :note="appearNote" :maxNumber="16" @click.stop @mockUpdateMyReaction="emitUpdReaction">
 				<template #more>
 					<div :class="$style.reactionOmitted">{{ i18n.ts.more }}</div>
 				</template>
 			</MkReactionsViewer>
 			<footer :class="$style.footer">
-				<button :class="$style.footerButton" class="_button" v-on:click.stop @click="reply()">
+				<button :class="$style.footerButton" class="_button" @click.stop @click="reply()">
 					<i class="ph-arrow-u-up-left ph-bold ph-lg"></i>
 					<p v-if="appearNote.repliesCount > 0" :class="$style.footerButtonCount">{{ appearNote.repliesCount }}</p>
 				</button>
@@ -117,7 +113,7 @@
 					:class="$style.footerButton"
 					class="_button"
 					:style="renoted ? 'color: var(--accent) !important;' : ''"
-					v-on:click.stop
+					@click.stop
 					@mousedown="renoted ? undoRenote(appearNote) : boostVisibility()"
 				>
 					<i class="ph-rocket-launch ph-bold ph-lg"></i>
@@ -131,19 +127,19 @@
 					ref="quoteButton"
 					:class="$style.footerButton"
 					class="_button"
-					v-on:click.stop
+					@click.stop
 					@mousedown="quote()"
 				>
 					<i class="ph-quotes ph-bold ph-lg"></i>
 				</button>
-				<button v-if="appearNote.myReaction == null && appearNote.reactionAcceptance !== 'likeOnly'" ref="likeButton" :class="$style.footerButton" class="_button" v-on:click.stop @click="like()">
+				<button v-if="appearNote.myReaction == null && appearNote.reactionAcceptance !== 'likeOnly'" ref="likeButton" :class="$style.footerButton" class="_button" @click.stop @click="like()">
 					<i class="ph-heart ph-bold ph-lg"></i>
 				</button>
 				<button v-if="appearNote.myReaction == null" ref="reactButton" :class="$style.footerButton" class="_button" @mousedown="react()">
 					<i v-if="appearNote.reactionAcceptance === 'likeOnly'" class="ph-heart ph-bold ph-lg"></i>
 					<i v-else class="ph-smiley ph-bold ph-lg"></i>
 				</button>
-				<button v-if="appearNote.myReaction != null" ref="reactButton" :class="$style.footerButton" class="_button" v-on:click.stop @click="undoReact(appearNote)">
+				<button v-if="appearNote.myReaction != null" ref="reactButton" :class="$style.footerButton" class="_button" @click.stop @click="undoReact(appearNote)">
 					<i class="ph-minus ph-bold ph-lg"></i>
 				</button>
 				<button v-if="defaultStore.state.showClipButtonInNoteFooter" ref="clipButton" :class="$style.footerButton" class="_button" @mousedown="clip()">
@@ -174,13 +170,8 @@
 </template>
 
 <script lang="ts" setup>
-<<<<<<< HEAD
-import { computed, inject, onMounted, ref, shallowRef, Ref, defineAsyncComponent, watch, provide } from 'vue';
+import { computed, inject, onMounted, ref, shallowRef, Ref, watch, provide } from 'vue';
 import * as mfm from '@sharkey/sfm-js';
-=======
-import { computed, inject, onMounted, ref, shallowRef, Ref, watch, provide } from 'vue';
-import * as mfm from 'mfm-js';
->>>>>>> 62549549
 import * as Misskey from 'misskey-js';
 import MkNoteSub from '@/components/MkNoteSub.vue';
 import MkNoteHeader from '@/components/MkNoteHeader.vue';
@@ -283,38 +274,19 @@
 const reactButton = shallowRef<HTMLElement>();
 const quoteButton = shallowRef<HTMLElement>();
 const clipButton = shallowRef<HTMLElement>();
-<<<<<<< HEAD
 const likeButton = shallowRef<HTMLElement>();
-let appearNote = $computed(() => isRenote ? note.renote as Misskey.entities.Note : note);
-const renoteUrl = appearNote.renote ? appearNote.renote.url : null;
-const renoteUri = appearNote.renote ? appearNote.renote.uri : null;
-
-const isMyRenote = $i && ($i.id === note.userId);
+const appearNote = computed(() => isRenote ? note.value.renote as Misskey.entities.Note : note.value);
+const renoteUrl = appearNote.value.renote ? appearNote.value.renote.url : null;
+const renoteUri = appearNote.value.renote ? appearNote.value.renote.uri : null;
+
+const isMyRenote = $i && ($i.id === note.value.userId);
 const showContent = ref(defaultStore.state.uncollapseCW);
-const parsed = $computed(() => appearNote.text ? mfm.parse(appearNote.text) : null);
-const urls = $computed(() => parsed ? extractUrlFromMfm(parsed).filter(u => u !== renoteUrl && u !== renoteUri) : null);
-const animated = $computed(() => parsed ? checkAnimationFromMfm(parsed) : null);
-const allowAnim = ref(defaultStore.state.advancedMfm && defaultStore.state.animatedMfm ? true : false);
-const isLong = shouldCollapsed(appearNote, urls ?? []);
-const collapsed = defaultStore.state.expandLongNote && appearNote.cw == null ? false : ref(appearNote.cw == null && isLong);
+const parsed = computed(() => appearNote.value.text ? mfm.parse(appearNote.value.text).filter(u => u !== renoteUrl && u !== renoteUri) : null);
+const urls = computed(() => parsed.value ? extractUrlFromMfm(parsed.value) : null);
+const isLong = shouldCollapsed(appearNote.value, urls.value ?? []);
+const collapsed = defaultStore.state.expandLongNote && appearNote.value.cw == null ? false : ref(appearNote.value.cw == null && isLong);
 const isDeleted = ref(false);
 const renoted = ref(false);
-const muted = ref($i ? checkWordMute(appearNote, $i, $i.mutedWords) : false);
-const translation = ref<any>(null);
-const translating = ref(false);
-const showTicker = (defaultStore.state.instanceTicker === 'always') || (defaultStore.state.instanceTicker === 'remote' && appearNote.user.instance);
-const canRenote = computed(() => ['public', 'home'].includes(appearNote.visibility) || (appearNote.visibility === 'followers' && appearNote.userId === $i.id));
-let renoteCollapsed = $ref(defaultStore.state.collapseRenotes && isRenote && (($i && ($i.id === note.userId || $i.id === appearNote.userId)) || (appearNote.myReaction != null)));
-const defaultLike = computed(() => defaultStore.state.like ? defaultStore.state.like : null);
-=======
-const appearNote = computed(() => isRenote ? note.value.renote as Misskey.entities.Note : note.value);
-const isMyRenote = $i && ($i.id === note.value.userId);
-const showContent = ref(false);
-const parsed = computed(() => appearNote.value.text ? mfm.parse(appearNote.value.text) : null);
-const urls = computed(() => parsed.value ? extractUrlFromMfm(parsed.value) : null);
-const isLong = shouldCollapsed(appearNote.value, urls.value ?? []);
-const collapsed = ref(appearNote.value.cw == null && isLong);
-const isDeleted = ref(false);
 const muted = ref(checkMute(appearNote.value, $i?.mutedWords));
 const hardMuted = ref(props.withHardMute && checkMute(appearNote.value, $i?.hardMutedWords));
 const translation = ref<any>(null);
@@ -322,6 +294,9 @@
 const showTicker = (defaultStore.state.instanceTicker === 'always') || (defaultStore.state.instanceTicker === 'remote' && appearNote.value.user.instance);
 const canRenote = computed(() => ['public', 'home'].includes(appearNote.value.visibility) || (appearNote.value.visibility === 'followers' && appearNote.value.userId === $i.id));
 const renoteCollapsed = ref(defaultStore.state.collapseRenotes && isRenote && (($i && ($i.id === note.value.userId || $i.id === appearNote.value.userId)) || (appearNote.value.myReaction != null)));
+const defaultLike = computed(() => defaultStore.state.like ? defaultStore.state.like : null);
+const animated = computed(() => parsed.value ? checkAnimationFromMfm(parsed.value) : null);
+const allowAnim = ref(defaultStore.state.advancedMfm && defaultStore.state.animatedMfm ? true : false);
 
 function checkMute(note: Misskey.entities.Note, mutedWords: Array<string | string[]> | undefined | null): boolean {
 	if (mutedWords == null) return false;
@@ -331,7 +306,6 @@
 	if (note.renote && checkWordMute(note.renote, $i, mutedWords)) return true;
 	return false;
 }
->>>>>>> 62549549
 
 const keymap = {
 	'r': () => reply(true),
@@ -385,7 +359,7 @@
 
 	useTooltip(quoteButton, async (showing) => {
 		const renotes = await os.api('notes/renotes', {
-			noteId: appearNote.id,
+			noteId: appearNote.value.id,
 			limit: 11,
 			quote: true,
 		});
@@ -397,14 +371,14 @@
 		os.popup(MkUsersTooltip, {
 			showing,
 			users,
-			count: appearNote.renoteCount,
+			count: appearNote.value.renoteCount,
 			targetElement: quoteButton.value,
 		}, {}, 'closed');
 	});
 
 	if ($i) {
-		os.api("notes/renotes", {
-			noteId: appearNote.id,
+		os.api('notes/renotes', {
+			noteId: appearNote.value.id,
 			userId: $i.id,
 			limit: 1,
 		}).then((res) => {
@@ -464,8 +438,7 @@
 	pleaseLogin();
 	showMovedDialog();
 
-<<<<<<< HEAD
-	if (appearNote.channel) {
+	if (appearNote.value.channel) {
 		const el = renoteButton.value as HTMLElement | null | undefined;
 		if (el) {
 			const rect = el.getBoundingClientRect();
@@ -476,14 +449,14 @@
 
 		if (!props.mock) {
 			os.api('notes/create', {
-				renoteId: appearNote.id,
-				channelId: appearNote.channelId,
+				renoteId: appearNote.value.id,
+				channelId: appearNote.value.channelId,
 			}).then(() => {
 				os.toast(i18n.ts.renoted);
 				renoted.value = true;
 			});
 		}
-	} else if (!appearNote.channel || appearNote.channel?.allowRenoteToExternal) {
+	} else if (!appearNote.value.channel || appearNote.value.channel?.allowRenoteToExternal) {
 		const el = renoteButton.value as HTMLElement | null | undefined;
 		if (el) {
 			const rect = el.getBoundingClientRect();
@@ -495,16 +468,16 @@
 		const configuredVisibility = defaultStore.state.rememberNoteVisibility ? defaultStore.state.visibility : defaultStore.state.defaultNoteVisibility;
 		const localOnlySetting = defaultStore.state.rememberNoteVisibility ? defaultStore.state.localOnly : defaultStore.state.defaultNoteLocalOnly;
 
-		let noteVisibility = visibility === 'local' || visibility === 'specified' ? smallerVisibility(appearNote.visibility, configuredVisibility) : smallerVisibility(visibility, configuredVisibility);
-		if (appearNote.channel?.isSensitive) {
-			noteVisibility = smallerVisibility(visibility === 'local' || visibility === 'specified' ? appearNote.visibility : visibility, 'home');
+		let noteVisibility = visibility === 'local' || visibility === 'specified' ? smallerVisibility(appearNote.value.visibility, configuredVisibility) : smallerVisibility(visibility, configuredVisibility);
+		if (appearNote.value.channel?.isSensitive) {
+			noteVisibility = smallerVisibility(visibility === 'local' || visibility === 'specified' ? appearNote.value.visibility : visibility, 'home');
 		}
 
 		if (!props.mock) {
 			os.api('notes/create', {
 				localOnly: visibility === 'local' ? true : localOnlySetting,
 				visibility: noteVisibility,
-				renoteId: appearNote.id,
+				renoteId: appearNote.value.id,
 			}).then(() => {
 				os.toast(i18n.ts.renoted);
 				renoted.value = true;
@@ -520,13 +493,13 @@
 		return;
 	}
 
-	if (appearNote.channel) {
+	if (appearNote.value.channel) {
 		os.post({
-			renote: appearNote,
-			channel: appearNote.channel,
+			renote: appearNote.value,
+			channel: appearNote.value.channel,
 		}).then(() => {
-			os.api("notes/renotes", {
-				noteId: appearNote.id,
+			os.api('notes/renotes', {
+				noteId: appearNote.value.id,
 				userId: $i.id,
 				limit: 1,
 				quote: true,
@@ -545,10 +518,10 @@
 		});
 	} else {
 		os.post({
-			renote: appearNote,
+			renote: appearNote.value,
 		}).then(() => {
-			os.api("notes/renotes", {
-				noteId: appearNote.id,
+			os.api('notes/renotes', {
+				noteId: appearNote.value.id,
 				userId: $i.id,
 				limit: 1,
 				quote: true,
@@ -566,12 +539,6 @@
 			});
 		});
 	}
-=======
-	const { menu } = getRenoteMenu({ note: note.value, renoteButton, mock: props.mock });
-	os.popupMenu(menu, renoteButton.value, {
-		viaKeyboard,
-	});
->>>>>>> 62549549
 }
 
 function reply(viaKeyboard = false): void {
@@ -595,7 +562,7 @@
 		return;
 	}
 	os.api('notes/like', {
-		noteId: appearNote.id,
+		noteId: appearNote.value.id,
 		override: defaultLike.value,
 	});
 	const el = likeButton.value as HTMLElement | null | undefined;
@@ -617,15 +584,9 @@
 			return;
 		}
 
-<<<<<<< HEAD
 		os.api('notes/like', {
-			noteId: appearNote.id,
+			noteId: appearNote.value.id,
 			override: defaultLike.value,
-=======
-		os.api('notes/reactions/create', {
-			noteId: appearNote.value.id,
-			reaction: '❤️',
->>>>>>> 62549549
 		});
 		const el = reactButton.value as HTMLElement | null | undefined;
 		if (el) {
@@ -675,8 +636,8 @@
 	if (props.mock) {
 		return;
 	}
-	os.api("notes/unrenote", {
-		noteId: note.id
+	os.api('notes/unrenote', {
+		noteId: note.id,
 	});
 	os.toast(i18n.ts.rmboost);
 	renoted.value = false;
@@ -727,7 +688,7 @@
 }
 
 async function menuVersions(viaKeyboard = false): Promise<void> {
-	const { menu, cleanup } = await getNoteVersionsMenu({ note: note, menuVersionsButton });
+	const { menu, cleanup } = await getNoteVersionsMenu({ note: note.value, menuVersionsButton });
 	os.popupMenu(menu, menuVersionsButton.value, {
 		viaKeyboard,
 	}).then(focus).finally(cleanup);

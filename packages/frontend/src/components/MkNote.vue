<!--
SPDX-FileCopyrightText: syuilo and misskey-project
SPDX-License-Identifier: AGPL-3.0-only
-->

<template>
<div
	v-if="!hardMuted && muted === false"
	v-show="!isDeleted"
	ref="rootEl"
	v-hotkey="keymap"
	:class="[$style.root, { [$style.showActionsOnlyHover]: prefer.s.showNoteActionsOnlyHover, [$style.skipRender]: prefer.s.skipNoteRender }]"
	:tabindex="isDeleted ? '-1' : '0'"
>
	<div v-if="appearNote.reply && inReplyToCollapsed" :class="$style.collapsedInReplyTo">
		<MkAvatar :class="$style.collapsedInReplyToAvatar" :user="appearNote.reply.user" link preview/>
		<MkAcct :user="appearNote.reply.user" :class="$style.collapsedInReplyToText" @click="inReplyToCollapsed = false"/>:
		<Mfm :text="getNoteSummary(appearNote.reply)" :plain="true" :nowrap="true" :author="appearNote.reply.user" :nyaize="'respect'" :class="$style.collapsedInReplyToText" @click="inReplyToCollapsed = false"/>
	</div>
	<MkNoteSub v-if="appearNote.reply" v-show="!renoteCollapsed && !inReplyToCollapsed" :note="appearNote.reply" :class="$style.replyTo"/>
	<div v-if="pinned" :class="$style.tip"><i class="ti ti-pin"></i> {{ i18n.ts.pinnedNote }}</div>
	<div v-if="isRenote" :class="$style.renote">
		<div v-if="note.channel" :class="$style.colorBar" :style="{ background: note.channel.color }"></div>
		<MkAvatar :class="$style.renoteAvatar" :user="note.user" link preview/>
		<i class="ti ti-repeat" style="margin-right: 4px;"></i>
		<I18n :src="i18n.ts.renotedBy" tag="span" :class="$style.renoteText">
			<template #user>
				<MkA v-user-preview="note.userId" :class="$style.renoteUserName" :to="userPage(note.user)">
					<MkUserName :user="note.user"/>
				</MkA>
			</template>
		</I18n>
		<div :class="$style.renoteInfo">
			<button ref="renoteTime" :class="$style.renoteTime" class="_button" @mousedown.prevent="showRenoteMenu()">
				<i class="ti ti-dots" :class="$style.renoteMenu"></i>
				<MkTime :time="note.createdAt"/>
			</button>
			<span v-if="note.visibility !== 'public'" style="margin-left: 0.5em;" :title="i18n.ts._visibility[note.visibility]">
				<i v-if="note.visibility === 'home'" class="ti ti-home"></i>
				<i v-else-if="note.visibility === 'followers'" class="ti ti-lock"></i>
				<i v-else-if="note.visibility === 'specified'" ref="specified" class="ti ti-mail"></i>
			</span>
			<span v-if="note.localOnly" style="margin-left: 0.5em;" :title="i18n.ts._visibility['disableFederation']"><i class="ti ti-rocket-off"></i></span>
			<span v-if="note.channel" style="margin-left: 0.5em;" :title="note.channel.name"><i class="ti ti-device-tv"></i></span>
			<span v-if="note.updatedAt" ref="menuVersionsButton" style="margin-left: 0.5em;" title="Edited" @mousedown="menuVersions()"><i class="ph-pencil-simple ph-bold ph-lg"></i></span>
		</div>
	</div>
	<div v-if="renoteCollapsed" :class="$style.collapsedRenoteTarget">
		<MkAvatar :class="$style.collapsedRenoteTargetAvatar" :user="appearNote.user" link preview/>
		<Mfm :text="getNoteSummary(appearNote)" :isBlock="true" :plain="true" :nowrap="true" :author="appearNote.user" :nyaize="'respect'" :class="$style.collapsedRenoteTargetText" @click="renoteCollapsed = false; inReplyToCollapsed = false"/>
	</div>
	<article v-else :class="$style.article" @contextmenu.stop="onContextmenu">
		<div v-if="appearNote.channel" :class="$style.colorBar" :style="{ background: appearNote.channel.color }"></div>
<<<<<<< HEAD
		<MkAvatar :class="$style.avatar" :user="appearNote.user" :link="!mock" :preview="!mock"/>
		<div :class="[$style.main, { [$style.clickToOpen]: defaultStore.state.clickToOpen }]" @click.stop="defaultStore.state.clickToOpen ? noteclick(appearNote.id) : undefined">
			<MkNoteHeader :note="appearNote" :mini="true" @click.stop/>
=======
		<MkAvatar :class="[$style.avatar, prefer.s.useStickyIcons ? $style.useSticky : null]" :user="appearNote.user" :link="!mock" :preview="!mock"/>
		<div :class="$style.main">
			<MkNoteHeader :note="appearNote" :mini="true"/>
>>>>>>> 303b62af
			<MkInstanceTicker v-if="showTicker" :host="appearNote.user.host" :instance="appearNote.user.instance"/>
			<div style="container-type: inline-size;">
				<bdi>
				<p v-if="mergedCW != null" :class="$style.cw">
					<Mfm
						v-if="mergedCW != ''"
						:text="mergedCW"
						:author="appearNote.user"
						:nyaize="'respect'"
						:enableEmojiMenu="true"
						:enableEmojiMenuReaction="true"
						:isBlock="true"
					/>
					<MkCwButton v-model="showContent" :text="appearNote.text" :renote="appearNote.renote" :files="appearNote.files" :poll="appearNote.poll" style="margin: 4px 0;" @click.stop/>
				</p>
				<div v-show="mergedCW == null || showContent" :class="[{ [$style.contentCollapsed]: collapsed }]">
					<div :class="$style.text">
						<span v-if="appearNote.isHidden" style="opacity: 0.5">({{ i18n.ts.private }})</span>
						<MkA v-if="appearNote.replyId" :class="$style.replyIcon" :to="`/notes/${appearNote.replyId}`"><i class="ph-arrow-bend-left-up ph-bold ph-lg"></i></MkA>
						<Mfm
							v-if="appearNote.text"
							:parsedNodes="parsed"
							:text="appearNote.text"
							:author="appearNote.user"
							:nyaize="'respect'"
							:emojiUrls="appearNote.emojis"
							:enableEmojiMenu="true"
							:enableEmojiMenuReaction="true"
							:isAnim="allowAnim"
							:isBlock="true"
							class="_selectable"
						/>
						<div v-if="translating || translation" :class="$style.translation">
							<MkLoading v-if="translating" mini/>
							<div v-else-if="translation">
								<b>{{ i18n.tsx.translatedFrom({ x: translation.sourceLang }) }}: </b>
								<Mfm :text="translation.text" :isBlock="true" :author="appearNote.user" :nyaize="'respect'" :emojiUrls="appearNote.emojis" class="_selectable"/>
							</div>
						</div>
						<MkButton v-if="!allowAnim && animated" :class="$style.playMFMButton" :small="true" @click="animatedMFM()" @click.stop><i class="ph-play ph-bold ph-lg "></i> {{ i18n.ts._animatedMFM.play }}</MkButton>
						<MkButton v-else-if="!defaultStore.state.animatedMfm && allowAnim && animated" :class="$style.playMFMButton" :small="true" @click="animatedMFM()" @click.stop><i class="ph-stop ph-bold ph-lg "></i> {{ i18n.ts._animatedMFM.stop }}</MkButton>
					</div>
					<div v-if="appearNote.files && appearNote.files.length > 0">
						<MkMediaList ref="galleryEl" :mediaList="appearNote.files" @click.stop/>
					</div>
					<MkPoll v-if="appearNote.poll" :noteId="appearNote.id" :poll="appearNote.poll" :local="!appearNote.user.host" :author="appearNote.user" :emojiUrls="appearNote.emojis" :class="$style.poll" @click.stop/>
					<div v-if="isEnabledUrlPreview">
						<MkUrlPreview v-for="url in urls" :key="url" :url="url" :compact="true" :detail="false" :showAsQuote="!appearNote.user.rejectQuotes" :skipNoteIds="[appearNote.renote?.id]" :class="$style.urlPreview" @click.stop/>
					</div>
					<div v-if="appearNote.renote" :class="$style.quote"><MkNoteSimple :note="appearNote.renote" :class="$style.quoteNote"/></div>
					<button v-if="isLong && collapsed" :class="$style.collapsed" class="_button" @click.stop @click="collapsed = false">
						<span :class="$style.collapsedLabel">{{ i18n.ts.showMore }}</span>
					</button>
					<button v-else-if="isLong && !collapsed" :class="$style.showLess" class="_button" @click.stop @click="collapsed = true">
						<span :class="$style.showLessLabel">{{ i18n.ts.showLess }}</span>
					</button>
				</div>
				<MkA v-if="appearNote.channel && !inChannel" :class="$style.channel" :to="`/channels/${appearNote.channel.id}`"><i class="ti ti-device-tv"></i> {{ appearNote.channel.name }}</MkA>
				</bdi>
			</div>
			<MkReactionsViewer v-if="appearNote.reactionAcceptance !== 'likeOnly'" :note="appearNote" :maxNumber="16" @click.stop @mockUpdateMyReaction="emitUpdReaction">
				<template #more>
					<MkA :to="`/notes/${appearNote.id}/reactions`" :class="[$style.reactionOmitted]">{{ i18n.ts.more }}</MkA>
				</template>
			</MkReactionsViewer>
			<footer :class="$style.footer">
				<button :class="$style.footerButton" class="_button" @click.stop @click="reply()">
					<i class="ti ti-arrow-back-up"></i>
					<p v-if="appearNote.repliesCount > 0" :class="$style.footerButtonCount">{{ number(appearNote.repliesCount) }}</p>
				</button>
				<button
					v-if="canRenote"
					ref="renoteButton"
					v-tooltip="renoteTooltip"
					:class="$style.footerButton"
					class="_button"
					:style="renoted ? 'color: var(--MI_THEME-accent) !important;' : ''"
					@click.stop
					@mousedown.prevent="renoted ? undoRenote(appearNote) : boostVisibility($event.shiftKey)"
				>
					<i class="ti ti-repeat"></i>
					<p v-if="appearNote.renoteCount > 0" :class="$style.footerButtonCount">{{ number(appearNote.renoteCount) }}</p>
				</button>
				<button v-else :class="$style.footerButton" class="_button" disabled>
					<i class="ti ti-ban"></i>
				</button>
				<button
					v-if="canRenote && !props.mock && !$i?.rejectQuotes"
					ref="quoteButton"
					:class="$style.footerButton"
					class="_button"
					@click.stop
					@mousedown="quote()"
				>
					<i class="ph-quotes ph-bold ph-lg"></i>
				</button>
				<button v-if="appearNote.myReaction == null && appearNote.reactionAcceptance !== 'likeOnly'" ref="likeButton" :class="$style.footerButton" class="_button" @click.stop @click="like()">
					<i class="ph-heart ph-bold ph-lg"></i>
				</button>
				<button ref="reactButton" :class="$style.footerButton" class="_button" @click="toggleReact()" @click.stop>
					<i v-if="appearNote.reactionAcceptance === 'likeOnly' && appearNote.myReaction != null" class="ti ti-heart-filled" style="color: var(--MI_THEME-love);"></i>
					<i v-else-if="appearNote.myReaction != null" class="ti ti-minus" style="color: var(--MI_THEME-accent);"></i>
					<i v-else-if="appearNote.reactionAcceptance === 'likeOnly'" class="ti ti-heart"></i>
					<i v-else class="ph-smiley ph-bold ph-lg"></i>
					<p v-if="(appearNote.reactionAcceptance === 'likeOnly' || prefer.s.showReactionsCount) && appearNote.reactionCount > 0" :class="$style.footerButtonCount">{{ number(appearNote.reactionCount) }}</p>
				</button>
				<button v-if="prefer.s.showClipButtonInNoteFooter" ref="clipButton" :class="$style.footerButton" class="_button" @mousedown.prevent="clip()">
					<i class="ti ti-paperclip"></i>
				</button>
				<button ref="menuButton" :class="$style.footerButton" class="_button" @mousedown.prevent="showMenu()">
					<i class="ti ti-dots"></i>
				</button>
			</footer>
		</div>
	</article>
</div>
<div v-else-if="!hardMuted" :class="$style.muted" @click="muted = false">
	<I18n v-if="muted === 'sensitiveMute'" :src="i18n.ts.userSaysSomethingSensitive" tag="small">
		<template #name>
			<MkA v-user-preview="appearNote.userId" :to="userPage(appearNote.user)">
				<MkUserName :user="appearNote.user"/>
			</MkA>
		</template>
	</I18n>
	<I18n v-else-if="showSoftWordMutedWord !== true" :src="i18n.ts.userSaysSomething" tag="small">
		<template #name>
			<MkA v-user-preview="appearNote.userId" :to="userPage(appearNote.user)">
				<MkUserName :user="appearNote.user"/>
			</MkA>
		</template>
	</I18n>
	<I18n v-else :src="i18n.ts.userSaysSomethingAbout" tag="small">
		<template #name>
			<MkA v-user-preview="appearNote.userId" :to="userPage(appearNote.user)">
				<MkUserName :user="appearNote.user"/>
			</MkA>
		</template>
		<template #word>
			{{ Array.isArray(muted) ? muted.map(words => Array.isArray(words) ? words.join() : words).slice(0, 3).join(' ') : muted }}
		</template>
	</I18n>
</div>
<div v-else>
	<!--
		MkDateSeparatedList uses TransitionGroup which requires single element in the child elements
		so MkNote create empty div instead of no elements
	-->
</div>
</template>

<script lang="ts" setup>
import { computed, inject, onMounted, ref, useTemplateRef, watch, provide } from 'vue';
import * as mfm from '@transfem-org/sfm-js';
import * as Misskey from 'misskey-js';
import { isLink } from '@@/js/is-link.js';
import { shouldCollapsed } from '@@/js/collapsed.js';
import { host } from '@@/js/config.js';
import type { Ref } from 'vue';
import { computeMergedCw } from '@@/js/compute-merged-cw.js';
import type { MenuItem } from '@/types/menu.js';
import type { OpenOnRemoteOptions } from '@/utility/please-login.js';
import type { Keymap } from '@/utility/hotkey.js';
import MkNoteSub from '@/components/MkNoteSub.vue';
import MkNoteHeader from '@/components/MkNoteHeader.vue';
import MkNoteSimple from '@/components/MkNoteSimple.vue';
import MkReactionsViewer from '@/components/MkReactionsViewer.vue';
import MkReactionsViewerDetails from '@/components/MkReactionsViewer.details.vue';
import MkMediaList from '@/components/MkMediaList.vue';
import MkCwButton from '@/components/MkCwButton.vue';
import MkPoll from '@/components/MkPoll.vue';
import MkUsersTooltip from '@/components/MkUsersTooltip.vue';
import MkUrlPreview from '@/components/MkUrlPreview.vue';
import MkInstanceTicker from '@/components/MkInstanceTicker.vue';
import MkButton from '@/components/MkButton.vue';
import { pleaseLogin } from '@/utility/please-login.js';
import { checkWordMute } from '@/utility/check-word-mute.js';
import { notePage } from '@/filters/note.js';
import { userPage } from '@/filters/user.js';
import number from '@/filters/number.js';
import * as os from '@/os.js';
import * as sound from '@/utility/sound.js';
import { misskeyApi, misskeyApiGet } from '@/utility/misskey-api.js';
import { reactionPicker } from '@/utility/reaction-picker.js';
import { extractUrlFromMfm } from '@/utility/extract-url-from-mfm.js';
import { checkAnimationFromMfm } from '@/utility/check-animated-mfm.js';
import { $i } from '@/i.js';
import { i18n } from '@/i18n.js';
import { getAbuseNoteMenu, getCopyNoteLinkMenu, getNoteClipMenu, getNoteMenu, getRenoteMenu } from '@/utility/get-note-menu.js';
import { getNoteVersionsMenu } from '@/utility/get-note-versions-menu.js';
import { useNoteCapture } from '@/use/use-note-capture.js';
import { deepClone } from '@/utility/clone.js';
import { useTooltip } from '@/use/use-tooltip.js';
import { claimAchievement } from '@/utility/achievements.js';
import { getNoteSummary } from '@/utility/get-note-summary.js';
import MkRippleEffect from '@/components/MkRippleEffect.vue';
import { showMovedDialog } from '@/utility/show-moved-dialog.js';
import { useRouter } from '@/router/supplier.js';
import { boostMenuItems, type Visibility, computeRenoteTooltip } from '@/utility/boost-quote.js';
import { isEnabledUrlPreview } from '@/instance.js';
import { focusPrev, focusNext } from '@/utility/focus.js';
import { getAppearNote } from '@/utility/get-appear-note.js';
import { prefer } from '@/preferences.js';
import { getPluginHandlers } from '@/plugin.js';
import { DI } from '@/di.js';

const props = withDefaults(defineProps<{
	note: Misskey.entities.Note;
	pinned?: boolean;
	mock?: boolean;
	withHardMute?: boolean;
}>(), {
	mock: false,
});

provide(DI.mock, props.mock);

const emit = defineEmits<{
	(ev: 'reaction', emoji: string): void;
	(ev: 'removeReaction', emoji: string): void;
}>();

const router = useRouter();

const inTimeline = inject<boolean>('inTimeline', false);
const tl_withSensitive = inject<Ref<boolean>>('tl_withSensitive', ref(true));
const inChannel = inject('inChannel', null);
const currentClip = inject<Ref<Misskey.entities.Clip> | null>('currentClip', null);

const note = ref(deepClone(props.note));

function noteclick(id: string) {
	const selection = document.getSelection();
	if (selection?.toString().length === 0) {
		router.push(`/notes/${id}`);
	}
}

// plugin
const noteViewInterruptors = getPluginHandlers('note_view_interruptor');
if (noteViewInterruptors.length > 0) {
	onMounted(async () => {
		let result: Misskey.entities.Note | null = deepClone(note.value);
		for (const interruptor of noteViewInterruptors) {
			try {
				result = await interruptor.handler(result!) as Misskey.entities.Note | null;
				if (result === null) {
					isDeleted.value = true;
					return;
				}
			} catch (err) {
				console.error(err);
			}
		}
		note.value = result as Misskey.entities.Note;
	});
}

const isRenote = Misskey.note.isPureRenote(note.value);

const rootEl = useTemplateRef('rootEl');
const menuButton = useTemplateRef('menuButton');
const renoteButton = useTemplateRef('renoteButton');
const renoteTime = useTemplateRef('renoteTime');
const reactButton = useTemplateRef('reactButton');
const clipButton = useTemplateRef('clipButton');
const menuVersionsButton = useTemplateRef('menuVersionsButton');
const quoteButton = useTemplateRef('quoteButton');
const likeButton = useTemplateRef('likeButton');
const appearNote = computed(() => getAppearNote(note.value));
const galleryEl = useTemplateRef('galleryEl');
const isMyRenote = $i && ($i.id === note.value.userId);
const showContent = ref(defaultStore.state.uncollapseCW);
const parsed = computed(() => appearNote.value.text ? mfm.parse(appearNote.value.text) : null);
const urls = computed(() => parsed.value ? extractUrlFromMfm(parsed.value).filter((url) => appearNote.value.renote?.url !== url && appearNote.value.renote?.uri !== url) : null);
const isLong = shouldCollapsed(appearNote.value, urls.value ?? []);
const collapsed = ref(defaultStore.state.expandLongNote && appearNote.value.cw == null && isLong ? false : appearNote.value.cw == null && isLong);
const isDeleted = ref(false);
const renoted = ref(false);
const muted = ref(checkMute(appearNote.value, $i?.mutedWords));
const hardMuted = ref(props.withHardMute && checkMute(appearNote.value, $i?.hardMutedWords, true));
const showSoftWordMutedWord = computed(() => prefer.s.showSoftWordMutedWord);
const translation = ref<Misskey.entities.NotesTranslateResponse | null>(null);
const translating = ref(false);
const showTicker = (prefer.s.instanceTicker === 'always') || (prefer.s.instanceTicker === 'remote' && appearNote.value.user.instance);
const canRenote = computed(() => ['public', 'home'].includes(appearNote.value.visibility) || (appearNote.value.visibility === 'followers' && appearNote.value.userId === $i?.id));
const renoteCollapsed = ref(
	prefer.s.collapseRenotes && isRenote && (
		($i && ($i.id === note.value.userId || $i.id === appearNote.value.userId)) || // `||` must be `||`! See https://github.com/misskey-dev/misskey/issues/13131
		(appearNote.value.myReaction != null)
	),
);
const inReplyToCollapsed = ref(defaultStore.state.collapseNotesRepliedTo);
const defaultLike = computed(() => defaultStore.state.like ? defaultStore.state.like : null);
const animated = computed(() => parsed.value ? checkAnimationFromMfm(parsed.value) : null);
const allowAnim = ref(defaultStore.state.advancedMfm && defaultStore.state.animatedMfm ? true : false);

const pleaseLoginContext = computed<OpenOnRemoteOptions>(() => ({
	type: 'lookup',
	url: appearNote.value.url ?? appearNote.value.uri ?? `https://${host}/notes/${appearNote.value.id}`,
}));

const mergedCW = computed(() => computeMergedCw(appearNote.value));

const renoteTooltip = computeRenoteTooltip(renoted);

/* Overload FunctionにLintが対応していないのでコメントアウト
function checkMute(noteToCheck: Misskey.entities.Note, mutedWords: Array<string | string[]> | undefined | null, checkOnly: true): boolean;
function checkMute(noteToCheck: Misskey.entities.Note, mutedWords: Array<string | string[]> | undefined | null, checkOnly: false): Array<string | string[]> | false | 'sensitiveMute';
*/
function checkMute(noteToCheck: Misskey.entities.Note, mutedWords: Array<string | string[]> | undefined | null, checkOnly = false): Array<string | string[]> | false | 'sensitiveMute' {
	if (mutedWords != null) {
		const result = checkWordMute(noteToCheck, $i, mutedWords);
		if (Array.isArray(result)) return result;

		const replyResult = noteToCheck.reply && checkWordMute(noteToCheck.reply, $i, mutedWords);
		if (Array.isArray(replyResult)) return replyResult;

		const renoteResult = noteToCheck.renote && checkWordMute(noteToCheck.renote, $i, mutedWords);
		if (Array.isArray(renoteResult)) return renoteResult;
	}

	if (checkOnly) return false;

	if (inTimeline && tl_withSensitive.value === false && noteToCheck.files?.some((v) => v.isSensitive)) {
		return 'sensitiveMute';
	}

	return false;
}

let renoting = false;

const keymap = {
	'r': () => {
		if (renoteCollapsed.value) return;
		reply();
	},
	'e|a|plus': () => {
		if (renoteCollapsed.value) return;
		react();
	},
	'q': () => {
		if (renoteCollapsed.value) return;
		if (canRenote.value && !renoted.value && !renoting) renote(defaultStore.state.visibilityOnBoost);
	},
	'm': () => {
		if (renoteCollapsed.value) return;
		showMenu();
	},
	'c': () => {
		if (renoteCollapsed.value) return;
		if (!prefer.s.showClipButtonInNoteFooter) return;
		clip();
	},
	'o': () => {
		if (renoteCollapsed.value) return;
		galleryEl.value?.openGallery();
	},
	'v|enter': () => {
		if (renoteCollapsed.value) {
			renoteCollapsed.value = false;
		} else if (appearNote.value.cw != null) {
			showContent.value = !showContent.value;
		} else if (isLong) {
			collapsed.value = !collapsed.value;
		}
	},
	'esc': {
		allowRepeat: true,
		callback: () => blur(),
	},
	'up|k|shift+tab': {
		allowRepeat: true,
		callback: () => focusBefore(),
	},
	'down|j|tab': {
		allowRepeat: true,
		callback: () => focusAfter(),
	},
} as const satisfies Keymap;

provide(DI.mfmEmojiReactCallback, (reaction) => {
	sound.playMisskeySfx('reaction');
	misskeyApi('notes/reactions/create', {
		noteId: appearNote.value.id,
		reaction: reaction,
	});
});

if (props.mock) {
	watch(() => props.note, (to) => {
		note.value = deepClone(to);
	}, { deep: true });
} else {
	useNoteCapture({
		rootEl: rootEl,
		note: appearNote,
		pureNote: note,
		isDeletedRef: isDeleted,
	});
}

if (!props.mock) {
	useTooltip(renoteButton, async (showing) => {
		const renotes = await misskeyApi('notes/renotes', {
			noteId: appearNote.value.id,
			limit: 11,
		});

		const users = renotes.map(x => x.user);

		if (users.length < 1) return;

		const { dispose } = os.popup(MkUsersTooltip, {
			showing,
			users,
			count: appearNote.value.renoteCount,
			targetElement: renoteButton.value,
		}, {
			closed: () => dispose(),
		});
	});

	useTooltip(quoteButton, async (showing) => {
		const renotes = await misskeyApi('notes/renotes', {
			noteId: appearNote.value.id,
			limit: 11,
			quote: true,
		});

		const users = renotes.map(x => x.user);

		if (users.length < 1) return;

		const { dispose } = os.popup(MkUsersTooltip, {
			showing,
			users,
			count: appearNote.value.renoteCount,
			targetElement: quoteButton.value,
		}, {
			closed: () => dispose(),
		});
	});

	if ($i) {
		misskeyApi('notes/renotes', {
			noteId: appearNote.value.id,
			userId: $i.id,
			limit: 1,
		}).then((res) => {
			renoted.value = res.length > 0;
		});
	}

	if (appearNote.value.reactionAcceptance === 'likeOnly') {
		useTooltip(reactButton, async (showing) => {
			const reactions = await misskeyApiGet('notes/reactions', {
				noteId: appearNote.value.id,
				limit: 10,
				_cacheKey_: appearNote.value.reactionCount,
			});

			const users = reactions.map(x => x.user);

			if (users.length < 1) return;

			const { dispose } = os.popup(MkReactionsViewerDetails, {
				showing,
				reaction: '❤️',
				users,
				count: appearNote.value.reactionCount,
				targetElement: reactButton.value!,
			}, {
				closed: () => dispose(),
			});
		});
	}
}

function boostVisibility(forceMenu: boolean = false) {
	if (renoting) return;

	if (!defaultStore.state.showVisibilitySelectorOnBoost && !forceMenu) {
		renote(defaultStore.state.visibilityOnBoost);
	} else {
		os.popupMenu(boostMenuItems(appearNote, renote), renoteButton.value);
	}
}

function renote(visibility: Visibility, localOnly: boolean = false) {
	pleaseLogin({ openOnRemote: pleaseLoginContext.value });
	showMovedDialog();

	renoting = true;

	if (appearNote.value.channel) {
		const el = renoteButton.value as HTMLElement | null | undefined;
		if (el) {
			const rect = el.getBoundingClientRect();
			const x = rect.left + (el.offsetWidth / 2);
			const y = rect.top + (el.offsetHeight / 2);
			const { dispose } = os.popup(MkRippleEffect, { x, y }, {
				end: () => dispose(),
			});
		}

		if (!props.mock) {
			misskeyApi('notes/create', {
				renoteId: appearNote.value.id,
				channelId: appearNote.value.channelId,
			}).then(() => {
				os.toast(i18n.ts.renoted);
				renoted.value = true;
			}).finally(() => { renoting = false; });
		}
	} else if (!appearNote.value.channel || appearNote.value.channel.allowRenoteToExternal) {
		const el = renoteButton.value as HTMLElement | null | undefined;
		if (el) {
			const rect = el.getBoundingClientRect();
			const x = rect.left + (el.offsetWidth / 2);
			const y = rect.top + (el.offsetHeight / 2);
			const { dispose } = os.popup(MkRippleEffect, { x, y }, {
				end: () => dispose(),
			});
		}

		if (!props.mock) {
			misskeyApi('notes/create', {
				localOnly: localOnly,
				visibility: visibility,
				renoteId: appearNote.value.id,
			}).then(() => {
				os.toast(i18n.ts.renoted);
				renoted.value = true;
			}).finally(() => { renoting = false; });
		}
	}
}

function quote() {
	pleaseLogin({ openOnRemote: pleaseLoginContext.value });
	showMovedDialog();
	if (props.mock) {
		return;
	}

	if (appearNote.value.channel) {
		os.post({
			renote: appearNote.value,
			channel: appearNote.value.channel,
		}).then((cancelled) => {
			if (cancelled) return;
			misskeyApi('notes/renotes', {
				noteId: appearNote.value.id,
				userId: $i?.id,
				limit: 1,
				quote: true,
			}).then((res) => {
				if (!(res.length > 0)) return;
				const el = quoteButton.value as HTMLElement | null | undefined;
				if (el && res.length > 0) {
					const rect = el.getBoundingClientRect();
					const x = rect.left + (el.offsetWidth / 2);
					const y = rect.top + (el.offsetHeight / 2);
					const { dispose } = os.popup(MkRippleEffect, { x, y }, {
						end: () => dispose(),
					});
				}

				os.toast(i18n.ts.quoted);
			});
		});
	} else {
		os.post({
			renote: appearNote.value,
		}).then((cancelled) => {
			if (cancelled) return;
			misskeyApi('notes/renotes', {
				noteId: appearNote.value.id,
				userId: $i?.id,
				limit: 1,
				quote: true,
			}).then((res) => {
				if (!(res.length > 0)) return;
				const el = quoteButton.value as HTMLElement | null | undefined;
				if (el && res.length > 0) {
					const rect = el.getBoundingClientRect();
					const x = rect.left + (el.offsetWidth / 2);
					const y = rect.top + (el.offsetHeight / 2);
					const { dispose } = os.popup(MkRippleEffect, { x, y }, {
						end: () => dispose(),
					});
				}

				os.toast(i18n.ts.quoted);
			});
		});
	}
}

function reply(): void {
	pleaseLogin({ openOnRemote: pleaseLoginContext.value });
	if (props.mock) {
		return;
	}
	os.post({
		reply: appearNote.value,
		channel: appearNote.value.channel,
	}).then(() => {
		focus();
	});
}

function like(): void {
	pleaseLogin({ openOnRemote: pleaseLoginContext.value });
	showMovedDialog();
	sound.playMisskeySfx('reaction');
	if (props.mock) {
		return;
	}
	misskeyApi('notes/like', {
		noteId: appearNote.value.id,
		override: defaultLike.value,
	});
	const el = likeButton.value as HTMLElement | null | undefined;
	if (el) {
		const rect = el.getBoundingClientRect();
		const x = rect.left + (el.offsetWidth / 2);
		const y = rect.top + (el.offsetHeight / 2);
		const { dispose } = os.popup(MkRippleEffect, { x, y }, {
			end: () => dispose(),
		});
	}
}

function react(viaKeyboard = false): void {
	pleaseLogin({ openOnRemote: pleaseLoginContext.value });
	showMovedDialog();
	if (appearNote.value.reactionAcceptance === 'likeOnly') {
		sound.playMisskeySfx('reaction');

		if (props.mock) {
			return;
		}

		misskeyApi('notes/like', {
			noteId: appearNote.value.id,
			override: defaultLike.value,
		});
		const el = reactButton.value;
		if (el && prefer.s.animation) {
			const rect = el.getBoundingClientRect();
			const x = rect.left + (el.offsetWidth / 2);
			const y = rect.top + (el.offsetHeight / 2);
			const { dispose } = os.popup(MkRippleEffect, { x, y }, {
				end: () => dispose(),
			});
		}
	} else {
		blur();
		reactionPicker.show(reactButton.value ?? null, note.value, async (reaction) => {
			if (prefer.s.confirmOnReact) {
				const confirm = await os.confirm({
					type: 'question',
					text: i18n.tsx.reactAreYouSure({ emoji: reaction.replace('@.', '') }),
				});

				if (confirm.canceled) return;
			}

			sound.playMisskeySfx('reaction');

			if (props.mock) {
				emit('reaction', reaction);
				return;
			}

			misskeyApi('notes/reactions/create', {
				noteId: appearNote.value.id,
				reaction: reaction,
			});
			if (appearNote.value.text && appearNote.value.text.length > 100 && (Date.now() - new Date(appearNote.value.createdAt).getTime() < 1000 * 3)) {
				claimAchievement('reactWithoutRead');
			}
		}, () => {
			focus();
		});
	}
}

function undoReact(targetNote: Misskey.entities.Note): void {
	const oldReaction = targetNote.myReaction;
	if (!oldReaction) return;

	if (props.mock) {
		emit('removeReaction', oldReaction);
		return;
	}

	misskeyApi('notes/reactions/delete', {
		noteId: targetNote.id,
	});
}

function undoRenote(note) : void {
	if (props.mock) {
		return;
	}
	misskeyApi('notes/unrenote', {
		noteId: note.id,
	});
	os.toast(i18n.ts.rmboost);
	renoted.value = false;

	const el = renoteButton.value as HTMLElement | null | undefined;
	if (el) {
		const rect = el.getBoundingClientRect();
		const x = rect.left + (el.offsetWidth / 2);
		const y = rect.top + (el.offsetHeight / 2);
		const { dispose } = os.popup(MkRippleEffect, { x, y }, {
			end: () => dispose(),
		});
	}
}

function toggleReact() {
	if (appearNote.value.myReaction == null) {
		react();
	} else {
		undoReact(appearNote.value);
	}
}

function onContextmenu(ev: MouseEvent): void {
	if (props.mock) {
		return;
	}

	if (ev.target && isLink(ev.target as HTMLElement)) return;
	if (window.getSelection()?.toString() !== '') return;

	if (prefer.s.useReactionPickerForContextMenu) {
		ev.preventDefault();
		react();
	} else {
		const { menu, cleanup } = getNoteMenu({ note: note.value, translating, translation, isDeleted, currentClip: currentClip?.value });
		os.contextMenu(menu, ev).then(focus).finally(cleanup);
	}
}

function showMenu(): void {
	if (props.mock) {
		return;
	}

	const { menu, cleanup } = getNoteMenu({ note: note.value, translating, translation, isDeleted, currentClip: currentClip?.value });
	os.popupMenu(menu, menuButton.value).then(focus).finally(cleanup);
}

async function menuVersions(viaKeyboard = false): Promise<void> {
	const { menu, cleanup } = await getNoteVersionsMenu({ note: note.value, menuVersionsButton });
	os.popupMenu(menu, menuVersionsButton.value, {
		viaKeyboard,
	}).then(focus).finally(cleanup);
}

async function clip(): Promise<void> {
	if (props.mock) {
		return;
	}

	os.popupMenu(await getNoteClipMenu({ note: note.value, isDeleted, currentClip: currentClip?.value }), clipButton.value).then(focus);
}

function showRenoteMenu(): void {
	if (props.mock) {
		return;
	}

	function getUnrenote(): MenuItem {
		return {
			text: i18n.ts.unrenote,
			icon: 'ti ti-trash',
			danger: true,
			action: () => {
				misskeyApi('notes/delete', {
					noteId: note.value.id,
				});
				isDeleted.value = true;
			},
		};
	}

	const renoteDetailsMenu: MenuItem = {
		type: 'link',
		text: i18n.ts.renoteDetails,
		icon: 'ti ti-info-circle',
		to: notePage(note.value),
	};

	if (isMyRenote) {
		pleaseLogin({ openOnRemote: pleaseLoginContext.value });
		os.popupMenu([
			renoteDetailsMenu,
			getCopyNoteLinkMenu(note.value, i18n.ts.copyLinkRenote),
			{ type: 'divider' },
			getUnrenote(),
		], renoteTime.value);
	} else {
		os.popupMenu([
			renoteDetailsMenu,
			getCopyNoteLinkMenu(note.value, i18n.ts.copyLinkRenote),
			{ type: 'divider' },
			getAbuseNoteMenu(note.value, i18n.ts.reportAbuseRenote),
			($i?.isModerator || $i?.isAdmin) ? getUnrenote() : undefined,
		], renoteTime.value);
	}
}

function animatedMFM() {
	if (allowAnim.value) {
		allowAnim.value = false;
	} else {
		os.confirm({
			type: 'warning',
			text: i18n.ts._animatedMFM._alert.text,
			okText: i18n.ts._animatedMFM._alert.confirm,
		}).then((res) => { if (!res.canceled) allowAnim.value = true; });
	}
}

function focus() {
	rootEl.value?.focus();
}

function blur() {
	rootEl.value?.blur();
}

function focusBefore() {
	focusPrev(rootEl.value);
}

function focusAfter() {
	focusNext(rootEl.value);
}

function readPromo() {
	misskeyApi('promo/read', {
		noteId: appearNote.value.id,
	});
	isDeleted.value = true;
}

function emitUpdReaction(emoji: string, delta: number) {
	if (delta < 0) {
		emit('removeReaction', emoji);
	} else if (delta > 0) {
		emit('reaction', emoji);
	}
}
</script>

<style lang="scss" module>
.root {
	position: relative;
	font-size: 1.05em;
	overflow: clip;
	contain: content;

	&:focus-visible {
		outline: none;

		&::after {
			content: "";
			pointer-events: none;
			display: block;
			position: absolute;
			z-index: 10;
			top: 0;
			left: 0;
			right: 0;
			bottom: 0;
			margin: auto;
			width: calc(100% - 8px);
			height: calc(100% - 8px);
			border: dashed 2px var(--MI_THEME-focus);
			border-radius: var(--MI-radius);
			box-sizing: border-box;
		}
	}

	.footer {
		display: flex;
		align-items: center;
		justify-content: space-between;
		position: relative;
		z-index: 1;
		margin-top: 0.4em;
		max-width: 400px;
	}

	&:hover > .article > .main > .footer > .footerButton {
		opacity: 1;
	}

	&.showActionsOnlyHover {
		.footer {
			visibility: hidden;
			position: absolute;
			top: 12px;
			right: 12px;
			padding: 0 4px;
			margin-bottom: 0 !important;
			background: var(--MI_THEME-popup);
			border-radius: var(--MI-radius-sm);
			box-shadow: 0px 4px 32px var(--MI_THEME-shadow);
		}

		.footerButton {
			font-size: 90%;

			&:not(:last-child) {
				margin-right: 0;
			}
		}
	}

	&.showActionsOnlyHover:hover {
		.footer {
			visibility: visible;
		}
	}
}

.skipRender {
	// TODO: これが有効だとTransitionGroupでnoteを追加するときに一瞬がくっとなってしまうのをどうにかしたい
	// Transitionが完了するのを待ってからskipRenderを付与すれば解決しそうだけどパフォーマンス的な影響が不明
	content-visibility: auto;
	contain-intrinsic-size: 0 150px;
}

.tip {
	display: flex;
	align-items: center;
	padding: 16px 32px 8px 32px;
	line-height: 24px;
	font-size: 90%;
	white-space: pre;
	color: #d28a3f;
}

.tip + .article {
	padding-top: 8px;
}

.replyTo {
	opacity: 0.7;
	padding-bottom: 0;
}

.renote {
	position: relative;
	display: flex;
	align-items: center;
	padding: 16px 32px 8px 32px;
	line-height: 28px;
	white-space: pre;
	color: var(--MI_THEME-renote);

	& + .article {
		padding-top: 8px;
	}

	> .colorBar {
		height: calc(100% - 6px);
	}
}

.renoteAvatar {
	flex-shrink: 0;
	display: inline-block;
	width: 28px;
	height: 28px;
	margin: 0 8px 0 0;
}

.renoteText {
	overflow: hidden;
	flex-shrink: 1;
	text-overflow: ellipsis;
	white-space: nowrap;
}

.renoteUserName {
	font-weight: bold;
}

.renoteInfo {
	margin-left: auto;
	font-size: 0.9em;
}

.renoteTime {
	flex-shrink: 0;
	color: inherit;
}

.renoteMenu {
	margin-right: 4px;
}

.collapsedRenoteTarget, .collapsedInReplyTo {
	display: flex;
	align-items: center;
	line-height: 28px;
	white-space: pre;
	padding: 0 32px 18px;
}

.collapsedInReplyTo {
	padding: 28px 32px 0;
	opacity: 0.7;
}

.collapsedRenoteTargetAvatar, .collapsedInReplyToAvatar {
	flex-shrink: 0;
	display: inline-block;
	width: 28px;
	height: 28px;
	margin: 0 8px 0 0;
}

.collapsedRenoteTargetText {
	opacity: 0.7;
}

.collapsedRenoteTargetText, .collapsedInReplyToText {
	overflow: hidden;
	flex-shrink: 1;
	text-overflow: ellipsis;
	white-space: nowrap;
	font-size: 90%;
	cursor: pointer;

	&:hover {
		text-decoration: underline;
	}
}

.article {
	position: relative;
	display: flex;
	padding: 28px 32px;
}

.colorBar {
	position: absolute;
	top: 8px;
	left: 8px;
	width: 5px;
	height: calc(100% - 16px);
	border-radius: var(--MI-radius-ellipse);
	pointer-events: none;
}

.avatar {
	flex-shrink: 0;
	display: block !important;
	margin: 0 14px 0 0;
<<<<<<< HEAD
	width: var(--MI-avatar);
	height: var(--MI-avatar);
	position: sticky !important;
	top: calc(22px + var(--MI-stickyTop, 0px));
	left: 0;
=======
	width: 58px;
	height: 58px;

	&.useSticky {
		position: sticky !important;
		top: calc(22px + var(--MI-stickyTop, 0px));
		left: 0;
	}
>>>>>>> 303b62af
}

.main {
	flex: 1;
	min-width: 0;
}

.cw {
	display: block;
	margin: 0;
	padding: 0;
	overflow-wrap: break-word;
}

.showLess {
	width: 100%;
	margin-top: 14px;
	position: sticky;
	bottom: calc(var(--MI-stickyBottom, 0px) - 100px);
}

.showLessLabel {
	display: inline-block;
	background: var(--MI_THEME-popup);
	padding: 6px 10px;
	font-size: 0.8em;
	border-radius: var(--MI-radius-ellipse);
	box-shadow: 0 2px 6px rgb(0 0 0 / 20%);
}

.contentCollapsed {
	position: relative;
	max-height: 9em;
	overflow: clip;
}

.collapsed {
	display: block;
	position: absolute;
	bottom: 0;
	left: 0;
	z-index: 2;
	width: 100%;
	height: 64px;
	//background: linear-gradient(0deg, var(--MI_THEME-panel), color(from var(--MI_THEME-panel) srgb r g b / 0));

	&:hover > .collapsedLabel {
		background: var(--MI_THEME-panelHighlight);
	}
}

.collapsedLabel {
	display: inline-block;
	background: var(--MI_THEME-panel);
	padding: 6px 10px;
	font-size: 0.8em;
	border-radius: var(--MI-radius-ellipse);
	box-shadow: 0 2px 6px rgb(0 0 0 / 20%);
}

.text {
	overflow-wrap: break-word;
	overflow: hidden;
}

.replyIcon {
	color: var(--MI_THEME-accent);
	margin-right: 0.5em;
}

.translation {
	border: solid 0.5px var(--MI_THEME-divider);
	border-radius: var(--MI-radius);
	padding: 12px;
	margin-top: 8px;
}

.urlPreview {
	margin-top: 8px;
}

.playMFMButton {
	margin-top: 5px;
}

.poll {
	font-size: 80%;
}

.quote {
	padding: 8px 0;
}

.quoteNote {
	padding: 16px;
	border: dashed 1px var(--MI_THEME-renote);
	border-radius: var(--MI-radius-sm);
	overflow: clip;
}

.channel {
	opacity: 0.7;
	font-size: 80%;
}

.footer {
	margin-bottom: -14px;
}

.footerButton {
	margin: 0;
	padding: 8px;
	opacity: 0.7;

	&:not(:last-child) {
		margin-right: 1.5em;
	}

	&:hover {
		color: var(--MI_THEME-fgHighlighted);
	}
}

.footerButtonCount {
	display: inline;
	margin: 0 0 0 8px;
	opacity: 0.7;
}

@container (max-width: 580px) {
	.root {
		font-size: 0.95em;
	}

	.renote {
		padding: 12px 26px 0 26px;
	}

	.article {
		padding: 24px 26px;
	}

	.avatar {
		width: 50px;
		height: 50px;
	}
}

@container (max-width: 500px) {
	.root {
		font-size: 0.9em;
	}

	.renote {
		padding: 10px 22px 0 22px;
	}

	.article {
		padding: 20px 22px;
	}

	.footer {
		margin-bottom: -8px;
	}
}

@container (max-width: 480px) {
	.renote {
		padding: 8px 16px 0 16px;
	}

	.tip {
		padding: 8px 16px 0 16px;
	}

	.collapsedRenoteTarget {
		padding: 0 16px 9px;
		margin-top: 4px;
	}

	.collapsedInReplyTo {
		padding: 14px 16px 0;
	}

	.article {
		padding: 14px 16px;
	}
}

@container (max-width: 450px) {
	.avatar {
		margin: 0 10px 0 0;
		width: 46px;
		height: 46px;

		&.useSticky {
			top: calc(14px + var(--MI-stickyTop, 0px));
		}
	}
}

@container (max-width: 400px) {
	.root:not(.showActionsOnlyHover) {
		.footerButton {
			&:not(:last-child) {
				margin-right: 0.2em;
			}
		}
	}
}

@container (max-width: 350px) {
	.root:not(.showActionsOnlyHover) {
		.footerButton {
			&:not(:last-child) {
				margin-right: 0.1em;
			}
		}
	}

	.colorBar {
		top: 6px;
		left: 6px;
		width: 4px;
		height: calc(100% - 12px);
	}
}

@container (max-width: 300px) {
	.avatar {
		width: 44px;
		height: 44px;
	}

	.root:not(.showActionsOnlyHover) {
		.footerButton {
			&:not(:last-child) {
				margin-right: 0.1em;
			}
		}
	}
}

@container (max-width: 250px) {
	.quoteNote {
		padding: 12px;
	}
}

.muted {
	padding: 8px;
	text-align: center;
	opacity: 0.7;
}

.reactionOmitted {
	display: inline-block;
	margin-left: 8px;
	opacity: .8;
	font-size: 95%;
}

.clickToOpen {
	cursor: pointer;
	-webkit-tap-highlight-color: transparent;
}
</style><|MERGE_RESOLUTION|>--- conflicted
+++ resolved
@@ -51,15 +51,9 @@
 	</div>
 	<article v-else :class="$style.article" @contextmenu.stop="onContextmenu">
 		<div v-if="appearNote.channel" :class="$style.colorBar" :style="{ background: appearNote.channel.color }"></div>
-<<<<<<< HEAD
-		<MkAvatar :class="$style.avatar" :user="appearNote.user" :link="!mock" :preview="!mock"/>
+		<MkAvatar :class="[$style.avatar, prefer.s.useStickyIcons ? $style.useSticky : null]" :user="appearNote.user" :link="!mock" :preview="!mock"/>
 		<div :class="[$style.main, { [$style.clickToOpen]: defaultStore.state.clickToOpen }]" @click.stop="defaultStore.state.clickToOpen ? noteclick(appearNote.id) : undefined">
 			<MkNoteHeader :note="appearNote" :mini="true" @click.stop/>
-=======
-		<MkAvatar :class="[$style.avatar, prefer.s.useStickyIcons ? $style.useSticky : null]" :user="appearNote.user" :link="!mock" :preview="!mock"/>
-		<div :class="$style.main">
-			<MkNoteHeader :note="appearNote" :mini="true"/>
->>>>>>> 303b62af
 			<MkInstanceTicker v-if="showTicker" :host="appearNote.user.host" :instance="appearNote.user.instance"/>
 			<div style="container-type: inline-size;">
 				<bdi>
@@ -1130,22 +1124,14 @@
 	flex-shrink: 0;
 	display: block !important;
 	margin: 0 14px 0 0;
-<<<<<<< HEAD
 	width: var(--MI-avatar);
 	height: var(--MI-avatar);
-	position: sticky !important;
-	top: calc(22px + var(--MI-stickyTop, 0px));
-	left: 0;
-=======
-	width: 58px;
-	height: 58px;
 
 	&.useSticky {
 		position: sticky !important;
 		top: calc(22px + var(--MI-stickyTop, 0px));
 		left: 0;
 	}
->>>>>>> 303b62af
 }
 
 .main {

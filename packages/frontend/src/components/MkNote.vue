<!--
SPDX-FileCopyrightText: syuilo and other misskey contributors
SPDX-License-Identifier: AGPL-3.0-only
-->

<template>
<div
	v-if="!muted"
	v-show="!isDeleted"
	ref="el"
	v-hotkey="keymap"
	:class="[$style.root, { [$style.showActionsOnlyHover]: defaultStore.state.showNoteActionsOnlyHover }]"
	:tabindex="!isDeleted ? '-1' : undefined"
>
	<MkNoteSub v-if="appearNote.reply && !renoteCollapsed" :note="appearNote.reply" :class="$style.replyTo"/>
	<div v-if="pinned" :class="$style.tip"><i class="ph-push-pin ph-bold ph-lg"></i> {{ i18n.ts.pinnedNote }}</div>
	<!--<div v-if="appearNote._prId_" class="tip"><i class="ph-megaphone ph-bold ph-lg"></i> {{ i18n.ts.promotion }}<button class="_textButton hide" @click="readPromo()">{{ i18n.ts.hideThisNote }} <i class="ph-x ph-bold ph-lg"></i></button></div>-->
	<!--<div v-if="appearNote._featuredId_" class="tip"><i class="ph-lightning ph-bold pg-lg"></i> {{ i18n.ts.featured }}</div>-->
	<div v-if="isRenote" :class="$style.renote">
		<div v-if="note.channel" :class="$style.colorBar" :style="{ background: note.channel.color }"></div>
		<MkAvatar :class="$style.renoteAvatar" :user="note.user" link preview/>
		<i class="ph-rocket-launch ph-bold ph-lg" style="margin-right: 4px;"></i>
		<I18n :src="i18n.ts.renotedBy" tag="span" :class="$style.renoteText">
			<template #user>
				<MkA v-user-preview="note.userId" :class="$style.renoteUserName" :to="userPage(note.user)">
					<MkUserName :user="note.user"/>
				</MkA>
			</template>
		</I18n>
		<div :class="$style.renoteInfo">
			<button ref="renoteTime" :class="$style.renoteTime" class="_button" @click="showRenoteMenu()">
				<i class="ph-dots-three ph-bold ph-lg" :class="$style.renoteMenu"></i>
				<MkTime :time="note.createdAt"/>
			</button>
			<span v-if="note.visibility !== 'public'" style="margin-left: 0.5em;" :title="i18n.ts._visibility[note.visibility]">
				<i v-if="note.visibility === 'home'" class="ph-house ph-bold ph-lg"></i>
				<i v-else-if="note.visibility === 'followers'" class="ph-lock ph-bold ph-lg"></i>
				<i v-else-if="note.visibility === 'specified'" ref="specified" class="ph-envelope ph-bold ph-lg"></i>
			</span>
			<span v-if="note.localOnly" style="margin-left: 0.5em;" :title="i18n.ts._visibility['disableFederation']"><i class="ph-rocket ph-bold pg-lg"></i></span>
			<span v-if="note.channel" style="margin-left: 0.5em;" :title="note.channel.name"><i class="ph-television ph-bold ph-lg"></i></span>
			<span v-if="note.updatedAt" ref="menuVersionsButton" style="margin-left: 0.5em;" title="Edited" @mousedown="menuVersions()"><i class="ph-pencil ph-bold ph-lg"></i></span>
		</div>
	</div>
	<div v-if="renoteCollapsed" :class="$style.collapsedRenoteTarget">
		<MkAvatar :class="$style.collapsedRenoteTargetAvatar" :user="appearNote.user" link preview/>
		<Mfm :text="getNoteSummary(appearNote)" :plain="true" :nowrap="true" :author="appearNote.user" :nyaize="'account'" :class="$style.collapsedRenoteTargetText" @click="renoteCollapsed = false"/>
	</div>
	<article v-else :class="$style.article" @contextmenu.stop="onContextmenu">
		<div v-if="appearNote.channel" :class="$style.colorBar" :style="{ background: appearNote.channel.color }"></div>
		<MkAvatar :class="$style.avatar" :user="appearNote.user" link preview/>
		<div :class="$style.main" @click="defaultStore.state.clickToOpen ? noteclick(appearNote.id) : undefined">
			<MkNoteHeader :note="appearNote" :mini="true" v-on:click.stop/>
			<MkInstanceTicker v-if="showTicker" :instance="appearNote.user.instance"/>
			<div style="container-type: inline-size;">
				<p v-if="appearNote.cw != null" :class="$style.cw">
<<<<<<< HEAD
					<Mfm v-if="appearNote.cw != ''" style="margin-right: 8px;" :text="appearNote.cw" :author="appearNote.user" :i="$i"/>
					<MkCwButton v-model="showContent" :note="appearNote" style="margin: 4px 0;" v-on:click.stop/>
=======
					<Mfm v-if="appearNote.cw != ''" style="margin-right: 8px;" :text="appearNote.cw" :author="appearNote.user" :nyaize="'account'" :i="$i"/>
					<MkCwButton v-model="showContent" :note="appearNote" style="margin: 4px 0;"/>
>>>>>>> bf01c1ee
				</p>
				<div v-show="appearNote.cw == null || showContent" :class="[{ [$style.contentCollapsed]: collapsed }]" >
					<div :class="$style.text">
						<span v-if="appearNote.isHidden" style="opacity: 0.5">({{ i18n.ts.private }})</span>
<<<<<<< HEAD
						<MkA v-if="appearNote.replyId" :class="$style.replyIcon" :to="`/notes/${appearNote.replyId}`"><i class="ph-arrow-bend-left-up ph-bold pg-lg"></i></MkA>
						<Mfm v-if="appearNote.text" :text="appearNote.text" :author="appearNote.user" :i="$i" :emojiUrls="appearNote.emojis"/>
=======
						<MkA v-if="appearNote.replyId" :class="$style.replyIcon" :to="`/notes/${appearNote.replyId}`"><i class="ti ti-arrow-back-up"></i></MkA>
						<Mfm v-if="appearNote.text" :text="appearNote.text" :author="appearNote.user" :nyaize="'account'" :i="$i" :emojiUrls="appearNote.emojis"/>
>>>>>>> bf01c1ee
						<div v-if="translating || translation" :class="$style.translation">
							<MkLoading v-if="translating" mini/>
							<div v-else>
								<b>{{ i18n.t('translatedFrom', { x: translation.sourceLang }) }}: </b>
								<Mfm :text="translation.text" :author="appearNote.user" :nyaize="'account'" :i="$i" :emojiUrls="appearNote.emojis"/>
							</div>
						</div>
					</div>
					<div v-if="appearNote.files.length > 0">
						<MkMediaList :mediaList="appearNote.files" v-on:click.stop/>
					</div>
					<MkPoll v-if="appearNote.poll" :note="appearNote" :class="$style.poll" v-on:click.stop />
					<MkUrlPreview v-for="url in urls" :key="url" :url="url" :compact="true" :detail="false" :class="$style.urlPreview" v-on:click.stop/>
					<div v-if="appearNote.renote" :class="$style.quote"><MkNoteSimple :note="appearNote.renote" :class="$style.quoteNote"/></div>
					<button v-if="isLong && collapsed" :class="$style.collapsed" class="_button" v-on:click.stop @click="collapsed = false">
						<span :class="$style.collapsedLabel">{{ i18n.ts.showMore }}</span>
					</button>
					<button v-else-if="isLong && !collapsed" :class="$style.showLess" class="_button" v-on:click.stop @click="collapsed = true">
						<span :class="$style.showLessLabel">{{ i18n.ts.showLess }}</span>
					</button>
				</div>
				<MkA v-if="appearNote.channel && !inChannel" :class="$style.channel" :to="`/channels/${appearNote.channel.id}`"><i class="ph-television ph-bold ph-lg"></i> {{ appearNote.channel.name }}</MkA>
			</div>
			<MkReactionsViewer :note="appearNote" :maxNumber="16" v-on:click.stop>
				<template #more>
					<div :class="$style.reactionOmitted">{{ i18n.ts.more }}</div>
				</template>
			</MkReactionsViewer>
			<footer :class="$style.footer">
				<button :class="$style.footerButton" class="_button" v-on:click.stop @click="reply()">
					<i class="ph-arrow-u-up-left ph-bold pg-lg"></i>
					<p v-if="appearNote.repliesCount > 0" :class="$style.footerButtonCount">{{ appearNote.repliesCount }}</p>
				</button>
				<button
					v-if="canRenote"
					ref="renoteButton"
					:class="$style.footerButton"
					class="_button"
					:style="renoted ? 'color: var(--accent) !important;' : ''"
					v-on:click.stop
					@mousedown="renoted ? undoRenote(appearNote) : renote()"
				>
					<i class="ph-rocket-launch ph-bold ph-lg"></i>
					<p v-if="appearNote.renoteCount > 0" :class="$style.footerButtonCount">{{ appearNote.renoteCount }}</p>
				</button>
				<button v-else :class="$style.footerButton" class="_button" disabled>
					<i class="ph-prohibit ph-bold ph-lg"></i>
				</button>
				<button
					v-if="canRenote"
					ref="quoteButton"
					:class="$style.footerButton"
					class="_button"
					:style="quoted ? 'color: var(--accent) !important;' : ''"
					v-on:click.stop
					@mousedown="quoted ? undoQuote(appearNote) : quote()"
				>
					<i class="ph-quotes ph-bold ph-lg"></i>
				</button>
				<button v-if="appearNote.myReaction == null && appearNote.reactionAcceptance !== 'likeOnly'" ref="likeButton" :class="$style.footerButton" class="_button" v-on:click.stop @click="like()">
					<i class="ph-heart ph-bold ph-lg"></i>
				</button>
				<button v-if="appearNote.myReaction == null" ref="reactButton" :class="$style.footerButton" class="_button" @mousedown="react()">
					<i v-if="appearNote.reactionAcceptance === 'likeOnly'" class="ph-heart ph-bold ph-lg"></i>
					<i v-else class="ph-smiley ph-bold ph-lg"></i>
				</button>
				<button v-if="appearNote.myReaction != null" ref="reactButton" :class="$style.footerButton" class="_button" v-on:click.stop @click="undoReact(appearNote)">
					<i class="ph-minus ph-bold ph-lg"></i>
				</button>
				<button v-if="defaultStore.state.showClipButtonInNoteFooter" ref="clipButton" :class="$style.footerButton" class="_button" @mousedown="clip()">
					<i class="ph-paperclip ph-bold ph-lg"></i>
				</button>
				<button ref="menuButton" :class="$style.footerButton" class="_button" @mousedown="menu()">
					<i class="ph-dots-three ph-bold ph-lg"></i>
				</button>
			</footer>
		</div>
	</article>
</div>
<div v-else :class="$style.muted" @click="muted = false">
	<I18n :src="i18n.ts.userSaysSomething" tag="small">
		<template #name>
			<MkA v-user-preview="appearNote.userId" :to="userPage(appearNote.user)">
				<MkUserName :user="appearNote.user"/>
			</MkA>
		</template>
	</I18n>
</div>
</template>

<script lang="ts" setup>
import { computed, inject, onMounted, ref, shallowRef, Ref, defineAsyncComponent } from 'vue';
import * as mfm from 'mfm-js';
import * as Misskey from 'misskey-js';
import MkNoteSub from '@/components/MkNoteSub.vue';
import MkNoteHeader from '@/components/MkNoteHeader.vue';
import MkNoteSimple from '@/components/MkNoteSimple.vue';
import MkReactionsViewer from '@/components/MkReactionsViewer.vue';
import MkMediaList from '@/components/MkMediaList.vue';
import MkCwButton from '@/components/MkCwButton.vue';
import MkPoll from '@/components/MkPoll.vue';
import MkUsersTooltip from '@/components/MkUsersTooltip.vue';
import MkUrlPreview from '@/components/MkUrlPreview.vue';
import MkInstanceTicker from '@/components/MkInstanceTicker.vue';
import { pleaseLogin } from '@/scripts/please-login.js';
import { focusPrev, focusNext } from '@/scripts/focus.js';
import { checkWordMute } from '@/scripts/check-word-mute.js';
import { userPage } from '@/filters/user.js';
import * as os from '@/os.js';
import { defaultStore, noteViewInterruptors } from '@/store.js';
import { reactionPicker } from '@/scripts/reaction-picker.js';
import { extractUrlFromMfm } from '@/scripts/extract-url-from-mfm.js';
import { $i } from '@/account.js';
import { i18n } from '@/i18n.js';
import { getAbuseNoteMenu, getCopyNoteLinkMenu, getNoteClipMenu, getNoteMenu } from '@/scripts/get-note-menu.js';
import { getNoteVersionsMenu } from '@/scripts/get-note-versions-menu.js';
import { useNoteCapture } from '@/scripts/use-note-capture.js';
import { deepClone } from '@/scripts/clone.js';
import { useTooltip } from '@/scripts/use-tooltip.js';
import { claimAchievement } from '@/scripts/achievements.js';
import { getNoteSummary } from '@/scripts/get-note-summary.js';
import { MenuItem } from '@/types/menu.js';
import MkRippleEffect from '@/components/MkRippleEffect.vue';
import { showMovedDialog } from '@/scripts/show-moved-dialog.js';
import { shouldCollapsed } from '@/scripts/collapsed.js';
import { useRouter } from '@/router.js';

const props = defineProps<{
	note: Misskey.entities.Note;
	pinned?: boolean;
}>();

const router = useRouter();

const inChannel = inject('inChannel', null);
const currentClip = inject<Ref<Misskey.entities.Clip> | null>('currentClip', null);

let note = $ref(deepClone(props.note));

function noteclick(id: string) {
	router.push(`/notes/${id}`);
}

// plugin
if (noteViewInterruptors.length > 0) {
	onMounted(async () => {
		let result:Misskey.entities.Note | null = deepClone(note);
		for (const interruptor of noteViewInterruptors) {
			result = await interruptor.handler(result);

			if (result === null) return isDeleted.value = true;
		}
		note = result;
	});
}

const isRenote = (
	note.renote != null &&
	note.text == null &&
	note.fileIds.length === 0 &&
	note.poll == null
);

const el = shallowRef<HTMLElement>();
const menuButton = shallowRef<HTMLElement>();
const menuVersionsButton = shallowRef<HTMLElement>();
const renoteButton = shallowRef<HTMLElement>();
const renoteTime = shallowRef<HTMLElement>();
const reactButton = shallowRef<HTMLElement>();
const quoteButton = shallowRef<HTMLElement>();
const clipButton = shallowRef<HTMLElement>();
const likeButton = shallowRef<HTMLElement>();
let appearNote = $computed(() => isRenote ? note.renote as Misskey.entities.Note : note);
const renoteUrl = appearNote.renote ? appearNote.renote.url : null;
const renoteUri = appearNote.renote ? appearNote.renote.uri : null;

const isMyRenote = $i && ($i.id === note.userId);
const showContent = ref(false);
const urls = appearNote.text ? extractUrlFromMfm(mfm.parse(appearNote.text)).filter(u => u !== renoteUrl && u !== renoteUri) : null;
const isLong = shouldCollapsed(appearNote);
const collapsed = ref(appearNote.cw == null && isLong);
const isDeleted = ref(false);
const renoted = ref(false);
const quoted = ref(false);
const muted = ref($i ? checkWordMute(appearNote, $i, $i.mutedWords) : false);
const translation = ref<any>(null);
const translating = ref(false);
const showTicker = (defaultStore.state.instanceTicker === 'always') || (defaultStore.state.instanceTicker === 'remote' && appearNote.user.instance);
const canRenote = computed(() => ['public', 'home'].includes(appearNote.visibility) || (appearNote.visibility === 'followers' && appearNote.userId === $i.id));
let renoteCollapsed = $ref(defaultStore.state.collapseRenotes && isRenote && (($i && ($i.id === note.userId || $i.id === appearNote.userId)) || (appearNote.myReaction != null)));

const keymap = {
	'r': () => reply(true),
	'e|a|plus': () => react(true),
	'q': () => renoteButton.value.renote(true),
	'up|k|shift+tab': focusBefore,
	'down|j|tab': focusAfter,
	'esc': blur,
	'm|o': () => menu(true),
	's': () => showContent.value !== showContent.value,
};

useNoteCapture({
	rootEl: el,
	note: $$(appearNote),
	pureNote: $$(note),
	isDeletedRef: isDeleted,
});

useTooltip(renoteButton, async (showing) => {
	const renotes = await os.api('notes/renotes', {
		noteId: appearNote.id,
		limit: 11,
	});

	const users = renotes.map(x => x.user);

	if (users.length < 1) return;

	os.popup(MkUsersTooltip, {
		showing,
		users,
		count: appearNote.renoteCount,
		targetElement: renoteButton.value,
	}, {}, 'closed');
});

useTooltip(quoteButton, async (showing) => {
	const renotes = await os.api('notes/renotes', {
		noteId: appearNote.id,
		limit: 11,
		quote: true,
	});

	const users = renotes.map(x => x.user);

	if (users.length < 1) return;

	os.popup(MkUsersTooltip, {
		showing,
		users,
		count: appearNote.renoteCount,
		targetElement: quoteButton.value,
	}, {}, 'closed');
});

if ($i) {
	os.api("notes/renotes", {
		noteId: appearNote.id,
		userId: $i.id,
		limit: 1,
	}).then((res) => {
		renoted.value = res.length > 0;
	});

	os.api("notes/renotes", {
		noteId: appearNote.id,
		userId: $i.id,
		limit: 1,
		quote: true,
	}).then((res) => {
		quoted.value = res.length > 0;
	});
}

type Visibility = 'public' | 'home' | 'followers' | 'specified';

// defaultStore.state.visibilityがstringなためstringも受け付けている
function smallerVisibility(a: Visibility | string, b: Visibility | string): Visibility {
	if (a === 'specified' || b === 'specified') return 'specified';
	if (a === 'followers' || b === 'followers') return 'followers';
	if (a === 'home' || b === 'home') return 'home';
	// if (a === 'public' || b === 'public')
	return 'public';
}

function renote() {
	pleaseLogin();
	showMovedDialog();

	if (appearNote.channel) {
		const el = renoteButton.value as HTMLElement | null | undefined;
		if (el) {
			const rect = el.getBoundingClientRect();
			const x = rect.left + (el.offsetWidth / 2);
			const y = rect.top + (el.offsetHeight / 2);
			os.popup(MkRippleEffect, { x, y }, {}, 'end');
		}

		os.api('notes/create', {
			renoteId: appearNote.id,
			channelId: appearNote.channelId,
		}).then(() => {
			os.toast(i18n.ts.renoted);
			renoted.value = true;
		});
	} else {
		const el = renoteButton.value as HTMLElement | null | undefined;
		if (el) {
			const rect = el.getBoundingClientRect();
			const x = rect.left + (el.offsetWidth / 2);
			const y = rect.top + (el.offsetHeight / 2);
			os.popup(MkRippleEffect, { x, y }, {}, 'end');
		}

		const configuredVisibility = defaultStore.state.rememberNoteVisibility ? defaultStore.state.visibility : defaultStore.state.defaultNoteVisibility;
		const localOnly = defaultStore.state.rememberNoteVisibility ? defaultStore.state.localOnly : defaultStore.state.defaultNoteLocalOnly;

		let visibility = appearNote.visibility;
		visibility = smallerVisibility(visibility, configuredVisibility);
		if (appearNote.channel?.isSensitive) {
			visibility = smallerVisibility(visibility, 'home');
		}

		os.api('notes/create', {
			localOnly,
			visibility,
			renoteId: appearNote.id,
		}).then(() => {
			os.toast(i18n.ts.renoted);
			renoted.value = true;
		});
	}
}

function quote() {
	pleaseLogin();
	showMovedDialog();

	if (appearNote.channel) {
		os.post({
			renote: appearNote,
			channel: appearNote.channel,
		}).then(() => {
			os.api("notes/renotes", {
				noteId: appearNote.id,
				userId: $i.id,
				limit: 1,
				quote: true,
			}).then((res) => {
				if (!(res.length > 0)) return;
				const el = quoteButton.value as HTMLElement | null | undefined;
				if (el && res.length > 0) {
					const rect = el.getBoundingClientRect();
					const x = rect.left + (el.offsetWidth / 2);
					const y = rect.top + (el.offsetHeight / 2);
					os.popup(MkRippleEffect, { x, y }, {}, 'end');
				}

				quoted.value = res.length > 0;
				os.toast(i18n.ts.quoted);
			});
		});
	} else {
		os.post({
			renote: appearNote,
		}).then(() => {
			os.api("notes/renotes", {
				noteId: appearNote.id,
				userId: $i.id,
				limit: 1,
				quote: true,
			}).then((res) => {
				if (!(res.length > 0)) return;
				const el = quoteButton.value as HTMLElement | null | undefined;
				if (el && res.length > 0) {
					const rect = el.getBoundingClientRect();
					const x = rect.left + (el.offsetWidth / 2);
					const y = rect.top + (el.offsetHeight / 2);
					os.popup(MkRippleEffect, { x, y }, {}, 'end');
				}

				quoted.value = res.length > 0;
				os.toast(i18n.ts.quoted);
			});
		});
	}
}

function reply(viaKeyboard = false): void {
	pleaseLogin();
	os.post({
		reply: appearNote,
		channel: appearNote.channel,
		animation: !viaKeyboard,
	}, () => {
		focus();
	});
}

function like(): void {
	pleaseLogin();
	showMovedDialog();
	os.api('notes/reactions/create', {
		noteId: appearNote.id,
		reaction: '❤️',
	});
	const el = likeButton.value as HTMLElement | null | undefined;
	if (el) {
		const rect = el.getBoundingClientRect();
		const x = rect.left + (el.offsetWidth / 2);
		const y = rect.top + (el.offsetHeight / 2);
		os.popup(MkRippleEffect, { x, y }, {}, 'end');
	}
}

function react(viaKeyboard = false): void {
	pleaseLogin();
	showMovedDialog();
	if (appearNote.reactionAcceptance === 'likeOnly') {
		os.api('notes/reactions/create', {
			noteId: appearNote.id,
			reaction: '❤️',
		});
		const el = reactButton.value as HTMLElement | null | undefined;
		if (el) {
			const rect = el.getBoundingClientRect();
			const x = rect.left + (el.offsetWidth / 2);
			const y = rect.top + (el.offsetHeight / 2);
			os.popup(MkRippleEffect, { x, y }, {}, 'end');
		}
	} else {
		blur();
		reactionPicker.show(reactButton.value, reaction => {
			os.api('notes/reactions/create', {
				noteId: appearNote.id,
				reaction: reaction,
			});
			if (appearNote.text && appearNote.text.length > 100 && (Date.now() - new Date(appearNote.createdAt).getTime() < 1000 * 3)) {
				claimAchievement('reactWithoutRead');
			}
		}, () => {
			focus();
		});
	}
}

function undoReact(note): void {
	const oldReaction = note.myReaction;
	if (!oldReaction) return;
	os.api('notes/reactions/delete', {
		noteId: note.id,
	});
}

function undoRenote(note) : void {
	os.api("notes/unrenote", {
		noteId: note.id
	});
	os.toast(i18n.ts.rmboost);
	renoted.value = false;

	const el = renoteButton.value as HTMLElement | null | undefined;
	if (el) {
		const rect = el.getBoundingClientRect();
		const x = rect.left + (el.offsetWidth / 2);
		const y = rect.top + (el.offsetHeight / 2);
		os.popup(MkRippleEffect, { x, y }, {}, 'end');
	}
}

function undoQuote(note) : void {
	os.api("notes/unrenote", {
		noteId: note.id,
		quote: true
	});
	os.toast(i18n.ts.rmquote);
	quoted.value = false;

	const el = quoteButton.value as HTMLElement | null | undefined;
	if (el) {
		const rect = el.getBoundingClientRect();
		const x = rect.left + (el.offsetWidth / 2);
		const y = rect.top + (el.offsetHeight / 2);
		os.popup(MkRippleEffect, { x, y }, {}, 'end');
	}
}

function onContextmenu(ev: MouseEvent): void {
	const isLink = (el: HTMLElement) => {
		if (el.tagName === 'A') return true;
		// 再生速度の選択などのために、Audio要素のコンテキストメニューはブラウザデフォルトとする。
		if (el.tagName === 'AUDIO') return true;
		if (el.parentElement) {
			return isLink(el.parentElement);
		}
	};
	if (isLink(ev.target)) return;
	if (window.getSelection().toString() !== '') return;

	if (defaultStore.state.useReactionPickerForContextMenu) {
		ev.preventDefault();
		react();
	} else {
		const { menu, cleanup } = getNoteMenu({ note: note, translating, translation, menuButton, isDeleted, currentClip: currentClip?.value });
		os.contextMenu(menu, ev).then(focus).finally(cleanup);
	}
}

function menu(viaKeyboard = false): void {
	const { menu, cleanup } = getNoteMenu({ note: note, translating, translation, menuButton, isDeleted, currentClip: currentClip?.value });
	os.popupMenu(menu, menuButton.value, {
		viaKeyboard,
	}).then(focus).finally(cleanup);
}

async function menuVersions(viaKeyboard = false): Promise<void> {
	const { menu, cleanup } = await getNoteVersionsMenu({ note: note, menuVersionsButton });
	os.popupMenu(menu, menuVersionsButton.value, {
		viaKeyboard,
	}).then(focus).finally(cleanup);
}

async function clip() {
	os.popupMenu(await getNoteClipMenu({ note: note, isDeleted, currentClip: currentClip?.value }), clipButton.value).then(focus);
}

function showRenoteMenu(viaKeyboard = false): void {
	function getUnrenote(): MenuItem {
		return {
			text: i18n.ts.unrenote,
			icon: 'ph-trash ph-bold ph-lg',
			danger: true,
			action: () => {
				os.api('notes/delete', {
					noteId: note.id,
				});
				isDeleted.value = true;
			},
		};
	}

	if (isMyRenote) {
		pleaseLogin();
		os.popupMenu([
			getCopyNoteLinkMenu(note, i18n.ts.copyLinkRenote),
			null,
			getUnrenote(),
		], renoteTime.value, {
			viaKeyboard: viaKeyboard,
		});
	} else {
		os.popupMenu([
			getCopyNoteLinkMenu(note, i18n.ts.copyLinkRenote),
			null,
			getAbuseNoteMenu(note, i18n.ts.reportAbuseRenote),
			$i.isModerator || $i.isAdmin ? getUnrenote() : undefined,
		], renoteTime.value, {
			viaKeyboard: viaKeyboard,
		});
	}
}

function focus() {
	el.value.focus();
}

function blur() {
	el.value.blur();
}

function focusBefore() {
	focusPrev(el.value);
}

function focusAfter() {
	focusNext(el.value);
}

function readPromo() {
	os.api('promo/read', {
		noteId: appearNote.id,
	});
	isDeleted.value = true;
}
</script>

<style lang="scss" module>
.root {
	position: relative;
	transition: box-shadow 0.1s ease;
	font-size: 1.05em;
	overflow: clip;
	contain: content;

	// これらの指定はパフォーマンス向上には有効だが、ノートの高さは一定でないため、
	// 下の方までスクロールすると上のノートの高さがここで決め打ちされたものに変化し、表示しているノートの位置が変わってしまう
	// ノートがマウントされたときに自身の高さを取得し contain-intrinsic-size を設定しなおせばほぼ解決できそうだが、
	// 今度はその処理自体がパフォーマンス低下の原因にならないか懸念される。また、被リアクションでも高さは変化するため、やはり多少のズレは生じる
	// 一度レンダリングされた要素はブラウザがよしなにサイズを覚えておいてくれるような実装になるまで待った方が良さそう(なるのか？)
	//content-visibility: auto;
  //contain-intrinsic-size: 0 128px;

	&:focus-visible {
		outline: none;

		&:after {
			content: "";
			pointer-events: none;
			display: block;
			position: absolute;
			z-index: 10;
			top: 0;
			left: 0;
			right: 0;
			bottom: 0;
			margin: auto;
			width: calc(100% - 8px);
			height: calc(100% - 8px);
			border: dashed 1px var(--focus);
			border-radius: var(--radius);
			box-sizing: border-box;
		}
	}

	.footer {
		position: relative;
		z-index: 1;
		margin-top: 0.4em;
		width: max-content;
		min-width: max-content;
	}

	&:hover > .article > .main > .footer > .footerButton {
		opacity: 1;
	}

	&.showActionsOnlyHover {
		.footer {
			visibility: hidden;
			position: absolute;
			top: 12px;
			right: 12px;
			padding: 0 4px;
			margin-bottom: 0 !important;
			background: var(--popup);
			border-radius: 5px;
			box-shadow: 0px 4px 32px var(--shadow);
		}

		.footerButton {
			font-size: 90%;

			&:not(:last-child) {
				margin-right: 0;
			}
		}
	}

	&.showActionsOnlyHover:hover {
		.footer {
			visibility: visible;
		}
	}
}

.tip {
	display: flex;
	align-items: center;
	padding: 16px 32px 8px 32px;
	line-height: 24px;
	font-size: 90%;
	white-space: pre;
	color: #d28a3f;
}

.tip + .article {
	padding-top: 8px;
}

.replyTo {
	opacity: 0.7;
	padding-bottom: 0;
}

.renote {
	position: relative;
	display: flex;
	align-items: center;
	padding: 16px 32px 8px 32px;
	line-height: 28px;
	white-space: pre;
	color: var(--renote);

	& + .article {
		padding-top: 8px;
	}

	> .colorBar {
		height: calc(100% - 6px);
	}
}

.renoteAvatar {
	flex-shrink: 0;
	display: inline-block;
	width: 28px;
	height: 28px;
	margin: 0 8px 0 0;
}

.renoteText {
	overflow: hidden;
	flex-shrink: 1;
	text-overflow: ellipsis;
	white-space: nowrap;
}

.renoteUserName {
	font-weight: bold;
}

.renoteInfo {
	margin-left: auto;
	font-size: 0.9em;
}

.renoteTime {
	flex-shrink: 0;
	color: inherit;
}

.renoteMenu {
	margin-right: 4px;
}

.collapsedRenoteTarget {
	display: flex;
	align-items: center;
	line-height: 28px;
	white-space: pre;
	padding: 0 32px 18px;
}

.collapsedRenoteTargetAvatar {
	flex-shrink: 0;
	display: inline-block;
	width: 28px;
	height: 28px;
	margin: 0 8px 0 0;
}

.collapsedRenoteTargetText {
	overflow: hidden;
	flex-shrink: 1;
	text-overflow: ellipsis;
	white-space: nowrap;
	font-size: 90%;
	opacity: 0.7;
	cursor: pointer;

	&:hover {
		text-decoration: underline;
	}
}

.article {
	position: relative;
	display: flex;
	padding: 28px 32px;
}

.colorBar {
	position: absolute;
	top: 8px;
	left: 8px;
	width: 5px;
	height: calc(100% - 16px);
	border-radius: 4px;
	pointer-events: none;
}

.avatar {
	flex-shrink: 0;
	display: block !important;
	margin: 0 14px 0 0;
	width: 58px;
	height: 58px;
	position: sticky !important;
	top: calc(22px + var(--stickyTop, 0px));
	left: 0;
}

.main {
	flex: 1;
	min-width: 0;
}

.cw {
	cursor: default;
	display: block;
	margin: 0;
	padding: 0;
	overflow-wrap: break-word;
}

.showLess {
	width: 100%;
	margin-top: 14px;
	position: sticky;
	bottom: calc(var(--stickyBottom, 0px) + 14px);
}

.showLessLabel {
	display: inline-block;
	background: var(--popup);
	padding: 6px 10px;
	font-size: 0.8em;
	border-radius: 4px;
	box-shadow: 0 2px 6px rgb(0 0 0 / 20%);
}

.contentCollapsed {
	position: relative;
	max-height: 9em;
	overflow: clip;
}

.collapsed {
	display: block;
	position: absolute;
	bottom: 0;
	left: 0;
	z-index: 2;
	width: 100%;
	height: 64px;
	//background: linear-gradient(0deg, var(--panel), var(--X15));

	&:hover > .collapsedLabel {
		background: var(--panelHighlight);
	}
}

.collapsedLabel {
	display: inline-block;
	background: var(--panel);
	padding: 6px 10px;
	font-size: 0.8em;
	border-radius: 4px;
	box-shadow: 0 2px 6px rgb(0 0 0 / 20%);
}

.text {
	overflow-wrap: break-word;
	overflow: hidden;
}

.replyIcon {
	color: var(--accent);
	margin-right: 0.5em;
}

.translation {
	border: solid 0.5px var(--divider);
	border-radius: var(--radius);
	padding: 12px;
	margin-top: 8px;
}

.urlPreview {
	margin-top: 8px;
}

.poll {
	font-size: 80%;
}

.quote {
	padding: 8px 0;
}

.quoteNote {
	padding: 16px;
	border: dashed 1px var(--renote);
	border-radius: 5px;
	overflow: clip;
}

.channel {
	opacity: 0.7;
	font-size: 80%;
}

.footer {
	margin-bottom: -14px;
}

.footerButton {
	margin: 0;
	padding: 8px;
	opacity: 0.7;

	&:not(:last-child) {
		margin-right: 1.5em;
	}

	&:hover {
		color: var(--fgHighlighted);
	}
}

.footerButtonCount {
	display: inline;
	margin: 0 0 0 8px;
	opacity: 0.7;
}

@container (max-width: 580px) {
	.root {
		font-size: 0.95em;
	}

	.renote {
		padding: 12px 26px 0 26px;
	}

	.article {
		padding: 24px 26px;
	}

	.avatar {
		width: 50px;
		height: 50px;
	}
}

@container (max-width: 500px) {
	.root {
		font-size: 0.9em;
	}

	.renote {
		padding: 10px 22px 0 22px;
	}

	.article {
		padding: 20px 22px;
	}

	.footer {
		margin-bottom: -8px;
	}
}

@container (max-width: 480px) {
	.renote {
		padding: 8px 16px 0 16px;
	}

	.tip {
		padding: 8px 16px 0 16px;
	}

	.collapsedRenoteTarget {
		padding: 0 16px 9px;
		margin-top: 4px;
	}

	.article {
		padding: 14px 16px;
	}
}

@container (max-width: 450px) {
	.avatar {
		margin: 0 10px 0 0;
		width: 46px;
		height: 46px;
		top: calc(14px + var(--stickyTop, 0px));
	}
}

@container (max-width: 400px) {
	.root:not(.showActionsOnlyHover) {
		.footerButton {
			&:not(:last-child) {
				margin-right: 0.2em;
			}
		}
	}
}

@container (max-width: 350px) {
	.root:not(.showActionsOnlyHover) {
		.footerButton {
			&:not(:last-child) {
				margin-right: 0.1em;
			}
		}
	}

	.colorBar {
		top: 6px;
		left: 6px;
		width: 4px;
		height: calc(100% - 12px);
	}
}

@container (max-width: 300px) {
	.avatar {
		width: 44px;
		height: 44px;
	}

	.root:not(.showActionsOnlyHover) {
		.footerButton {
			&:not(:last-child) {
				margin-right: 0.1em;
			}
		}
	}
}

@container (max-width: 250px) {
	.quoteNote {
		padding: 12px;
	}
}

.muted {
	padding: 8px;
	text-align: center;
	opacity: 0.7;
}

.reactionOmitted {
	display: inline-block;
	height: 32px;
	margin: 2px;
	padding: 0 6px;
	opacity: .8;
}
</style><|MERGE_RESOLUTION|>--- conflicted
+++ resolved
@@ -54,24 +54,14 @@
 			<MkInstanceTicker v-if="showTicker" :instance="appearNote.user.instance"/>
 			<div style="container-type: inline-size;">
 				<p v-if="appearNote.cw != null" :class="$style.cw">
-<<<<<<< HEAD
-					<Mfm v-if="appearNote.cw != ''" style="margin-right: 8px;" :text="appearNote.cw" :author="appearNote.user" :i="$i"/>
+					<Mfm v-if="appearNote.cw != ''" style="margin-right: 8px;" :text="appearNote.cw" :author="appearNote.user" :nyaize="'account'" :i="$i"/>
 					<MkCwButton v-model="showContent" :note="appearNote" style="margin: 4px 0;" v-on:click.stop/>
-=======
-					<Mfm v-if="appearNote.cw != ''" style="margin-right: 8px;" :text="appearNote.cw" :author="appearNote.user" :nyaize="'account'" :i="$i"/>
-					<MkCwButton v-model="showContent" :note="appearNote" style="margin: 4px 0;"/>
->>>>>>> bf01c1ee
 				</p>
 				<div v-show="appearNote.cw == null || showContent" :class="[{ [$style.contentCollapsed]: collapsed }]" >
 					<div :class="$style.text">
 						<span v-if="appearNote.isHidden" style="opacity: 0.5">({{ i18n.ts.private }})</span>
-<<<<<<< HEAD
 						<MkA v-if="appearNote.replyId" :class="$style.replyIcon" :to="`/notes/${appearNote.replyId}`"><i class="ph-arrow-bend-left-up ph-bold pg-lg"></i></MkA>
-						<Mfm v-if="appearNote.text" :text="appearNote.text" :author="appearNote.user" :i="$i" :emojiUrls="appearNote.emojis"/>
-=======
-						<MkA v-if="appearNote.replyId" :class="$style.replyIcon" :to="`/notes/${appearNote.replyId}`"><i class="ti ti-arrow-back-up"></i></MkA>
 						<Mfm v-if="appearNote.text" :text="appearNote.text" :author="appearNote.user" :nyaize="'account'" :i="$i" :emojiUrls="appearNote.emojis"/>
->>>>>>> bf01c1ee
 						<div v-if="translating || translation" :class="$style.translation">
 							<MkLoading v-if="translating" mini/>
 							<div v-else>

--- conflicted
+++ resolved
@@ -54,13 +54,8 @@
 			<MkInstanceTicker v-if="showTicker" :instance="appearNote.user.instance"/>
 			<div style="container-type: inline-size;">
 				<p v-if="appearNote.cw != null" :class="$style.cw">
-<<<<<<< HEAD
-					<Mfm v-if="appearNote.cw != ''" style="margin-right: 8px;" :text="appearNote.cw" :author="appearNote.user" :nyaize="'account'"/>
+					<Mfm v-if="appearNote.cw != ''" style="margin-right: 8px;" :text="appearNote.cw" :author="appearNote.user" :nyaize="'respect'"/>
 					<MkCwButton v-model="showContent" :note="appearNote" style="margin: 4px 0;" v-on:click.stop/>
-=======
-					<Mfm v-if="appearNote.cw != ''" style="margin-right: 8px;" :text="appearNote.cw" :author="appearNote.user" :nyaize="'respect'"/>
-					<MkCwButton v-model="showContent" :note="appearNote" style="margin: 4px 0;"/>
->>>>>>> 04709cf2
 				</p>
 				<div v-show="appearNote.cw == null || showContent" :class="[{ [$style.contentCollapsed]: collapsed }]" >
 					<div :class="$style.text">
@@ -276,13 +271,9 @@
 const isMyRenote = $i && ($i.id === note.userId);
 const showContent = ref(false);
 const parsed = $computed(() => appearNote.text ? mfm.parse(appearNote.text) : null);
-<<<<<<< HEAD
-const urls = parsed ? extractUrlFromMfm(parsed) : null;
+const urls = $computed(() => parsed ? extractUrlFromMfm(parsed) : null);
 const animated = $computed(() => parsed ? checkAnimationFromMfm(parsed) : null);
 const allowAnim = ref(defaultStore.state.advancedMfm && defaultStore.state.animatedMfm ? true : false);
-=======
-const urls = $computed(() => parsed ? extractUrlFromMfm(parsed) : null);
->>>>>>> 04709cf2
 const isLong = shouldCollapsed(appearNote, urls ?? []);
 const collapsed = ref(appearNote.cw == null && isLong);
 const isDeleted = ref(false);
@@ -400,7 +391,6 @@
 	pleaseLogin();
 	showMovedDialog();
 
-<<<<<<< HEAD
 	if (appearNote.channel) {
 		const el = renoteButton.value as HTMLElement | null | undefined;
 		if (el) {
@@ -505,12 +495,6 @@
 			});
 		});
 	}
-=======
-	const { menu } = getRenoteMenu({ note: note, renoteButton, mock: props.mock });
-	os.popupMenu(menu, renoteButton.value, {
-		viaKeyboard,
-	});
->>>>>>> 04709cf2
 }
 
 function reply(viaKeyboard = false): void {

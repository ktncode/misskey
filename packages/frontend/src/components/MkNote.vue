--- conflicted
+++ resolved
@@ -60,13 +60,8 @@
 				<div v-show="appearNote.cw == null || showContent" :class="[{ [$style.contentCollapsed]: collapsed }]" >
 					<div :class="$style.text">
 						<span v-if="appearNote.isHidden" style="opacity: 0.5">({{ i18n.ts.private }})</span>
-<<<<<<< HEAD
 						<MkA v-if="appearNote.replyId" :class="$style.replyIcon" :to="`/notes/${appearNote.replyId}`"><i class="ph-arrow-bend-left-up ph-bold pg-lg"></i></MkA>
-						<Mfm v-if="appearNote.text" :text="appearNote.text" :author="appearNote.user" :nyaize="'account'" :i="$i" :emojiUrls="appearNote.emojis"/>
-=======
-						<MkA v-if="appearNote.replyId" :class="$style.replyIcon" :to="`/notes/${appearNote.replyId}`"><i class="ti ti-arrow-back-up"></i></MkA>
 						<Mfm v-if="appearNote.text" :parsedNodes="parsed" :text="appearNote.text" :author="appearNote.user" :nyaize="'account'" :i="$i" :emojiUrls="appearNote.emojis"/>
->>>>>>> c54baf87
 						<div v-if="translating || translation" :class="$style.translation">
 							<MkLoading v-if="translating" mini/>
 							<div v-else>
@@ -90,11 +85,7 @@
 				</div>
 				<MkA v-if="appearNote.channel && !inChannel" :class="$style.channel" :to="`/channels/${appearNote.channel.id}`"><i class="ph-television ph-bold ph-lg"></i> {{ appearNote.channel.name }}</MkA>
 			</div>
-<<<<<<< HEAD
-			<MkReactionsViewer :note="appearNote" :maxNumber="16" v-on:click.stop>
-=======
-			<MkReactionsViewer v-show="appearNote.cw == null || showContent" :note="appearNote" :maxNumber="16">
->>>>>>> c54baf87
+			<MkReactionsViewer v-show="appearNote.cw == null || showContent" :note="appearNote" :maxNumber="16" v-on:click.stop>
 				<template #more>
 					<div :class="$style.reactionOmitted">{{ i18n.ts.more }}</div>
 				</template>
@@ -249,14 +240,9 @@
 
 const isMyRenote = $i && ($i.id === note.userId);
 const showContent = ref(false);
-<<<<<<< HEAD
-const urls = appearNote.text ? extractUrlFromMfm(mfm.parse(appearNote.text)).filter(u => u !== renoteUrl && u !== renoteUri) : null;
-const isLong = shouldCollapsed(appearNote);
-=======
 const parsed = appearNote.text ? mfm.parse(appearNote.text) : null;
 const urls = parsed ? extractUrlFromMfm(parsed) : null;
 const isLong = shouldCollapsed(appearNote, urls ?? []);
->>>>>>> c54baf87
 const collapsed = ref(appearNote.cw == null && isLong);
 const isDeleted = ref(false);
 const renoted = ref(false);

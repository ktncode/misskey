<!--
SPDX-FileCopyrightText: syuilo and misskey-project
SPDX-License-Identifier: AGPL-3.0-only
-->

<template>
<div
	v-if="!hardMuted && muted === false"
	v-show="!isDeleted"
	ref="rootEl"
	v-hotkey="keymap"
	:class="[$style.root, { [$style.showActionsOnlyHover]: defaultStore.state.showNoteActionsOnlyHover }]"
	:tabindex="isDeleted ? '-1' : '0'"
>
	<div v-if="appearNote.reply && inReplyToCollapsed" :class="$style.collapsedInReplyTo">
		<MkAvatar :class="$style.collapsedInReplyToAvatar" :user="appearNote.reply.user" link preview/>
		<MkA v-user-preview="appearNote.reply.userId" :class="$style.name" :to="userPage(appearNote.reply.user)">
			<MkAcct :user="appearNote.reply.user"/>
		</MkA>:
		<Mfm :text="getNoteSummary(appearNote.reply)" :plain="true" :nowrap="true" :author="appearNote.reply.user" :nyaize="'respect'" :class="$style.collapsedInReplyToText" @click="inReplyToCollapsed = false"/>
	</div>
	<MkNoteSub v-if="appearNote.reply && !renoteCollapsed && !inReplyToCollapsed" :note="appearNote.reply" :class="$style.replyTo"/>
	<div v-if="pinned" :class="$style.tip"><i class="ti ti-pin"></i> {{ i18n.ts.pinnedNote }}</div>
	<!--<div v-if="appearNote._prId_" class="tip"><i class="ti ti-speakerphone"></i> {{ i18n.ts.promotion }}<button class="_textButton hide" @click="readPromo()">{{ i18n.ts.hideThisNote }} <i class="ti ti-x"></i></button></div>-->
	<!--<div v-if="appearNote._featuredId_" class="tip"><i class="ti ti-bolt"></i> {{ i18n.ts.featured }}</div>-->
	<div v-if="isRenote" :class="$style.renote">
		<div v-if="note.channel" :class="$style.colorBar" :style="{ background: note.channel.color }"></div>
		<MkAvatar :class="$style.renoteAvatar" :user="note.user" link preview/>
		<i class="ti ti-repeat" style="margin-right: 4px;"></i>
		<I18n :src="i18n.ts.renotedBy" tag="span" :class="$style.renoteText">
			<template #user>
				<MkA v-user-preview="note.userId" :class="$style.renoteUserName" :to="userPage(note.user)">
					<MkUserName :user="note.user"/>
				</MkA>
			</template>
		</I18n>
		<div :class="$style.renoteInfo">
			<button ref="renoteTime" :class="$style.renoteTime" class="_button" @mousedown.prevent="showRenoteMenu()">
				<i class="ti ti-dots" :class="$style.renoteMenu"></i>
				<MkTime :time="note.createdAt"/>
			</button>
			<span v-if="note.visibility !== 'public'" style="margin-left: 0.5em;" :title="i18n.ts._visibility[note.visibility]">
				<i v-if="note.visibility === 'home'" class="ti ti-home"></i>
				<i v-else-if="note.visibility === 'followers'" class="ti ti-lock"></i>
				<i v-else-if="note.visibility === 'specified'" ref="specified" class="ti ti-mail"></i>
			</span>
			<span v-if="note.localOnly" style="margin-left: 0.5em;" :title="i18n.ts._visibility['disableFederation']"><i class="ti ti-rocket-off"></i></span>
			<span v-if="note.channel" style="margin-left: 0.5em;" :title="note.channel.name"><i class="ti ti-device-tv"></i></span>
			<span v-if="note.updatedAt" ref="menuVersionsButton" style="margin-left: 0.5em;" title="Edited" @mousedown="menuVersions()"><i class="ph-pencil-simple ph-bold ph-lg"></i></span>
		</div>
	</div>
	<div v-if="renoteCollapsed" :class="$style.collapsedRenoteTarget">
		<MkAvatar :class="$style.collapsedRenoteTargetAvatar" :user="appearNote.user" link preview/>
		<Mfm :text="getNoteSummary(appearNote)" :isBlock="true" :plain="true" :nowrap="true" :author="appearNote.user" :nyaize="'respect'" :class="$style.collapsedRenoteTargetText" @click="renoteCollapsed = false; inReplyToCollapsed = false"/>
	</div>
	<article v-else :class="$style.article" @contextmenu.stop="onContextmenu">
		<div v-if="appearNote.channel" :class="$style.colorBar" :style="{ background: appearNote.channel.color }"></div>
		<MkAvatar :class="$style.avatar" :user="appearNote.user" :link="!mock" :preview="!mock"/>
		<div :class="[$style.main, { [$style.clickToOpen]: defaultStore.state.clickToOpen }]" @click.stop="defaultStore.state.clickToOpen ? noteclick(appearNote.id) : undefined">
			<MkNoteHeader :note="appearNote" :mini="true" @click.stop/>
			<MkInstanceTicker v-if="showTicker" :instance="appearNote.user.instance"/>
			<div style="container-type: inline-size;">
				<bdi>
				<p v-if="appearNote.cw != null" :class="$style.cw">
					<Mfm v-if="appearNote.cw != ''" style="margin-right: 8px;" :text="appearNote.cw" :lang="appearNote.lang" :isBlock="true" :author="appearNote.user" :nyaize="'respect'"/>
					<MkCwButton v-model="showContent" :text="appearNote.text" :renote="appearNote.renote" :files="appearNote.files" :poll="appearNote.poll" style="margin: 4px 0;" @click.stop/>
				</p>
				<div v-show="appearNote.cw == null || showContent" :class="[{ [$style.contentCollapsed]: collapsed }]">
					<div :class="$style.text">
						<span v-if="appearNote.isHidden" style="opacity: 0.5">({{ i18n.ts.private }})</span>
						<MkA v-if="appearNote.replyId" :class="$style.replyIcon" :to="`/notes/${appearNote.replyId}`"><i class="ph-arrow-bend-left-up ph-bold ph-lg"></i></MkA>
						<Mfm
							v-if="appearNote.text"
							:parsedNodes="parsed"
							:text="appearNote.text"
							:lang="appearNote.lang"
							:author="appearNote.user"
							:nyaize="'respect'"
							:emojiUrls="appearNote.emojis"
							:enableEmojiMenu="true"
							:enableEmojiMenuReaction="true"
							:isAnim="allowAnim"
							:isBlock="true"
						/>
						<div v-if="translating || translation" :class="$style.translation">
							<MkLoading v-if="translating" mini/>
							<div v-else-if="translation">
								<b>{{ i18n.tsx.translatedFrom({ x: translation.sourceLang }) }}: </b>
								<Mfm :text="translation.text" :lang="nativeLang" :isBlock="true" :author="appearNote.user" :nyaize="'respect'" :emojiUrls="appearNote.emojis"/>
							</div>
						</div>
						<MkButton v-if="!allowAnim && animated" :class="$style.playMFMButton" :small="true" @click="animatedMFM()" @click.stop><i class="ph-play ph-bold ph-lg "></i> {{ i18n.ts._animatedMFM.play }}</MkButton>
						<MkButton v-else-if="!defaultStore.state.animatedMfm && allowAnim && animated" :class="$style.playMFMButton" :small="true" @click="animatedMFM()" @click.stop><i class="ph-stop ph-bold ph-lg "></i> {{ i18n.ts._animatedMFM.stop }}</MkButton>
					</div>
					<div v-if="appearNote.files && appearNote.files.length > 0">
						<MkMediaList ref="galleryEl" :mediaList="appearNote.files" @click.stop/>
					</div>
					<MkPoll v-if="appearNote.poll" :noteId="appearNote.id" :poll="appearNote.poll" :class="$style.poll" @click.stop/>
					<div v-if="isEnabledUrlPreview">
						<MkUrlPreview v-for="url in urls" :key="url" :url="url" :compact="true" :detail="false" :class="$style.urlPreview" @click.stop/>
					</div>
					<div v-if="appearNote.renote" :class="$style.quote"><MkNoteSimple :note="appearNote.renote" :class="$style.quoteNote"/></div>
					<button v-if="isLong && collapsed" :class="$style.collapsed" class="_button" @click.stop @click="collapsed = false">
						<span :class="$style.collapsedLabel">{{ i18n.ts.showMore }}</span>
					</button>
					<button v-else-if="isLong && !collapsed" :class="$style.showLess" class="_button" @click.stop @click="collapsed = true">
						<span :class="$style.showLessLabel">{{ i18n.ts.showLess }}</span>
					</button>
				</div>
				<MkA v-if="appearNote.channel && !inChannel" :class="$style.channel" :to="`/channels/${appearNote.channel.id}`"><i class="ti ti-device-tv"></i> {{ appearNote.channel.name }}</MkA>
				</bdi>
			</div>
			<MkReactionsViewer v-if="appearNote.reactionAcceptance !== 'likeOnly'" :note="appearNote" :maxNumber="16" @click.stop @mockUpdateMyReaction="emitUpdReaction">
				<template #more>
					<MkA :to="`/notes/${appearNote.id}/reactions`" :class="[$style.reactionOmitted]">{{ i18n.ts.more }}</MkA>
				</template>
			</MkReactionsViewer>
			<footer :class="$style.footer">
				<button :class="$style.footerButton" class="_button" @click.stop @click="reply()">
					<i class="ti ti-arrow-back-up"></i>
					<p v-if="appearNote.repliesCount > 0" :class="$style.footerButtonCount">{{ number(appearNote.repliesCount) }}</p>
				</button>
				<button
					v-if="canRenote"
					ref="renoteButton"
					:class="$style.footerButton"
					class="_button"
					:style="renoted ? 'color: var(--accent) !important;' : ''"
					@click.stop
					@mousedown.prevent="renoted ? undoRenote(appearNote) : boostVisibility()"
				>
					<i class="ti ti-repeat"></i>
					<p v-if="appearNote.renoteCount > 0" :class="$style.footerButtonCount">{{ number(appearNote.renoteCount) }}</p>
				</button>
				<button v-else :class="$style.footerButton" class="_button" disabled>
					<i class="ti ti-ban"></i>
				</button>
				<button
					v-if="canRenote && !props.mock"
					ref="quoteButton"
					:class="$style.footerButton"
					class="_button"
					@click.stop
					@mousedown="quote()"
				>
					<i class="ph-quotes ph-bold ph-lg"></i>
				</button>
				<button v-if="appearNote.myReaction == null && appearNote.reactionAcceptance !== 'likeOnly'" ref="likeButton" :class="$style.footerButton" class="_button" @click.stop @click="like()">
					<i class="ph-heart ph-bold ph-lg"></i>
				</button>
				<button ref="reactButton" :class="$style.footerButton" class="_button" @click="toggleReact()" @click.stop>
					<i v-if="appearNote.reactionAcceptance === 'likeOnly' && appearNote.myReaction != null" class="ti ti-heart-filled" style="color: var(--eventReactionHeart);"></i>
					<i v-else-if="appearNote.myReaction != null" class="ti ti-minus" style="color: var(--accent);"></i>
					<i v-else-if="appearNote.reactionAcceptance === 'likeOnly'" class="ti ti-heart"></i>
					<i v-else class="ph-smiley ph-bold ph-lg"></i>
					<p v-if="(appearNote.reactionAcceptance === 'likeOnly' || defaultStore.state.showReactionsCount) && appearNote.reactionCount > 0" :class="$style.footerButtonCount">{{ number(appearNote.reactionCount) }}</p>
				</button>
				<button v-if="defaultStore.state.showClipButtonInNoteFooter" ref="clipButton" :class="$style.footerButton" class="_button" @mousedown.prevent="clip()">
					<i class="ti ti-paperclip"></i>
				</button>
				<button ref="menuButton" :class="$style.footerButton" class="_button" @mousedown.prevent="showMenu()">
					<i class="ti ti-dots"></i>
				</button>
			</footer>
		</div>
	</article>
</div>
<div v-else-if="!hardMuted" :class="$style.muted" @click="muted = false">
	<I18n v-if="muted === 'sensitiveMute'" :src="i18n.ts.userSaysSomethingSensitive" tag="small">
		<template #name>
			<MkA v-user-preview="appearNote.userId" :to="userPage(appearNote.user)">
				<MkUserName :user="appearNote.user"/>
			</MkA>
		</template>
	</I18n>
	<I18n v-else :src="i18n.ts.userSaysSomething" tag="small">
		<template #name>
			<MkA v-user-preview="appearNote.userId" :to="userPage(appearNote.user)">
				<MkUserName :user="appearNote.user"/>
			</MkA>
		</template>
	</I18n>
</div>
<div v-else>
	<!--
		MkDateSeparatedList uses TransitionGroup which requires single element in the child elements
		so MkNote create empty div instead of no elements
	-->
</div>
</template>

<script lang="ts" setup>
import { computed, inject, onMounted, ref, shallowRef, Ref, watch, provide } from 'vue';
import * as mfm from '@transfem-org/sfm-js';
import * as Misskey from 'misskey-js';
import MkNoteSub from '@/components/MkNoteSub.vue';
import MkNoteHeader from '@/components/MkNoteHeader.vue';
import MkNoteSimple from '@/components/MkNoteSimple.vue';
import MkReactionsViewer from '@/components/MkReactionsViewer.vue';
import MkReactionsViewerDetails from '@/components/MkReactionsViewer.details.vue';
import MkMediaList from '@/components/MkMediaList.vue';
import MkCwButton from '@/components/MkCwButton.vue';
import MkPoll from '@/components/MkPoll.vue';
import MkUsersTooltip from '@/components/MkUsersTooltip.vue';
import MkUrlPreview from '@/components/MkUrlPreview.vue';
import MkInstanceTicker from '@/components/MkInstanceTicker.vue';
import MkButton from '@/components/MkButton.vue';
import { pleaseLogin, type OpenOnRemoteOptions } from '@/scripts/please-login.js';
import { checkWordMute } from '@/scripts/check-word-mute.js';
import { userPage } from '@/filters/user.js';
import number from '@/filters/number.js';
import * as os from '@/os.js';
import * as sound from '@/scripts/sound.js';
import { misskeyApi, misskeyApiGet } from '@/scripts/misskey-api.js';
import { defaultStore, noteViewInterruptors } from '@/store.js';
import { reactionPicker } from '@/scripts/reaction-picker.js';
import { extractUrlFromMfm } from '@/scripts/extract-url-from-mfm.js';
import { checkAnimationFromMfm } from '@/scripts/check-animated-mfm.js';
import { $i } from '@/account.js';
import { i18n } from '@/i18n.js';
import { getAbuseNoteMenu, getCopyNoteLinkMenu, getNoteClipMenu, getNoteMenu } from '@/scripts/get-note-menu.js';
import { getNoteVersionsMenu } from '@/scripts/get-note-versions-menu.js';
import { useNoteCapture } from '@/scripts/use-note-capture.js';
import { deepClone } from '@/scripts/clone.js';
import { useTooltip } from '@/scripts/use-tooltip.js';
import { claimAchievement } from '@/scripts/achievements.js';
import { getNoteSummary } from '@/scripts/get-note-summary.js';
import { MenuItem } from '@/types/menu.js';
import MkRippleEffect from '@/components/MkRippleEffect.vue';
import { showMovedDialog } from '@/scripts/show-moved-dialog.js';
import { shouldCollapsed } from '@/scripts/collapsed.js';
import { useRouter } from '@/router/supplier.js';
import { boostMenuItems, type Visibility } from '@/scripts/boost-quote.js';
<<<<<<< HEAD
import { miLocalStorage } from '@/local-storage.js';
=======
import { host } from '@/config.js';
>>>>>>> 971795c3
import { isEnabledUrlPreview } from '@/instance.js';
import { type Keymap } from '@/scripts/hotkey.js';
import { focusPrev, focusNext } from '@/scripts/focus.js';

const props = withDefaults(defineProps<{
	note: Misskey.entities.Note;
	pinned?: boolean;
	mock?: boolean;
	withHardMute?: boolean;
}>(), {
	mock: false,
});

provide('mock', props.mock);

const emit = defineEmits<{
	(ev: 'reaction', emoji: string): void;
	(ev: 'removeReaction', emoji: string): void;
}>();

const router = useRouter();

const inTimeline = inject<boolean>('inTimeline', false);
const inChannel = inject('inChannel', null);
const currentClip = inject<Ref<Misskey.entities.Clip> | null>('currentClip', null);

const note = ref(deepClone(props.note));

function noteclick(id: string) {
	const selection = document.getSelection();
	if (selection?.toString().length === 0) {
		router.push(`/notes/${id}`);
	}
}

// plugin
if (noteViewInterruptors.length > 0) {
	onMounted(async () => {
		let result: Misskey.entities.Note | null = deepClone(note.value);
		for (const interruptor of noteViewInterruptors) {
			try {
				result = await interruptor.handler(result!) as Misskey.entities.Note | null;
				if (result === null) {
					isDeleted.value = true;
					return;
				}
			} catch (err) {
				console.error(err);
			}
		}
		note.value = result as Misskey.entities.Note;
	});
}

const isRenote = (
	note.value.renote != null &&
	note.value.reply == null &&
	note.value.text == null &&
	note.value.cw == null &&
	note.value.fileIds && note.value.fileIds.length === 0 &&
	note.value.poll == null
);

const rootEl = shallowRef<HTMLElement>();
const menuButton = shallowRef<HTMLElement>();
const menuVersionsButton = shallowRef<HTMLElement>();
const renoteButton = shallowRef<HTMLElement>();
const renoteTime = shallowRef<HTMLElement>();
const reactButton = shallowRef<HTMLElement>();
const quoteButton = shallowRef<HTMLElement>();
const clipButton = shallowRef<HTMLElement>();
const likeButton = shallowRef<HTMLElement>();
const appearNote = computed(() => isRenote ? note.value.renote as Misskey.entities.Note : note.value);
const galleryEl = shallowRef<InstanceType<typeof MkMediaList>>();
const isMyRenote = $i && ($i.id === note.value.userId);
const showContent = ref(defaultStore.state.uncollapseCW);
const parsed = computed(() => appearNote.value.text ? mfm.parse(appearNote.value.text) : null);
const urls = computed(() => parsed.value ? extractUrlFromMfm(parsed.value).filter((url) => appearNote.value.renote?.url !== url && appearNote.value.renote?.uri !== url) : null);
const isLong = shouldCollapsed(appearNote.value, urls.value ?? []);
const collapsed = ref(defaultStore.state.expandLongNote && appearNote.value.cw == null && isLong ? false : appearNote.value.cw == null && isLong);
const isDeleted = ref(false);
const renoted = ref(false);
const muted = ref(checkMute(appearNote.value, $i?.mutedWords));
const hardMuted = ref(props.withHardMute && checkMute(appearNote.value, $i?.hardMutedWords, true));
const translation = ref<Misskey.entities.NotesTranslateResponse | null>(null);
const translating = ref(false);
const showTicker = (defaultStore.state.instanceTicker === 'always') || (defaultStore.state.instanceTicker === 'remote' && appearNote.value.user.instance);
const canRenote = computed(() => ['public', 'home'].includes(appearNote.value.visibility) || (appearNote.value.visibility === 'followers' && appearNote.value.userId === $i?.id));
const renoteCollapsed = ref(
	defaultStore.state.collapseRenotes && isRenote && (
		($i && ($i.id === note.value.userId || $i.id === appearNote.value.userId)) || // `||` must be `||`! See https://github.com/misskey-dev/misskey/issues/13131
		(appearNote.value.myReaction != null)
	),
);
const inReplyToCollapsed = ref(defaultStore.state.collapseNotesRepliedTo);
const defaultLike = computed(() => defaultStore.state.like ? defaultStore.state.like : null);
const animated = computed(() => parsed.value ? checkAnimationFromMfm(parsed.value) : null);
const allowAnim = ref(defaultStore.state.advancedMfm && defaultStore.state.animatedMfm ? true : false);
const nativeLang = ref(miLocalStorage.getItem('lang') ?? window.navigator.language);

const pleaseLoginContext = computed<OpenOnRemoteOptions>(() => ({
	type: 'lookup',
	url: `https://${host}/notes/${appearNote.value.id}`,
}));

/* Overload FunctionにLintが対応していないのでコメントアウト
function checkMute(noteToCheck: Misskey.entities.Note, mutedWords: Array<string | string[]> | undefined | null, checkOnly: true): boolean;
function checkMute(noteToCheck: Misskey.entities.Note, mutedWords: Array<string | string[]> | undefined | null, checkOnly: false): boolean | 'sensitiveMute';
*/
function checkMute(noteToCheck: Misskey.entities.Note, mutedWords: Array<string | string[]> | undefined | null, checkOnly = false): boolean | 'sensitiveMute' {
	if (mutedWords == null) return false;

	if (checkWordMute(noteToCheck, $i, mutedWords)) return true;
	if (noteToCheck.reply && checkWordMute(noteToCheck.reply, $i, mutedWords)) return true;
	if (noteToCheck.renote && checkWordMute(noteToCheck.renote, $i, mutedWords)) return true;

	if (checkOnly) return false;

	if (inTimeline && !defaultStore.state.tl.filter.withSensitive && noteToCheck.files?.some((v) => v.isSensitive)) return 'sensitiveMute';
	return false;
}

let renoting = false;

const keymap = {
	'r': () => {
		if (renoteCollapsed.value) return;
		reply();
	},
	'e|a|plus': () => {
		if (renoteCollapsed.value) return;
		react();
	},
	'q': () => {
		if (renoteCollapsed.value) return;
		if (canRenote.value && !renoted.value && !renoting) renote(defaultStore.state.visibilityOnBoost);
	},
	'm': () => {
		if (renoteCollapsed.value) return;
		showMenu();
	},
	'c': () => {
		if (renoteCollapsed.value) return;
		if (!defaultStore.state.showClipButtonInNoteFooter) return;
		clip();
	},
	'o': () => {
		if (renoteCollapsed.value) return;
		galleryEl.value?.openGallery();
	},
	'v|enter': () => {
		if (renoteCollapsed.value) {
			renoteCollapsed.value = false;
		} else if (appearNote.value.cw != null) {
			showContent.value = !showContent.value;
		} else if (isLong) {
			collapsed.value = !collapsed.value;
		}
	},
	'esc': {
		allowRepeat: true,
		callback: () => blur(),
	},
	'up|k|shift+tab': {
		allowRepeat: true,
		callback: () => focusBefore(),
	},
	'down|j|tab': {
		allowRepeat: true,
		callback: () => focusAfter(),
	},
} as const satisfies Keymap;

provide('react', (reaction: string) => {
	misskeyApi('notes/reactions/create', {
		noteId: appearNote.value.id,
		reaction: reaction,
	});
});

if (props.mock) {
	watch(() => props.note, (to) => {
		note.value = deepClone(to);
	}, { deep: true });
} else {
	useNoteCapture({
		rootEl: rootEl,
		note: appearNote,
		pureNote: note,
		isDeletedRef: isDeleted,
	});
}

if (!props.mock) {
	useTooltip(renoteButton, async (showing) => {
		const renotes = await misskeyApi('notes/renotes', {
			noteId: appearNote.value.id,
			limit: 11,
		});

		const users = renotes.map(x => x.user);

		if (users.length < 1) return;

		const { dispose } = os.popup(MkUsersTooltip, {
			showing,
			users,
			count: appearNote.value.renoteCount,
			targetElement: renoteButton.value,
		}, {
			closed: () => dispose(),
		});
	});

	useTooltip(quoteButton, async (showing) => {
		const renotes = await misskeyApi('notes/renotes', {
			noteId: appearNote.value.id,
			limit: 11,
			quote: true,
		});

		const users = renotes.map(x => x.user);

		if (users.length < 1) return;

		const { dispose } = os.popup(MkUsersTooltip, {
			showing,
			users,
			count: appearNote.value.renoteCount,
			targetElement: quoteButton.value,
		}, {
			closed: () => dispose(),
		});
	});

	if ($i) {
		misskeyApi('notes/renotes', {
			noteId: appearNote.value.id,
			userId: $i.id,
			limit: 1,
		}).then((res) => {
			renoted.value = res.length > 0;
		});
	}

	if (appearNote.value.reactionAcceptance === 'likeOnly') {
		useTooltip(reactButton, async (showing) => {
			const reactions = await misskeyApiGet('notes/reactions', {
				noteId: appearNote.value.id,
				limit: 10,
				_cacheKey_: appearNote.value.reactionCount,
			});

			const users = reactions.map(x => x.user);

			if (users.length < 1) return;

			const { dispose } = os.popup(MkReactionsViewerDetails, {
				showing,
				reaction: '❤️',
				users,
				count: appearNote.value.reactionCount,
				targetElement: reactButton.value!,
			}, {
				closed: () => dispose(),
			});
		});
	}
}

function boostVisibility() {
	if (renoting) return;

	if (!defaultStore.state.showVisibilitySelectorOnBoost) {
		renote(defaultStore.state.visibilityOnBoost);
	} else {
		os.popupMenu(boostMenuItems(appearNote, renote), renoteButton.value);
	}
}

<<<<<<< HEAD
function renote(visibility: Visibility, localOnly = false) {
	pleaseLogin();
=======
function renote(visibility: Visibility, localOnly: boolean = false) {
	pleaseLogin(undefined, pleaseLoginContext.value);
>>>>>>> 971795c3
	showMovedDialog();

	renoting = true;

	if (appearNote.value.channel) {
		const el = renoteButton.value as HTMLElement | null | undefined;
		if (el) {
			const rect = el.getBoundingClientRect();
			const x = rect.left + (el.offsetWidth / 2);
			const y = rect.top + (el.offsetHeight / 2);
			const { dispose } = os.popup(MkRippleEffect, { x, y }, {
				end: () => dispose(),
			});
		}

		if (!props.mock) {
			misskeyApi('notes/create', {
				renoteId: appearNote.value.id,
				channelId: appearNote.value.channelId,
			}).then(() => {
				os.toast(i18n.ts.renoted);
				renoted.value = true;
			}).finally(() => { renoting = false; });
		}
	} else if (!appearNote.value.channel || appearNote.value.channel.allowRenoteToExternal) {
		const el = renoteButton.value as HTMLElement | null | undefined;
		if (el) {
			const rect = el.getBoundingClientRect();
			const x = rect.left + (el.offsetWidth / 2);
			const y = rect.top + (el.offsetHeight / 2);
			const { dispose } = os.popup(MkRippleEffect, { x, y }, {
				end: () => dispose(),
			});
		}

		if (!props.mock) {
			misskeyApi('notes/create', {
				localOnly: localOnly,
				visibility: visibility,
				renoteId: appearNote.value.id,
			}).then(() => {
				os.toast(i18n.ts.renoted);
				renoted.value = true;
			}).finally(() => { renoting = false; });
		}
	}
}

function quote() {
	pleaseLogin(undefined, pleaseLoginContext.value);
	showMovedDialog();
	if (props.mock) {
		return;
	}

	if (appearNote.value.channel) {
		os.post({
			renote: appearNote.value,
			channel: appearNote.value.channel,
		}).then(() => {
			misskeyApi('notes/renotes', {
				noteId: appearNote.value.id,
				userId: $i?.id,
				limit: 1,
				quote: true,
			}).then((res) => {
				if (!(res.length > 0)) return;
				const el = quoteButton.value as HTMLElement | null | undefined;
				if (el && res.length > 0) {
					const rect = el.getBoundingClientRect();
					const x = rect.left + (el.offsetWidth / 2);
					const y = rect.top + (el.offsetHeight / 2);
					const { dispose } = os.popup(MkRippleEffect, { x, y }, {
						end: () => dispose(),
					});
				}

				os.toast(i18n.ts.quoted);
			});
		});
	} else {
		os.post({
			renote: appearNote.value,
		}).then(() => {
			misskeyApi('notes/renotes', {
				noteId: appearNote.value.id,
				userId: $i?.id,
				limit: 1,
				quote: true,
			}).then((res) => {
				if (!(res.length > 0)) return;
				const el = quoteButton.value as HTMLElement | null | undefined;
				if (el && res.length > 0) {
					const rect = el.getBoundingClientRect();
					const x = rect.left + (el.offsetWidth / 2);
					const y = rect.top + (el.offsetHeight / 2);
					const { dispose } = os.popup(MkRippleEffect, { x, y }, {
						end: () => dispose(),
					});
				}

				os.toast(i18n.ts.quoted);
			});
		});
	}
}

function reply(): void {
	pleaseLogin(undefined, pleaseLoginContext.value);
	if (props.mock) {
		return;
	}
	os.post({
		reply: appearNote.value,
		channel: appearNote.value.channel,
	}).then(() => {
		focus();
	});
}

function like(): void {
	pleaseLogin(undefined, pleaseLoginContext.value);
	showMovedDialog();
	sound.playMisskeySfx('reaction');
	if (props.mock) {
		return;
	}
	misskeyApi('notes/like', {
		noteId: appearNote.value.id,
		override: defaultLike.value,
	});
	const el = likeButton.value as HTMLElement | null | undefined;
	if (el) {
		const rect = el.getBoundingClientRect();
		const x = rect.left + (el.offsetWidth / 2);
		const y = rect.top + (el.offsetHeight / 2);
		const { dispose } = os.popup(MkRippleEffect, { x, y }, {
			end: () => dispose(),
		});
	}
}

function react(viaKeyboard = false): void {
	pleaseLogin(undefined, pleaseLoginContext.value);
	showMovedDialog();
	if (appearNote.value.reactionAcceptance === 'likeOnly') {
		sound.playMisskeySfx('reaction');

		if (props.mock) {
			return;
		}

		misskeyApi('notes/like', {
			noteId: appearNote.value.id,
			override: defaultLike.value,
		});
		const el = reactButton.value;
		if (el) {
			const rect = el.getBoundingClientRect();
			const x = rect.left + (el.offsetWidth / 2);
			const y = rect.top + (el.offsetHeight / 2);
			const { dispose } = os.popup(MkRippleEffect, { x, y }, {
				end: () => dispose(),
			});
		}
	} else {
		blur();
		reactionPicker.show(reactButton.value ?? null, note.value, reaction => {
			sound.playMisskeySfx('reaction');

			if (props.mock) {
				emit('reaction', reaction);
				return;
			}

			misskeyApi('notes/reactions/create', {
				noteId: appearNote.value.id,
				reaction: reaction,
			});
			if (appearNote.value.text && appearNote.value.text.length > 100 && (Date.now() - new Date(appearNote.value.createdAt).getTime() < 1000 * 3)) {
				claimAchievement('reactWithoutRead');
			}
		}, () => {
			focus();
		});
	}
}

function undoReact(targetNote: Misskey.entities.Note): void {
	const oldReaction = targetNote.myReaction;
	if (!oldReaction) return;

	if (props.mock) {
		emit('removeReaction', oldReaction);
		return;
	}

	misskeyApi('notes/reactions/delete', {
		noteId: targetNote.id,
	});
}

function undoRenote(note) : void {
	if (props.mock) {
		return;
	}
	misskeyApi('notes/unrenote', {
		noteId: note.id,
	});
	os.toast(i18n.ts.rmboost);
	renoted.value = false;

	const el = renoteButton.value as HTMLElement | null | undefined;
	if (el) {
		const rect = el.getBoundingClientRect();
		const x = rect.left + (el.offsetWidth / 2);
		const y = rect.top + (el.offsetHeight / 2);
		const { dispose } = os.popup(MkRippleEffect, { x, y }, {
			end: () => dispose(),
		});
	}
}

function toggleReact() {
	if (appearNote.value.myReaction == null) {
		react();
	} else {
		undoReact(appearNote.value);
	}
}

function onContextmenu(ev: MouseEvent): void {
	if (props.mock) {
		return;
	}

	const isLink = (el: HTMLElement): boolean => {
		if (el.tagName === 'A') return true;
		// 再生速度の選択などのために、Audio要素のコンテキストメニューはブラウザデフォルトとする。
		if (el.tagName === 'AUDIO') return true;
		if (el.parentElement) {
			return isLink(el.parentElement);
		}
		return false;
	};

	if (ev.target && isLink(ev.target as HTMLElement)) return;
	if (window.getSelection()?.toString() !== '') return;

	if (defaultStore.state.useReactionPickerForContextMenu) {
		ev.preventDefault();
		react();
	} else {
		const { menu, cleanup } = getNoteMenu({ note: note.value, translating, translation, isDeleted, currentClip: currentClip?.value });
		os.contextMenu(menu, ev).then(focus).finally(cleanup);
	}
}

function showMenu(): void {
	if (props.mock) {
		return;
	}

	const { menu, cleanup } = getNoteMenu({ note: note.value, translating, translation, isDeleted, currentClip: currentClip?.value });
	os.popupMenu(menu, menuButton.value).then(focus).finally(cleanup);
}

async function menuVersions(viaKeyboard = false): Promise<void> {
	const { menu, cleanup } = await getNoteVersionsMenu({ note: note.value, menuVersionsButton });
	os.popupMenu(menu, menuVersionsButton.value, {
		viaKeyboard,
	}).then(focus).finally(cleanup);
}

async function clip(): Promise<void> {
	if (props.mock) {
		return;
	}

	os.popupMenu(await getNoteClipMenu({ note: note.value, isDeleted, currentClip: currentClip?.value }), clipButton.value).then(focus);
}

function showRenoteMenu(): void {
	if (props.mock) {
		return;
	}

	function getUnrenote(): MenuItem {
		return {
			text: i18n.ts.unrenote,
			icon: 'ti ti-trash',
			danger: true,
			action: () => {
				misskeyApi('notes/delete', {
					noteId: note.value.id,
				});
				isDeleted.value = true;
			},
		};
	}

	if (isMyRenote) {
		pleaseLogin(undefined, pleaseLoginContext.value);
		os.popupMenu([
			getCopyNoteLinkMenu(note.value, i18n.ts.copyLinkRenote),
			{ type: 'divider' },
			getUnrenote(),
		], renoteTime.value);
	} else {
		os.popupMenu([
			getCopyNoteLinkMenu(note.value, i18n.ts.copyLinkRenote),
			{ type: 'divider' },
			getAbuseNoteMenu(note.value, i18n.ts.reportAbuseRenote),
			($i?.isModerator || $i?.isAdmin) ? getUnrenote() : undefined,
		], renoteTime.value);
	}
}

function animatedMFM() {
	if (allowAnim.value) {
		allowAnim.value = false;
	} else {
		os.confirm({
			type: 'warning',
			text: i18n.ts._animatedMFM._alert.text,
			okText: i18n.ts._animatedMFM._alert.confirm,
		}).then((res) => { if (!res.canceled) allowAnim.value = true; });
	}
}

function focus() {
	rootEl.value?.focus();
}

function blur() {
	rootEl.value?.blur();
}

function focusBefore() {
	focusPrev(rootEl.value);
}

function focusAfter() {
	focusNext(rootEl.value);
}

function readPromo() {
	misskeyApi('promo/read', {
		noteId: appearNote.value.id,
	});
	isDeleted.value = true;
}

function emitUpdReaction(emoji: string, delta: number) {
	if (delta < 0) {
		emit('removeReaction', emoji);
	} else if (delta > 0) {
		emit('reaction', emoji);
	}
}
</script>

<style lang="scss" module>
.root {
	position: relative;
	transition: box-shadow 0.1s ease;
	font-size: 1.05em;
	overflow: clip;
	contain: content;

	// これらの指定はパフォーマンス向上には有効だが、ノートの高さは一定でないため、
	// 下の方までスクロールすると上のノートの高さがここで決め打ちされたものに変化し、表示しているノートの位置が変わってしまう
	// ノートがマウントされたときに自身の高さを取得し contain-intrinsic-size を設定しなおせばほぼ解決できそうだが、
	// 今度はその処理自体がパフォーマンス低下の原因にならないか懸念される。また、被リアクションでも高さは変化するため、やはり多少のズレは生じる
	// 一度レンダリングされた要素はブラウザがよしなにサイズを覚えておいてくれるような実装になるまで待った方が良さそう(なるのか？)
	//content-visibility: auto;
  //contain-intrinsic-size: 0 128px;

	&:focus-visible {
		outline: none;

		&::after {
			content: "";
			pointer-events: none;
			display: block;
			position: absolute;
			z-index: 10;
			top: 0;
			left: 0;
			right: 0;
			bottom: 0;
			margin: auto;
			width: calc(100% - 8px);
			height: calc(100% - 8px);
			border: dashed 2px var(--focus);
			border-radius: var(--radius);
			box-sizing: border-box;
		}
	}

	.footer {
		display: flex;
		align-items: center;
		justify-content: space-between;
		position: relative;
		z-index: 1;
		margin-top: 0.4em;
		max-width: 400px;
	}

	&:hover > .article > .main > .footer > .footerButton {
		opacity: 1;
	}

	&.showActionsOnlyHover {
		.footer {
			visibility: hidden;
			position: absolute;
			top: 12px;
			right: 12px;
			padding: 0 4px;
			margin-bottom: 0 !important;
			background: var(--popup);
			border-radius: var(--radius-sm);
			box-shadow: 0px 4px 32px var(--shadow);
		}

		.footerButton {
			font-size: 90%;

			&:not(:last-child) {
				margin-right: 0;
			}
		}
	}

	&.showActionsOnlyHover:hover {
		.footer {
			visibility: visible;
		}
	}
}

.tip {
	display: flex;
	align-items: center;
	padding: 16px 32px 8px 32px;
	line-height: 24px;
	font-size: 90%;
	white-space: pre;
	color: #d28a3f;
}

.tip + .article {
	padding-top: 8px;
}

.replyTo {
	opacity: 0.7;
	padding-bottom: 0;
}

.renote {
	position: relative;
	display: flex;
	align-items: center;
	padding: 16px 32px 8px 32px;
	line-height: 28px;
	white-space: pre;
	color: var(--renote);

	& + .article {
		padding-top: 8px;
	}

	> .colorBar {
		height: calc(100% - 6px);
	}
}

.renoteAvatar {
	flex-shrink: 0;
	display: inline-block;
	width: 28px;
	height: 28px;
	margin: 0 8px 0 0;
}

.renoteText {
	overflow: hidden;
	flex-shrink: 1;
	text-overflow: ellipsis;
	white-space: nowrap;
}

.renoteUserName {
	font-weight: bold;
}

.renoteInfo {
	margin-left: auto;
	font-size: 0.9em;
}

.renoteTime {
	flex-shrink: 0;
	color: inherit;
}

.renoteMenu {
	margin-right: 4px;
}

.collapsedRenoteTarget, .collapsedInReplyTo {
	display: flex;
	align-items: center;
	line-height: 28px;
	white-space: pre;
	padding: 0 32px 18px;
}

.collapsedInReplyTo {
	padding: 28px 32px 0;
	opacity: 0.7;
}

.collapsedRenoteTargetAvatar, .collapsedInReplyToAvatar {
	flex-shrink: 0;
	display: inline-block;
	width: 28px;
	height: 28px;
	margin: 0 8px 0 0;
}

.collapsedRenoteTargetText {
	opacity: 0.7;
}

.collapsedRenoteTargetText, .collapsedInReplyToText {
	overflow: hidden;
	flex-shrink: 1;
	text-overflow: ellipsis;
	white-space: nowrap;
	font-size: 90%;
	cursor: pointer;

	&:hover {
		text-decoration: underline;
	}
}

.article {
	position: relative;
	display: flex;
	padding: 28px 32px;
}

.colorBar {
	position: absolute;
	top: 8px;
	left: 8px;
	width: 5px;
	height: calc(100% - 16px);
	border-radius: var(--radius-ellipse);
	pointer-events: none;
}

.avatar {
	flex-shrink: 0;
	display: block !important;
	margin: 0 14px 0 0;
	width: var(--avatar);
	height: var(--avatar);
	position: sticky !important;
	top: calc(22px + var(--stickyTop, 0px));
	left: 0;
}

.main {
	flex: 1;
	min-width: 0;
}

.cw {
	display: block;
	margin: 0;
	padding: 0;
	overflow-wrap: break-word;
}

.showLess {
	width: 100%;
	margin-top: 14px;
	position: sticky;
	bottom: calc(var(--stickyBottom, 0px) - 100px);
}

.showLessLabel {
	display: inline-block;
	background: var(--popup);
	padding: 6px 10px;
	font-size: 0.8em;
	border-radius: var(--radius-ellipse);
	box-shadow: 0 2px 6px rgb(0 0 0 / 20%);
}

.contentCollapsed {
	position: relative;
	max-height: 9em;
	overflow: clip;
}

.collapsed {
	display: block;
	position: absolute;
	bottom: 0;
	left: 0;
	z-index: 2;
	width: 100%;
	height: 64px;
	//background: linear-gradient(0deg, var(--panel), var(--X15));

	&:hover > .collapsedLabel {
		background: var(--panelHighlight);
	}
}

.collapsedLabel {
	display: inline-block;
	background: var(--panel);
	padding: 6px 10px;
	font-size: 0.8em;
	border-radius: var(--radius-ellipse);
	box-shadow: 0 2px 6px rgb(0 0 0 / 20%);
}

.text {
	overflow-wrap: break-word;
	overflow: hidden;
}

.replyIcon {
	color: var(--accent);
	margin-right: 0.5em;
}

.translation {
	border: solid 0.5px var(--divider);
	border-radius: var(--radius);
	padding: 12px;
	margin-top: 8px;
}

.urlPreview {
	margin-top: 8px;
}

.playMFMButton {
	margin-top: 5px;
}

.poll {
	font-size: 80%;
}

.quote {
	padding: 8px 0;
}

.quoteNote {
	padding: 16px;
	border: dashed 1px var(--renote);
	border-radius: var(--radius-sm);
	overflow: clip;
}

.channel {
	opacity: 0.7;
	font-size: 80%;
}

.footer {
	margin-bottom: -14px;
}

.footerButton {
	margin: 0;
	padding: 8px;
	opacity: 0.7;

	&:not(:last-child) {
		margin-right: 1.5em;
	}

	&:hover {
		color: var(--fgHighlighted);
	}
}

.footerButtonCount {
	display: inline;
	margin: 0 0 0 8px;
	opacity: 0.7;
}

@container (max-width: 580px) {
	.root {
		font-size: 0.95em;
	}

	.renote {
		padding: 12px 26px 0 26px;
	}

	.article {
		padding: 24px 26px;
	}

	.avatar {
		width: 50px;
		height: 50px;
	}
}

@container (max-width: 500px) {
	.root {
		font-size: 0.9em;
	}

	.renote {
		padding: 10px 22px 0 22px;
	}

	.article {
		padding: 20px 22px;
	}

	.footer {
		margin-bottom: -8px;
	}
}

@container (max-width: 480px) {
	.renote {
		padding: 8px 16px 0 16px;
	}

	.tip {
		padding: 8px 16px 0 16px;
	}

	.collapsedRenoteTarget {
		padding: 0 16px 9px;
		margin-top: 4px;
	}

	.collapsedInReplyTo {
		padding: 14px 16px 0;
	}

	.article {
		padding: 14px 16px;
	}
}

@container (max-width: 450px) {
	.avatar {
		margin: 0 10px 0 0;
		width: 46px;
		height: 46px;
		top: calc(14px + var(--stickyTop, 0px));
	}
}

@container (max-width: 400px) {
	.root:not(.showActionsOnlyHover) {
		.footerButton {
			&:not(:last-child) {
				margin-right: 0.2em;
			}
		}
	}
}

@container (max-width: 350px) {
	.root:not(.showActionsOnlyHover) {
		.footerButton {
			&:not(:last-child) {
				margin-right: 0.1em;
			}
		}
	}

	.colorBar {
		top: 6px;
		left: 6px;
		width: 4px;
		height: calc(100% - 12px);
	}
}

@container (max-width: 300px) {
	.avatar {
		width: 44px;
		height: 44px;
	}

	.root:not(.showActionsOnlyHover) {
		.footerButton {
			&:not(:last-child) {
				margin-right: 0.1em;
			}
		}
	}
}

@container (max-width: 250px) {
	.quoteNote {
		padding: 12px;
	}
}

.muted {
	padding: 8px;
	text-align: center;
	opacity: 0.7;
}

.reactionOmitted {
	display: inline-block;
	margin-left: 8px;
	opacity: .8;
	font-size: 95%;
}

.clickToOpen {
	cursor: pointer;
	-webkit-tap-highlight-color: transparent;
}
</style><|MERGE_RESOLUTION|>--- conflicted
+++ resolved
@@ -231,11 +231,8 @@
 import { shouldCollapsed } from '@/scripts/collapsed.js';
 import { useRouter } from '@/router/supplier.js';
 import { boostMenuItems, type Visibility } from '@/scripts/boost-quote.js';
-<<<<<<< HEAD
 import { miLocalStorage } from '@/local-storage.js';
-=======
 import { host } from '@/config.js';
->>>>>>> 971795c3
 import { isEnabledUrlPreview } from '@/instance.js';
 import { type Keymap } from '@/scripts/hotkey.js';
 import { focusPrev, focusNext } from '@/scripts/focus.js';
@@ -516,13 +513,8 @@
 	}
 }
 
-<<<<<<< HEAD
-function renote(visibility: Visibility, localOnly = false) {
-	pleaseLogin();
-=======
 function renote(visibility: Visibility, localOnly: boolean = false) {
 	pleaseLogin(undefined, pleaseLoginContext.value);
->>>>>>> 971795c3
 	showMovedDialog();
 
 	renoting = true;

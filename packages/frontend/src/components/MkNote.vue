<!--
SPDX-FileCopyrightText: syuilo and other misskey contributors
SPDX-License-Identifier: AGPL-3.0-only
-->

<template>
<div
	v-if="!hardMuted && muted === false"
	v-show="!isDeleted"
	ref="el"
	v-hotkey="keymap"
	:class="[$style.root, { [$style.showActionsOnlyHover]: defaultStore.state.showNoteActionsOnlyHover }]"
	:tabindex="!isDeleted ? '-1' : undefined"
>
	<MkNoteSub v-if="appearNote.reply && !renoteCollapsed" :note="appearNote.reply" :class="$style.replyTo"/>
	<div v-if="pinned" :class="$style.tip"><i class="ph-push-pin ph-bold ph-lg"></i> {{ i18n.ts.pinnedNote }}</div>
	<!--<div v-if="appearNote._prId_" class="tip"><i class="ph-megaphone ph-bold ph-lg"></i> {{ i18n.ts.promotion }}<button class="_textButton hide" @click="readPromo()">{{ i18n.ts.hideThisNote }} <i class="ph-x ph-bold ph-lg"></i></button></div>-->
	<!--<div v-if="appearNote._featuredId_" class="tip"><i class="ph-lightning ph-bold ph-lg"></i> {{ i18n.ts.featured }}</div>-->
	<div v-if="isRenote" :class="$style.renote">
		<div v-if="note.channel" :class="$style.colorBar" :style="{ background: note.channel.color }"></div>
		<MkAvatar :class="$style.renoteAvatar" :user="note.user" link preview/>
		<i class="ph-rocket-launch ph-bold ph-lg" style="margin-right: 4px;"></i>
		<I18n :src="i18n.ts.renotedBy" tag="span" :class="$style.renoteText">
			<template #user>
				<MkA v-user-preview="note.userId" :class="$style.renoteUserName" :to="userPage(note.user)">
					<MkUserName :user="note.user"/>
				</MkA>
			</template>
		</I18n>
		<div :class="$style.renoteInfo">
			<button ref="renoteTime" :class="$style.renoteTime" class="_button" @click="showRenoteMenu()">
				<i class="ph-dots-three ph-bold ph-lg" :class="$style.renoteMenu"></i>
				<MkTime :time="note.createdAt"/>
			</button>
			<span v-if="note.visibility !== 'public'" style="margin-left: 0.5em;" :title="i18n.ts._visibility[note.visibility]">
				<i v-if="note.visibility === 'home'" class="ph-house ph-bold ph-lg"></i>
				<i v-else-if="note.visibility === 'followers'" class="ph-lock ph-bold ph-lg"></i>
				<i v-else-if="note.visibility === 'specified'" ref="specified" class="ph-envelope ph-bold ph-lg"></i>
			</span>
			<span v-if="note.localOnly" style="margin-left: 0.5em;" :title="i18n.ts._visibility['disableFederation']"><i class="ph-rocket ph-bold ph-lg"></i></span>
			<span v-if="note.channel" style="margin-left: 0.5em;" :title="note.channel.name"><i class="ph-television ph-bold ph-lg"></i></span>
			<span v-if="note.updatedAt" ref="menuVersionsButton" style="margin-left: 0.5em;" title="Edited" @mousedown="menuVersions()"><i class="ph-pencil ph-bold ph-lg"></i></span>
		</div>
	</div>
	<div v-if="renoteCollapsed" :class="$style.collapsedRenoteTarget">
		<MkAvatar :class="$style.collapsedRenoteTargetAvatar" :user="appearNote.user" link preview/>
		<Mfm :text="getNoteSummary(appearNote)" :plain="true" :nowrap="true" :author="appearNote.user" :nyaize="'respect'" :class="$style.collapsedRenoteTargetText" @click="renoteCollapsed = false"/>
	</div>
	<article v-else :class="$style.article" @contextmenu.stop="onContextmenu">
		<div v-if="appearNote.channel" :class="$style.colorBar" :style="{ background: appearNote.channel.color }"></div>
		<MkAvatar :class="$style.avatar" :user="appearNote.user" :link="!mock" :preview="!mock"/>
		<div :class="[$style.main, { [$style.clickToOpen]: defaultStore.state.clickToOpen }]" @click="defaultStore.state.clickToOpen ? noteclick(appearNote.id) : undefined">
			<MkNoteHeader :note="appearNote" :mini="true" @click.stop/>
			<MkInstanceTicker v-if="showTicker" :instance="appearNote.user.instance"/>
			<div style="container-type: inline-size;">
				<p v-if="appearNote.cw != null" :class="$style.cw">
					<Mfm v-if="appearNote.cw != ''" style="margin-right: 8px;" :text="appearNote.cw" :author="appearNote.user" :nyaize="'respect'"/>
					<MkCwButton v-model="showContent" :text="appearNote.text" :renote="appearNote.renote" :files="appearNote.files" :poll="appearNote.poll" style="margin: 4px 0;" @click.stop/>
				</p>
				<div v-show="appearNote.cw == null || showContent" :class="[{ [$style.contentCollapsed]: collapsed }]">
					<div :class="$style.text">
						<span v-if="appearNote.isHidden" style="opacity: 0.5">({{ i18n.ts.private }})</span>
						<MkA v-if="appearNote.replyId" :class="$style.replyIcon" :to="`/notes/${appearNote.replyId}`"><i class="ph-arrow-bend-left-up ph-bold ph-lg"></i></MkA>
						<Mfm
							v-if="appearNote.text"
							:parsedNodes="parsed"
							:text="appearNote.text"
							:author="appearNote.user"
							:nyaize="'respect'"
							:emojiUrls="appearNote.emojis"
							:enableEmojiMenu="true"
							:enableEmojiMenuReaction="true"
							:isAnim="allowAnim"
						/>
						<div v-if="translating || translation" :class="$style.translation">
							<MkLoading v-if="translating" mini/>
							<div v-else>
								<b>{{ i18n.tsx.translatedFrom({ x: translation.sourceLang }) }}: </b>
								<Mfm :text="translation.text" :author="appearNote.user" :nyaize="'respect'" :emojiUrls="appearNote.emojis"/>
							</div>
						</div>
						<MkButton v-if="!allowAnim && animated" :class="$style.playMFMButton" :small="true" @click="animatedMFM()" @click.stop><i class="ph-play ph-bold ph-lg "></i> {{ i18n.ts._animatedMFM.play }}</MkButton>
						<MkButton v-else-if="!defaultStore.state.animatedMfm && allowAnim && animated" :class="$style.playMFMButton" :small="true" @click="animatedMFM()" @click.stop><i class="ph-stop ph-bold ph-lg "></i> {{ i18n.ts._animatedMFM.stop }}</MkButton>
					</div>
					<div v-if="appearNote.files.length > 0">
						<MkMediaList :mediaList="appearNote.files" @click.stop/>
					</div>
					<MkPoll v-if="appearNote.poll" :note="appearNote" :class="$style.poll" @click.stop/>
					<MkUrlPreview v-for="url in urls" :key="url" :url="url" :compact="true" :detail="false" :class="$style.urlPreview" @click.stop/>
					<div v-if="appearNote.renote" :class="$style.quote"><MkNoteSimple :note="appearNote.renote" :class="$style.quoteNote"/></div>
					<button v-if="isLong && collapsed" :class="$style.collapsed" class="_button" @click.stop @click="collapsed = false">
						<span :class="$style.collapsedLabel">{{ i18n.ts.showMore }}</span>
					</button>
					<button v-else-if="isLong && !collapsed" :class="$style.showLess" class="_button" @click.stop @click="collapsed = true">
						<span :class="$style.showLessLabel">{{ i18n.ts.showLess }}</span>
					</button>
				</div>
				<MkA v-if="appearNote.channel && !inChannel" :class="$style.channel" :to="`/channels/${appearNote.channel.id}`"><i class="ph-television ph-bold ph-lg"></i> {{ appearNote.channel.name }}</MkA>
			</div>
			<MkReactionsViewer :note="appearNote" :maxNumber="16" @click.stop @mockUpdateMyReaction="emitUpdReaction">
				<template #more>
					<div :class="$style.reactionOmitted">{{ i18n.ts.more }}</div>
				</template>
			</MkReactionsViewer>
			<footer :class="$style.footer">
				<button :class="$style.footerButton" class="_button" @click.stop @click="reply()">
					<i class="ph-arrow-u-up-left ph-bold ph-lg"></i>
					<p v-if="appearNote.repliesCount > 0" :class="$style.footerButtonCount">{{ appearNote.repliesCount }}</p>
				</button>
				<button
					v-if="canRenote"
					ref="renoteButton"
					:class="$style.footerButton"
					class="_button"
					:style="renoted ? 'color: var(--accent) !important;' : ''"
					@click.stop
					@mousedown="renoted ? undoRenote(appearNote) : boostVisibility()"
				>
					<i class="ph-rocket-launch ph-bold ph-lg"></i>
					<p v-if="appearNote.renoteCount > 0" :class="$style.footerButtonCount">{{ appearNote.renoteCount }}</p>
				</button>
				<button v-else :class="$style.footerButton" class="_button" disabled>
					<i class="ph-prohibit ph-bold ph-lg"></i>
				</button>
				<button
					v-if="canRenote && !props.mock"
					ref="quoteButton"
					:class="$style.footerButton"
					class="_button"
					@click.stop
					@mousedown="quote()"
				>
					<i class="ph-quotes ph-bold ph-lg"></i>
				</button>
				<button v-if="appearNote.myReaction == null && appearNote.reactionAcceptance !== 'likeOnly'" ref="likeButton" :class="$style.footerButton" class="_button" @click.stop @click="like()">
					<i class="ph-heart ph-bold ph-lg"></i>
				</button>
				<button v-if="appearNote.myReaction == null" ref="reactButton" :class="$style.footerButton" class="_button" @mousedown="react()">
					<i v-if="appearNote.reactionAcceptance === 'likeOnly'" class="ph-heart ph-bold ph-lg"></i>
					<i v-else class="ph-smiley ph-bold ph-lg"></i>
				</button>
				<button v-if="appearNote.myReaction != null" ref="reactButton" :class="$style.footerButton" class="_button" @click.stop @click="undoReact(appearNote)">
					<i class="ph-minus ph-bold ph-lg"></i>
				</button>
				<button v-if="defaultStore.state.showClipButtonInNoteFooter" ref="clipButton" :class="$style.footerButton" class="_button" @mousedown="clip()">
					<i class="ph-paperclip ph-bold ph-lg"></i>
				</button>
				<button ref="menuButton" :class="$style.footerButton" class="_button" @mousedown="menu()">
					<i class="ph-dots-three ph-bold ph-lg"></i>
				</button>
			</footer>
		</div>
	</article>
</div>
<div v-else-if="!hardMuted" :class="$style.muted" @click="muted = false">
	<I18n v-if="muted === 'sensitiveMute'" :src="i18n.ts.userSaysSomethingSensitive" tag="small">
		<template #name>
			<MkA v-user-preview="appearNote.userId" :to="userPage(appearNote.user)">
				<MkUserName :user="appearNote.user"/>
			</MkA>
		</template>
	</I18n>
	<I18n v-else :src="i18n.ts.userSaysSomething" tag="small">
		<template #name>
			<MkA v-user-preview="appearNote.userId" :to="userPage(appearNote.user)">
				<MkUserName :user="appearNote.user"/>
			</MkA>
		</template>
	</I18n>
</div>
<div v-else>
	<!--
		MkDateSeparatedList uses TransitionGroup which requires single element in the child elements
		so MkNote create empty div instead of no elements
	-->
</div>
</template>

<script lang="ts" setup>
import { computed, inject, onMounted, ref, shallowRef, Ref, watch, provide } from 'vue';
import * as mfm from '@sharkey/sfm-js';
import * as Misskey from 'misskey-js';
import MkNoteSub from '@/components/MkNoteSub.vue';
import MkNoteHeader from '@/components/MkNoteHeader.vue';
import MkNoteSimple from '@/components/MkNoteSimple.vue';
import MkReactionsViewer from '@/components/MkReactionsViewer.vue';
import MkMediaList from '@/components/MkMediaList.vue';
import MkCwButton from '@/components/MkCwButton.vue';
import MkPoll from '@/components/MkPoll.vue';
import MkUsersTooltip from '@/components/MkUsersTooltip.vue';
import MkUrlPreview from '@/components/MkUrlPreview.vue';
import MkInstanceTicker from '@/components/MkInstanceTicker.vue';
import MkButton from '@/components/MkButton.vue';
import { pleaseLogin } from '@/scripts/please-login.js';
import { focusPrev, focusNext } from '@/scripts/focus.js';
import { checkWordMute } from '@/scripts/check-word-mute.js';
import { userPage } from '@/filters/user.js';
import * as os from '@/os.js';
import * as sound from '@/scripts/sound.js';
import { misskeyApi } from '@/scripts/misskey-api.js';
import { defaultStore, noteViewInterruptors } from '@/store.js';
import { reactionPicker } from '@/scripts/reaction-picker.js';
import { extractUrlFromMfm } from '@/scripts/extract-url-from-mfm.js';
import { checkAnimationFromMfm } from '@/scripts/check-animated-mfm.js';
import { $i } from '@/account.js';
import { i18n } from '@/i18n.js';
import { getAbuseNoteMenu, getCopyNoteLinkMenu, getNoteClipMenu, getNoteMenu } from '@/scripts/get-note-menu.js';
import { getNoteVersionsMenu } from '@/scripts/get-note-versions-menu.js';
import { useNoteCapture } from '@/scripts/use-note-capture.js';
import { deepClone } from '@/scripts/clone.js';
import { useTooltip } from '@/scripts/use-tooltip.js';
import { claimAchievement } from '@/scripts/achievements.js';
import { getNoteSummary } from '@/scripts/get-note-summary.js';
import { MenuItem } from '@/types/menu.js';
import MkRippleEffect from '@/components/MkRippleEffect.vue';
import { showMovedDialog } from '@/scripts/show-moved-dialog.js';
import { shouldCollapsed } from '@/scripts/collapsed.js';
import { useRouter } from '@/global/router/supplier.js';

const props = withDefaults(defineProps<{
	note: Misskey.entities.Note;
	pinned?: boolean;
	mock?: boolean;
	withHardMute?: boolean;
}>(), {
	mock: false,
});

provide('mock', props.mock);

const emit = defineEmits<{
	(ev: 'reaction', emoji: string): void;
	(ev: 'removeReaction', emoji: string): void;
}>();

<<<<<<< HEAD
const router = useRouter();

=======
const inTimeline = inject<boolean>('inTimeline', false);
>>>>>>> 3784b39a
const inChannel = inject('inChannel', null);
const currentClip = inject<Ref<Misskey.entities.Clip> | null>('currentClip', null);

const note = ref(deepClone(props.note));

function noteclick(id: string) {
	const selection = document.getSelection();
	if (selection?.toString().length === 0) {
		router.push(`/notes/${id}`);
	}
}

// plugin
if (noteViewInterruptors.length > 0) {
	onMounted(async () => {
		let result: Misskey.entities.Note | null = deepClone(note.value);
		for (const interruptor of noteViewInterruptors) {
			try {
				result = await interruptor.handler(result);
				if (result === null) {
					isDeleted.value = true;
					return;
				}
			} catch (err) {
				console.error(err);
			}
		}
		note.value = result;
	});
}

const isRenote = (
	note.value.renote != null &&
	note.value.text == null &&
	note.value.cw == null &&
	note.value.fileIds.length === 0 &&
	note.value.poll == null
);

const el = shallowRef<HTMLElement>();
const menuButton = shallowRef<HTMLElement>();
const menuVersionsButton = shallowRef<HTMLElement>();
const renoteButton = shallowRef<HTMLElement>();
const renoteTime = shallowRef<HTMLElement>();
const reactButton = shallowRef<HTMLElement>();
const quoteButton = shallowRef<HTMLElement>();
const clipButton = shallowRef<HTMLElement>();
const likeButton = shallowRef<HTMLElement>();
const appearNote = computed(() => isRenote ? note.value.renote as Misskey.entities.Note : note.value);
const renoteUrl = appearNote.value.renote ? appearNote.value.renote.url : null;
const renoteUri = appearNote.value.renote ? appearNote.value.renote.uri : null;

const isMyRenote = $i && ($i.id === note.value.userId);
const showContent = ref(defaultStore.state.uncollapseCW);
const parsed = computed(() => appearNote.value.text ? mfm.parse(appearNote.value.text) : null);
const urls = computed(() => parsed.value ? extractUrlFromMfm(parsed.value).filter(u => u !== renoteUrl && u !== renoteUri) : null);
const isLong = shouldCollapsed(appearNote.value, urls.value ?? []);
const collapsed = defaultStore.state.expandLongNote && appearNote.value.cw == null ? false : ref(appearNote.value.cw == null && isLong);
const isDeleted = ref(false);
const renoted = ref(false);
const muted = ref(checkMute(appearNote.value, $i?.mutedWords));
const hardMuted = ref(props.withHardMute && checkMute(appearNote.value, $i?.hardMutedWords, true));
const translation = ref<Misskey.entities.NotesTranslateResponse | null>(null);
const translating = ref(false);
const showTicker = (defaultStore.state.instanceTicker === 'always') || (defaultStore.state.instanceTicker === 'remote' && appearNote.value.user.instance);
const canRenote = computed(() => ['public', 'home'].includes(appearNote.value.visibility) || (appearNote.value.visibility === 'followers' && appearNote.value.userId === $i.id));
const renoteCollapsed = ref(defaultStore.state.collapseRenotes && isRenote && (($i && ($i.id === note.value.userId || $i.id === appearNote.value.userId)) || (appearNote.value.myReaction != null)));
const defaultLike = computed(() => defaultStore.state.like ? defaultStore.state.like : null);
const animated = computed(() => parsed.value ? checkAnimationFromMfm(parsed.value) : null);
const allowAnim = ref(defaultStore.state.advancedMfm && defaultStore.state.animatedMfm ? true : false);

/* Overload FunctionにLintが対応していないのでコメントアウト
function checkMute(noteToCheck: Misskey.entities.Note, mutedWords: Array<string | string[]> | undefined | null, checkOnly: true): boolean;
function checkMute(noteToCheck: Misskey.entities.Note, mutedWords: Array<string | string[]> | undefined | null, checkOnly: false): boolean | 'sensitiveMute';
*/
function checkMute(noteToCheck: Misskey.entities.Note, mutedWords: Array<string | string[]> | undefined | null, checkOnly = false): boolean | 'sensitiveMute' {
	if (mutedWords == null) return false;

	if (checkWordMute(noteToCheck, $i, mutedWords)) return true;
	if (noteToCheck.reply && checkWordMute(noteToCheck.reply, $i, mutedWords)) return true;
	if (noteToCheck.renote && checkWordMute(noteToCheck.renote, $i, mutedWords)) return true;

	if (checkOnly) return false;

	if (inTimeline && !defaultStore.state.tl.filter.withSensitive && noteToCheck.files?.some((v) => v.isSensitive)) return 'sensitiveMute';
	return false;
}

const keymap = {
	'r': () => reply(true),
	'e|a|plus': () => react(true),
	'q': () => renoteButton.value.renote(true),
	'up|k|shift+tab': focusBefore,
	'down|j|tab': focusAfter,
	'esc': blur,
	'm|o': () => menu(true),
	's': () => showContent.value !== showContent.value,
};

provide('react', (reaction: string) => {
	misskeyApi('notes/reactions/create', {
		noteId: appearNote.value.id,
		reaction: reaction,
	});
});

if (props.mock) {
	watch(() => props.note, (to) => {
		note.value = deepClone(to);
	}, { deep: true });
} else {
	useNoteCapture({
		rootEl: el,
		note: appearNote,
		pureNote: note,
		isDeletedRef: isDeleted,
	});
}

if (!props.mock) {
	useTooltip(renoteButton, async (showing) => {
		const renotes = await misskeyApi('notes/renotes', {
			noteId: appearNote.value.id,
			limit: 11,
		});

		const users = renotes.map(x => x.user);

		if (users.length < 1) return;

		os.popup(MkUsersTooltip, {
			showing,
			users,
			count: appearNote.value.renoteCount,
			targetElement: renoteButton.value,
		}, {}, 'closed');
	});

	useTooltip(quoteButton, async (showing) => {
		const renotes = await misskeyApi('notes/renotes', {
			noteId: appearNote.value.id,
			limit: 11,
			quote: true,
		});

		const users = renotes.map(x => x.user);

		if (users.length < 1) return;

		os.popup(MkUsersTooltip, {
			showing,
			users,
			count: appearNote.value.renoteCount,
			targetElement: quoteButton.value,
		}, {}, 'closed');
	});

	if ($i) {
		misskeyApi('notes/renotes', {
			noteId: appearNote.value.id,
			userId: $i.id,
			limit: 1,
		}).then((res) => {
			renoted.value = res.length > 0;
		});
	}
}

type Visibility = 'public' | 'home' | 'followers' | 'specified';

// defaultStore.state.visibilityがstringなためstringも受け付けている
function smallerVisibility(a: Visibility | string, b: Visibility | string): Visibility {
	if (a === 'specified' || b === 'specified') return 'specified';
	if (a === 'followers' || b === 'followers') return 'followers';
	if (a === 'home' || b === 'home') return 'home';
	// if (a === 'public' || b === 'public')
	return 'public';
}

function boostVisibility() {
	if (!defaultStore.state.showVisibilitySelectorOnBoost) {
		renote(defaultStore.state.visibilityOnBoost);
	} else {
		os.popupMenu([
			{
				type: 'button',
				icon: 'ph-globe-hemisphere-west ph-bold ph-lg',
				text: i18n.ts._visibility['public'],
				action: () => {
					renote('public');
				},
			},
			{
				type: 'button',
				icon: 'ph-house ph-bold ph-lg',
				text: i18n.ts._visibility['home'],
				action: () => {
					renote('home');
				},
			},
			{
				type: 'button',
				icon: 'ph-lock ph-bold ph-lg',
				text: i18n.ts._visibility['followers'],
				action: () => {
					renote('followers');
				},
			},
			{
				type: 'button',
				icon: 'ph-planet ph-bold ph-lg',
				text: i18n.ts._timelines.local,
				action: () => {
					renote('local');
				},
			}], renoteButton.value);
	}
}

function renote(visibility: Visibility | 'local') {
	pleaseLogin();
	showMovedDialog();

	if (appearNote.value.channel) {
		const el = renoteButton.value as HTMLElement | null | undefined;
		if (el) {
			const rect = el.getBoundingClientRect();
			const x = rect.left + (el.offsetWidth / 2);
			const y = rect.top + (el.offsetHeight / 2);
			os.popup(MkRippleEffect, { x, y }, {}, 'end');
		}

		if (!props.mock) {
			misskeyApi('notes/create', {
				renoteId: appearNote.value.id,
				channelId: appearNote.value.channelId,
			}).then(() => {
				os.toast(i18n.ts.renoted);
				renoted.value = true;
			});
		}
	} else if (!appearNote.value.channel || appearNote.value.channel?.allowRenoteToExternal) {
		const el = renoteButton.value as HTMLElement | null | undefined;
		if (el) {
			const rect = el.getBoundingClientRect();
			const x = rect.left + (el.offsetWidth / 2);
			const y = rect.top + (el.offsetHeight / 2);
			os.popup(MkRippleEffect, { x, y }, {}, 'end');
		}

		const configuredVisibility = defaultStore.state.rememberNoteVisibility ? defaultStore.state.visibility : defaultStore.state.defaultNoteVisibility;
		const localOnlySetting = defaultStore.state.rememberNoteVisibility ? defaultStore.state.localOnly : defaultStore.state.defaultNoteLocalOnly;

		let noteVisibility = visibility === 'local' || visibility === 'specified' ? smallerVisibility(appearNote.value.visibility, configuredVisibility) : smallerVisibility(visibility, configuredVisibility);
		if (appearNote.value.channel?.isSensitive) {
			noteVisibility = smallerVisibility(visibility === 'local' || visibility === 'specified' ? appearNote.value.visibility : visibility, 'home');
		}

		if (!props.mock) {
			misskeyApi('notes/create', {
				localOnly: visibility === 'local' ? true : localOnlySetting,
				visibility: noteVisibility,
				renoteId: appearNote.value.id,
			}).then(() => {
				os.toast(i18n.ts.renoted);
				renoted.value = true;
			});
		}
	}
}

function quote() {
	pleaseLogin();
	showMovedDialog();
	if (props.mock) {
		return;
	}

	if (appearNote.value.channel) {
		os.post({
			renote: appearNote.value,
			channel: appearNote.value.channel,
		}).then(() => {
			misskeyApi('notes/renotes', {
				noteId: appearNote.value.id,
				userId: $i.id,
				limit: 1,
				quote: true,
			}).then((res) => {
				if (!(res.length > 0)) return;
				const el = quoteButton.value as HTMLElement | null | undefined;
				if (el && res.length > 0) {
					const rect = el.getBoundingClientRect();
					const x = rect.left + (el.offsetWidth / 2);
					const y = rect.top + (el.offsetHeight / 2);
					os.popup(MkRippleEffect, { x, y }, {}, 'end');
				}

				os.toast(i18n.ts.quoted);
			});
		});
	} else {
		os.post({
			renote: appearNote.value,
		}).then(() => {
			misskeyApi('notes/renotes', {
				noteId: appearNote.value.id,
				userId: $i.id,
				limit: 1,
				quote: true,
			}).then((res) => {
				if (!(res.length > 0)) return;
				const el = quoteButton.value as HTMLElement | null | undefined;
				if (el && res.length > 0) {
					const rect = el.getBoundingClientRect();
					const x = rect.left + (el.offsetWidth / 2);
					const y = rect.top + (el.offsetHeight / 2);
					os.popup(MkRippleEffect, { x, y }, {}, 'end');
				}

				os.toast(i18n.ts.quoted);
			});
		});
	}
}

function reply(viaKeyboard = false): void {
	pleaseLogin();
	if (props.mock) {
		return;
	}
	os.post({
		reply: appearNote.value,
		channel: appearNote.value.channel,
		animation: !viaKeyboard,
	}, () => {
		focus();
	});
}

function like(): void {
	pleaseLogin();
	showMovedDialog();
	sound.playMisskeySfx('reaction');
	if (props.mock) {
		return;
	}
	misskeyApi('notes/like', {
		noteId: appearNote.value.id,
		override: defaultLike.value,
	});
	const el = likeButton.value as HTMLElement | null | undefined;
	if (el) {
		const rect = el.getBoundingClientRect();
		const x = rect.left + (el.offsetWidth / 2);
		const y = rect.top + (el.offsetHeight / 2);
		os.popup(MkRippleEffect, { x, y }, {}, 'end');
	}
}

function react(viaKeyboard = false): void {
	pleaseLogin();
	showMovedDialog();
	if (appearNote.value.reactionAcceptance === 'likeOnly') {
		sound.playMisskeySfx('reaction');

		if (props.mock) {
			return;
		}

		misskeyApi('notes/reactions/create', {
			noteId: appearNote.value.id,
			override: defaultLike.value,
		});
		const el = reactButton.value as HTMLElement | null | undefined;
		if (el) {
			const rect = el.getBoundingClientRect();
			const x = rect.left + (el.offsetWidth / 2);
			const y = rect.top + (el.offsetHeight / 2);
			os.popup(MkRippleEffect, { x, y }, {}, 'end');
		}
	} else {
		blur();
		reactionPicker.show(reactButton.value, reaction => {
			sound.playMisskeySfx('reaction');

			if (props.mock) {
				emit('reaction', reaction);
				return;
			}

			misskeyApi('notes/reactions/create', {
				noteId: appearNote.value.id,
				reaction: reaction,
			});
			if (appearNote.value.text && appearNote.value.text.length > 100 && (Date.now() - new Date(appearNote.value.createdAt).getTime() < 1000 * 3)) {
				claimAchievement('reactWithoutRead');
			}
		}, () => {
			focus();
		});
	}
}

function undoReact(note): void {
	const oldReaction = note.myReaction;
	if (!oldReaction) return;

	if (props.mock) {
		emit('removeReaction', oldReaction);
		return;
	}

	misskeyApi('notes/reactions/delete', {
		noteId: note.id,
	});
}

function undoRenote(note) : void {
	if (props.mock) {
		return;
	}
	misskeyApi('notes/unrenote', {
		noteId: note.id,
	});
	os.toast(i18n.ts.rmboost);
	renoted.value = false;

	const el = renoteButton.value as HTMLElement | null | undefined;
	if (el) {
		const rect = el.getBoundingClientRect();
		const x = rect.left + (el.offsetWidth / 2);
		const y = rect.top + (el.offsetHeight / 2);
		os.popup(MkRippleEffect, { x, y }, {}, 'end');
	}
}

function onContextmenu(ev: MouseEvent): void {
	if (props.mock) {
		return;
	}

	const isLink = (el: HTMLElement) => {
		if (el.tagName === 'A') return true;
		// 再生速度の選択などのために、Audio要素のコンテキストメニューはブラウザデフォルトとする。
		if (el.tagName === 'AUDIO') return true;
		if (el.parentElement) {
			return isLink(el.parentElement);
		}
	};
	if (isLink(ev.target)) return;
	if (window.getSelection().toString() !== '') return;

	if (defaultStore.state.useReactionPickerForContextMenu) {
		ev.preventDefault();
		react();
	} else {
		const { menu, cleanup } = getNoteMenu({ note: note.value, translating, translation, menuButton, isDeleted, currentClip: currentClip?.value });
		os.contextMenu(menu, ev).then(focus).finally(cleanup);
	}
}

function menu(viaKeyboard = false): void {
	if (props.mock) {
		return;
	}

	const { menu, cleanup } = getNoteMenu({ note: note.value, translating, translation, menuButton, isDeleted, currentClip: currentClip?.value });
	os.popupMenu(menu, menuButton.value, {
		viaKeyboard,
	}).then(focus).finally(cleanup);
}

async function menuVersions(viaKeyboard = false): Promise<void> {
	const { menu, cleanup } = await getNoteVersionsMenu({ note: note.value, menuVersionsButton });
	os.popupMenu(menu, menuVersionsButton.value, {
		viaKeyboard,
	}).then(focus).finally(cleanup);
}

async function clip() {
	if (props.mock) {
		return;
	}

	os.popupMenu(await getNoteClipMenu({ note: note.value, isDeleted, currentClip: currentClip?.value }), clipButton.value).then(focus);
}

function showRenoteMenu(viaKeyboard = false): void {
	if (props.mock) {
		return;
	}

	function getUnrenote(): MenuItem {
		return {
			text: i18n.ts.unrenote,
			icon: 'ph-trash ph-bold ph-lg',
			danger: true,
			action: () => {
				misskeyApi('notes/delete', {
					noteId: note.value.id,
				});
				isDeleted.value = true;
			},
		};
	}

	if (isMyRenote) {
		pleaseLogin();
		os.popupMenu([
			getCopyNoteLinkMenu(note.value, i18n.ts.copyLinkRenote),
			{ type: 'divider' },
			getUnrenote(),
		], renoteTime.value, {
			viaKeyboard: viaKeyboard,
		});
	} else {
		os.popupMenu([
			getCopyNoteLinkMenu(note.value, i18n.ts.copyLinkRenote),
			{ type: 'divider' },
			getAbuseNoteMenu(note.value, i18n.ts.reportAbuseRenote),
			$i.isModerator || $i.isAdmin ? getUnrenote() : undefined,
		], renoteTime.value, {
			viaKeyboard: viaKeyboard,
		});
	}
}

function animatedMFM() {
	if (allowAnim.value) {
		allowAnim.value = false;
	} else {
		os.confirm({
			type: 'warning',
			text: i18n.ts._animatedMFM._alert.text,
			okText: i18n.ts._animatedMFM._alert.confirm,
		}).then((res) => { if (!res.canceled) allowAnim.value = true; });
	}
}

function focus() {
	el.value.focus();
}

function blur() {
	el.value.blur();
}

function focusBefore() {
	focusPrev(el.value);
}

function focusAfter() {
	focusNext(el.value);
}

function readPromo() {
	misskeyApi('promo/read', {
		noteId: appearNote.value.id,
	});
	isDeleted.value = true;
}

function emitUpdReaction(emoji: string, delta: number) {
	if (delta < 0) {
		emit('removeReaction', emoji);
	} else if (delta > 0) {
		emit('reaction', emoji);
	}
}
</script>

<style lang="scss" module>
.root {
	position: relative;
	transition: box-shadow 0.1s ease;
	font-size: 1.05em;
	overflow: clip;
	contain: content;

	// これらの指定はパフォーマンス向上には有効だが、ノートの高さは一定でないため、
	// 下の方までスクロールすると上のノートの高さがここで決め打ちされたものに変化し、表示しているノートの位置が変わってしまう
	// ノートがマウントされたときに自身の高さを取得し contain-intrinsic-size を設定しなおせばほぼ解決できそうだが、
	// 今度はその処理自体がパフォーマンス低下の原因にならないか懸念される。また、被リアクションでも高さは変化するため、やはり多少のズレは生じる
	// 一度レンダリングされた要素はブラウザがよしなにサイズを覚えておいてくれるような実装になるまで待った方が良さそう(なるのか？)
	//content-visibility: auto;
  //contain-intrinsic-size: 0 128px;

	&:focus-visible {
		outline: none;

		&:after {
			content: "";
			pointer-events: none;
			display: block;
			position: absolute;
			z-index: 10;
			top: 0;
			left: 0;
			right: 0;
			bottom: 0;
			margin: auto;
			width: calc(100% - 8px);
			height: calc(100% - 8px);
			border: dashed 1px var(--focus);
			border-radius: var(--radius);
			box-sizing: border-box;
		}
	}

	.footer {
		position: relative;
		z-index: 1;
		margin-top: 0.4em;
		width: max-content;
		min-width: min-content;
		max-width: fit-content;
	}

	&:hover > .article > .main > .footer > .footerButton {
		opacity: 1;
	}

	&.showActionsOnlyHover {
		.footer {
			visibility: hidden;
			position: absolute;
			top: 12px;
			right: 12px;
			padding: 0 4px;
			margin-bottom: 0 !important;
			background: var(--popup);
			border-radius: var(--radius-sm);
			box-shadow: 0px 4px 32px var(--shadow);
		}

		.footerButton {
			font-size: 90%;

			&:not(:last-child) {
				margin-right: 0;
			}
		}
	}

	&.showActionsOnlyHover:hover {
		.footer {
			visibility: visible;
		}
	}
}

.tip {
	display: flex;
	align-items: center;
	padding: 16px 32px 8px 32px;
	line-height: 24px;
	font-size: 90%;
	white-space: pre;
	color: #d28a3f;
}

.tip + .article {
	padding-top: 8px;
}

.replyTo {
	opacity: 0.7;
	padding-bottom: 0;
}

.renote {
	position: relative;
	display: flex;
	align-items: center;
	padding: 16px 32px 8px 32px;
	line-height: 28px;
	white-space: pre;
	color: var(--renote);

	& + .article {
		padding-top: 8px;
	}

	> .colorBar {
		height: calc(100% - 6px);
	}
}

.renoteAvatar {
	flex-shrink: 0;
	display: inline-block;
	width: 28px;
	height: 28px;
	margin: 0 8px 0 0;
}

.renoteText {
	overflow: hidden;
	flex-shrink: 1;
	text-overflow: ellipsis;
	white-space: nowrap;
}

.renoteUserName {
	font-weight: bold;
}

.renoteInfo {
	margin-left: auto;
	font-size: 0.9em;
}

.renoteTime {
	flex-shrink: 0;
	color: inherit;
}

.renoteMenu {
	margin-right: 4px;
}

.collapsedRenoteTarget {
	display: flex;
	align-items: center;
	line-height: 28px;
	white-space: pre;
	padding: 0 32px 18px;
}

.collapsedRenoteTargetAvatar {
	flex-shrink: 0;
	display: inline-block;
	width: 28px;
	height: 28px;
	margin: 0 8px 0 0;
}

.collapsedRenoteTargetText {
	overflow: hidden;
	flex-shrink: 1;
	text-overflow: ellipsis;
	white-space: nowrap;
	font-size: 90%;
	opacity: 0.7;
	cursor: pointer;

	&:hover {
		text-decoration: underline;
	}
}

.article {
	position: relative;
	display: flex;
	padding: 28px 32px;
}

.colorBar {
	position: absolute;
	top: 8px;
	left: 8px;
	width: 5px;
	height: calc(100% - 16px);
	border-radius: var(--radius-ellipse);
	pointer-events: none;
}

.avatar {
	flex-shrink: 0;
	display: block !important;
	margin: 0 14px 0 0;
	width: var(--avatar);
	height: var(--avatar);
	position: sticky !important;
	top: calc(22px + var(--stickyTop, 0px));
	left: 0;
}

.main {
	flex: 1;
	min-width: 0;
}

.cw {
	display: block;
	margin: 0;
	padding: 0;
	overflow-wrap: break-word;
}

.showLess {
	width: 100%;
	margin-top: 14px;
	position: sticky;
	bottom: calc(var(--stickyBottom, 0px) - 100px);
}

.showLessLabel {
	display: inline-block;
	background: var(--popup);
	padding: 6px 10px;
	font-size: 0.8em;
	border-radius: var(--radius-ellipse);
	box-shadow: 0 2px 6px rgb(0 0 0 / 20%);
}

.contentCollapsed {
	position: relative;
	max-height: 9em;
	overflow: clip;
}

.collapsed {
	display: block;
	position: absolute;
	bottom: 0;
	left: 0;
	z-index: 2;
	width: 100%;
	height: 64px;
	//background: linear-gradient(0deg, var(--panel), var(--X15));

	&:hover > .collapsedLabel {
		background: var(--panelHighlight);
	}
}

.collapsedLabel {
	display: inline-block;
	background: var(--panel);
	padding: 6px 10px;
	font-size: 0.8em;
	border-radius: var(--radius-ellipse);
	box-shadow: 0 2px 6px rgb(0 0 0 / 20%);
}

.text {
	overflow-wrap: break-word;
	overflow: hidden;
}

.replyIcon {
	color: var(--accent);
	margin-right: 0.5em;
}

.translation {
	border: solid 0.5px var(--divider);
	border-radius: var(--radius);
	padding: 12px;
	margin-top: 8px;
}

.urlPreview {
	margin-top: 8px;
}

.playMFMButton {
	margin-top: 5px;
}

.poll {
	font-size: 80%;
}

.quote {
	padding: 8px 0;
}

.quoteNote {
	padding: 16px;
	border: dashed 1px var(--renote);
	border-radius: var(--radius-sm);
	overflow: clip;
}

.channel {
	opacity: 0.7;
	font-size: 80%;
}

.footer {
	margin-bottom: -14px;
}

.footerButton {
	margin: 0;
	padding: 8px;
	opacity: 0.7;

	&:not(:last-child) {
		margin-right: 1.5em;
	}

	&:hover {
		color: var(--fgHighlighted);
	}
}

.footerButtonCount {
	display: inline;
	margin: 0 0 0 8px;
	opacity: 0.7;
}

@container (max-width: 580px) {
	.root {
		font-size: 0.95em;
	}

	.renote {
		padding: 12px 26px 0 26px;
	}

	.article {
		padding: 24px 26px;
	}

	.avatar {
		width: 50px;
		height: 50px;
	}
}

@container (max-width: 500px) {
	.root {
		font-size: 0.9em;
	}

	.renote {
		padding: 10px 22px 0 22px;
	}

	.article {
		padding: 20px 22px;
	}

	.footer {
		margin-bottom: -8px;
	}
}

@container (max-width: 480px) {
	.renote {
		padding: 8px 16px 0 16px;
	}

	.tip {
		padding: 8px 16px 0 16px;
	}

	.collapsedRenoteTarget {
		padding: 0 16px 9px;
		margin-top: 4px;
	}

	.article {
		padding: 14px 16px;
	}
}

@container (max-width: 450px) {
	.avatar {
		margin: 0 10px 0 0;
		width: 46px;
		height: 46px;
		top: calc(14px + var(--stickyTop, 0px));
	}
}

@container (max-width: 400px) {
	.root:not(.showActionsOnlyHover) {
		.footerButton {
			&:not(:last-child) {
				margin-right: 0.2em;
			}
		}
	}
}

@container (max-width: 350px) {
	.root:not(.showActionsOnlyHover) {
		.footerButton {
			&:not(:last-child) {
				margin-right: 0.1em;
			}
		}
	}

	.colorBar {
		top: 6px;
		left: 6px;
		width: 4px;
		height: calc(100% - 12px);
	}
}

@container (max-width: 300px) {
	.avatar {
		width: 44px;
		height: 44px;
	}

	.root:not(.showActionsOnlyHover) {
		.footerButton {
			&:not(:last-child) {
				margin-right: 0.1em;
			}
		}
	}
}

@container (max-width: 250px) {
	.quoteNote {
		padding: 12px;
	}
}

.muted {
	padding: 8px;
	text-align: center;
	opacity: 0.7;
}

.reactionOmitted {
	display: inline-block;
	height: 32px;
	margin: 2px;
	padding: 0 6px;
	opacity: .8;
}

.clickToOpen {
	cursor: pointer;
}
</style><|MERGE_RESOLUTION|>--- conflicted
+++ resolved
@@ -233,12 +233,9 @@
 	(ev: 'removeReaction', emoji: string): void;
 }>();
 
-<<<<<<< HEAD
 const router = useRouter();
 
-=======
 const inTimeline = inject<boolean>('inTimeline', false);
->>>>>>> 3784b39a
 const inChannel = inject('inChannel', null);
 const currentClip = inject<Ref<Misskey.entities.Clip> | null>('currentClip', null);
 

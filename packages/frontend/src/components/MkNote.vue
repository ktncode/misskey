--- conflicted
+++ resolved
@@ -208,7 +208,7 @@
 import MkRippleEffect from '@/components/MkRippleEffect.vue';
 import { showMovedDialog } from '@/scripts/show-moved-dialog.js';
 import { shouldCollapsed } from '@/scripts/collapsed.js';
-import { useRouter } from '@/router.js';
+import { useRouter } from '@/global/router/supplier.js';
 
 const props = withDefaults(defineProps<{
 	note: Misskey.entities.Note;
@@ -359,7 +359,7 @@
 	});
 
 	useTooltip(quoteButton, async (showing) => {
-		const renotes = await os.api('notes/renotes', {
+		const renotes = await misskeyApi('notes/renotes', {
 			noteId: appearNote.value.id,
 			limit: 11,
 			quote: true,
@@ -378,7 +378,7 @@
 	});
 
 	if ($i) {
-		os.api('notes/renotes', {
+		misskeyApi('notes/renotes', {
 			noteId: appearNote.value.id,
 			userId: $i.id,
 			limit: 1,
@@ -453,7 +453,7 @@
 		}
 
 		if (!props.mock) {
-			os.api('notes/create', {
+			misskeyApi('notes/create', {
 				renoteId: appearNote.value.id,
 				channelId: appearNote.value.channelId,
 			}).then(() => {
@@ -479,7 +479,7 @@
 		}
 
 		if (!props.mock) {
-			os.api('notes/create', {
+			misskeyApi('notes/create', {
 				localOnly: visibility === 'local' ? true : localOnlySetting,
 				visibility: noteVisibility,
 				renoteId: appearNote.value.id,
@@ -503,7 +503,7 @@
 			renote: appearNote.value,
 			channel: appearNote.value.channel,
 		}).then(() => {
-			os.api('notes/renotes', {
+			misskeyApi('notes/renotes', {
 				noteId: appearNote.value.id,
 				userId: $i.id,
 				limit: 1,
@@ -525,7 +525,7 @@
 		os.post({
 			renote: appearNote.value,
 		}).then(() => {
-			os.api('notes/renotes', {
+			misskeyApi('notes/renotes', {
 				noteId: appearNote.value.id,
 				userId: $i.id,
 				limit: 1,
@@ -567,7 +567,7 @@
 	if (props.mock) {
 		return;
 	}
-	os.api('notes/like', {
+	misskeyApi('notes/like', {
 		noteId: appearNote.value.id,
 		override: defaultLike.value,
 	});
@@ -590,11 +590,7 @@
 			return;
 		}
 
-<<<<<<< HEAD
-		os.api('notes/like', {
-=======
 		misskeyApi('notes/reactions/create', {
->>>>>>> 34088ecd
 			noteId: appearNote.value.id,
 			override: defaultLike.value,
 		});
@@ -646,7 +642,7 @@
 	if (props.mock) {
 		return;
 	}
-	os.api('notes/unrenote', {
+	misskeyApi('notes/unrenote', {
 		noteId: note.id,
 	});
 	os.toast(i18n.ts.rmboost);

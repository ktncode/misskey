<!--
SPDX-FileCopyrightText: syuilo and misskey-project
SPDX-License-Identifier: AGPL-3.0-only
-->

<template>
<div
	ref="thumbnail"
	:class="[
		$style.root,
		{ [$style.sensitiveHighlight]: highlightWhenSensitive && file.isSensitive },
	]"
>
	<ImgWithBlurhash v-if="isThumbnailAvailable" :hash="file.blurhash" :src="file.thumbnailUrl" :alt="file.name" :title="file.name" :cover="fit !== 'contain'"/>
	<i v-else-if="is === 'image'" class="ti ti-photo" :class="$style.icon"></i>
	<i v-else-if="is === 'video'" class="ti ti-video" :class="$style.icon"></i>
	<i v-else-if="is === 'audio' || is === 'midi'" class="ti ti-file-music" :class="$style.icon"></i>
	<i v-else-if="is === 'csv'" class="ti ti-file-text" :class="$style.icon"></i>
	<i v-else-if="is === 'pdf'" class="ti ti-file-text" :class="$style.icon"></i>
	<i v-else-if="is === 'textfile'" class="ti ti-file-text" :class="$style.icon"></i>
	<i v-else-if="is === 'archive'" class="ti ti-file-zip" :class="$style.icon"></i>
	<i v-else class="ti ti-file" :class="$style.icon"></i>

	<i v-if="isThumbnailAvailable && is === 'video'" class="ti ti-video" :class="$style.iconSub"></i>
</div>
</template>

<script lang="ts" setup>
import { computed } from 'vue';
import * as Misskey from 'misskey-js';
import ImgWithBlurhash from '@/components/MkImgWithBlurhash.vue';

const props = defineProps<{
	file: Misskey.entities.DriveFile;
	fit: 'cover' | 'contain';
	highlightWhenSensitive?: boolean;
}>();

const is = computed(() => {
	if (props.file.type.startsWith('image/')) return 'image';
	if (props.file.type.startsWith('video/')) return 'video';
	if (props.file.type === 'audio/midi') return 'midi';
	if (props.file.type.startsWith('audio/')) return 'audio';
	if (props.file.type.endsWith('/csv')) return 'csv';
	if (props.file.type.endsWith('/pdf')) return 'pdf';
	if (props.file.type.startsWith('text/')) return 'textfile';
	if ([
		'application/zip',
		'application/x-cpio',
		'application/x-bzip',
		'application/x-bzip2',
		'application/java-archive',
		'application/x-rar-compressed',
		'application/x-tar',
		'application/gzip',
		'application/x-7z-compressed',
	].some(archiveType => archiveType === props.file.type)) return 'archive';
	return 'unknown';
});

const isThumbnailAvailable = computed(() => {
	return props.file.thumbnailUrl
		? (is.value === 'image' as const || is.value === 'video')
		: false;
});
</script>

<style lang="scss" module>
.root {
	position: relative;
	display: flex;
<<<<<<< HEAD
	background: var(--panel);
	border-radius: var(--radius-sm);
=======
	background: var(--MI_THEME-panel);
	border-radius: 8px;
>>>>>>> d2e8dc4f
	overflow: clip;
}

.sensitiveHighlight::after {
	content: "";
	position: absolute;
	top: 0;
	left: 0;
	width: 100%;
	height: 100%;
	pointer-events: none;
	border-radius: inherit;
	box-shadow: inset 0 0 0 4px var(--MI_THEME-warn);
}

.iconSub {
	position: absolute;
	width: 30%;
	height: auto;
	margin: 0;
	right: 4%;
	bottom: 4%;
}

.icon {
	pointer-events: none;
	margin: auto;
	font-size: 32px;
	color: #777;
}
</style><|MERGE_RESOLUTION|>--- conflicted
+++ resolved
@@ -69,13 +69,8 @@
 .root {
 	position: relative;
 	display: flex;
-<<<<<<< HEAD
-	background: var(--panel);
+	background: var(--MI_THEME-panel);
 	border-radius: var(--radius-sm);
-=======
-	background: var(--MI_THEME-panel);
-	border-radius: 8px;
->>>>>>> d2e8dc4f
 	overflow: clip;
 }
 

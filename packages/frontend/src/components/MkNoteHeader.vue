<!--
SPDX-FileCopyrightText: syuilo and misskey-project
SPDX-License-Identifier: AGPL-3.0-only
-->

<template>
<header :class="$style.root">
	<div v-if="mock" :class="$style.name">
		<MkUserName :user="note.user"/>
	</div>
	<MkA v-else v-user-preview="note.user.id" :class="$style.name" :to="userPage(note.user)">
		<MkUserName :user="note.user"/>
	</MkA>
	<div v-if="note.user.isBot" :class="$style.isBot">bot</div>
	<div :class="$style.username"><MkAcct :user="note.user"/></div>
	<div v-if="note.user.badgeRoles" :class="$style.badgeRoles">
		<img v-for="(role, i) in note.user.badgeRoles" :key="i" v-tooltip="role.name" :class="$style.badgeRole" :src="role.iconUrl!"/>
	</div>
	<div :class="$style.info">
		<div v-if="mock">
			<MkTime :time="note.createdAt" colored/>
		</div>
		<MkA v-else :to="notePage(note)">
			<MkTime :time="note.createdAt" colored/>
		</MkA>
		<span v-if="note.visibility !== 'public'" style="margin-left: 0.5em;" :title="i18n.ts._visibility[note.visibility]">
			<i v-if="note.visibility === 'home'" class="ti ti-home"></i>
			<i v-else-if="note.visibility === 'followers'" class="ti ti-lock"></i>
			<i v-else-if="note.visibility === 'specified'" ref="specified" class="ti ti-mail"></i>
		</span>
		<span v-if="note.updatedAt" ref="menuVersionsButton" style="margin-left: 0.5em; cursor: pointer;" title="Edited" @mousedown="menuVersions()"><i class="ph-pencil-simple ph-bold ph-lg"></i></span>
		<span v-if="note.localOnly" style="margin-left: 0.5em;" :title="i18n.ts._visibility['disableFederation']"><i class="ti ti-rocket-off"></i></span>
		<span v-if="note.channel" style="margin-left: 0.5em;" :title="note.channel.name"><i class="ti ti-device-tv"></i></span>
	</div>
</header>
</template>

<script lang="ts" setup>
import { inject, shallowRef } from 'vue';
import * as Misskey from 'misskey-js';
import { i18n } from '@/i18n.js';
import { notePage } from '@/filters/note.js';
import { userPage } from '@/filters/user.js';
import { getNoteVersionsMenu } from '@/scripts/get-note-versions-menu.js';
import { popupMenu } from '@/os.js';
import { defaultStore } from '@/store.js';

const props = defineProps<{
	note: Misskey.entities.Note;
}>();

const menuVersionsButton = shallowRef<HTMLElement>();

async function menuVersions(viaKeyboard = false): Promise<void> {
	const { menu, cleanup } = await getNoteVersionsMenu({ note: props.note, menuVersionsButton });
	popupMenu(menu, menuVersionsButton.value, {
		viaKeyboard,
	}).then(focus).finally(cleanup);
}

const mock = inject<boolean>('mock', false);
</script>

<style lang="scss" module>
.root {
	display: flex;
	align-items: baseline;
	white-space: nowrap;
	cursor: auto; /* not clickToOpen-able */
}

.name {
	flex-shrink: 1;
	display: block;
	margin: 0 .5em 0 0;
	padding: 0;
	overflow: hidden;
	font-size: 1em;
	font-weight: bold;
	text-decoration: none;
	text-overflow: ellipsis;

	&:hover {
		text-decoration: underline;
	}
}

.isBot {
	flex-shrink: 0;
	align-self: center;
	margin: 0 .5em 0 0;
	padding: 1px 6px;
	font-size: 80%;
<<<<<<< HEAD
	border: solid 0.5px var(--divider);
	border-radius: var(--radius-xs);
=======
	border: solid 0.5px var(--MI_THEME-divider);
	border-radius: 3px;
>>>>>>> d2e8dc4f
}

.username {
	flex-shrink: 9999999;
	margin: 0 .5em 0 0;
	overflow: hidden;
	text-overflow: ellipsis;
}

.info {
	flex-shrink: 0;
	margin-left: auto;
	font-size: 0.9em;
}

.badgeRoles {
	margin: 0 .5em 0 0;
}

.badgeRole {
	height: 1.3em;
	vertical-align: -20%;

	& + .badgeRole {
		margin-left: 0.2em;
	}
}
</style><|MERGE_RESOLUTION|>--- conflicted
+++ resolved
@@ -91,13 +91,8 @@
 	margin: 0 .5em 0 0;
 	padding: 1px 6px;
 	font-size: 80%;
-<<<<<<< HEAD
-	border: solid 0.5px var(--divider);
+	border: solid 0.5px var(--MI_THEME-divider);
 	border-radius: var(--radius-xs);
-=======
-	border: solid 0.5px var(--MI_THEME-divider);
-	border-radius: 3px;
->>>>>>> d2e8dc4f
 }
 
 .username {

--- conflicted
+++ resolved
@@ -22,12 +22,8 @@
 import { useTooltip } from '@/use/use-tooltip.js';
 import * as os from '@/os.js';
 import { isEnabledUrlPreview } from '@/instance.js';
-<<<<<<< HEAD
-import { MkABehavior } from '@/components/global/MkA.vue';
+import type { MkABehavior } from '@/components/global/MkA.vue';
 import { warningExternalWebsite } from '@/scripts/warning-external-website.js';
-=======
-import type { MkABehavior } from '@/components/global/MkA.vue';
->>>>>>> 8d6573fb
 
 const props = withDefaults(defineProps<{
 	url: string;

<!--
SPDX-FileCopyrightText: syuilo and misskey-project
SPDX-License-Identifier: AGPL-3.0-only
-->

<template>
<div :class="[$style.root, { [$style.warn]: warn }]" class="_selectable">
	<i v-if="warn" class="ti ti-alert-triangle" :class="$style.i"></i>
	<i v-else class="ti ti-info-circle" :class="$style.i"></i>
	<div><slot></slot></div>
	<button v-if="closable" :class="$style.button" class="_button" @click="closeInfo()"><i class="ti ti-x"></i></button>
</div>
</template>

<script lang="ts" setup>
import { } from 'vue';

const props = defineProps<{
	warn?: boolean;
	closable?: boolean;
}>();

const emit = defineEmits<{
	(ev: 'close'): void;
}>();

function closeInfo() {
	// こいつの中では非表示動作は行わない
	emit('close');
}
</script>

<style lang="scss" module>
.root {
	display: flex;
  align-items: center;
	padding: 12px 14px;
	font-size: 90%;
	background: color-mix(in srgb, var(--MI_THEME-infoBg) 65%, transparent);
	color: var(--MI_THEME-infoFg);
	border-radius: var(--MI-radius);
<<<<<<< HEAD
	white-space: pre-wrap;
	z-index: 1;
=======
>>>>>>> 81739b1f

	&.warn {
		background: color-mix(in srgb, var(--MI_THEME-infoWarnBg) 65%, transparent);
		color: var(--MI_THEME-infoWarnFg);
	}
}

.i {
	margin-right: 4px;
}

.button {
	margin-left: auto;
	padding: 4px;
}
</style><|MERGE_RESOLUTION|>--- conflicted
+++ resolved
@@ -39,11 +39,7 @@
 	background: color-mix(in srgb, var(--MI_THEME-infoBg) 65%, transparent);
 	color: var(--MI_THEME-infoFg);
 	border-radius: var(--MI-radius);
-<<<<<<< HEAD
-	white-space: pre-wrap;
 	z-index: 1;
-=======
->>>>>>> 81739b1f
 
 	&.warn {
 		background: color-mix(in srgb, var(--MI_THEME-infoWarnBg) 65%, transparent);

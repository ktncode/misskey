--- conflicted
+++ resolved
@@ -36,26 +36,15 @@
   align-items: center;
 	padding: 12px 14px;
 	font-size: 90%;
-<<<<<<< HEAD
-	background: color-mix(in srgb, var(--infoBg) 65%, transparent);
-	color: var(--infoFg);
-	border-radius: var(--radius);
-=======
-	background: var(--MI_THEME-infoBg);
+	background: color-mix(in srgb, var(--MI_THEME-infoBg) 65%, transparent);
 	color: var(--MI_THEME-infoFg);
 	border-radius: var(--MI-radius);
->>>>>>> d2e8dc4f
 	white-space: pre-wrap;
 	z-index: 1;
 
 	&.warn {
-<<<<<<< HEAD
-		background: color-mix(in srgb, var(--infoWarnBg) 65%, transparent);
-		color: var(--infoWarnFg);
-=======
-		background: var(--MI_THEME-infoWarnBg);
+		background: color-mix(in srgb, var(--MI_THEME-infoWarnBg) 65%, transparent);
 		color: var(--MI_THEME-infoWarnFg);
->>>>>>> d2e8dc4f
 	}
 }
 

--- conflicted
+++ resolved
@@ -238,11 +238,7 @@
 			return;
 		}
 
-<<<<<<< HEAD
-		emojis.value = emojiAutoComplete(props.q.toLowerCase(), emojiDb.value);
-=======
-		emojis.value = searchEmoji(props.q, emojiDb.value);
->>>>>>> c0156b74
+		emojis.value = searchEmoji(props.q.toLowerCase(), emojiDb.value);
 	} else if (props.type === 'mfmTag') {
 		if (!props.q || props.q === '') {
 			mfmTags.value = MFM_TAGS;
@@ -260,90 +256,6 @@
 	}
 }
 
-<<<<<<< HEAD
-type EmojiScore = { emoji: EmojiDef, score: number };
-
-function emojiAutoComplete(query: string | null, emojiDb: EmojiDef[], max = 30): EmojiDef[] {
-	if (!query) {
-		return [];
-	}
-
-	const matched = new Map<string, EmojiScore>();
-	// 完全一致（エイリアス込み）
-	emojiDb.some(x => {
-		if (x.name.toLowerCase() === query && !matched.has(x.aliasOf ?? x.name)) {
-			matched.set(x.aliasOf ?? x.name, { emoji: x, score: query.length + 2 });
-		}
-		return matched.size === max;
-	});
-
-	// 前方一致（エイリアスなし）
-	if (matched.size < max) {
-		emojiDb.some(x => {
-			if (x.name.startsWith(query) && !x.aliasOf) {
-				matched.set(x.name, { emoji: x, score: query.length + 1 });
-			}
-			return matched.size === max;
-		});
-	}
-
-	// 前方一致（エイリアス込み）
-	if (matched.size < max) {
-		emojiDb.some(x => {
-			if (x.name.toLowerCase().startsWith(query) && !matched.has(x.aliasOf ?? x.name)) {
-				matched.set(x.aliasOf ?? x.name, { emoji: x, score: query.length });
-			}
-			return matched.size === max;
-		});
-	}
-
-	// 部分一致（エイリアス込み）
-	if (matched.size < max) {
-		emojiDb.some(x => {
-			if (x.name.toLowerCase().includes(query) && !matched.has(x.aliasOf ?? x.name)) {
-				matched.set(x.aliasOf ?? x.name, { emoji: x, score: query.length - 1 });
-			}
-			return matched.size === max;
-		});
-	}
-
-	// 簡易あいまい検索（3文字以上）
-	if (matched.size < max && query.length > 3) {
-		const queryChars = [...query];
-		const hitEmojis = new Map<string, EmojiScore>();
-
-		for (const x of emojiDb) {
-			// 文字列の位置を進めながら、クエリの文字を順番に探す
-
-			let pos = 0;
-			let hit = 0;
-			for (const c of queryChars) {
-				pos = x.name.toLowerCase().indexOf(c, pos);
-				if (pos <= -1) break;
-				hit++;
-			}
-
-			// 半分以上の文字が含まれていればヒットとする
-			if (hit > Math.ceil(queryChars.length / 2) && hit - 2 > (matched.get(x.aliasOf ?? x.name)?.score ?? 0)) {
-				hitEmojis.set(x.aliasOf ?? x.name, { emoji: x, score: hit - 2 });
-			}
-		}
-
-		// ヒットしたものを全部追加すると雑多になるので、先頭の6件程度だけにしておく（6件＝オートコンプリートのポップアップのサイズ分）
-		[...hitEmojis.values()]
-			.sort((x, y) => y.score - x.score)
-			.slice(0, 6)
-			.forEach(it => matched.set(it.emoji.name, it));
-	}
-
-	return [...matched.values()]
-		.sort((x, y) => y.score - x.score)
-		.slice(0, max)
-		.map(it => it.emoji);
-}
-
-=======
->>>>>>> c0156b74
 function onMousedown(event: Event) {
 	if (!contains(rootEl.value, event.target) && (rootEl.value !== event.target)) props.close();
 }

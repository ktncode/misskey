--- conflicted
+++ resolved
@@ -47,15 +47,10 @@
 import { markRaw, ref, useTemplateRef, computed, onUpdated, onMounted, onBeforeUnmount, nextTick, watch } from 'vue';
 import sanitizeHtml from 'sanitize-html';
 import { emojilist, getEmojiName } from '@@/js/emojilist.js';
-<<<<<<< HEAD
-import contains from '@/scripts/contains.js';
 import { char2twemojiFilePath, char2fluentEmojiFilePath, char2tossfaceFilePath } from '@@/js/emoji-base.js';
-=======
-import { char2twemojiFilePath, char2fluentEmojiFilePath } from '@@/js/emoji-base.js';
 import { MFM_TAGS, MFM_PARAMS } from '@@/js/const.js';
 import type { EmojiDef } from '@/utility/search-emoji.js';
 import contains from '@/utility/contains.js';
->>>>>>> 8d6573fb
 import { acct } from '@/filters/user.js';
 import * as os from '@/os.js';
 import { misskeyApi } from '@/utility/misskey-api.js';
@@ -70,11 +65,7 @@
 
 const emojiDb = computed(() => {
 	//#region Unicode Emoji
-<<<<<<< HEAD
-	const char2path = defaultStore.reactiveState.emojiStyle.value === 'twemoji' ? char2twemojiFilePath : defaultStore.reactiveState.emojiStyle.value === 'tossface' ? char2tossfaceFilePath : char2fluentEmojiFilePath;
-=======
-	const char2path = prefer.r.emojiStyle.value === 'twemoji' ? char2twemojiFilePath : char2fluentEmojiFilePath;
->>>>>>> 8d6573fb
+	const char2path = prefer.r.emojiStyle.value === 'twemoji' ? char2twemojiFilePath : prefer.r.emojiStyle.value === 'tossface' ? char2tossfaceFilePath : char2fluentEmojiFilePath;
 
 	const unicodeEmojiDB: EmojiDef[] = lib.map(x => ({
 		emoji: x.char,

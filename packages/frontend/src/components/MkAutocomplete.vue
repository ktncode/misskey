<!--
SPDX-FileCopyrightText: syuilo and misskey-project
SPDX-License-Identifier: AGPL-3.0-only
-->

<template>
<div ref="rootEl" :class="$style.root" class="_popup _shadow" :style="{ zIndex }" @contextmenu.prevent="() => {}">
	<ol v-if="type === 'user'" ref="suggests" :class="$style.list">
		<li v-for="user in users" tabindex="-1" :class="$style.item" @click="complete(type, user)" @keydown="onKeydown">
			<img :class="$style.avatar" :src="user.avatarUrl"/>
			<span :class="$style.userName">
				<MkUserName :key="user.id" :user="user"/>
			</span>
			<span>@{{ acct(user) }}</span>
		</li>
		<li tabindex="-1" :class="$style.item" @click="chooseUser()" @keydown="onKeydown">{{ i18n.ts.selectUser }}</li>
	</ol>
	<ol v-else-if="type === 'hashtag' && hashtags.length > 0" ref="suggests" :class="$style.list">
		<li v-for="hashtag in hashtags" tabindex="-1" :class="$style.item" @click="complete(type, hashtag)" @keydown="onKeydown">
			<span class="name">{{ hashtag }}</span>
		</li>
	</ol>
	<ol v-else-if="type === 'emoji' || type === 'emojiComplete' && emojis.length > 0" ref="suggests" :class="$style.list">
		<li v-for="emoji in emojis" :key="emoji.emoji" :class="$style.item" tabindex="-1" @click="complete(type, emoji.emoji)" @keydown="onKeydown">
			<MkCustomEmoji v-if="'isCustomEmoji' in emoji && emoji.isCustomEmoji" :name="emoji.emoji" :class="$style.emoji" :fallbackToImage="true"/>
			<MkEmoji v-else :emoji="emoji.emoji" :class="$style.emoji"/>
			<!-- eslint-disable-next-line vue/no-v-html -->
			<span v-if="q" :class="$style.emojiName" v-html="sanitizeHtml(emoji.name.replace(q, `<b>${q}</b>`))"></span>
			<span v-else v-text="emoji.name"></span>
			<span v-if="emoji.aliasOf" :class="$style.emojiAlias">({{ emoji.aliasOf }})</span>
		</li>
	</ol>
	<ol v-else-if="type === 'mfmTag' && mfmTags.length > 0" ref="suggests" :class="$style.list">
		<li v-for="tag in mfmTags" tabindex="-1" :class="$style.item" @click="complete(type, tag)" @keydown="onKeydown">
			<span>{{ tag }}</span>
		</li>
	</ol>
	<ol v-else-if="type === 'mfmParam' && mfmParams.length > 0" ref="suggests" :class="$style.list">
		<li v-for="param in mfmParams" tabindex="-1" :class="$style.item" @click="complete(type, q.params.toSpliced(-1, 1, param).join(','))" @keydown="onKeydown">
			<span>{{ param }}</span>
		</li>
	</ol>
</div>
</template>

<script lang="ts">
import { markRaw, ref, useTemplateRef, computed, onUpdated, onMounted, onBeforeUnmount, nextTick, watch } from 'vue';
import sanitizeHtml from 'sanitize-html';
import { emojilist, getEmojiName } from '@@/js/emojilist.js';
import { char2twemojiFilePath, char2fluentEmojiFilePath, char2tossfaceFilePath } from '@@/js/emoji-base.js';
import { MFM_TAGS, MFM_PARAMS } from '@@/js/const.js';
import type { EmojiDef } from '@/utility/search-emoji.js';
import contains from '@/utility/contains.js';
import { acct } from '@/filters/user.js';
import * as os from '@/os.js';
import { misskeyApi } from '@/utility/misskey-api.js';
import { store } from '@/store.js';
import { i18n } from '@/i18n.js';
import { miLocalStorage } from '@/local-storage.js';
import { customEmojis } from '@/custom-emojis.js';
import { searchEmoji, searchEmojiExact } from '@/utility/search-emoji.js';
import { prefer } from '@/preferences.js';

export type CompleteInfo = {
	user: {
		payload: any;
		query: string | null;
	},
	hashtag: {
		payload: string;
		query: string;
	},
	// `:emo` -> `:emoji:` or some unicode emoji
	emoji: {
		payload: string;
		query: string;
	},
	// like emoji but for `:emoji:` -> unicode emoji
	emojiComplete: {
		payload: string;
		query: string;
	},
	mfmTag: {
		payload: string;
		query: string;
	},
	mfmParam: {
		payload: string;
		query: {
			tag: string;
			params: string[];
		};
	},
};

const lib = emojilist.filter(x => x.category !== 'flags');

const unicodeEmojiDB = computed(() => {
	//#region Unicode Emoji
	const char2path = prefer.r.emojiStyle.value === 'twemoji' ? char2twemojiFilePath : prefer.r.emojiStyle.value === 'tossface' ? char2tossfaceFilePath : char2fluentEmojiFilePath;

	const unicodeEmojiDB: EmojiDef[] = lib.map(x => ({
		emoji: x.char,
		name: x.name,
		url: char2path(x.char),
	}));

	for (const index of Object.values(store.s.additionalUnicodeEmojiIndexes)) {
		for (const [emoji, keywords] of Object.entries(index)) {
			for (const k of keywords) {
				unicodeEmojiDB.push({
					emoji: emoji,
					name: k,
					aliasOf: getEmojiName(emoji),
					url: char2path(emoji),
				});
			}
		}
	}

	unicodeEmojiDB.sort((a, b) => a.name.length - b.name.length);

	return unicodeEmojiDB;
});

const emojiDb = computed(() => {
	//#region Unicode Emoji
	//#endregion

	//#region Custom Emoji
	const customEmojiDB: EmojiDef[] = [];

	for (const x of customEmojis.value) {
		customEmojiDB.push({
			name: x.name,
			emoji: `:${x.name}:`,
			isCustomEmoji: true,
		});

		if (x.aliases) {
			for (const alias of x.aliases) {
				customEmojiDB.push({
					name: alias,
					aliasOf: x.name,
					emoji: `:${x.name}:`,
					isCustomEmoji: true,
				});
			}
		}
	}

	customEmojiDB.sort((a, b) => a.name.length - b.name.length);
	//#endregion

	return markRaw([...customEmojiDB, ...unicodeEmojiDB.value]);
});

export default {
	emojiDb,
	emojilist,
};
</script>

<script lang="ts" setup generic="T extends keyof CompleteInfo">
type PropsType<T extends keyof CompleteInfo> = {
	type: T;
	q: CompleteInfo[T]['query'];
	// なぜかわからないけど HTMLTextAreaElement | HTMLInputElement だと addEventListener/removeEventListenerがエラー
	textarea: (HTMLTextAreaElement | HTMLInputElement) & HTMLElement;
	close: () => void;
	x: number;
	y: number;
};
//const props = defineProps<PropsType<keyof CompleteInfo>>();
// ↑と同じだけど↓にしないとdiscriminated unionにならない。
// https://www.typescriptlang.org/docs/handbook/typescript-in-5-minutes-func.html#discriminated-unions
const props = defineProps<PropsType<'user'> | PropsType<'hashtag'> | PropsType<'emoji'> | PropsType<'emojiComplete'> | PropsType<'mfmTag'> | PropsType<'mfmParam'>>();

const emit = defineEmits<{
	<T extends keyof CompleteInfo>(event: 'done', value: { type: T; value: CompleteInfo[T]['payload'] }): void;
	(event: 'closed'): void;
}>();

const suggests = ref<Element>();
const rootEl = useTemplateRef('rootEl');

const fetching = ref(true);
const users = ref<any[]>([]);
const hashtags = ref<any[]>([]);
const emojis = ref<(EmojiDef)[]>([]);
const items = ref<Element[] | HTMLCollection>([]);
const mfmTags = ref<string[]>([]);
const mfmParams = ref<string[]>([]);
const select = ref(-1);
const zIndex = os.claimZIndex('high');

function complete<T extends keyof CompleteInfo>(type: T, value: CompleteInfo[T]['payload']) {
	emit('done', { type, value });
	emit('closed');
	if (type === 'emoji' || type === 'emojiComplete') {
		let recents = store.s.recentlyUsedEmojis;
		recents = recents.filter((emoji: any) => emoji !== value);
		recents.unshift(value);
		store.set('recentlyUsedEmojis', recents.splice(0, 32));
	}
}

function setPosition() {
	if (!rootEl.value) return;
	if (props.x + rootEl.value.offsetWidth > window.innerWidth) {
		rootEl.value.style.left = (window.innerWidth - rootEl.value.offsetWidth) + 'px';
	} else {
		rootEl.value.style.left = `${props.x}px`;
	}
	if (props.y + rootEl.value.offsetHeight > window.innerHeight) {
		rootEl.value.style.top = (props.y - rootEl.value.offsetHeight) + 'px';
		rootEl.value.style.marginTop = '0';
	} else {
		rootEl.value.style.top = props.y + 'px';
		rootEl.value.style.marginTop = 'calc(1em + 8px)';
	}
}

function exec() {
	select.value = -1;
	if (suggests.value) {
		for (const el of Array.from(items.value)) {
			el.removeAttribute('data-selected');
		}
	}
	if (props.type === 'user') {
		if (!props.q) {
			users.value = [];
			fetching.value = false;
			return;
		}

		const cacheKey = `autocomplete:user:${props.q}`;
		const cache = sessionStorage.getItem(cacheKey);

		if (cache) {
			users.value = JSON.parse(cache);
			fetching.value = false;
		} else {
			const [username, host] = props.q.toString().split('@');
			misskeyApi('users/search-by-username-and-host', {
				username: username,
				host: host,
				limit: 10,
				detail: false,
			}).then(searchedUsers => {
				users.value = searchedUsers as any[];
				fetching.value = false;
				// キャッシュ
				sessionStorage.setItem(cacheKey, JSON.stringify(searchedUsers));
			});
		}
	} else if (props.type === 'hashtag') {
		if (!props.q || props.q === '') {
			hashtags.value = JSON.parse(miLocalStorage.getItem('hashtags') ?? '[]');
			fetching.value = false;
		} else {
			const cacheKey = `autocomplete:hashtag:${props.q}`;
			const cache = sessionStorage.getItem(cacheKey);
			if (cache) {
				const hashtags = JSON.parse(cache);
				hashtags.value = hashtags;
				fetching.value = false;
			} else {
				misskeyApi('hashtags/search', {
					query: props.q,
					limit: 30,
				}).then(searchedHashtags => {
					hashtags.value = searchedHashtags as any[];
					fetching.value = false;
					// キャッシュ
					sessionStorage.setItem(cacheKey, JSON.stringify(searchedHashtags));
				});
			}
		}
	} else if (props.type === 'emoji') {
		if (!props.q || props.q === '') {
			// 最近使った絵文字をサジェスト
			emojis.value = store.s.recentlyUsedEmojis.map(emoji => emojiDb.value.find(dbEmoji => dbEmoji.emoji === emoji)).filter(x => x) as EmojiDef[];
			return;
		}

<<<<<<< HEAD
		emojis.value = searchEmoji(props.q.normalize('NFC').toLowerCase(), emojiDb.value);
=======
		emojis.value = searchEmoji(props.q, emojiDb.value);
	} else if (props.type === 'emojiComplete') {
		emojis.value = searchEmojiExact(props.q, unicodeEmojiDB.value);
>>>>>>> 7a41cfe2
	} else if (props.type === 'mfmTag') {
		if (!props.q || props.q === '') {
			mfmTags.value = MFM_TAGS;
			return;
		}

		mfmTags.value = MFM_TAGS.filter(tag => tag.startsWith(props.q ?? ''));
	} else if (props.type === 'mfmParam') {
		if (props.q.params.at(-1) === '') {
			mfmParams.value = MFM_PARAMS[props.q.tag] ?? [];
			return;
		}

		mfmParams.value = MFM_PARAMS[props.q.tag].filter(param => param.startsWith(props.q.params.at(-1) ?? ''));
	}
}

function onMousedown(event: Event) {
	if (!contains(rootEl.value, event.target) && (rootEl.value !== event.target)) props.close();
}

function onKeydown(event: KeyboardEvent) {
	const cancel = () => {
		event.preventDefault();
		event.stopPropagation();
	};

	switch (event.key) {
		case 'Enter':
			if (select.value !== -1) {
				cancel();
				(items.value[select.value] as any).click();
			} else {
				props.close();
			}
			break;

		case 'Escape':
			cancel();
			props.close();
			break;

		case 'ArrowUp':
			if (select.value !== -1) {
				cancel();
				selectPrev();
			} else {
				props.close();
			}
			break;

		case 'ArrowDown':
			cancel();
			selectNext();
			break;

		case 'Tab':
			if (event.shiftKey) {
				if (select.value !== -1) {
					cancel();
					selectPrev();
				} else {
					props.close();
				}
			} else {
				cancel();
				selectNext();
			}
			break;

		default:
			event.stopPropagation();
			props.textarea.focus();
	}
}

function selectNext() {
	if (++select.value >= items.value.length) select.value = 0;
	if (items.value.length === 0) select.value = -1;
	applySelect();
}

function selectPrev() {
	if (--select.value < 0) select.value = items.value.length - 1;
	applySelect();
}

function applySelect() {
	for (const el of Array.from(items.value)) {
		el.removeAttribute('data-selected');
	}

	if (select.value !== -1) {
		items.value[select.value].setAttribute('data-selected', 'true');
		(items.value[select.value] as any).focus();
	}
}

function chooseUser() {
	props.close();
	os.selectUser({ includeSelf: true }).then(user => {
		complete('user', user);
		props.textarea.focus();
	});
}

onUpdated(() => {
	setPosition();
	items.value = suggests.value?.children ?? [];
});

onMounted(() => {
	setPosition();

	props.textarea.addEventListener('keydown', onKeydown);

	window.document.body.addEventListener('mousedown', onMousedown);

	nextTick(() => {
		exec();

		watch(() => props.q, () => {
			nextTick(() => {
				exec();
			});
		});
	});
});

onBeforeUnmount(() => {
	props.textarea.removeEventListener('keydown', onKeydown);

	window.document.body.removeEventListener('mousedown', onMousedown);
});
</script>

<style lang="scss" module>
.root {
	position: fixed;
	max-width: 100%;
	margin-top: calc(1em + 8px);
	overflow: clip;
	transition: top 0.1s ease, left 0.1s ease;
}

.list {
	display: block;
	margin: 0;
	padding: 4px 0;
	max-height: 190px;
	max-width: 500px;
	overflow: auto;
	list-style: none;
}

.item {
	display: flex;
	align-items: center;
	padding: 4px 12px;
	white-space: nowrap;
	overflow: clip;
	font-size: 0.9em;
	cursor: default;
	user-select: none;
	overflow: hidden;
	text-overflow: ellipsis;

	&:hover {
		background: light-dark(rgba(0, 0, 0, 0.05), rgba(255, 255, 255, 0.05));
	}

	&[data-selected='true'] {
		background: var(--MI_THEME-accent);
		color: #fff !important;
	}

	&:active {
		background: hsl(from var(--MI_THEME-accent) h s calc(l - 10));
		color: #fff !important;
	}
}

.avatar {
	min-width: 28px;
	min-height: 28px;
	max-width: 28px;
	max-height: 28px;
	margin: 0 8px 0 0;
	border-radius: var(--MI-radius-full);
}

.userName {
	margin: 0 8px 0 0;
}

.emoji {
	flex-shrink: 0 !important;
	display: flex !important;
	margin: 0 4px 0 0 !important;
	height: 24px !important;
	width: 24px !important;
	justify-content: center !important;
	align-items: center !important;
	font-size: 20px !important;
	pointer-events: none !important;
}

.emojiImg {
	height: 24px;
	width: 24px;
	object-fit: scale-down;
}

.emojiName {
	flex-shrink: 1;
}

.emojiAlias {
	flex-shrink: 9999999;
	margin: 0 0 0 8px;
}
</style><|MERGE_RESOLUTION|>--- conflicted
+++ resolved
@@ -285,13 +285,9 @@
 			return;
 		}
 
-<<<<<<< HEAD
 		emojis.value = searchEmoji(props.q.normalize('NFC').toLowerCase(), emojiDb.value);
-=======
-		emojis.value = searchEmoji(props.q, emojiDb.value);
 	} else if (props.type === 'emojiComplete') {
-		emojis.value = searchEmojiExact(props.q, unicodeEmojiDB.value);
->>>>>>> 7a41cfe2
+		emojis.value = searchEmojiExact(props.q.normalize('NFC').toLowerCase(), unicodeEmojiDB.value);
 	} else if (props.type === 'mfmTag') {
 		if (!props.q || props.q === '') {
 			mfmTags.value = MFM_TAGS;

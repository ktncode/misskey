--- conflicted
+++ resolved
@@ -178,8 +178,7 @@
 				textBox.className = 'pswp__alt-text _acrylic';
 				el.appendChild(textBox);
 
-<<<<<<< HEAD
-				pwsp.on('change', (a) => {
+				pwsp.on('change', () => {
 					if (pwsp.currSlide?.data.comment) {
 						textBox.style.display = '';
 					} else {
@@ -187,10 +186,6 @@
 					}
 
 					textBox.textContent = pwsp.currSlide?.data.comment;
-=======
-				pswp.on('change', () => {
-					textBox.textContent = pswp.currSlide?.data.comment;
->>>>>>> e98f66db
 				});
 			},
 		});

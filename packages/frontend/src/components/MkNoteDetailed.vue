--- conflicted
+++ resolved
@@ -267,14 +267,8 @@
 import { extractUrlFromMfm } from '@/scripts/extract-url-from-mfm.js';
 import { $i } from '@/account.js';
 import { i18n } from '@/i18n.js';
-<<<<<<< HEAD
-import { host } from '@@/js/config.js';
 import { getNoteClipMenu, getNoteMenu } from '@/scripts/get-note-menu.js';
 import { getNoteVersionsMenu } from '@/scripts/get-note-versions-menu.js';
-
-=======
-import { getNoteClipMenu, getNoteMenu, getRenoteMenu } from '@/scripts/get-note-menu.js';
->>>>>>> 551040ed
 import { useNoteCapture } from '@/scripts/use-note-capture.js';
 import { deepClone } from '@/scripts/clone.js';
 import { useTooltip } from '@/scripts/use-tooltip.js';
@@ -518,13 +512,8 @@
 	});
 }
 
-<<<<<<< HEAD
 function renote(visibility: Visibility, localOnly: boolean = false) {
-	pleaseLogin(undefined, pleaseLoginContext.value);
-=======
-function renote() {
 	pleaseLogin({ openOnRemote: pleaseLoginContext.value });
->>>>>>> 551040ed
 	showMovedDialog();
 
 	renoting = true;
@@ -570,7 +559,7 @@
 }
 
 function quote() {
-	pleaseLogin(undefined, pleaseLoginContext.value);
+	pleaseLogin({ openOnRemote: pleaseLoginContext.value });
 	showMovedDialog();
 
 	if (appearNote.value.channel) {
@@ -676,7 +665,7 @@
 }
 
 function like(): void {
-	pleaseLogin(undefined, pleaseLoginContext.value);
+	pleaseLogin({ openOnRemote: pleaseLoginContext.value });
 	showMovedDialog();
 	sound.playMisskeySfx('reaction');
 	misskeyApi('notes/like', {
@@ -992,10 +981,10 @@
 	word-wrap: anywhere;
 }
 
-<<<<<<< HEAD
 .playMFMButton {
 	margin-top: 5px;
-=======
+}
+
 .noteHeaderBadgeRoles {
 	margin: 0 .5em 0 0;
 }
@@ -1007,7 +996,6 @@
 	& + .noteHeaderBadgeRole {
 		margin-left: 0.2em;
 	}
->>>>>>> 551040ed
 }
 
 .noteContent {

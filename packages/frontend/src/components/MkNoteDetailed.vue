<!--
SPDX-FileCopyrightText: syuilo and other misskey contributors
SPDX-License-Identifier: AGPL-3.0-only
-->

<template>
<div
	v-if="!muted"
	v-show="!isDeleted"
	ref="rootEl"
	v-hotkey="keymap"
	:class="$style.root"
>
	<div v-if="appearNote.reply && appearNote.reply.replyId">
		<div v-if="!conversationLoaded" style="padding: 16px">
			<MkButton style="margin: 0 auto;" primary rounded @click="loadConversation">{{ i18n.ts.loadConversation }}</MkButton>
		</div>
		<MkNoteSub v-for="note in conversation" :key="note.id" :class="$style.replyToMore" :note="note" :expandAllCws="props.expandAllCws"/>
	</div>
	<MkNoteSub v-if="appearNote.reply" :note="appearNote.reply" :class="$style.replyTo" :expandAllCws="props.expandAllCws"/>
	<div v-if="isRenote" :class="$style.renote">
		<MkAvatar :class="$style.renoteAvatar" :user="note.user" link preview/>
		<i class="ph-rocket-launch ph-bold ph-lg" style="margin-right: 4px;"></i>
		<span :class="$style.renoteText">
			<I18n :src="i18n.ts.renotedBy" tag="span">
				<template #user>
					<MkA v-user-preview="note.userId" :class="$style.renoteName" :to="userPage(note.user)">
						<MkUserName :user="note.user"/>
					</MkA>
				</template>
			</I18n>
		</span>
		<div :class="$style.renoteInfo">
			<button ref="renoteTime" class="_button" :class="$style.renoteTime" @click="showRenoteMenu()">
				<i v-if="isMyRenote" class="ph-dots-three ph-bold ph-lg" style="margin-right: 4px;"></i>
				<MkTime :time="note.createdAt"/>
			</button>
			<span v-if="note.visibility !== 'public'" style="margin-left: 0.5em;" :title="i18n.ts._visibility[note.visibility]">
				<i v-if="note.visibility === 'home'" class="ph-house ph-bold ph-lg"></i>
				<i v-else-if="note.visibility === 'followers'" class="ph-lock ph-bold ph-lg"></i>
				<i v-else-if="note.visibility === 'specified'" ref="specified" class="ph-envelope ph-bold ph-lg"></i>
			</span>
			<span v-if="note.localOnly" style="margin-left: 0.5em;" :title="i18n.ts._visibility['disableFederation']"><i class="ph-rocket ph-bold ph-lg"></i></span>
		</div>
	</div>
	<article :class="$style.note" @contextmenu.stop="onContextmenu">
		<header :class="$style.noteHeader">
			<MkAvatar :class="$style.noteHeaderAvatar" :user="appearNote.user" indicator link preview/>
			<div :class="$style.noteHeaderBody">
				<div>
					<MkA v-user-preview="appearNote.user.id" :class="$style.noteHeaderName" :to="userPage(appearNote.user)">
						<MkUserName :nowrap="false" :user="appearNote.user"/>
					</MkA>
					<span v-if="appearNote.user.isBot" :class="$style.isBot">bot</span>
					<div :class="$style.noteHeaderInfo">
						<span v-if="appearNote.visibility !== 'public'" style="margin-left: 0.5em;" :title="i18n.ts._visibility[appearNote.visibility]">
							<i v-if="appearNote.visibility === 'home'" class="ph-house ph-bold ph-lg"></i>
							<i v-else-if="appearNote.visibility === 'followers'" class="ph-lock ph-bold ph-lg"></i>
							<i v-else-if="appearNote.visibility === 'specified'" ref="specified" class="ph-envelope ph-bold ph-lg"></i>
						</span>
						<span v-if="appearNote.updatedAt" ref="menuVersionsButton" style="margin-left: 0.5em;" title="Edited" @mousedown="menuVersions()"><i class="ph-pencil ph-bold ph-lg"></i></span>
						<span v-if="appearNote.localOnly" style="margin-left: 0.5em;" :title="i18n.ts._visibility['disableFederation']"><i class="ph-rocket ph-bold ph-lg"></i></span>
					</div>
				</div>
				<div :class="$style.noteHeaderUsername"><MkAcct :user="appearNote.user"/></div>
				<MkInstanceTicker v-if="showTicker" :instance="appearNote.user.instance"/>
			</div>
		</header>
		<div :class="$style.noteContent">
			<p v-if="appearNote.cw != null" :class="$style.cw">
				<Mfm v-if="appearNote.cw != ''" style="margin-right: 8px;" :text="appearNote.cw" :author="appearNote.user" :nyaize="'respect'"/>
				<MkCwButton v-model="showContent" :text="appearNote.text" :files="appearNote.files" :poll="appearNote.poll"/>
			</p>
			<div v-show="appearNote.cw == null || showContent">
				<span v-if="appearNote.isHidden" style="opacity: 0.5">({{ i18n.ts.private }})</span>
				<MkA v-if="appearNote.replyId" :class="$style.noteReplyTarget" :to="`/notes/${appearNote.replyId}`"><i class="ph-arrow-bend-left-up ph-bold ph-lg"></i></MkA>
				<Mfm
					v-if="appearNote.text"
					:parsedNodes="parsed"
					:text="appearNote.text"
					:author="appearNote.user"
					:nyaize="'respect'"
					:emojiUrls="appearNote.emojis"
					:enableEmojiMenu="true"
					:enableEmojiMenuReaction="true"
					:isAnim="allowAnim"
				/>
				<a v-if="appearNote.renote != null" :class="$style.rn">RN:</a>
				<div v-if="translating || translation" :class="$style.translation">
					<MkLoading v-if="translating" mini/>
					<div v-else-if="translation">
						<b>{{ i18n.tsx.translatedFrom({ x: translation.sourceLang }) }}: </b>
						<Mfm :text="translation.text" :author="appearNote.user" :nyaize="'respect'" :emojiUrls="appearNote.emojis"/>
					</div>
				</div>
<<<<<<< HEAD
				<MkButton v-if="!allowAnim && animated" :class="$style.playMFMButton" :small="true" @click="animatedMFM()" @click.stop><i class="ph-play ph-bold ph-lg "></i> {{ i18n.ts._animatedMFM.play }}</MkButton>
				<MkButton v-else-if="!defaultStore.state.animatedMfm && allowAnim && animated" :class="$style.playMFMButton" :small="true" @click="animatedMFM()" @click.stop><i class="ph-stop ph-bold ph-lg "></i> {{ i18n.ts._animatedMFM.stop }}</MkButton>
				<div v-if="appearNote.files.length > 0">
=======
				<div v-if="appearNote.files && appearNote.files.length > 0">
>>>>>>> 66714d94
					<MkMediaList :mediaList="appearNote.files"/>
				</div>
				<MkPoll v-if="appearNote.poll" ref="pollViewer" :noteId="appearNote.id" :poll="appearNote.poll" :class="$style.poll"/>
				<MkUrlPreview v-for="url in urls" :key="url" :url="url" :compact="true" :detail="true" style="margin-top: 6px;"/>
				<div v-if="appearNote.renote" :class="$style.quote"><MkNoteSimple :note="appearNote.renote" :class="$style.quoteNote" :expandAllCws="props.expandAllCws"/></div>
			</div>
			<MkA v-if="appearNote.channel && !inChannel" :class="$style.channel" :to="`/channels/${appearNote.channel.id}`"><i class="ph-television ph-bold ph-lg"></i> {{ appearNote.channel.name }}</MkA>
		</div>
		<footer :class="$style.footer">
			<div :class="$style.noteFooterInfo">
				<div v-if="appearNote.updatedAt">
					{{ i18n.ts.edited }}: <MkTime :time="appearNote.updatedAt" mode="detail"/>
				</div>
				<MkA :to="notePage(appearNote)">
					<MkTime :time="appearNote.createdAt" mode="detail" colored/>
				</MkA>
			</div>
			<MkReactionsViewer ref="reactionsViewer" :note="appearNote"/>
			<button class="_button" :class="$style.noteFooterButton" @click="reply()">
				<i class="ph-arrow-u-up-left ph-bold ph-lg"></i>
				<p v-if="appearNote.repliesCount > 0" :class="$style.noteFooterButtonCount">{{ appearNote.repliesCount }}</p>
			</button>
			<button
				v-if="canRenote"
				ref="renoteButton"
				class="_button"
				:class="$style.noteFooterButton"
				:style="renoted ? 'color: var(--accent) !important;' : ''"
				@mousedown="renoted ? undoRenote() : boostVisibility()"
			>
				<i class="ph-rocket-launch ph-bold ph-lg"></i>
				<p v-if="appearNote.renoteCount > 0" :class="$style.noteFooterButtonCount">{{ appearNote.renoteCount }}</p>
			</button>
			<button v-else class="_button" :class="$style.noteFooterButton" disabled>
				<i class="ph-prohibit ph-bold ph-lg"></i>
			</button>
			<button
				v-if="canRenote"
				ref="quoteButton"
				class="_button"
				:class="$style.noteFooterButton"
				@mousedown="quote()"
			>
				<i class="ph-quotes ph-bold ph-lg"></i>
			</button>
			<button v-if="appearNote.myReaction == null && appearNote.reactionAcceptance !== 'likeOnly'" ref="likeButton" :class="$style.noteFooterButton" class="_button" @mousedown="like()">
				<i class="ph-heart ph-bold ph-lg"></i>
			</button>
			<button v-if="appearNote.myReaction == null" ref="reactButton" :class="$style.noteFooterButton" class="_button" @mousedown="react()">
				<i v-if="appearNote.reactionAcceptance === 'likeOnly'" class="ph-heart ph-bold ph-lg"></i>
				<i v-else class="ph-smiley ph-bold ph-lg"></i>
			</button>
			<button v-if="appearNote.myReaction != null" ref="reactButton" class="_button" :class="[$style.noteFooterButton, $style.reacted]" @click="undoReact(appearNote)">
				<i class="ph-minus ph-bold ph-lg"></i>
			</button>
			<button v-if="defaultStore.state.showClipButtonInNoteFooter" ref="clipButton" class="_button" :class="$style.noteFooterButton" @mousedown="clip()">
				<i class="ph-paperclip ph-bold ph-lg"></i>
			</button>
<<<<<<< HEAD
			<button ref="menuButton" class="_button" :class="$style.noteFooterButton" @mousedown="menu()">
				<i class="ph-dots-three ph-bold ph-lg"></i>
=======
			<button ref="menuButton" class="_button" :class="$style.noteFooterButton" @mousedown="showMenu()">
				<i class="ti ti-dots"></i>
>>>>>>> 66714d94
			</button>
		</footer>
	</article>
	<div :class="$style.tabs">
		<button class="_button" :class="[$style.tab, { [$style.tabActive]: tab === 'replies' }]" @click="tab = 'replies'"><i class="ph-arrow-u-up-left ph-bold ph-lg"></i> {{ i18n.ts.replies }}</button>
		<button class="_button" :class="[$style.tab, { [$style.tabActive]: tab === 'renotes' }]" @click="tab = 'renotes'"><i class="ph-rocket-launch ph-bold ph-lg"></i> {{ i18n.ts.renotes }}</button>
		<button class="_button" :class="[$style.tab, { [$style.tabActive]: tab === 'quotes' }]" @click="tab = 'quotes'"><i class="ph-quotes ph-bold ph-lg"></i> {{ i18n.ts._notification._types.quote }}</button>
		<button class="_button" :class="[$style.tab, { [$style.tabActive]: tab === 'reactions' }]" @click="tab = 'reactions'"><i class="ph-smiley ph-bold ph-lg"></i> {{ i18n.ts.reactions }}</button>
	</div>
	<div>
		<div v-if="tab === 'replies'" :class="$style.tab_replies">
			<div v-if="!repliesLoaded" style="padding: 16px">
				<MkButton style="margin: 0 auto;" primary rounded @click="loadReplies">{{ i18n.ts.loadReplies }}</MkButton>
			</div>
			<MkNoteSub v-for="note in replies" :key="note.id" :note="note" :class="$style.reply" :detail="true" :expandAllCws="props.expandAllCws" :onDeleteCallback="removeReply"/>
		</div>
		<div v-else-if="tab === 'renotes'" :class="$style.tab_renotes">
			<MkPagination :pagination="renotesPagination" :disableAutoLoad="true">
				<template #default="{ items }">
					<div style="display: grid; grid-template-columns: repeat(auto-fill, minmax(270px, 1fr)); grid-gap: 12px;">
						<MkA v-for="item in items" :key="item.id" :to="userPage(item.user)">
							<MkUserCardMini :user="item.user" :withChart="false"/>
						</MkA>
					</div>
				</template>
			</MkPagination>
		</div>
		<div v-if="tab === 'quotes'" :class="$style.tab_replies">
			<div v-if="!quotesLoaded" style="padding: 16px">
				<MkButton style="margin: 0 auto;" primary rounded @click="loadQuotes">{{ i18n.ts.loadReplies }}</MkButton>
			</div>
			<MkNoteSub v-for="note in quotes" :key="note.id" :note="note" :class="$style.reply" :detail="true" :expandAllCws="props.expandAllCws"/>
		</div>
		<div v-else-if="tab === 'reactions'" :class="$style.tab_reactions">
			<div :class="$style.reactionTabs">
				<button v-for="reaction in Object.keys(appearNote.reactions)" :key="reaction" :class="[$style.reactionTab, { [$style.reactionTabActive]: reactionTabType === reaction }]" class="_button" @click="reactionTabType = reaction">
					<MkReactionIcon :reaction="reaction"/>
					<span style="margin-left: 4px;">{{ appearNote.reactions[reaction] }}</span>
				</button>
			</div>
			<MkPagination v-if="reactionTabType" :key="reactionTabType" :pagination="reactionsPagination" :disableAutoLoad="true">
				<template #default="{ items }">
					<div style="display: grid; grid-template-columns: repeat(auto-fill, minmax(270px, 1fr)); grid-gap: 12px;">
						<MkA v-for="item in items" :key="item.id" :to="userPage(item.user)">
							<MkUserCardMini :user="item.user" :withChart="false"/>
						</MkA>
					</div>
				</template>
			</MkPagination>
		</div>
	</div>
</div>
<div v-else class="_panel" :class="$style.muted" @click="muted = false">
	<I18n :src="i18n.ts.userSaysSomething" tag="small">
		<template #name>
			<MkA v-user-preview="appearNote.userId" :to="userPage(appearNote.user)">
				<MkUserName :user="appearNote.user"/>
			</MkA>
		</template>
	</I18n>
</div>
</template>

<script lang="ts" setup>
import { computed, inject, onMounted, provide, ref, shallowRef, watch } from 'vue';
import * as mfm from '@transfem-org/sfm-js';
import * as Misskey from 'misskey-js';
import MkNoteSub from '@/components/MkNoteSub.vue';
import MkNoteSimple from '@/components/MkNoteSimple.vue';
import MkReactionsViewer from '@/components/MkReactionsViewer.vue';
import MkMediaList from '@/components/MkMediaList.vue';
import MkCwButton from '@/components/MkCwButton.vue';
import MkPoll from '@/components/MkPoll.vue';
import MkUsersTooltip from '@/components/MkUsersTooltip.vue';
import MkUrlPreview from '@/components/MkUrlPreview.vue';
import MkInstanceTicker from '@/components/MkInstanceTicker.vue';
import { pleaseLogin } from '@/scripts/please-login.js';
import { checkWordMute } from '@/scripts/check-word-mute.js';
import { userPage } from '@/filters/user.js';
import { notePage } from '@/filters/note.js';
import * as os from '@/os.js';
import { misskeyApi } from '@/scripts/misskey-api.js';
import * as sound from '@/scripts/sound.js';
import { defaultStore, noteViewInterruptors } from '@/store.js';
import { reactionPicker } from '@/scripts/reaction-picker.js';
import { extractUrlFromMfm } from '@/scripts/extract-url-from-mfm.js';
import { $i } from '@/account.js';
import { i18n } from '@/i18n.js';
import { getNoteClipMenu, getNoteMenu } from '@/scripts/get-note-menu.js';
import { getNoteVersionsMenu } from '@/scripts/get-note-versions-menu.js';
import { useNoteCapture } from '@/scripts/use-note-capture.js';
import { deepClone } from '@/scripts/clone.js';
import { useTooltip } from '@/scripts/use-tooltip.js';
import { claimAchievement } from '@/scripts/achievements.js';
import { checkAnimationFromMfm } from '@/scripts/check-animated-mfm.js';
import MkRippleEffect from '@/components/MkRippleEffect.vue';
import { showMovedDialog } from '@/scripts/show-moved-dialog.js';
import MkUserCardMini from '@/components/MkUserCardMini.vue';
import MkPagination, { type Paging } from '@/components/MkPagination.vue';
import MkReactionIcon from '@/components/MkReactionIcon.vue';
import MkButton from '@/components/MkButton.vue';

const props = defineProps<{
	note: Misskey.entities.Note;
	expandAllCws?: boolean;
}>();

const inChannel = inject('inChannel', null);

const note = ref(deepClone(props.note));

// plugin
if (noteViewInterruptors.length > 0) {
	onMounted(async () => {
		let result: Misskey.entities.Note | null = deepClone(note.value);
		for (const interruptor of noteViewInterruptors) {
			try {
				result = await interruptor.handler(result!) as Misskey.entities.Note | null;
				if (result === null) {
					isDeleted.value = true;
					return;
				}
			} catch (err) {
				console.error(err);
			}
		}
		note.value = result as Misskey.entities.Note;
	});
}

const isRenote = (
	note.value.renote != null &&
	note.value.text == null &&
	note.value.fileIds && note.value.fileIds.length === 0 &&
	note.value.poll == null
);

const rootEl = shallowRef<HTMLElement>();
const menuButton = shallowRef<HTMLElement>();
const menuVersionsButton = shallowRef<HTMLElement>();
const renoteButton = shallowRef<HTMLElement>();
const renoteTime = shallowRef<HTMLElement>();
const reactButton = shallowRef<HTMLElement>();
const quoteButton = shallowRef<HTMLElement>();
const clipButton = shallowRef<HTMLElement>();
const likeButton = shallowRef<HTMLElement>();
const appearNote = computed(() => isRenote ? note.value.renote as Misskey.entities.Note : note.value);
const renoteUrl = appearNote.value.renote ? appearNote.value.renote.url : null;
const renoteUri = appearNote.value.renote ? appearNote.value.renote.uri : null;
const isMyRenote = $i && ($i.id === note.value.userId);
const showContent = ref(defaultStore.state.uncollapseCW);
const isDeleted = ref(false);
const renoted = ref(false);
const muted = ref($i ? checkWordMute(appearNote.value, $i, $i.mutedWords) : false);
const translation = ref<Misskey.entities.NotesTranslateResponse | null>(null);
const translating = ref(false);
const parsed = appearNote.value.text ? mfm.parse(appearNote.value.text) : null;
const urls = parsed ? extractUrlFromMfm(parsed).filter(u => u !== renoteUrl && u !== renoteUri) : null;
const animated = computed(() => parsed ? checkAnimationFromMfm(parsed) : null);
const allowAnim = ref(defaultStore.state.advancedMfm && defaultStore.state.animatedMfm ? true : false);
const showTicker = (defaultStore.state.instanceTicker === 'always') || (defaultStore.state.instanceTicker === 'remote' && appearNote.value.user.instance);
const conversation = ref<Misskey.entities.Note[]>([]);
const replies = ref<Misskey.entities.Note[]>([]);
<<<<<<< HEAD
const quotes = ref<Misskey.entities.Note[]>([]);
const canRenote = computed(() => ['public', 'home'].includes(appearNote.value.visibility) || (appearNote.value.visibility === 'followers' && appearNote.value.userId === $i.id));
const defaultLike = computed(() => defaultStore.state.like ? defaultStore.state.like : null);

watch(() => props.expandAllCws, (expandAllCws) => {
	if (expandAllCws !== showContent.value) showContent.value = expandAllCws;
});

if ($i) {
	misskeyApi('notes/renotes', {
		noteId: appearNote.value.id,
		userId: $i.id,
		limit: 1,
	}).then((res) => {
		renoted.value = res.length > 0;
	});
}
=======
const canRenote = computed(() => ['public', 'home'].includes(appearNote.value.visibility) || appearNote.value.userId === $i?.id);
>>>>>>> 66714d94

const keymap = {
	'r': () => reply(true),
	'e|a|plus': () => react(true),
	'q': () => renote(true),
	'esc': blur,
	'm|o': () => showMenu(true),
	's': () => showContent.value !== showContent.value,
};

provide('react', (reaction: string) => {
	misskeyApi('notes/reactions/create', {
		noteId: appearNote.value.id,
		reaction: reaction,
	});
});

const tab = ref('replies');
const reactionTabType = ref<string | null>(null);

const renotesPagination = computed<Paging>(() => ({
	endpoint: 'notes/renotes',
	limit: 10,
	params: {
		noteId: appearNote.value.id,
	},
}));

const reactionsPagination = computed<Paging>(() => ({
	endpoint: 'notes/reactions',
	limit: 10,
	params: {
		noteId: appearNote.value.id,
		type: reactionTabType.value,
	},
}));

async function addReplyTo(replyNote: Misskey.entities.Note) {
	replies.value.unshift(replyNote);
	appearNote.value.repliesCount += 1;
}

async function removeReply(id: Misskey.entities.Note['id']) {
	const replyIdx = replies.value.findIndex(note => note.id === id);
	if (replyIdx >= 0) {
		replies.value.splice(replyIdx, 1);
		appearNote.value.repliesCount -= 1;
	}
}

useNoteCapture({
	rootEl: rootEl,
	note: appearNote,
	pureNote: note,
	isDeletedRef: isDeleted,
	onReplyCallback: addReplyTo,
});

useTooltip(renoteButton, async (showing) => {
	const renotes = await misskeyApi('notes/renotes', {
		noteId: appearNote.value.id,
		limit: 11,
	});

	const users = renotes.map(x => x.user);

	if (users.length < 1) return;

	os.popup(MkUsersTooltip, {
		showing,
		users,
		count: appearNote.value.renoteCount,
		targetElement: renoteButton.value,
	}, {}, 'closed');
});

useTooltip(quoteButton, async (showing) => {
	const renotes = await misskeyApi('notes/renotes', {
		noteId: appearNote.value.id,
		limit: 11,
		quote: true,
	});

	const users = renotes.map(x => x.user);

	if (users.length < 1) return;

	os.popup(MkUsersTooltip, {
		showing,
		users,
		count: appearNote.value.renoteCount,
		targetElement: quoteButton.value,
	}, {}, 'closed');
});

type Visibility = 'public' | 'home' | 'followers' | 'specified';

function smallerVisibility(a: Visibility | string, b: Visibility | string): Visibility {
	if (a === 'specified' || b === 'specified') return 'specified';
	if (a === 'followers' || b === 'followers') return 'followers';
	if (a === 'home' || b === 'home') return 'home';
	// if (a === 'public' || b === 'public')
	return 'public';
}

function boostVisibility() {
	if (!defaultStore.state.showVisibilitySelectorOnBoost) {
		renote(defaultStore.state.visibilityOnBoost);
	} else {
		os.popupMenu([
			{
				type: 'button',
				icon: 'ph-globe-hemisphere-west ph-bold ph-lg',
				text: i18n.ts._visibility['public'],
				action: () => {
					renote('public');
				},
			},
			{
				type: 'button',
				icon: 'ph-house ph-bold ph-lg',
				text: i18n.ts._visibility['home'],
				action: () => {
					renote('home');
				},
			},
			{
				type: 'button',
				icon: 'ph-lock ph-bold ph-lg',
				text: i18n.ts._visibility['followers'],
				action: () => {
					renote('followers');
				},
			},
			{
				type: 'button',
				icon: 'ph-planet ph-bold ph-lg',
				text: i18n.ts._timelines.local,
				action: () => {
					renote('local');
				},
			}], renoteButton.value);
	}
}

function renote(visibility: Visibility | 'local') {
	pleaseLogin();
	showMovedDialog();

	if (appearNote.value.channel) {
		const el = renoteButton.value as HTMLElement | null | undefined;
		if (el) {
			const rect = el.getBoundingClientRect();
			const x = rect.left + (el.offsetWidth / 2);
			const y = rect.top + (el.offsetHeight / 2);
			os.popup(MkRippleEffect, { x, y }, {}, 'end');
		}

		misskeyApi('notes/create', {
			renoteId: appearNote.value.id,
			channelId: appearNote.value.channelId,
		}).then(() => {
			os.toast(i18n.ts.renoted);
			renoted.value = true;
		});
	} else if (!appearNote.value.channel || appearNote.value.channel.allowRenoteToExternal) {
		const el = renoteButton.value as HTMLElement | null | undefined;
		if (el) {
			const rect = el.getBoundingClientRect();
			const x = rect.left + (el.offsetWidth / 2);
			const y = rect.top + (el.offsetHeight / 2);
			os.popup(MkRippleEffect, { x, y }, {}, 'end');
		}

		const configuredVisibility = defaultStore.state.rememberNoteVisibility ? defaultStore.state.visibility : defaultStore.state.defaultNoteVisibility;
		const localOnlySetting = defaultStore.state.rememberNoteVisibility ? defaultStore.state.localOnly : defaultStore.state.defaultNoteLocalOnly;

		let noteVisibility = visibility === 'local' || visibility === 'specified' ? smallerVisibility(appearNote.value.visibility, configuredVisibility) : smallerVisibility(visibility, configuredVisibility);
		if (appearNote.value.channel?.isSensitive) {
			noteVisibility = smallerVisibility(visibility === 'local' || visibility === 'specified' ? appearNote.value.visibility : visibility, 'home');
		}

		misskeyApi('notes/create', {
			localOnly: visibility === 'local' ? true : localOnlySetting,
			visibility: noteVisibility,
			renoteId: appearNote.value.id,
		}).then(() => {
			os.toast(i18n.ts.renoted);
			renoted.value = true;
		});
	}
}

function quote() {
	pleaseLogin();
	showMovedDialog();

	if (appearNote.value.channel) {
		os.post({
			renote: appearNote.value,
			channel: appearNote.value.channel,
		}).then(() => {
			misskeyApi('notes/renotes', {
				noteId: appearNote.value.id,
				userId: $i.id,
				limit: 1,
				quote: true,
			}).then((res) => {
				if (!(res.length > 0)) return;
				const el = quoteButton.value as HTMLElement | null | undefined;
				if (el && res.length > 0) {
					const rect = el.getBoundingClientRect();
					const x = rect.left + (el.offsetWidth / 2);
					const y = rect.top + (el.offsetHeight / 2);
					os.popup(MkRippleEffect, { x, y }, {}, 'end');
				}

				os.toast(i18n.ts.quoted);
			});
		});
	} else {
		os.post({
			renote: appearNote.value,
		}).then(() => {
			misskeyApi('notes/renotes', {
				noteId: appearNote.value.id,
				userId: $i.id,
				limit: 1,
				quote: true,
			}).then((res) => {
				if (!(res.length > 0)) return;
				const el = quoteButton.value as HTMLElement | null | undefined;
				if (el && res.length > 0) {
					const rect = el.getBoundingClientRect();
					const x = rect.left + (el.offsetWidth / 2);
					const y = rect.top + (el.offsetHeight / 2);
					os.popup(MkRippleEffect, { x, y }, {}, 'end');
				}

				os.toast(i18n.ts.quoted);
			});
		});
	}
}

function reply(viaKeyboard = false): void {
	pleaseLogin();
	showMovedDialog();
	os.post({
		reply: appearNote.value,
		channel: appearNote.value.channel,
		animation: !viaKeyboard,
	}).then(() => {
		focus();
	});
}

function react(viaKeyboard = false): void {
	pleaseLogin();
	showMovedDialog();
	if (appearNote.value.reactionAcceptance === 'likeOnly') {
		sound.playMisskeySfx('reaction');

		misskeyApi('notes/like', {
			noteId: appearNote.value.id,
			override: defaultLike.value,
		});
		const el = reactButton.value as HTMLElement | null | undefined;
		if (el) {
			const rect = el.getBoundingClientRect();
			const x = rect.left + (el.offsetWidth / 2);
			const y = rect.top + (el.offsetHeight / 2);
			os.popup(MkRippleEffect, { x, y }, {}, 'end');
		}
	} else {
		blur();
		reactionPicker.show(reactButton.value ?? null, reaction => {
			sound.playMisskeySfx('reaction');

			misskeyApi('notes/reactions/create', {
				noteId: appearNote.value.id,
				reaction: reaction,
			});
			if (appearNote.value.text && appearNote.value.text.length > 100 && (Date.now() - new Date(appearNote.value.createdAt).getTime() < 1000 * 3)) {
				claimAchievement('reactWithoutRead');
			}
		}, () => {
			focus();
		});
	}
}

function like(): void {
	pleaseLogin();
	showMovedDialog();
	sound.playMisskeySfx('reaction');
	misskeyApi('notes/like', {
		noteId: appearNote.value.id,
		override: defaultLike.value,
	});
	const el = likeButton.value as HTMLElement | null | undefined;
	if (el) {
		const rect = el.getBoundingClientRect();
		const x = rect.left + (el.offsetWidth / 2);
		const y = rect.top + (el.offsetHeight / 2);
		os.popup(MkRippleEffect, { x, y }, {}, 'end');
	}
}

function undoReact(note): void {
	const oldReaction = note.myReaction;
	if (!oldReaction) return;
	misskeyApi('notes/reactions/delete', {
		noteId: note.id,
	});
}

function undoRenote() : void {
	if (!renoted.value) return;
	misskeyApi('notes/unrenote', {
		noteId: appearNote.value.id,
	});
	os.toast(i18n.ts.rmboost);
	renoted.value = false;

	const el = renoteButton.value as HTMLElement | null | undefined;
	if (el) {
		const rect = el.getBoundingClientRect();
		const x = rect.left + (el.offsetWidth / 2);
		const y = rect.top + (el.offsetHeight / 2);
		os.popup(MkRippleEffect, { x, y }, {}, 'end');
	}
}

function onContextmenu(ev: MouseEvent): void {
	const isLink = (el: HTMLElement): boolean => {
		if (el.tagName === 'A') return true;
		if (el.parentElement) {
			return isLink(el.parentElement);
		}
		return false;
	};

	if (ev.target && isLink(ev.target as HTMLElement)) return;
	if (window.getSelection()?.toString() !== '') return;

	if (defaultStore.state.useReactionPickerForContextMenu) {
		ev.preventDefault();
		react();
	} else {
		const { menu, cleanup } = getNoteMenu({ note: note.value, translating, translation, isDeleted });
		os.contextMenu(menu, ev).then(focus).finally(cleanup);
	}
}

function showMenu(viaKeyboard = false): void {
	const { menu, cleanup } = getNoteMenu({ note: note.value, translating, translation, isDeleted });
	os.popupMenu(menu, menuButton.value, {
		viaKeyboard,
	}).then(focus).finally(cleanup);
}

async function menuVersions(viaKeyboard = false): Promise<void> {
	const { menu, cleanup } = await getNoteVersionsMenu({ note: note.value, menuVersionsButton });
	os.popupMenu(menu, menuVersionsButton.value, {
		viaKeyboard,
	}).then(focus).finally(cleanup);
}

async function clip() {
	os.popupMenu(await getNoteClipMenu({ note: note.value, isDeleted }), clipButton.value).then(focus);
}

function showRenoteMenu(viaKeyboard = false): void {
	if (!isMyRenote) return;
	pleaseLogin();
	os.popupMenu([{
		text: i18n.ts.unrenote,
		icon: 'ph-trash ph-bold ph-lg',
		danger: true,
		action: () => {
			misskeyApi('notes/delete', {
				noteId: note.value.id,
			});
			isDeleted.value = true;
		},
	}], renoteTime.value, {
		viaKeyboard: viaKeyboard,
	});
}

function focus() {
	rootEl.value?.focus();
}

function blur() {
	rootEl.value?.blur();
}

const repliesLoaded = ref(false);

function loadReplies() {
	repliesLoaded.value = true;
	misskeyApi('notes/children', {
		noteId: appearNote.value.id,
		limit: 30,
		showQuotes: false,
	}).then(res => {
		replies.value = res;
	});
}

loadReplies();

const quotesLoaded = ref(false);

function loadQuotes() {
	quotesLoaded.value = true;
	misskeyApi('notes/renotes', {
		noteId: appearNote.value.id,
		limit: 30,
		quote: true,
	}).then(res => {
		quotes.value = res;
	});
}

loadQuotes();

const conversationLoaded = ref(false);

function loadConversation() {
	conversationLoaded.value = true;
	if (appearNote.value.replyId == null) return;
	misskeyApi('notes/conversation', {
		noteId: appearNote.value.replyId,
	}).then(res => {
		conversation.value = res.reverse();
	});
}

if (appearNote.value.reply && appearNote.value.reply.replyId && defaultStore.state.autoloadConversation) loadConversation();

function animatedMFM() {
	if (allowAnim.value) {
		allowAnim.value = false;
	} else {
		os.confirm({
			type: 'warning',
			text: i18n.ts._animatedMFM._alert.text,
			okText: i18n.ts._animatedMFM._alert.confirm,
		}).then((res) => { if (!res.canceled) allowAnim.value = true; });
	}
}
</script>

<style lang="scss" module>
.root {
	position: relative;
	transition: box-shadow 0.1s ease;
	overflow: clip;
	contain: content;
}

.footer {
		position: relative;
		z-index: 1;
		margin-top: 0.4em;
		width: max-content;
		min-width: min-content;
		max-width: fit-content;
}

.replyTo {
	opacity: 0.7;
	padding-bottom: 0;
}

.replyToMore {
	opacity: 0.7;
}

.renote {
	display: flex;
	align-items: center;
	padding: 16px 32px 8px 32px;
	line-height: 28px;
	white-space: pre;
	color: var(--renote);
}

.renoteAvatar {
	flex-shrink: 0;
	display: inline-block;
	width: 28px;
	height: 28px;
	margin: 0 8px 0 0;
	border-radius: var(--radius-sm);
}

.renoteText {
	overflow: hidden;
	flex-shrink: 1;
	text-overflow: ellipsis;
	white-space: nowrap;
}

.renoteName {
	font-weight: bold;
}

.renoteInfo {
	margin-left: auto;
	font-size: 0.9em;
}

.renoteTime {
	flex-shrink: 0;
	color: inherit;
}

.renote + .note {
	padding-top: 8px;
}

.note {
	padding: 32px;
	font-size: 1.2em;
	overflow: hidden;

	&:hover > .main > .footer > .button {
		opacity: 1;
	}
}

.noteHeader {
	display: flex;
	position: relative;
	margin-bottom: 16px;
	align-items: center;
	z-index: 2;
}

.noteHeaderAvatar {
	display: block;
	flex-shrink: 0;
	width: var(--avatar);
	height: var(--avatar);
}

.noteHeaderBody {
	flex: 1;
	display: flex;
	flex-direction: column;
	justify-content: center;
	padding-left: 16px;
	font-size: 0.95em;
}

.noteHeaderName {
	font-weight: bold;
	line-height: 1.3;
}

.isBot {
	display: inline-block;
	margin: 0 0.5em;
	padding: 4px 6px;
	font-size: 80%;
	line-height: 1;
	border: solid 0.5px var(--divider);
	border-radius: var(--radius-xs);
}

.noteHeaderInfo {
	float: right;
}

.noteHeaderUsername {
	margin-bottom: 2px;
	line-height: 1.3;
	word-wrap: anywhere;
}

.playMFMButton {
	margin-top: 5px;
}

.noteContent {
	container-type: inline-size;
	overflow-wrap: break-word;
	z-index: 1;
}

.cw {
	cursor: default;
	display: block;
	margin: 0;
	padding: 0;
	overflow-wrap: break-word;
}

.noteReplyTarget {
	color: var(--accent);
	margin-right: 0.5em;
}

.rn {
	margin-left: 4px;
	font-style: oblique;
	color: var(--renote);
}

.translation {
	border: solid 0.5px var(--divider);
	border-radius: var(--radius);
	padding: 12px;
	margin-top: 8px;
}

.poll {
	font-size: 80%;
}

.quote {
	padding: 8px 0;
}

.quoteNote {
	padding: 16px;
	border: dashed 1px var(--renote);
	border-radius: var(--radius-sm);
	overflow: clip;
}

.channel {
	opacity: 0.7;
	font-size: 80%;
}

.noteFooterInfo {
	margin: 16px 0;
	opacity: 0.7;
	font-size: 0.9em;
}

.noteFooterButton {
	margin: 0;
	padding: 8px;
	opacity: 0.7;

	&:not(:last-child) {
		margin-right: 1.5em;
	}

	&:hover {
		color: var(--fgHighlighted);
	}
}

.noteFooterButtonCount {
	display: inline;
	margin: 0 0 0 8px;
	opacity: 0.7;

	&.reacted {
		color: var(--accent);
	}
}

.reply:not(:first-child) {
	border-top: solid 0.5px var(--divider);
}

.tabs {
	border-top: solid 0.5px var(--divider);
	border-bottom: solid 0.5px var(--divider);
	display: flex;
}

.tab {
	flex: 1;
	padding: 12px 8px;
	border-top: solid 2px transparent;
	border-bottom: solid 2px transparent;
}

.tabActive {
	border-bottom: solid 2px var(--accent);
}

.tab_renotes {
	padding: 16px;
}

.tab_reactions {
	padding: 16px;
}

.reactionTabs {
	display: flex;
	gap: 8px;
	flex-wrap: wrap;
	margin-bottom: 8px;
}

.reactionTab {
	padding: 4px 6px;
	border: solid 1px var(--divider);
	border-radius: var(--radius-sm);
}

.reactionTabActive {
	border-color: var(--accent);
}

@container (max-width: 500px) {
	.root {
		font-size: 0.9em;
	}
}

@container (max-width: 450px) {
	.renote {
		padding: 8px 16px 0 16px;
	}

	.note {
		padding: 16px;
	}

	.noteHeaderAvatar {
		width: 50px;
		height: 50px;
	}
}

@container (max-width: 350px) {
	.noteFooterButton {
		&:not(:last-child) {
			margin-right: 0.1em;
		}
	}
}

@container (max-width: 300px) {
	.root {
		font-size: 0.825em;
	}

	.noteHeaderAvatar {
		width: 50px;
		height: 50px;
	}

	.noteFooterButton {
		&:not(:last-child) {
			margin-right: 0.1em;
		}
	}
}

.muted {
	padding: 8px;
	text-align: center;
	opacity: 0.7;
}
</style><|MERGE_RESOLUTION|>--- conflicted
+++ resolved
@@ -93,13 +93,9 @@
 						<Mfm :text="translation.text" :author="appearNote.user" :nyaize="'respect'" :emojiUrls="appearNote.emojis"/>
 					</div>
 				</div>
-<<<<<<< HEAD
 				<MkButton v-if="!allowAnim && animated" :class="$style.playMFMButton" :small="true" @click="animatedMFM()" @click.stop><i class="ph-play ph-bold ph-lg "></i> {{ i18n.ts._animatedMFM.play }}</MkButton>
 				<MkButton v-else-if="!defaultStore.state.animatedMfm && allowAnim && animated" :class="$style.playMFMButton" :small="true" @click="animatedMFM()" @click.stop><i class="ph-stop ph-bold ph-lg "></i> {{ i18n.ts._animatedMFM.stop }}</MkButton>
-				<div v-if="appearNote.files.length > 0">
-=======
 				<div v-if="appearNote.files && appearNote.files.length > 0">
->>>>>>> 66714d94
 					<MkMediaList :mediaList="appearNote.files"/>
 				</div>
 				<MkPoll v-if="appearNote.poll" ref="pollViewer" :noteId="appearNote.id" :poll="appearNote.poll" :class="$style.poll"/>
@@ -158,13 +154,8 @@
 			<button v-if="defaultStore.state.showClipButtonInNoteFooter" ref="clipButton" class="_button" :class="$style.noteFooterButton" @mousedown="clip()">
 				<i class="ph-paperclip ph-bold ph-lg"></i>
 			</button>
-<<<<<<< HEAD
-			<button ref="menuButton" class="_button" :class="$style.noteFooterButton" @mousedown="menu()">
+			<button ref="menuButton" class="_button" :class="$style.noteFooterButton" @mousedown="showMenu()">
 				<i class="ph-dots-three ph-bold ph-lg"></i>
-=======
-			<button ref="menuButton" class="_button" :class="$style.noteFooterButton" @mousedown="showMenu()">
-				<i class="ti ti-dots"></i>
->>>>>>> 66714d94
 			</button>
 		</footer>
 	</article>
@@ -328,9 +319,8 @@
 const showTicker = (defaultStore.state.instanceTicker === 'always') || (defaultStore.state.instanceTicker === 'remote' && appearNote.value.user.instance);
 const conversation = ref<Misskey.entities.Note[]>([]);
 const replies = ref<Misskey.entities.Note[]>([]);
-<<<<<<< HEAD
 const quotes = ref<Misskey.entities.Note[]>([]);
-const canRenote = computed(() => ['public', 'home'].includes(appearNote.value.visibility) || (appearNote.value.visibility === 'followers' && appearNote.value.userId === $i.id));
+const canRenote = computed(() => ['public', 'home'].includes(appearNote.value.visibility) || (appearNote.value.visibility === 'followers' && appearNote.value.userId === $i?.id));
 const defaultLike = computed(() => defaultStore.state.like ? defaultStore.state.like : null);
 
 watch(() => props.expandAllCws, (expandAllCws) => {
@@ -346,9 +336,6 @@
 		renoted.value = res.length > 0;
 	});
 }
-=======
-const canRenote = computed(() => ['public', 'home'].includes(appearNote.value.visibility) || appearNote.value.userId === $i?.id);
->>>>>>> 66714d94
 
 const keymap = {
 	'r': () => reply(true),

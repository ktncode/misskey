--- conflicted
+++ resolved
@@ -69,9 +69,6 @@
 		</header>
 		<div :class="$style.noteContent">
 			<p v-if="appearNote.cw != null" :class="$style.cw">
-<<<<<<< HEAD
-				<Mfm v-if="appearNote.cw != ''" style="margin-right: 8px;" :text="appearNote.cw" :isBlock="true" :author="appearNote.user" :nyaize="'respect'"/>
-=======
 				<Mfm
 					v-if="appearNote.cw != ''"
 					:text="appearNote.cw"
@@ -79,8 +76,8 @@
 					:nyaize="'respect'"
 					:enableEmojiMenu="true"
 					:enableEmojiMenuReaction="true"
+					:isBlock="true"
 				/>
->>>>>>> 5fc8b3bc
 				<MkCwButton v-model="showContent" :text="appearNote.text" :renote="appearNote.renote" :files="appearNote.files" :poll="appearNote.poll"/>
 			</p>
 			<div v-show="appearNote.cw == null || showContent">
@@ -262,14 +259,10 @@
 import { extractUrlFromMfm } from '@/scripts/extract-url-from-mfm.js';
 import { $i } from '@/account.js';
 import { i18n } from '@/i18n.js';
-<<<<<<< HEAD
-import { host } from '@/config.js';
+import { host } from '@@/js/config.js';
 import { getNoteClipMenu, getNoteMenu } from '@/scripts/get-note-menu.js';
 import { getNoteVersionsMenu } from '@/scripts/get-note-versions-menu.js';
-=======
-import { host } from '@@/js/config.js';
-import { getNoteClipMenu, getNoteMenu, getRenoteMenu } from '@/scripts/get-note-menu.js';
->>>>>>> 5fc8b3bc
+
 import { useNoteCapture } from '@/scripts/use-note-capture.js';
 import { deepClone } from '@/scripts/clone.js';
 import { useTooltip } from '@/scripts/use-tooltip.js';

<!--
SPDX-FileCopyrightText: syuilo and other misskey contributors
SPDX-License-Identifier: AGPL-3.0-only
-->

<template>
<div
	v-if="!muted"
	v-show="!isDeleted"
	ref="el"
	v-hotkey="keymap"
	:class="$style.root"
>
	<div v-if="appearNote.reply && appearNote.reply.replyId">
		<div v-if="!conversationLoaded" style="padding: 16px">
			<MkButton style="margin: 0 auto;" primary rounded @click="loadConversation">{{ i18n.ts.loadConversation }}</MkButton>
		</div>
		<MkNoteSub v-for="note in conversation" :key="note.id" :class="$style.replyToMore" :note="note" :expandAllCws="props.expandAllCws"/>
	</div>
	<MkNoteSub v-if="appearNote.reply" :note="appearNote.reply" :class="$style.replyTo" :expandAllCws="props.expandAllCws"/>
	<div v-if="isRenote" :class="$style.renote">
		<MkAvatar :class="$style.renoteAvatar" :user="note.user" link preview/>
		<i class="ph-rocket-launch ph-bold ph-lg" style="margin-right: 4px;"></i>
		<span :class="$style.renoteText">
			<I18n :src="i18n.ts.renotedBy" tag="span">
				<template #user>
					<MkA v-user-preview="note.userId" :class="$style.renoteName" :to="userPage(note.user)">
						<MkUserName :user="note.user"/>
					</MkA>
				</template>
			</I18n>
		</span>
		<div :class="$style.renoteInfo">
			<button ref="renoteTime" class="_button" :class="$style.renoteTime" @click="showRenoteMenu()">
				<i v-if="isMyRenote" class="ph-dots-three ph-bold ph-lg" style="margin-right: 4px;"></i>
				<MkTime :time="note.createdAt"/>
			</button>
			<span v-if="note.visibility !== 'public'" style="margin-left: 0.5em;" :title="i18n.ts._visibility[note.visibility]">
				<i v-if="note.visibility === 'home'" class="ph-house ph-bold ph-lg"></i>
				<i v-else-if="note.visibility === 'followers'" class="ph-lock ph-bold ph-lg"></i>
				<i v-else-if="note.visibility === 'specified'" ref="specified" class="ph-envelope ph-bold ph-lg"></i>
			</span>
			<span v-if="note.localOnly" style="margin-left: 0.5em;" :title="i18n.ts._visibility['disableFederation']"><i class="ph-rocket ph-bold ph-lg"></i></span>
		</div>
	</div>
	<article :class="$style.note" @contextmenu.stop="onContextmenu">
		<header :class="$style.noteHeader">
			<MkAvatar :class="$style.noteHeaderAvatar" :user="appearNote.user" indicator link preview/>
			<div :class="$style.noteHeaderBody">
				<div>
					<MkA v-user-preview="appearNote.user.id" :class="$style.noteHeaderName" :to="userPage(appearNote.user)">
						<MkUserName :nowrap="false" :user="appearNote.user"/>
					</MkA>
					<span v-if="appearNote.user.isBot" :class="$style.isBot">bot</span>
					<div :class="$style.noteHeaderInfo">
						<span v-if="appearNote.visibility !== 'public'" style="margin-left: 0.5em;" :title="i18n.ts._visibility[appearNote.visibility]">
							<i v-if="appearNote.visibility === 'home'" class="ph-house ph-bold ph-lg"></i>
							<i v-else-if="appearNote.visibility === 'followers'" class="ph-lock ph-bold ph-lg"></i>
							<i v-else-if="appearNote.visibility === 'specified'" ref="specified" class="ph-envelope ph-bold ph-lg"></i>
						</span>
						<span v-if="appearNote.updatedAt" ref="menuVersionsButton" style="margin-left: 0.5em;" title="Edited" @mousedown="menuVersions()"><i class="ph-pencil ph-bold ph-lg"></i></span>
						<span v-if="appearNote.localOnly" style="margin-left: 0.5em;" :title="i18n.ts._visibility['disableFederation']"><i class="ph-rocket ph-bold ph-lg"></i></span>
					</div>
				</div>
				<div :class="$style.noteHeaderUsername"><MkAcct :user="appearNote.user"/></div>
				<MkInstanceTicker v-if="showTicker" :instance="appearNote.user.instance"/>
			</div>
		</header>
		<div :class="$style.noteContent">
			<p v-if="appearNote.cw != null" :class="$style.cw">
				<Mfm v-if="appearNote.cw != ''" style="margin-right: 8px;" :text="appearNote.cw" :author="appearNote.user" :nyaize="'respect'"/>
				<MkCwButton v-model="showContent" :text="appearNote.text" :files="appearNote.files" :poll="appearNote.poll"/>
			</p>
			<div v-show="appearNote.cw == null || showContent">
				<span v-if="appearNote.isHidden" style="opacity: 0.5">({{ i18n.ts.private }})</span>
				<MkA v-if="appearNote.replyId" :class="$style.noteReplyTarget" :to="`/notes/${appearNote.replyId}`"><i class="ph-arrow-bend-left-up ph-bold ph-lg"></i></MkA>
				<Mfm
					v-if="appearNote.text"
					:parsedNodes="parsed"
					:text="appearNote.text"
					:author="appearNote.user"
					:nyaize="'respect'"
					:emojiUrls="appearNote.emojis"
					:enableEmojiMenu="true"
					:enableEmojiMenuReaction="true"
					:isAnim="allowAnim"
				/>
				<a v-if="appearNote.renote != null" :class="$style.rn">RN:</a>
				<div v-if="translating || translation" :class="$style.translation">
					<MkLoading v-if="translating" mini/>
					<div v-else>
						<b>{{ i18n.t('translatedFrom', { x: translation.sourceLang }) }}: </b>
						<Mfm :text="translation.text" :author="appearNote.user" :nyaize="'respect'" :emojiUrls="appearNote.emojis"/>
					</div>
				</div>
				<MkButton v-if="!allowAnim && animated" :class="$style.playMFMButton" :small="true" @click="animatedMFM()" @click.stop><i class="ph-play ph-bold ph-lg "></i> {{ i18n.ts._animatedMFM.play }}</MkButton>
				<MkButton v-else-if="!defaultStore.state.animatedMfm && allowAnim && animated" :class="$style.playMFMButton" :small="true" @click="animatedMFM()" @click.stop><i class="ph-stop ph-bold ph-lg "></i> {{ i18n.ts._animatedMFM.stop }}</MkButton>
				<div v-if="appearNote.files.length > 0">
					<MkMediaList :mediaList="appearNote.files"/>
				</div>
				<MkPoll v-if="appearNote.poll" ref="pollViewer" :note="appearNote" :class="$style.poll"/>
				<MkUrlPreview v-for="url in urls" :key="url" :url="url" :compact="true" :detail="true" style="margin-top: 6px;"/>
				<div v-if="appearNote.renote" :class="$style.quote"><MkNoteSimple :note="appearNote.renote" :class="$style.quoteNote" :expandAllCws="props.expandAllCws"/></div>
			</div>
			<MkA v-if="appearNote.channel && !inChannel" :class="$style.channel" :to="`/channels/${appearNote.channel.id}`"><i class="ph-television ph-bold ph-lg"></i> {{ appearNote.channel.name }}</MkA>
		</div>
		<footer :class="$style.footer">
			<div :class="$style.noteFooterInfo">
				<div v-if="appearNote.updatedAt">
					{{ i18n.ts.edited }}: <MkTime :time="appearNote.updatedAt" mode="detail"/>
				</div>
				<MkA :to="notePage(appearNote)">
					<MkTime :time="appearNote.createdAt" mode="detail" colored/>
				</MkA>
			</div>
			<MkReactionsViewer ref="reactionsViewer" :note="appearNote"/>
			<button class="_button" :class="$style.noteFooterButton" @click="reply()">
				<i class="ph-arrow-u-up-left ph-bold ph-lg"></i>
				<p v-if="appearNote.repliesCount > 0" :class="$style.noteFooterButtonCount">{{ appearNote.repliesCount }}</p>
			</button>
			<button
				v-if="canRenote"
				ref="renoteButton"
				class="_button"
				:class="$style.noteFooterButton"
				:style="renoted ? 'color: var(--accent) !important;' : ''"
				@mousedown="renoted ? undoRenote() : boostVisibility()"
			>
				<i class="ph-rocket-launch ph-bold ph-lg"></i>
				<p v-if="appearNote.renoteCount > 0" :class="$style.noteFooterButtonCount">{{ appearNote.renoteCount }}</p>
			</button>
			<button v-else class="_button" :class="$style.noteFooterButton" disabled>
				<i class="ph-prohibit ph-bold ph-lg"></i>
			</button>
			<button
				v-if="canRenote"
				ref="quoteButton"
				class="_button"
				:class="$style.noteFooterButton"
				@mousedown="quote()"
			>
				<i class="ph-quotes ph-bold ph-lg"></i>
			</button>
			<button v-if="appearNote.myReaction == null && appearNote.reactionAcceptance !== 'likeOnly'" ref="likeButton" :class="$style.noteFooterButton" class="_button" @mousedown="like()">
				<i class="ph-heart ph-bold ph-lg"></i>
			</button>
			<button v-if="appearNote.myReaction == null" ref="reactButton" :class="$style.noteFooterButton" class="_button" @mousedown="react()">
				<i v-if="appearNote.reactionAcceptance === 'likeOnly'" class="ph-heart ph-bold ph-lg"></i>
				<i v-else class="ph-smiley ph-bold ph-lg"></i>
			</button>
			<button v-if="appearNote.myReaction != null" ref="reactButton" class="_button" :class="[$style.noteFooterButton, $style.reacted]" @click="undoReact(appearNote)">
				<i class="ph-minus ph-bold ph-lg"></i>
			</button>
			<button v-if="defaultStore.state.showClipButtonInNoteFooter" ref="clipButton" class="_button" :class="$style.noteFooterButton" @mousedown="clip()">
				<i class="ph-paperclip ph-bold ph-lg"></i>
			</button>
			<button ref="menuButton" class="_button" :class="$style.noteFooterButton" @mousedown="menu()">
				<i class="ph-dots-three ph-bold ph-lg"></i>
			</button>
		</footer>
	</article>
	<div :class="$style.tabs">
		<button class="_button" :class="[$style.tab, { [$style.tabActive]: tab === 'replies' }]" @click="tab = 'replies'"><i class="ph-arrow-u-up-left ph-bold ph-lg"></i> {{ i18n.ts.replies }}</button>
		<button class="_button" :class="[$style.tab, { [$style.tabActive]: tab === 'renotes' }]" @click="tab = 'renotes'"><i class="ph-rocket-launch ph-bold ph-lg"></i> {{ i18n.ts.renotes }}</button>
		<button class="_button" :class="[$style.tab, { [$style.tabActive]: tab === 'quotes' }]" @click="tab = 'quotes'"><i class="ph-quotes ph-bold ph-lg"></i> {{ i18n.ts._notification._types.quote }}</button>
		<button class="_button" :class="[$style.tab, { [$style.tabActive]: tab === 'reactions' }]" @click="tab = 'reactions'"><i class="ph-smiley ph-bold ph-lg"></i> {{ i18n.ts.reactions }}</button>
	</div>
	<div>
		<div v-if="tab === 'replies'" :class="$style.tab_replies">
			<div v-if="!repliesLoaded" style="padding: 16px">
				<MkButton style="margin: 0 auto;" primary rounded @click="loadReplies">{{ i18n.ts.loadReplies }}</MkButton>
			</div>
			<MkNoteSub v-for="note in replies" :key="note.id" :note="note" :class="$style.reply" :detail="true" :expandAllCws="props.expandAllCws" :onDeleteCallback="removeReply" />
		</div>
		<div v-else-if="tab === 'renotes'" :class="$style.tab_renotes">
			<MkPagination :pagination="renotesPagination" :disableAutoLoad="true">
				<template #default="{ items }">
					<div style="display: grid; grid-template-columns: repeat(auto-fill, minmax(270px, 1fr)); grid-gap: 12px;">
						<MkA v-for="item in items" :key="item.id" :to="userPage(item.user)">
							<MkUserCardMini :user="item.user" :withChart="false"/>
						</MkA>
					</div>
				</template>
			</MkPagination>
		</div>
		<div v-if="tab === 'quotes'" :class="$style.tab_replies">
			<div v-if="!quotesLoaded" style="padding: 16px">
				<MkButton style="margin: 0 auto;" primary rounded @click="loadQuotes">{{ i18n.ts.loadReplies }}</MkButton>
			</div>
			<MkNoteSub v-for="note in quotes" :key="note.id" :note="note" :class="$style.reply" :detail="true" :expandAllCws="props.expandAllCws"/>
		</div>
		<div v-else-if="tab === 'reactions'" :class="$style.tab_reactions">
			<div :class="$style.reactionTabs">
				<button v-for="reaction in Object.keys(appearNote.reactions)" :key="reaction" :class="[$style.reactionTab, { [$style.reactionTabActive]: reactionTabType === reaction }]" class="_button" @click="reactionTabType = reaction">
					<MkReactionIcon :reaction="reaction"/>
					<span style="margin-left: 4px;">{{ appearNote.reactions[reaction] }}</span>
				</button>
			</div>
			<MkPagination v-if="reactionTabType" :key="reactionTabType" :pagination="reactionsPagination" :disableAutoLoad="true">
				<template #default="{ items }">
					<div style="display: grid; grid-template-columns: repeat(auto-fill, minmax(270px, 1fr)); grid-gap: 12px;">
						<MkA v-for="item in items" :key="item.id" :to="userPage(item.user)">
							<MkUserCardMini :user="item.user" :withChart="false"/>
						</MkA>
					</div>
				</template>
			</MkPagination>
		</div>
	</div>
</div>
<div v-else class="_panel" :class="$style.muted" @click="muted = false">
	<I18n :src="i18n.ts.userSaysSomething" tag="small">
		<template #name>
			<MkA v-user-preview="appearNote.userId" :to="userPage(appearNote.user)">
				<MkUserName :user="appearNote.user"/>
			</MkA>
		</template>
	</I18n>
</div>
</template>

<script lang="ts" setup>
import { computed, inject, onMounted, provide, ref, shallowRef, watch } from 'vue';
import * as mfm from '@sharkey/sfm-js';
import * as Misskey from 'misskey-js';
import MkNoteSub from '@/components/MkNoteSub.vue';
import MkNoteSimple from '@/components/MkNoteSimple.vue';
import MkReactionsViewer from '@/components/MkReactionsViewer.vue';
import MkMediaList from '@/components/MkMediaList.vue';
import MkCwButton from '@/components/MkCwButton.vue';
import MkPoll from '@/components/MkPoll.vue';
import MkUsersTooltip from '@/components/MkUsersTooltip.vue';
import MkUrlPreview from '@/components/MkUrlPreview.vue';
import MkInstanceTicker from '@/components/MkInstanceTicker.vue';
import { pleaseLogin } from '@/scripts/please-login.js';
import { checkWordMute } from '@/scripts/check-word-mute.js';
import { userPage } from '@/filters/user.js';
import { notePage } from '@/filters/note.js';
import * as os from '@/os.js';
import { misskeyApi } from '@/scripts/misskey-api.js';
import * as sound from '@/scripts/sound.js';
import { defaultStore, noteViewInterruptors } from '@/store.js';
import { reactionPicker } from '@/scripts/reaction-picker.js';
import { extractUrlFromMfm } from '@/scripts/extract-url-from-mfm.js';
import { $i } from '@/account.js';
import { i18n } from '@/i18n.js';
import { getNoteClipMenu, getNoteMenu } from '@/scripts/get-note-menu.js';
import { getNoteVersionsMenu } from '@/scripts/get-note-versions-menu.js';
import { useNoteCapture } from '@/scripts/use-note-capture.js';
import { deepClone } from '@/scripts/clone.js';
import { useTooltip } from '@/scripts/use-tooltip.js';
import { claimAchievement } from '@/scripts/achievements.js';
import { checkAnimationFromMfm } from '@/scripts/check-animated-mfm.js';
import MkRippleEffect from '@/components/MkRippleEffect.vue';
import { showMovedDialog } from '@/scripts/show-moved-dialog.js';
import MkUserCardMini from '@/components/MkUserCardMini.vue';
import MkPagination from '@/components/MkPagination.vue';
import MkReactionIcon from '@/components/MkReactionIcon.vue';
import MkButton from '@/components/MkButton.vue';

const props = defineProps<{
	note: Misskey.entities.Note;
	expandAllCws?: boolean;
}>();

const inChannel = inject('inChannel', null);

const note = ref(deepClone(props.note));

// plugin
if (noteViewInterruptors.length > 0) {
	onMounted(async () => {
		let result: Misskey.entities.Note | null = deepClone(note.value);
		for (const interruptor of noteViewInterruptors) {
			try {
				result = await interruptor.handler(result);
				if (result === null) {
					isDeleted.value = true;
					return;
				}
			} catch (err) {
				console.error(err);
			}
		}
		note.value = result;
	});
}

const isRenote = (
	note.value.renote != null &&
	note.value.text == null &&
	note.value.fileIds.length === 0 &&
	note.value.poll == null
);

const el = shallowRef<HTMLElement>();
const menuButton = shallowRef<HTMLElement>();
const menuVersionsButton = shallowRef<HTMLElement>();
const renoteButton = shallowRef<HTMLElement>();
const renoteTime = shallowRef<HTMLElement>();
const reactButton = shallowRef<HTMLElement>();
const quoteButton = shallowRef<HTMLElement>();
const clipButton = shallowRef<HTMLElement>();
const likeButton = shallowRef<HTMLElement>();
const appearNote = computed(() => isRenote ? note.value.renote as Misskey.entities.Note : note.value);
const renoteUrl = appearNote.value.renote ? appearNote.value.renote.url : null;
const renoteUri = appearNote.value.renote ? appearNote.value.renote.uri : null;
const isMyRenote = $i && ($i.id === note.value.userId);
const showContent = ref(defaultStore.state.uncollapseCW);
const isDeleted = ref(false);
const renoted = ref(false);
const muted = ref($i ? checkWordMute(appearNote.value, $i, $i.mutedWords) : false);
const translation = ref<Misskey.entities.NotesTranslateResponse | null>(null);
const translating = ref(false);
const parsed = appearNote.value.text ? mfm.parse(appearNote.value.text) : null;
const urls = parsed ? extractUrlFromMfm(parsed).filter(u => u !== renoteUrl && u !== renoteUri) : null;
const animated = computed(() => parsed ? checkAnimationFromMfm(parsed) : null);
const allowAnim = ref(defaultStore.state.advancedMfm && defaultStore.state.animatedMfm ? true : false);
const showTicker = (defaultStore.state.instanceTicker === 'always') || (defaultStore.state.instanceTicker === 'remote' && appearNote.value.user.instance);
const conversation = ref<Misskey.entities.Note[]>([]);
const replies = ref<Misskey.entities.Note[]>([]);
const quotes = ref<Misskey.entities.Note[]>([]);
const canRenote = computed(() => ['public', 'home'].includes(appearNote.value.visibility) || appearNote.value.userId === $i.id);
const defaultLike = computed(() => defaultStore.state.like ? defaultStore.state.like : null);

watch(() => props.expandAllCws, (expandAllCws) => {
	if (expandAllCws !== showContent.value) showContent.value = expandAllCws;
});

if ($i) {
	os.api('notes/renotes', {
		noteId: appearNote.value.id,
		userId: $i.id,
		limit: 1,
	}).then((res) => {
		renoted.value = res.length > 0;
	});
}

const keymap = {
	'r': () => reply(true),
	'e|a|plus': () => react(true),
	'q': () => renoteButton.value.renote(true),
	'esc': blur,
	'm|o': () => menu(true),
	's': () => showContent.value !== showContent.value,
};

provide('react', (reaction: string) => {
	misskeyApi('notes/reactions/create', {
		noteId: appearNote.value.id,
		reaction: reaction,
	});
});

const tab = ref('replies');
const reactionTabType = ref<string | null>(null);

const renotesPagination = computed(() => ({
	endpoint: 'notes/renotes',
	limit: 10,
	params: {
		noteId: appearNote.value.id,
	},
}));

const reactionsPagination = computed(() => ({
	endpoint: 'notes/reactions',
	limit: 10,
	params: {
		noteId: appearNote.value.id,
		type: reactionTabType.value,
	},
}));

async function addReplyTo(replyNote: Misskey.entities.Note) {
		replies.value.unshift(replyNote);
		appearNote.value.repliesCount += 1;
}

async function removeReply(id: Misskey.entities.Note['id']) {
		const replyIdx = replies.value.findIndex(note => note.id === id);
		if (replyIdx >= 0) {
			replies.value.splice(replyIdx, 1);
			appearNote.value.repliesCount -= 1;
		}
}

useNoteCapture({
	rootEl: el,
	note: appearNote,
	pureNote: note,
	isDeletedRef: isDeleted,
	onReplyCallback: addReplyTo,
});

useTooltip(renoteButton, async (showing) => {
	const renotes = await misskeyApi('notes/renotes', {
		noteId: appearNote.value.id,
		limit: 11,
	});

	const users = renotes.map(x => x.user);

	if (users.length < 1) return;

	os.popup(MkUsersTooltip, {
		showing,
		users,
		count: appearNote.value.renoteCount,
		targetElement: renoteButton.value,
	}, {}, 'closed');
});

useTooltip(quoteButton, async (showing) => {
	const renotes = await os.api('notes/renotes', {
		noteId: appearNote.value.id,
		limit: 11,
		quote: true,
	});

	const users = renotes.map(x => x.user);

	if (users.length < 1) return;

	os.popup(MkUsersTooltip, {
		showing,
		users,
		count: appearNote.value.renoteCount,
		targetElement: quoteButton.value,
	}, {}, 'closed');
});

type Visibility = 'public' | 'home' | 'followers' | 'specified';

function smallerVisibility(a: Visibility | string, b: Visibility | string): Visibility {
	if (a === 'specified' || b === 'specified') return 'specified';
	if (a === 'followers' || b === 'followers') return 'followers';
	if (a === 'home' || b === 'home') return 'home';
	// if (a === 'public' || b === 'public')
	return 'public';
}

function boostVisibility() {
	if (!defaultStore.state.showVisibilitySelectorOnBoost) {
		renote(defaultStore.state.visibilityOnBoost);
	} else {
		os.popupMenu([
			{
				type: 'button',
				icon: 'ph-globe-hemisphere-west ph-bold ph-lg',
				text: i18n.ts._visibility['public'],
				action: () => {
					renote('public');
				},
			},
			{
				type: 'button',
				icon: 'ph-house ph-bold ph-lg',
				text: i18n.ts._visibility['home'],
				action: () => {
					renote('home');
				},
			},
			{
				type: 'button',
				icon: 'ph-lock ph-bold ph-lg',
				text: i18n.ts._visibility['followers'],
				action: () => {
					renote('followers');
				},
			},
			{
				type: 'button',
				icon: 'ph-planet ph-bold ph-lg',
				text: i18n.ts._timelines.local,
				action: () => {
					renote('local');
				},
			}], renoteButton.value);
	}
}

function renote(visibility: Visibility | 'local') {
	pleaseLogin();
	showMovedDialog();

	if (appearNote.value.channel) {
		const el = renoteButton.value as HTMLElement | null | undefined;
		if (el) {
			const rect = el.getBoundingClientRect();
			const x = rect.left + (el.offsetWidth / 2);
			const y = rect.top + (el.offsetHeight / 2);
			os.popup(MkRippleEffect, { x, y }, {}, 'end');
		}

		os.api('notes/create', {
			renoteId: appearNote.value.id,
			channelId: appearNote.value.channelId,
		}).then(() => {
			os.toast(i18n.ts.renoted);
			renoted.value = true;
		});
	} else if (!appearNote.value.channel || appearNote.value.channel?.allowRenoteToExternal) {
		const el = renoteButton.value as HTMLElement | null | undefined;
		if (el) {
			const rect = el.getBoundingClientRect();
			const x = rect.left + (el.offsetWidth / 2);
			const y = rect.top + (el.offsetHeight / 2);
			os.popup(MkRippleEffect, { x, y }, {}, 'end');
		}

		const configuredVisibility = defaultStore.state.rememberNoteVisibility ? defaultStore.state.visibility : defaultStore.state.defaultNoteVisibility;
		const localOnlySetting = defaultStore.state.rememberNoteVisibility ? defaultStore.state.localOnly : defaultStore.state.defaultNoteLocalOnly;

		let noteVisibility = visibility === 'local' || visibility === 'specified' ? smallerVisibility(appearNote.value.visibility, configuredVisibility) : smallerVisibility(visibility, configuredVisibility);
		if (appearNote.value.channel?.isSensitive) {
			noteVisibility = smallerVisibility(visibility === 'local' || visibility === 'specified' ? appearNote.value.visibility : visibility, 'home');
		}

		os.api('notes/create', {
			localOnly: visibility === 'local' ? true : localOnlySetting,
			visibility: noteVisibility,
			renoteId: appearNote.value.id,
		}).then(() => {
			os.toast(i18n.ts.renoted);
			renoted.value = true;
		});
	}
}

function quote() {
	pleaseLogin();
	showMovedDialog();

	if (appearNote.value.channel) {
		os.post({
			renote: appearNote.value,
			channel: appearNote.value.channel,
		}).then(() => {
			os.api('notes/renotes', {
				noteId: appearNote.value.id,
				userId: $i.id,
				limit: 1,
				quote: true,
			}).then((res) => {
				if (!(res.length > 0)) return;
				const el = quoteButton.value as HTMLElement | null | undefined;
				if (el && res.length > 0) {
					const rect = el.getBoundingClientRect();
					const x = rect.left + (el.offsetWidth / 2);
					const y = rect.top + (el.offsetHeight / 2);
					os.popup(MkRippleEffect, { x, y }, {}, 'end');
				}

				os.toast(i18n.ts.quoted);
			});
		});
	} else {
		os.post({
			renote: appearNote.value,
		}).then(() => {
			os.api('notes/renotes', {
				noteId: appearNote.value.id,
				userId: $i.id,
				limit: 1,
				quote: true,
			}).then((res) => {
				if (!(res.length > 0)) return;
				const el = quoteButton.value as HTMLElement | null | undefined;
				if (el && res.length > 0) {
					const rect = el.getBoundingClientRect();
					const x = rect.left + (el.offsetWidth / 2);
					const y = rect.top + (el.offsetHeight / 2);
					os.popup(MkRippleEffect, { x, y }, {}, 'end');
				}

				os.toast(i18n.ts.quoted);
			});
		});
	}
}

function reply(viaKeyboard = false): void {
	pleaseLogin();
	showMovedDialog();
	os.post({
		reply: appearNote.value,
		channel: appearNote.value.channel,
		animation: !viaKeyboard,
	}, () => {
		focus();
	});
}

function react(viaKeyboard = false): void {
	pleaseLogin();
	showMovedDialog();
	if (appearNote.value.reactionAcceptance === 'likeOnly') {
<<<<<<< HEAD
		os.api('notes/like', {
=======
		sound.play('reaction');

		misskeyApi('notes/reactions/create', {
>>>>>>> 34088ecd
			noteId: appearNote.value.id,
			override: defaultLike.value,
		});
		const el = reactButton.value as HTMLElement | null | undefined;
		if (el) {
			const rect = el.getBoundingClientRect();
			const x = rect.left + (el.offsetWidth / 2);
			const y = rect.top + (el.offsetHeight / 2);
			os.popup(MkRippleEffect, { x, y }, {}, 'end');
		}
	} else {
		blur();
		reactionPicker.show(reactButton.value, reaction => {
			sound.play('reaction');

			misskeyApi('notes/reactions/create', {
				noteId: appearNote.value.id,
				reaction: reaction,
			});
			if (appearNote.value.text && appearNote.value.text.length > 100 && (Date.now() - new Date(appearNote.value.createdAt).getTime() < 1000 * 3)) {
				claimAchievement('reactWithoutRead');
			}
		}, () => {
			focus();
		});
	}
}

function like(): void {
	pleaseLogin();
	showMovedDialog();
	sound.play('reaction');
	os.api('notes/like', {
		noteId: appearNote.value.id,
		override: defaultLike.value,
	});
	const el = likeButton.value as HTMLElement | null | undefined;
	if (el) {
		const rect = el.getBoundingClientRect();
		const x = rect.left + (el.offsetWidth / 2);
		const y = rect.top + (el.offsetHeight / 2);
		os.popup(MkRippleEffect, { x, y }, {}, 'end');
	}
}

function undoReact(note): void {
	const oldReaction = note.myReaction;
	if (!oldReaction) return;
	misskeyApi('notes/reactions/delete', {
		noteId: note.id,
	});
}

function undoRenote() : void {
	if (!renoted.value) return;
	os.api('notes/unrenote', {
		noteId: appearNote.value.id,
	});
	os.toast(i18n.ts.rmboost);
	renoted.value = false;

	const el = renoteButton.value as HTMLElement | null | undefined;
	if (el) {
		const rect = el.getBoundingClientRect();
		const x = rect.left + (el.offsetWidth / 2);
		const y = rect.top + (el.offsetHeight / 2);
		os.popup(MkRippleEffect, { x, y }, {}, 'end');
	}
}

function onContextmenu(ev: MouseEvent): void {
	const isLink = (el: HTMLElement) => {
		if (el.tagName === 'A') return true;
		if (el.parentElement) {
			return isLink(el.parentElement);
		}
	};
	if (isLink(ev.target)) return;
	if (window.getSelection().toString() !== '') return;

	if (defaultStore.state.useReactionPickerForContextMenu) {
		ev.preventDefault();
		react();
	} else {
		const { menu, cleanup } = getNoteMenu({ note: note.value, translating, translation, menuButton, isDeleted });
		os.contextMenu(menu, ev).then(focus).finally(cleanup);
	}
}

function menu(viaKeyboard = false): void {
	const { menu, cleanup } = getNoteMenu({ note: note.value, translating, translation, menuButton, isDeleted });
	os.popupMenu(menu, menuButton.value, {
		viaKeyboard,
	}).then(focus).finally(cleanup);
}

async function menuVersions(viaKeyboard = false): Promise<void> {
	const { menu, cleanup } = await getNoteVersionsMenu({ note: note.value, menuVersionsButton });
	os.popupMenu(menu, menuVersionsButton.value, {
		viaKeyboard,
	}).then(focus).finally(cleanup);
}

async function clip() {
	os.popupMenu(await getNoteClipMenu({ note: note.value, isDeleted }), clipButton.value).then(focus);
}

function showRenoteMenu(viaKeyboard = false): void {
	if (!isMyRenote) return;
	pleaseLogin();
	os.popupMenu([{
		text: i18n.ts.unrenote,
		icon: 'ph-trash ph-bold ph-lg',
		danger: true,
		action: () => {
			misskeyApi('notes/delete', {
				noteId: note.value.id,
			});
			isDeleted.value = true;
		},
	}], renoteTime.value, {
		viaKeyboard: viaKeyboard,
	});
}

function focus() {
	el.value.focus();
}

function blur() {
	el.value.blur();
}

const repliesLoaded = ref(false);

function loadReplies() {
	repliesLoaded.value = true;
	misskeyApi('notes/children', {
		noteId: appearNote.value.id,
		limit: 30,
		showQuotes: false,
	}).then(res => {
		replies.value = res;
	});
}

loadReplies();

const quotesLoaded = ref(false);

function loadQuotes() {
	quotesLoaded.value = true;
	os.api('notes/renotes', {
		noteId: appearNote.value.id,
		limit: 30,
		quote: true,
	}).then(res => {
		quotes.value = res;
	});
}

loadQuotes();

const conversationLoaded = ref(false);

function loadConversation() {
	conversationLoaded.value = true;
	misskeyApi('notes/conversation', {
		noteId: appearNote.value.replyId,
	}).then(res => {
		conversation.value = res.reverse();
	});
}

if (appearNote.value.reply && appearNote.value.reply.replyId && defaultStore.state.autoloadConversation) loadConversation();

function animatedMFM() {
	if (allowAnim.value) {
		allowAnim.value = false;
	} else {
		os.confirm({
			type: 'warning',
			text: i18n.ts._animatedMFM._alert.text,
			okText: i18n.ts._animatedMFM._alert.confirm,
		}).then((res) => { if (!res.canceled) allowAnim.value = true; });
	}
}
</script>

<style lang="scss" module>
.root {
	position: relative;
	transition: box-shadow 0.1s ease;
	overflow: clip;
	contain: content;
}

.footer {
		position: relative;
		z-index: 1;
		margin-top: 0.4em;
		width: max-content;
		min-width: min-content;
		max-width: fit-content;
}

.replyTo {
	opacity: 0.7;
	padding-bottom: 0;
}

.replyToMore {
	opacity: 0.7;
}

.renote {
	display: flex;
	align-items: center;
	padding: 16px 32px 8px 32px;
	line-height: 28px;
	white-space: pre;
	color: var(--renote);
}

.renoteAvatar {
	flex-shrink: 0;
	display: inline-block;
	width: 28px;
	height: 28px;
	margin: 0 8px 0 0;
	border-radius: var(--radius-sm);
}

.renoteText {
	overflow: hidden;
	flex-shrink: 1;
	text-overflow: ellipsis;
	white-space: nowrap;
}

.renoteName {
	font-weight: bold;
}

.renoteInfo {
	margin-left: auto;
	font-size: 0.9em;
}

.renoteTime {
	flex-shrink: 0;
	color: inherit;
}

.renote + .note {
	padding-top: 8px;
}

.note {
	padding: 32px;
	font-size: 1.2em;
	overflow: hidden;

	&:hover > .main > .footer > .button {
		opacity: 1;
	}
}

.noteHeader {
	display: flex;
	position: relative;
	margin-bottom: 16px;
	align-items: center;
	z-index: 2;
}

.noteHeaderAvatar {
	display: block;
	flex-shrink: 0;
	width: var(--avatar);
	height: var(--avatar);
}

.noteHeaderBody {
	flex: 1;
	display: flex;
	flex-direction: column;
	justify-content: center;
	padding-left: 16px;
	font-size: 0.95em;
}

.noteHeaderName {
	font-weight: bold;
	line-height: 1.3;
}

.isBot {
	display: inline-block;
	margin: 0 0.5em;
	padding: 4px 6px;
	font-size: 80%;
	line-height: 1;
	border: solid 0.5px var(--divider);
	border-radius: var(--radius-xs);
}

.noteHeaderInfo {
	float: right;
}

.noteHeaderUsername {
	margin-bottom: 2px;
	line-height: 1.3;
	word-wrap: anywhere;
}

.playMFMButton {
	margin-top: 5px;
}

.noteContent {
	container-type: inline-size;
	overflow-wrap: break-word;
	z-index: 1;
}

.cw {
	cursor: default;
	display: block;
	margin: 0;
	padding: 0;
	overflow-wrap: break-word;
}

.noteReplyTarget {
	color: var(--accent);
	margin-right: 0.5em;
}

.rn {
	margin-left: 4px;
	font-style: oblique;
	color: var(--renote);
}

.translation {
	border: solid 0.5px var(--divider);
	border-radius: var(--radius);
	padding: 12px;
	margin-top: 8px;
}

.poll {
	font-size: 80%;
}

.quote {
	padding: 8px 0;
}

.quoteNote {
	padding: 16px;
	border: dashed 1px var(--renote);
	border-radius: var(--radius-sm);
	overflow: clip;
}

.channel {
	opacity: 0.7;
	font-size: 80%;
}

.noteFooterInfo {
	margin: 16px 0;
	opacity: 0.7;
	font-size: 0.9em;
}

.noteFooterButton {
	margin: 0;
	padding: 8px;
	opacity: 0.7;

	&:not(:last-child) {
		margin-right: 1.5em;
	}

	&:hover {
		color: var(--fgHighlighted);
	}
}

.noteFooterButtonCount {
	display: inline;
	margin: 0 0 0 8px;
	opacity: 0.7;

	&.reacted {
		color: var(--accent);
	}
}

.reply:not(:first-child) {
	border-top: solid 0.5px var(--divider);
}

.tabs {
	border-top: solid 0.5px var(--divider);
	border-bottom: solid 0.5px var(--divider);
	display: flex;
}

.tab {
	flex: 1;
	padding: 12px 8px;
	border-top: solid 2px transparent;
	border-bottom: solid 2px transparent;
}

.tabActive {
	border-bottom: solid 2px var(--accent);
}

.tab_renotes {
	padding: 16px;
}

.tab_reactions {
	padding: 16px;
}

.reactionTabs {
	display: flex;
	gap: 8px;
	flex-wrap: wrap;
	margin-bottom: 8px;
}

.reactionTab {
	padding: 4px 6px;
	border: solid 1px var(--divider);
	border-radius: var(--radius-sm);
}

.reactionTabActive {
	border-color: var(--accent);
}

@container (max-width: 500px) {
	.root {
		font-size: 0.9em;
	}
}

@container (max-width: 450px) {
	.renote {
		padding: 8px 16px 0 16px;
	}

	.note {
		padding: 16px;
	}

	.noteHeaderAvatar {
		width: 50px;
		height: 50px;
	}
}

@container (max-width: 350px) {
	.noteFooterButton {
		&:not(:last-child) {
			margin-right: 0.1em;
		}
	}
}

@container (max-width: 300px) {
	.root {
		font-size: 0.825em;
	}

	.noteHeaderAvatar {
		width: 50px;
		height: 50px;
	}

	.noteFooterButton {
		&:not(:last-child) {
			margin-right: 0.1em;
		}
	}
}

.muted {
	padding: 8px;
	text-align: center;
	opacity: 0.7;
}
</style><|MERGE_RESOLUTION|>--- conflicted
+++ resolved
@@ -328,7 +328,7 @@
 });
 
 if ($i) {
-	os.api('notes/renotes', {
+	misskeyApi('notes/renotes', {
 		noteId: appearNote.value.id,
 		userId: $i.id,
 		limit: 1,
@@ -413,7 +413,7 @@
 });
 
 useTooltip(quoteButton, async (showing) => {
-	const renotes = await os.api('notes/renotes', {
+	const renotes = await misskeyApi('notes/renotes', {
 		noteId: appearNote.value.id,
 		limit: 11,
 		quote: true,
@@ -494,7 +494,7 @@
 			os.popup(MkRippleEffect, { x, y }, {}, 'end');
 		}
 
-		os.api('notes/create', {
+		misskeyApi('notes/create', {
 			renoteId: appearNote.value.id,
 			channelId: appearNote.value.channelId,
 		}).then(() => {
@@ -518,7 +518,7 @@
 			noteVisibility = smallerVisibility(visibility === 'local' || visibility === 'specified' ? appearNote.value.visibility : visibility, 'home');
 		}
 
-		os.api('notes/create', {
+		misskeyApi('notes/create', {
 			localOnly: visibility === 'local' ? true : localOnlySetting,
 			visibility: noteVisibility,
 			renoteId: appearNote.value.id,
@@ -538,7 +538,7 @@
 			renote: appearNote.value,
 			channel: appearNote.value.channel,
 		}).then(() => {
-			os.api('notes/renotes', {
+			misskeyApi('notes/renotes', {
 				noteId: appearNote.value.id,
 				userId: $i.id,
 				limit: 1,
@@ -560,7 +560,7 @@
 		os.post({
 			renote: appearNote.value,
 		}).then(() => {
-			os.api('notes/renotes', {
+			misskeyApi('notes/renotes', {
 				noteId: appearNote.value.id,
 				userId: $i.id,
 				limit: 1,
@@ -597,13 +597,7 @@
 	pleaseLogin();
 	showMovedDialog();
 	if (appearNote.value.reactionAcceptance === 'likeOnly') {
-<<<<<<< HEAD
-		os.api('notes/like', {
-=======
-		sound.play('reaction');
-
-		misskeyApi('notes/reactions/create', {
->>>>>>> 34088ecd
+		misskeyApi('notes/like', {
 			noteId: appearNote.value.id,
 			override: defaultLike.value,
 		});
@@ -636,7 +630,7 @@
 	pleaseLogin();
 	showMovedDialog();
 	sound.play('reaction');
-	os.api('notes/like', {
+	misskeyApi('notes/like', {
 		noteId: appearNote.value.id,
 		override: defaultLike.value,
 	});
@@ -659,7 +653,7 @@
 
 function undoRenote() : void {
 	if (!renoted.value) return;
-	os.api('notes/unrenote', {
+	misskeyApi('notes/unrenote', {
 		noteId: appearNote.value.id,
 	});
 	os.toast(i18n.ts.rmboost);
@@ -756,7 +750,7 @@
 
 function loadQuotes() {
 	quotesLoaded.value = true;
-	os.api('notes/renotes', {
+	misskeyApi('notes/renotes', {
 		noteId: appearNote.value.id,
 		limit: 30,
 		quote: true,

--- conflicted
+++ resolved
@@ -442,7 +442,6 @@
 	pleaseLogin();
 	showMovedDialog();
 
-<<<<<<< HEAD
 	if (appearNote.channel) {
 		const el = renoteButton.value as HTMLElement | null | undefined;
 		if (el) {
@@ -540,12 +539,6 @@
 			});
 		});
 	}
-=======
-	const { menu } = getRenoteMenu({ note: note, renoteButton });
-	os.popupMenu(menu, renoteButton.value, {
-		viaKeyboard,
-	});
->>>>>>> 04709cf2
 }
 
 function reply(viaKeyboard = false): void {

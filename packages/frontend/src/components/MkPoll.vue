--- conflicted
+++ resolved
@@ -17,13 +17,12 @@
 	</ul>
 	<p v-if="!readOnly" :class="$style.info">
 		<span>{{ i18n.tsx._poll.totalVotes({ n: total }) }}</span>
-		<span v-if="note.poll.multiple"> · </span>
-		<span v-if="note.poll.multiple" style="color: var(--accent); font-weight: bolder;">{{ i18n.ts._poll.multiple }}</span>
+		<span v-if="poll.multiple"> · </span>
+		<span v-if="poll.multiple" style="color: var(--accent); font-weight: bolder;">{{ i18n.ts._poll.multiple }}</span>
 		<span> · </span>
 		<a v-if="!closed && !isVoted" style="color: inherit;" @click="showResult = !showResult">{{ showResult ? i18n.ts._poll.vote : i18n.ts._poll.showResult }}</a>
 		<span v-if="isVoted">{{ i18n.ts._poll.voted }}</span>
 		<span v-else-if="closed">{{ i18n.ts._poll.closed }}</span>
-		<span v-if="!isLocal"><span> · </span><a @click.stop="refresh">{{ i18n.ts.reload }}</a></span>
 		<span v-if="remaining > 0"> · {{ timer }}</span>
 	</p>
 </div>
@@ -49,12 +48,7 @@
 
 const total = computed(() => sum(props.poll.choices.map(x => x.votes)));
 const closed = computed(() => remaining.value === 0);
-<<<<<<< HEAD
-const isLocal = computed(() => !props.note.uri);
-const isVoted = computed(() => !props.note.poll.multiple && props.note.poll.choices.some(c => c.isVoted));
-=======
 const isVoted = computed(() => !props.poll.multiple && props.poll.choices.some(c => c.isVoted));
->>>>>>> 66714d94
 const timer = computed(() => i18n.tsx._poll[
 	remaining.value >= 86400 ? 'remainingDays' :
 	remaining.value >= 3600 ? 'remainingHours' :
@@ -87,28 +81,19 @@
 	pleaseLogin();
 
 	if (props.readOnly || closed.value || isVoted.value) return;
-<<<<<<< HEAD
-	if (!props.note.poll.multiple) {
+	if (!props.poll.multiple) {
 		const { canceled } = await os.confirm({
 			type: 'question',
-			text: i18n.tsx.voteConfirm({ choice: props.note.poll.choices[id].text }),
+			text: i18n.tsx.voteConfirm({ choice: props.poll.choices[id].text }),
 		});
 		if (canceled) return;
 	} else {
 		const { canceled } = await os.confirm({
 			type: 'question',
-			text: i18n.tsx.voteConfirmMulti({ choice: props.note.poll.choices[id].text }),
+			text: i18n.tsx.voteConfirmMulti({ choice: props.poll.choices[id].text }),
 		});
 		if (canceled) return;
 	}
-=======
-
-	const { canceled } = await os.confirm({
-		type: 'question',
-		text: i18n.tsx.voteConfirm({ choice: props.poll.choices[id].text }),
-	});
-	if (canceled) return;
->>>>>>> 66714d94
 
 	await misskeyApi('notes/polls/vote', {
 		noteId: props.noteId,
@@ -116,14 +101,6 @@
 	});
 	if (!showResult.value) showResult.value = !props.poll.multiple;
 };
-
-async function refresh() {
-	if (!props.note.uri) return;
-	const obj = await os.apiWithDialog('ap/show', { uri: props.note.uri });
-	if (obj.type === 'Note' && obj.object.poll) {
-		props.note.poll = obj.object.poll; // eslint-disable-line vue/no-mutating-props
-	}
-}
 </script>
 
 <style lang="scss" module>

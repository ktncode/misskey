<!--
SPDX-FileCopyrightText: syuilo and misskey-project
SPDX-License-Identifier: AGPL-3.0-only
-->

<template>
<MkPagination ref="pagingComponent" :pagination="pagination" :disableAutoLoad="disableAutoLoad">
	<template #empty>
		<div class="_fullinfo">
			<img :src="infoImageUrl" draggable="false"/>
			<div>{{ i18n.ts.noNotes }}</div>
		</div>
	</template>

	<template #default="{ items: notes }">
		<component
			:is="prefer.s.animation ? TransitionGroup : 'div'"
			:class="[$style.root, { [$style.noGap]: noGap, '_gaps': !noGap, [$style.reverse]: pagination.reversed }]"
			:enterActiveClass="$style.transition_x_enterActive"
			:leaveActiveClass="$style.transition_x_leaveActive"
			:enterFromClass="$style.transition_x_enterFrom"
			:leaveToClass="$style.transition_x_leaveTo"
			:moveClass=" $style.transition_x_move"
			tag="div"
		>
<<<<<<< HEAD
			<template v-for="note in notes" :key="note.id">
				<div v-if="note._shouldInsertAd_" :class="[$style.noteWithAd, { '_gaps': !noGap }]">
					<DynamicNote :class="$style.note" :note="note as Misskey.entities.Note" :withHardMute="true"/>
=======
			<template v-for="(note, i) in notes" :key="note.id">
				<div v-if="note._shouldInsertAd_" :class="[$style.noteWithAd, { '_gaps': !noGap }]" :data-scroll-anchor="note.id">
					<MkNote :class="$style.note" :note="note" :withHardMute="true"/>
>>>>>>> 7a41cfe2
					<div :class="$style.ad">
						<MkAd :preferForms="['horizontal', 'horizontal-big']"/>
					</div>
				</div>
<<<<<<< HEAD
				<DynamicNote v-else :class="$style.note" :note="note as Misskey.entities.Note" :withHardMute="true"/>
=======
				<MkNote :class="$style.note" :note="note" :withHardMute="true" :data-scroll-anchor="note.id"/>
>>>>>>> 7a41cfe2
			</template>
		</component>
	</template>
</MkPagination>
</template>

<script lang="ts" setup>
import * as Misskey from 'misskey-js';
import { useTemplateRef, TransitionGroup } from 'vue';
import type { Paging } from '@/components/MkPagination.vue';
import DynamicNote from '@/components/DynamicNote.vue';
import MkPagination from '@/components/MkPagination.vue';
import { i18n } from '@/i18n.js';
import { infoImageUrl } from '@/instance.js';
import { prefer } from '@/preferences.js';

const props = defineProps<{
	pagination: Paging;
	noGap?: boolean;
	disableAutoLoad?: boolean;
}>();

const pagingComponent = useTemplateRef('pagingComponent');

defineExpose({
	pagingComponent,
});
</script>

<style lang="scss" module>
.transition_x_move,
.transition_x_enterActive,
.transition_x_leaveActive {
	transition: opacity 0.3s cubic-bezier(0,.5,.5,1), transform 0.3s cubic-bezier(0,.5,.5,1) !important;
}
.transition_x_enterFrom,
.transition_x_leaveTo {
	opacity: 0;
	transform: translateY(-50%);
}
.transition_x_leaveActive {
	position: absolute;
}

.reverse {
	display: flex;
	flex-direction: column-reverse;
}

.root {
	container-type: inline-size;

	&.noGap {
		background: var(--MI_THEME-panel);

		.note {
			border-bottom: solid 0.5px var(--MI_THEME-divider);
		}

		.ad {
			padding: 8px;
			background-size: auto auto;
			background-image: repeating-linear-gradient(45deg, transparent, transparent 8px, var(--MI_THEME-bg) 8px, var(--MI_THEME-bg) 14px);
			border-bottom: solid 0.5px var(--MI_THEME-divider);
		}
	}

	&:not(.noGap) {
		background: var(--MI_THEME-bg);

		.note {
			background: var(--MI_THEME-panel);
			border-radius: var(--MI-radius);
		}
	}
}

.ad:empty {
	display: none;
}
</style><|MERGE_RESOLUTION|>--- conflicted
+++ resolved
@@ -23,24 +23,14 @@
 			:moveClass=" $style.transition_x_move"
 			tag="div"
 		>
-<<<<<<< HEAD
-			<template v-for="note in notes" :key="note.id">
-				<div v-if="note._shouldInsertAd_" :class="[$style.noteWithAd, { '_gaps': !noGap }]">
-					<DynamicNote :class="$style.note" :note="note as Misskey.entities.Note" :withHardMute="true"/>
-=======
 			<template v-for="(note, i) in notes" :key="note.id">
 				<div v-if="note._shouldInsertAd_" :class="[$style.noteWithAd, { '_gaps': !noGap }]" :data-scroll-anchor="note.id">
-					<MkNote :class="$style.note" :note="note" :withHardMute="true"/>
->>>>>>> 7a41cfe2
+					<DynamicNote :class="$style.note" :note="note as Misskey.entities.Note" :withHardMute="true"/>
 					<div :class="$style.ad">
 						<MkAd :preferForms="['horizontal', 'horizontal-big']"/>
 					</div>
 				</div>
-<<<<<<< HEAD
-				<DynamicNote v-else :class="$style.note" :note="note as Misskey.entities.Note" :withHardMute="true"/>
-=======
-				<MkNote :class="$style.note" :note="note" :withHardMute="true" :data-scroll-anchor="note.id"/>
->>>>>>> 7a41cfe2
+				<DynamicNote v-else :class="$style.note" :note="note as Misskey.entities.Note" :withHardMute="true" :data-scroll-anchor="note.id"/>
 			</template>
 		</component>
 	</template>

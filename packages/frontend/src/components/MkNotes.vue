--- conflicted
+++ resolved
@@ -23,19 +23,13 @@
 			tag="div"
 		>
 			<template v-for="(note, i) in notes" :key="note.id">
-<<<<<<< HEAD
-				<DynamicNote :class="$style.note" :note="note" :withHardMute="true"/>
-				<div v-if="note._shouldInsertAd_" :class="$style.ad">
-					<MkAd :preferForms="['horizontal', 'horizontal-big']"/>
-=======
 				<div v-if="note._shouldInsertAd_" :class="[$style.noteWithAd, { '_gaps': !noGap }]">
-					<MkNote :class="$style.note" :note="note" :withHardMute="true"/>
+					<DynamicNote :class="$style.note" :note="note" :withHardMute="true"/>
 					<div :class="$style.ad">
 						<MkAd :preferForms="['horizontal', 'horizontal-big']"/>
 					</div>
->>>>>>> 5aca9125
 				</div>
-				<MkNote v-else :class="$style.note" :note="note" :withHardMute="true"/>
+				<DynamicNote :class="$style.note" :note="note" :withHardMute="true"/>
 			</template>
 		</component>
 	</template>

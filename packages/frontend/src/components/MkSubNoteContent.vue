<!--
SPDX-FileCopyrightText: syuilo and misskey-project
SPDX-License-Identifier: AGPL-3.0-only
-->

<template>
<div :class="[$style.root, { [$style.collapsed]: collapsed }]">
	<div :class="{ [$style.clickToOpen]: defaultStore.state.clickToOpen }" @click.stop="defaultStore.state.clickToOpen ? noteclick(note.id) : undefined">
		<span v-if="note.isHidden" style="opacity: 0.5">({{ i18n.ts.private }})</span>
		<span v-if="note.deletedAt" style="opacity: 0.5">({{ i18n.ts.deletedNote }})</span>
		<MkA v-if="note.replyId" :class="$style.reply" :to="`/notes/${note.replyId}`" @click.stop><i class="ph-arrow-bend-left-up ph-bold ph-lg"></i></MkA>
		<Mfm v-if="note.text" :text="note.text" :isBlock="true" :author="note.user" :nyaize="'respect'" :isAnim="allowAnim" :emojiUrls="note.emojis"/>
		<MkButton v-if="!allowAnim && animated && !hideFiles" :class="$style.playMFMButton" :small="true" @click="animatedMFM()" @click.stop><i class="ph-play ph-bold ph-lg "></i> {{ i18n.ts._animatedMFM.play }}</MkButton>
		<MkButton v-else-if="!defaultStore.state.animatedMfm && allowAnim && animated && !hideFiles" :class="$style.playMFMButton" :small="true" @click="animatedMFM()" @click.stop><i class="ph-stop ph-bold ph-lg "></i> {{ i18n.ts._animatedMFM.stop }}</MkButton>
		<div v-if="note.text && translating || note.text && translation" :class="$style.translation">
			<MkLoading v-if="translating" mini/>
			<div v-else>
				<b>{{ i18n.tsx.translatedFrom({ x: translation.sourceLang }) }}: </b>
				<Mfm :text="translation.text" :isBlock="true" :author="note.user" :nyaize="'respect'" :emojiUrls="note.emojis"/>
			</div>
		</div>
		<MkA v-if="note.renoteId" :class="$style.rp" :to="`/notes/${note.renoteId}`" @click.stop>RN: ...</MkA>
	</div>
	<details v-if="note.files && note.files.length > 0" :open="!defaultStore.state.collapseFiles && !hideFiles">
		<summary>({{ i18n.tsx.withNFiles({ n: note.files.length }) }})</summary>
		<MkMediaList :mediaList="note.files"/>
	</details>
	<details v-if="note.poll">
		<summary>{{ i18n.ts.poll }}</summary>
		<MkPoll :noteId="note.id" :poll="note.poll"/>
	</details>
	<button v-if="isLong && collapsed" :class="$style.fade" class="_button" @click.stop="collapsed = false">
		<span :class="$style.fadeLabel">{{ i18n.ts.showMore }}</span>
	</button>
	<button v-else-if="isLong && !collapsed" :class="$style.showLess" class="_button" @click.stop="collapsed = true">
		<span :class="$style.showLessLabel">{{ i18n.ts.showLess }}</span>
	</button>
</div>
</template>

<script lang="ts" setup>
import { ref, computed, watch } from 'vue';
import * as Misskey from 'misskey-js';
import * as mfm from '@transfem-org/sfm-js';
import MkMediaList from '@/components/MkMediaList.vue';
import MkPoll from '@/components/MkPoll.vue';
import MkButton from '@/components/MkButton.vue';
import { i18n } from '@/i18n.js';
<<<<<<< HEAD
import { shouldCollapsed } from '@/scripts/collapsed.js';
import { defaultStore } from '@/store.js';
import { useRouter } from '@/router/supplier.js';
import * as os from '@/os.js';
import { checkAnimationFromMfm } from '@/scripts/check-animated-mfm.js';
=======
import { shouldCollapsed } from '@@/js/collapsed.js';
>>>>>>> 5fc8b3bc

const props = defineProps<{
	note: Misskey.entities.Note;
	translating?: boolean;
	translation?: any;
	hideFiles?: boolean;
	expandAllCws?: boolean;
}>();

const router = useRouter();

function noteclick(id: string) {
	const selection = document.getSelection();
	if (selection?.toString().length === 0) {
		router.push(`/notes/${id}`);
	}
}

const parsed = computed(() => props.note.text ? mfm.parse(props.note.text) : null);
const animated = computed(() => parsed.value ? checkAnimationFromMfm(parsed.value) : null);
let allowAnim = ref(defaultStore.state.advancedMfm && defaultStore.state.animatedMfm ? true : false);

const isLong = defaultStore.state.expandLongNote && !props.hideFiles ? false : shouldCollapsed(props.note, []);

function animatedMFM() {
	if (allowAnim.value) {
		allowAnim.value = false;
	} else {
		os.confirm({
			type: 'warning',
			text: i18n.ts._animatedMFM._alert.text,
			okText: i18n.ts._animatedMFM._alert.confirm,
		}).then((res) => { if (!res.canceled) allowAnim.value = true; });
	}
}

const collapsed = ref(isLong);

watch(() => props.expandAllCws, (expandAllCws) => {
	if (expandAllCws) collapsed.value = false;
});
</script>

<style lang="scss" module>
.root {
	overflow-wrap: break-word;

	&.collapsed {
		position: relative;
		max-height: 9em;
		overflow: clip;

		> .fade {
			display: block;
			position: absolute;
			bottom: 0;
			left: 0;
			width: 100%;
			height: 64px;
<<<<<<< HEAD
			//background: linear-gradient(0deg, var(--panel), var(--X15));
=======
			background: linear-gradient(0deg, var(--panel), color(from var(--panel) srgb r g b / 0));
>>>>>>> 5fc8b3bc

			> .fadeLabel {
				display: inline-block;
				background: var(--panel);
				padding: 6px 10px;
				font-size: 0.8em;
				border-radius: var(--radius-ellipse);
				box-shadow: 0 2px 6px rgb(0 0 0 / 20%);
			}

			&:hover {
				> .fadeLabel {
					background: var(--panelHighlight);
				}
			}
		}
	}
}

.reply {
	margin-right: 6px;
	color: var(--accent);
}

.rp {
	margin-left: 4px;
	font-style: oblique;
	color: var(--renote);
}

.translation {
	border: solid 0.5px var(--divider);
	border-radius: var(--radius);
	padding: 12px;
	margin-top: 8px;
}

.showLess {
	width: 100%;
	margin-top: 14px;
	position: sticky;
	bottom: calc(var(--stickyBottom, 0px) - 100px);
}

.playMFMButton {
	margin-top: 5px;
}

.showLessLabel {
	display: inline-block;
	background: var(--popup);
	padding: 6px 10px;
	font-size: 0.8em;
	border-radius: var(--radius-ellipse);
	box-shadow: 0 2px 6px rgb(0 0 0 / 20%);
}

.clickToOpen {
	cursor: pointer;
	-webkit-tap-highlight-color: transparent;
}
</style><|MERGE_RESOLUTION|>--- conflicted
+++ resolved
@@ -46,15 +46,11 @@
 import MkPoll from '@/components/MkPoll.vue';
 import MkButton from '@/components/MkButton.vue';
 import { i18n } from '@/i18n.js';
-<<<<<<< HEAD
-import { shouldCollapsed } from '@/scripts/collapsed.js';
+import { shouldCollapsed } from '@@/js/collapsed.js';
 import { defaultStore } from '@/store.js';
 import { useRouter } from '@/router/supplier.js';
 import * as os from '@/os.js';
 import { checkAnimationFromMfm } from '@/scripts/check-animated-mfm.js';
-=======
-import { shouldCollapsed } from '@@/js/collapsed.js';
->>>>>>> 5fc8b3bc
 
 const props = defineProps<{
 	note: Misskey.entities.Note;
@@ -114,11 +110,7 @@
 			left: 0;
 			width: 100%;
 			height: 64px;
-<<<<<<< HEAD
-			//background: linear-gradient(0deg, var(--panel), var(--X15));
-=======
-			background: linear-gradient(0deg, var(--panel), color(from var(--panel) srgb r g b / 0));
->>>>>>> 5fc8b3bc
+			// background: linear-gradient(0deg, var(--panel), color(from var(--panel) srgb r g b / 0));
 
 			> .fadeLabel {
 				display: inline-block;

--- conflicted
+++ resolved
@@ -106,11 +106,7 @@
 				userId: props.user.id,
 			});
 		} else {
-<<<<<<< HEAD
-			if (defaultStore.state.alwaysConfirmFollow && !hasPendingFollowRequestFromYou.value) {
-=======
-			if (prefer.s.alwaysConfirmFollow) {
->>>>>>> 8d6573fb
+			if (prefer.s.alwaysConfirmFollow && !hasPendingFollowRequestFromYou.value) {
 				const { canceled } = await os.confirm({
 					type: 'question',
 					text: i18n.tsx.followConfirm({ name: props.user.name || props.user.username }),

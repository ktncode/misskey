<!--
SPDX-FileCopyrightText: syuilo and misskey-project
SPDX-License-Identifier: AGPL-3.0-only
-->

<template>
<component
	:is="prefer.s.animation ? TransitionGroup : 'div'"
	:enterActiveClass="$style.transition_x_enterActive"
	:leaveActiveClass="$style.transition_x_leaveActive"
	:enterFromClass="$style.transition_x_enterFrom"
	:leaveToClass="$style.transition_x_leaveTo"
	:moveClass="$style.transition_x_move"
	tag="div" :class="$style.root"
>
	<XReaction v-for="[reaction, count] in reactions" :key="reaction" :reaction="reaction" :count="count" :isInitial="initialReactions.has(reaction)" :note="note" @reactionToggled="onMockToggleReaction"/>
	<slot v-if="hasMoreReactions" name="more"/>
</component>
</template>

<script lang="ts" setup>
import * as Misskey from 'misskey-js';
import { inject, watch, ref } from 'vue';
import { TransitionGroup } from 'vue';
import XReaction from '@/components/MkReactionsViewer.reaction.vue';
import { prefer } from '@/preferences.js';
import { DI } from '@/di.js';

const props = withDefaults(defineProps<{
	note: Misskey.entities.Note;
	maxNumber?: number;
}>(), {
	maxNumber: Infinity,
});

const mock = inject(DI.mock, false);

const emit = defineEmits<{
	(ev: 'mockUpdateMyReaction', emoji: string, delta: number): void;
}>();

const initialReactions = new Set(Object.keys(props.note.reactions));

const reactions = ref<[string, number][]>([]);
const hasMoreReactions = ref(false);

if (props.note.myReaction && !Object.keys(reactions.value).includes(props.note.myReaction)) {
	reactions.value[props.note.myReaction] = props.note.reactions[props.note.myReaction];
}

function onMockToggleReaction(emoji: string, count: number) {
	if (!mock) return;

	const i = reactions.value.findIndex((item) => item[0] === emoji);
	if (i < 0) return;

	emit('mockUpdateMyReaction', emoji, (count - reactions.value[i][1]));
}

watch([() => props.note.reactions, () => props.maxNumber], ([newSource, maxNumber]) => {
	let newReactions: [string, number][] = [];
	hasMoreReactions.value = Object.keys(newSource).length > maxNumber;

	for (let i = 0; i < reactions.value.length; i++) {
		const reaction = reactions.value[i][0];
		if (reaction in newSource && newSource[reaction] !== 0) {
			reactions.value[i][1] = newSource[reaction];
			newReactions.push(reactions.value[i]);
		}
	}

	const newReactionsNames = newReactions.map(([x]) => x);
	newReactions = [
		...newReactions,
		...Object.entries(newSource)
			.sort(([, a], [, b]) => b - a)
			.filter(([y], i) => i < maxNumber && !newReactionsNames.includes(y)),
	];

	newReactions = newReactions.slice(0, props.maxNumber);

	if (props.note.myReaction && !newReactions.map(([x]) => x).includes(props.note.myReaction)) {
		newReactions.push([props.note.myReaction, newSource[props.note.myReaction]]);
	}

	reactions.value = newReactions;
}, { immediate: true, deep: true });
</script>

<style lang="scss" module>
.transition_x_move,
.transition_x_enterActive,
.transition_x_leaveActive {
	transition: opacity 0.2s cubic-bezier(0,.5,.5,1), transform 0.2s cubic-bezier(0,.5,.5,1) !important;
}
.transition_x_enterFrom,
.transition_x_leaveTo {
	opacity: 0;
	transform: scale(0.7);
}
.transition_x_leaveActive {
	position: absolute;
}

.root {
	display: flex;
	flex-wrap: wrap;
	align-items: center;
<<<<<<< HEAD
	margin: 4px -2px 0 -2px;
	cursor: auto; /* not clickToOpen-able */
=======
	gap: 4px;
>>>>>>> 81739b1f

	&:empty {
		display: none;
	}
}
</style><|MERGE_RESOLUTION|>--- conflicted
+++ resolved
@@ -106,12 +106,8 @@
 	display: flex;
 	flex-wrap: wrap;
 	align-items: center;
-<<<<<<< HEAD
-	margin: 4px -2px 0 -2px;
+	gap: 4px;
 	cursor: auto; /* not clickToOpen-able */
-=======
-	gap: 4px;
->>>>>>> 81739b1f
 
 	&:empty {
 		display: none;

<!--
SPDX-FileCopyrightText: syuilo and misskey-project
SPDX-License-Identifier: AGPL-3.0-only
-->

<template>
<MkModal ref="modal" :preferType="'dialog'" @click="modal?.close()" @closed="onModalClosed()">
	<MkPostForm ref="form" :class="$style.form" v-bind="props" autofocus freezeAfterPosted @posted="onPosted" @cancel="modal?.close()" @esc="modal?.close()"/>
</MkModal>
</template>

<script lang="ts" setup>
import { shallowRef } from 'vue';
import * as Misskey from 'misskey-js';
import MkModal from '@/components/MkModal.vue';
import MkPostForm from '@/components/MkPostForm.vue';

const props = withDefaults(defineProps<{
	reply?: Misskey.entities.Note;
	renote?: Misskey.entities.Note;
	channel?: any; // TODO
	mention?: Misskey.entities.User;
	specified?: Misskey.entities.UserDetailed;
	initialText?: string;
	initialCw?: string;
	initialVisibility?: (typeof Misskey.noteVisibilities)[number];
	initialLanguage?: (typeof Misskey.languages)[number];
	initialFiles?: Misskey.entities.DriveFile[];
	initialLocalOnly?: boolean;
	initialVisibleUsers?: Misskey.entities.UserDetailed[];
	initialNote?: Misskey.entities.Note;
	instant?: boolean;
	fixed?: boolean;
	autofocus?: boolean;
<<<<<<< HEAD
	editId?: Misskey.entities.Note['id'];
}>();
=======
	editId?: Misskey.entities.Note["id"];
}>(), {
	initialLocalOnly: undefined,
});
>>>>>>> 84e3eae7

const emit = defineEmits<{
	(ev: 'closed'): void;
}>();

const modal = shallowRef<InstanceType<typeof MkModal>>();
const form = shallowRef<InstanceType<typeof MkPostForm>>();

function onPosted() {
	modal.value?.close({
		useSendAnimation: true,
	});
}

function onModalClosed() {
	emit('closed');
}
</script>

<style lang="scss" module>
.form {
	max-height: 100%;
	margin: 0 auto auto auto;
}
</style><|MERGE_RESOLUTION|>--- conflicted
+++ resolved
@@ -32,15 +32,10 @@
 	instant?: boolean;
 	fixed?: boolean;
 	autofocus?: boolean;
-<<<<<<< HEAD
-	editId?: Misskey.entities.Note['id'];
-}>();
-=======
 	editId?: Misskey.entities.Note["id"];
 }>(), {
 	initialLocalOnly: undefined,
 });
->>>>>>> 84e3eae7
 
 const emit = defineEmits<{
 	(ev: 'closed'): void;

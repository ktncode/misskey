--- conflicted
+++ resolved
@@ -31,14 +31,10 @@
 	instant?: boolean;
 	fixed?: boolean;
 	autofocus?: boolean;
-<<<<<<< HEAD
 	editId?: Misskey.entities.Note["id"];
-}>();
-=======
 }>(), {
 	initialLocalOnly: undefined,
 });
->>>>>>> 6046ba18
 
 const emit = defineEmits<{
 	(ev: 'closed'): void;

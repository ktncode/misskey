<!--
SPDX-FileCopyrightText: syuilo and misskey-project
SPDX-License-Identifier: AGPL-3.0-only
-->

<template>
<Transition
	:enterActiveClass="prefer.s.animation ? $style.transition_fade_enterActive : ''"
	:leaveActiveClass="prefer.s.animation ? $style.transition_fade_leaveActive : ''"
	:enterFromClass="prefer.s.animation ? $style.transition_fade_enterFrom : ''"
	:leaveToClass="prefer.s.animation ? $style.transition_fade_leaveTo : ''"
	mode="out-in"
>
	<MkLoading v-if="fetching"/>

	<MkError v-else-if="error" @retry="init()"/>

	<div v-else-if="empty" key="_empty_" class="empty">
		<slot name="empty">
			<div class="_fullinfo">
				<img :src="infoImageUrl" draggable="false"/>
				<div>{{ i18n.ts.nothing }}</div>
			</div>
		</slot>
	</div>

	<div v-else ref="rootEl" class="_gaps">
		<div v-show="pagination.reversed && more" key="_more_">
			<MkButton v-if="!moreFetching" v-appear="(enableInfiniteScroll && !props.disableAutoLoad) ? appearFetchMoreAhead : null" :class="$style.more" :wait="moreFetching" primary rounded @click="fetchMoreAhead">
				{{ i18n.ts.loadMore }}
			</MkButton>
			<MkLoading v-else class="loading"/>
		</div>
		<slot :items="Array.from(items.values())" :fetching="fetching || moreFetching"></slot>
		<div v-show="!pagination.reversed && more" key="_more_">
			<MkButton v-if="!moreFetching" v-appear="(enableInfiniteScroll && !props.disableAutoLoad) ? appearFetchMore : null" :class="$style.more" :wait="moreFetching" primary rounded @click="fetchMore">
				{{ i18n.ts.loadMore }}
			</MkButton>
			<MkLoading v-else class="loading"/>
		</div>
	</div>
</Transition>
</template>

<script lang="ts">
<<<<<<< HEAD
import { computed, ComputedRef, isRef, nextTick, onActivated, onBeforeMount, onBeforeUnmount, onDeactivated, ref, shallowRef, watch, type Ref } from 'vue';
=======
import { computed, isRef, nextTick, onActivated, onBeforeMount, onBeforeUnmount, onDeactivated, ref, useTemplateRef, watch } from 'vue';
>>>>>>> 8d6573fb
import * as Misskey from 'misskey-js';
import { useDocumentVisibility } from '@@/js/use-document-visibility.js';
import { onScrollTop, isHeadVisible, getBodyScrollHeight, getScrollContainer, onScrollBottom, scrollToBottom, scroll, isTailVisible } from '@@/js/scroll.js';
import type { ComputedRef } from 'vue';
import type { MisskeyEntity } from '@/types/date-separated-list.js';
import { misskeyApi } from '@/utility/misskey-api.js';
import { i18n } from '@/i18n.js';
import { prefer } from '@/preferences.js';

const SECOND_FETCH_LIMIT = 30;
const TOLERANCE = 16;
const APPEAR_MINIMUM_INTERVAL = 600;

export type Paging<E extends keyof Misskey.Endpoints = keyof Misskey.Endpoints> = {
	endpoint: E;
	limit: number;
	params?: Misskey.Endpoints[E]['req'] | ComputedRef<Misskey.Endpoints[E]['req']>;

	/**
	 * 検索APIのような、ページング不可なエンドポイントを利用する場合
	 * (そのようなAPIをこの関数で使うのは若干矛盾してるけど)
	 */
	noPaging?: boolean;

	/**
	 * items 配列の中身を逆順にする(新しい方が最後)
	 */
	reversed?: boolean;

<<<<<<< HEAD
	offsetMode?: boolean | ComputedRef<boolean>;

	pageEl?: HTMLElement;
=======
	offsetMode?: boolean;
>>>>>>> 8d6573fb
};

type MisskeyEntityMap = Map<string, MisskeyEntity>;

function arrayToEntries(entities: MisskeyEntity[]): [string, MisskeyEntity][] {
	return entities.map(en => [en.id, en]);
}

function concatMapWithArray(map: MisskeyEntityMap, entities: MisskeyEntity[]): MisskeyEntityMap {
	return new Map([...map, ...arrayToEntries(entities)]);
}

</script>
<script lang="ts" setup>
import { infoImageUrl } from '@/instance.js';
import MkButton from '@/components/MkButton.vue';

const props = withDefaults(defineProps<{
	pagination: Paging;
	disableAutoLoad?: boolean;
	displayLimit?: number;
}>(), {
	displayLimit: 20,
});

const emit = defineEmits<{
	(ev: 'queue', count: number): void;
	(ev: 'status', error: boolean): void;
	(ev: 'init'): void;
}>();

const rootEl = useTemplateRef('rootEl');

// 遡り中かどうか
const backed = ref(false);

const scrollRemove = ref<(() => void) | null>(null);

/**
 * 表示するアイテムのソース
 * 最新が0番目
 */
const items = ref<MisskeyEntityMap>(new Map());

/**
 * タブが非アクティブなどの場合に更新を貯めておく
 * 最新が0番目
 */
const queue = ref<MisskeyEntityMap>(new Map());

/**
 * 初期化中かどうか（trueならMkLoadingで全て隠す）
 */
const fetching = ref(true);

const moreFetching = ref(false);
const more = ref(false);
const preventAppearFetchMore = ref(false);
const preventAppearFetchMoreTimer = ref<number | null>(null);
const isBackTop = ref(false);
const empty = computed(() => items.value.size === 0);
const error = ref(false);
const {
	enableInfiniteScroll,
} = prefer.r;

const scrollableElement = computed(() => rootEl.value ? getScrollContainer(rootEl.value) : window.document.body);

const visibility = useDocumentVisibility();

let isPausingUpdate = false;
let timerForSetPause: number | null = null;
const BACKGROUND_PAUSE_WAIT_SEC = 10;

// 先頭が表示されているかどうかを検出
// https://qiita.com/mkataigi/items/0154aefd2223ce23398e
const scrollObserver = ref<IntersectionObserver>();

watch([() => props.pagination.reversed, scrollableElement], () => {
	if (scrollObserver.value) scrollObserver.value.disconnect();

	scrollObserver.value = new IntersectionObserver(entries => {
		backed.value = entries[0].isIntersecting;
	}, {
		root: scrollableElement.value,
		rootMargin: props.pagination.reversed ? '-100% 0px 100% 0px' : '100% 0px -100% 0px',
		threshold: 0.01,
	});
}, { immediate: true });

watch(rootEl, () => {
	scrollObserver.value?.disconnect();
	nextTick(() => {
		if (rootEl.value) scrollObserver.value?.observe(rootEl.value);
	});
});

watch([backed, rootEl], () => {
	if (!backed.value) {
		if (!rootEl.value) return;

		scrollRemove.value = props.pagination.reversed
			? onScrollBottom(rootEl.value, executeQueue, TOLERANCE)
			: onScrollTop(rootEl.value, (topVisible) => { if (topVisible) executeQueue(); }, TOLERANCE);
	} else {
		if (scrollRemove.value) scrollRemove.value();
		scrollRemove.value = null;
	}
});

// パラメータに何らかの変更があった際、再読込したい（チャンネル等のIDが変わったなど）
watch(() => [props.pagination.endpoint, props.pagination.params], init, { deep: true });

watch(queue, (a, b) => {
	if (a.size === 0 && b.size === 0) return;
	emit('queue', queue.value.size);
}, { deep: true });

watch(error, (n, o) => {
	if (n === o) return;
	emit('status', n);
});

function getActualValue<T>(input: T|Ref<T>|undefined, defaultValue: T) : T {
		if (!input) return defaultValue;
		if (isRef(input)) return input.value;
		return input;
}

async function init(): Promise<void> {
	items.value = new Map();
	queue.value = new Map();
	fetching.value = true;
	const params = getActualValue<Paging['params']>(props.pagination.params, {});
	await misskeyApi<MisskeyEntity[]>(props.pagination.endpoint, {
		...params,
		limit: props.pagination.limit ?? 10,
		allowPartial: true,
	}).then(res => {
		for (let i = 0; i < res.length; i++) {
			const item = res[i];
			if (i === 3) item._shouldInsertAd_ = true;
		}

		if (res.length === 0 || props.pagination.noPaging) {
			concatItems(res);
			more.value = false;
		} else {
			if (props.pagination.reversed) moreFetching.value = true;
			concatItems(res);
			more.value = true;
		}

		error.value = false;
		fetching.value = false;

		emit('init');
	}, err => {
		error.value = true;
		fetching.value = false;
	});
}

const reload = (): Promise<void> => {
	return init();
};

const fetchMore = async (): Promise<void> => {
	if (!more.value || fetching.value || moreFetching.value || items.value.size === 0) return;
	moreFetching.value = true;
	const params = getActualValue<Paging['params']>(props.pagination.params, {});
	const offsetMode = getActualValue(props.pagination.offsetMode, false);
	await misskeyApi<MisskeyEntity[]>(props.pagination.endpoint, {
		...params,
		limit: SECOND_FETCH_LIMIT,
		...(offsetMode ? {
			offset: items.value.size,
		} : {
			untilId: Array.from(items.value.keys()).at(-1),
		}),
	}).then(res => {
		for (let i = 0; i < res.length; i++) {
			const item = res[i];
			if (i === 10) item._shouldInsertAd_ = true;
		}

		const reverseConcat = _res => {
			const oldHeight = scrollableElement.value ? scrollableElement.value.scrollHeight : getBodyScrollHeight();
			const oldScroll = scrollableElement.value ? scrollableElement.value.scrollTop : window.scrollY;

			items.value = concatMapWithArray(items.value, _res);

			return nextTick(() => {
				if (scrollableElement.value) {
					scroll(scrollableElement.value, { top: oldScroll + (scrollableElement.value.scrollHeight - oldHeight), behavior: 'instant' });
				} else {
					window.scroll({ top: oldScroll + (getBodyScrollHeight() - oldHeight), behavior: 'instant' });
				}

				return nextTick();
			});
		};

		if (res.length === 0) {
			if (props.pagination.reversed) {
				reverseConcat(res).then(() => {
					more.value = false;
					moreFetching.value = false;
				});
			} else {
				items.value = concatMapWithArray(items.value, res);
				more.value = false;
				moreFetching.value = false;
			}
		} else {
			if (props.pagination.reversed) {
				reverseConcat(res).then(() => {
					more.value = true;
					moreFetching.value = false;
				});
			} else {
				items.value = concatMapWithArray(items.value, res);
				more.value = true;
				moreFetching.value = false;
			}
		}
	}, err => {
		moreFetching.value = false;
	});
};

const fetchMoreAhead = async (): Promise<void> => {
	if (!more.value || fetching.value || moreFetching.value || items.value.size === 0) return;
	moreFetching.value = true;
	const params = getActualValue<Paging['params']>(props.pagination.params, {});
	const offsetMode = getActualValue(props.pagination.offsetMode, false);
	await misskeyApi<MisskeyEntity[]>(props.pagination.endpoint, {
		...params,
		limit: SECOND_FETCH_LIMIT,
		...(offsetMode ? {
			offset: items.value.size,
		} : {
			sinceId: Array.from(items.value.keys()).at(-1),
		}),
	}).then(res => {
		if (res.length === 0) {
			items.value = concatMapWithArray(items.value, res);
			more.value = false;
		} else {
			items.value = concatMapWithArray(items.value, res);
			more.value = true;
		}
		moreFetching.value = false;
	}, err => {
		moreFetching.value = false;
	});
};

/**
 * Appear（IntersectionObserver）によってfetchMoreが呼ばれる場合、
 * APPEAR_MINIMUM_INTERVALミリ秒以内に2回fetchMoreが呼ばれるのを防ぐ
 */
const fetchMoreApperTimeoutFn = (): void => {
	preventAppearFetchMore.value = false;
	preventAppearFetchMoreTimer.value = null;
};
const fetchMoreAppearTimeout = (): void => {
	preventAppearFetchMore.value = true;
	preventAppearFetchMoreTimer.value = window.setTimeout(fetchMoreApperTimeoutFn, APPEAR_MINIMUM_INTERVAL);
};

const appearFetchMore = async (): Promise<void> => {
	if (preventAppearFetchMore.value) return;
	await fetchMore();
	fetchMoreAppearTimeout();
};

const appearFetchMoreAhead = async (): Promise<void> => {
	if (preventAppearFetchMore.value) return;
	await fetchMoreAhead();
	fetchMoreAppearTimeout();
};

const isHead = (): boolean => isBackTop.value || (props.pagination.reversed ? isTailVisible : isHeadVisible)(rootEl.value!, TOLERANCE);

watch(visibility, () => {
	if (visibility.value === 'hidden') {
		timerForSetPause = window.setTimeout(() => {
			isPausingUpdate = true;
			timerForSetPause = null;
		},
		BACKGROUND_PAUSE_WAIT_SEC * 1000);
	} else { // 'visible'
		if (timerForSetPause) {
			clearTimeout(timerForSetPause);
			timerForSetPause = null;
		} else {
			isPausingUpdate = false;
			if (isHead()) {
				executeQueue();
			}
		}
	}
});

/**
 * 最新のものとして1つだけアイテムを追加する
 * ストリーミングから降ってきたアイテムはこれで追加する
 * @param item アイテム
 */
function prepend(item: MisskeyEntity): void {
	if (items.value.size === 0) {
		items.value.set(item.id, item);
		fetching.value = false;
		return;
	}

	if (_DEV_) console.log(isHead(), isPausingUpdate);

	if (isHead() && !isPausingUpdate) unshiftItems([item]);
	else prependQueue(item);
}

/**
 * 新着アイテムをitemsの先頭に追加し、displayLimitを適用する
 * @param newItems 新しいアイテムの配列
 */
function unshiftItems(newItems: MisskeyEntity[]) {
	const prevLength = items.value.size;
	items.value = new Map([...arrayToEntries(newItems), ...items.value].slice(0, newItems.length + props.displayLimit));
	// if we truncated, mark that there are more values to fetch
	if (items.value.size < prevLength) more.value = true;
}

/**
 * 古いアイテムをitemsの末尾に追加し、displayLimitを適用する
 * @param oldItems 古いアイテムの配列
 */
function concatItems(oldItems: MisskeyEntity[]) {
	const prevLength = items.value.size;
	items.value = new Map([...items.value, ...arrayToEntries(oldItems)].slice(0, oldItems.length + props.displayLimit));
	// if we truncated, mark that there are more values to fetch
	if (items.value.size < prevLength) more.value = true;
}

function executeQueue() {
	unshiftItems(Array.from(queue.value.values()));
	queue.value = new Map();
}

function prependQueue(newItem: MisskeyEntity) {
	queue.value = new Map([[newItem.id, newItem], ...queue.value] as [string, MisskeyEntity][]);
}

/*
 * アイテムを末尾に追加する（使うの？）
 */
const appendItem = (item: MisskeyEntity): void => {
	items.value.set(item.id, item);
};

const removeItem = (id: string) => {
	items.value.delete(id);
	queue.value.delete(id);
};

const updateItem = (id: MisskeyEntity['id'], replacer: (old: MisskeyEntity) => MisskeyEntity): void => {
	const item = items.value.get(id);
	if (item) items.value.set(id, replacer(item));

	const queueItem = queue.value.get(id);
	if (queueItem) queue.value.set(id, replacer(queueItem));
};

onActivated(() => {
	isBackTop.value = false;
});

onDeactivated(() => {
	isBackTop.value = props.pagination.reversed ? window.scrollY >= (rootEl.value ? rootEl.value.scrollHeight - window.innerHeight : 0) : window.scrollY === 0;
});

function toBottom() {
	scrollToBottom(rootEl.value!);
}

onBeforeMount(() => {
	init().then(() => {
		if (props.pagination.reversed) {
			nextTick(() => {
				setTimeout(toBottom, 800);

				// scrollToBottomでmoreFetchingボタンが画面外まで出るまで
				// more = trueを遅らせる
				setTimeout(() => {
					moreFetching.value = false;
				}, 2000);
			});
		}
	});
});

onBeforeUnmount(() => {
	if (timerForSetPause) {
		clearTimeout(timerForSetPause);
		timerForSetPause = null;
	}
	if (preventAppearFetchMoreTimer.value) {
		clearTimeout(preventAppearFetchMoreTimer.value);
		preventAppearFetchMoreTimer.value = null;
	}
	scrollObserver.value?.disconnect();
});

defineExpose({
	items,
	queue,
	backed: backed.value,
	more,
	reload,
	prepend,
	append: appendItem,
	removeItem,
	updateItem,
});
</script>

<style lang="scss" module>
.transition_fade_enterActive,
.transition_fade_leaveActive {
	transition: opacity 0.125s ease;
}
.transition_fade_enterFrom,
.transition_fade_leaveTo {
	opacity: 0;
}

.more {
	margin-left: auto;
	margin-right: auto;
}
</style><|MERGE_RESOLUTION|>--- conflicted
+++ resolved
@@ -43,11 +43,7 @@
 </template>
 
 <script lang="ts">
-<<<<<<< HEAD
-import { computed, ComputedRef, isRef, nextTick, onActivated, onBeforeMount, onBeforeUnmount, onDeactivated, ref, shallowRef, watch, type Ref } from 'vue';
-=======
-import { computed, isRef, nextTick, onActivated, onBeforeMount, onBeforeUnmount, onDeactivated, ref, useTemplateRef, watch } from 'vue';
->>>>>>> 8d6573fb
+import { computed, isRef, nextTick, onActivated, onBeforeMount, onBeforeUnmount, onDeactivated, ref, useTemplateRef, watch, type Ref } from 'vue';
 import * as Misskey from 'misskey-js';
 import { useDocumentVisibility } from '@@/js/use-document-visibility.js';
 import { onScrollTop, isHeadVisible, getBodyScrollHeight, getScrollContainer, onScrollBottom, scrollToBottom, scroll, isTailVisible } from '@@/js/scroll.js';
@@ -77,13 +73,7 @@
 	 */
 	reversed?: boolean;
 
-<<<<<<< HEAD
 	offsetMode?: boolean | ComputedRef<boolean>;
-
-	pageEl?: HTMLElement;
-=======
-	offsetMode?: boolean;
->>>>>>> 8d6573fb
 };
 
 type MisskeyEntityMap = Map<string, MisskeyEntity>;

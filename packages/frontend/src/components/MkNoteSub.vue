--- conflicted
+++ resolved
@@ -12,11 +12,7 @@
 			<MkNoteHeader :class="$style.header" :note="note" :mini="true"/>
 			<div :class="$style.content">
 				<p v-if="note.cw != null" :class="$style.cw">
-<<<<<<< HEAD
-					<Mfm v-if="note.cw != ''" style="margin-right: 8px;" :text="note.cw" :lang="note.lang" :author="note.user" :nyaize="'respect'"/>
-=======
-					<Mfm v-if="note.cw != ''" style="margin-right: 8px;" :text="note.cw" :isBlock="true" :author="note.user" :nyaize="'respect'"/>
->>>>>>> 84e3eae7
+					<Mfm v-if="note.cw != ''" style="margin-right: 8px;" :text="note.cw" :lang="note.lang" :isBlock="true" :author="note.user" :nyaize="'respect'"/>
 					<MkCwButton v-model="showContent" :text="note.text" :files="note.files" :poll="note.poll"/>
 				</p>
 				<div v-show="note.cw == null || showContent">

<!--
SPDX-FileCopyrightText: syuilo and misskey-project
SPDX-License-Identifier: AGPL-3.0-only
-->

<template>
<div v-show="!isDeleted" v-if="!muted" ref="el" :class="[$style.root, { [$style.children]: depth > 1 }]">
	<div :class="$style.main">
		<div v-if="note.channel" :class="$style.colorBar" :style="{ background: note.channel.color }"></div>
		<MkAvatar :class="$style.avatar" :user="note.user" link preview/>
		<div :class="$style.body">
			<MkNoteHeader :class="$style.header" :note="note" :mini="true"/>
			<div :class="$style.content">
				<p v-if="mergedCW != null" :class="$style.cw">
					<Mfm v-if="mergedCW != ''" style="margin-right: 8px;" :text="mergedCW" :isBlock="true" :author="note.user" :nyaize="'respect'"/>
					<MkCwButton v-model="showContent" :text="note.text" :files="note.files" :poll="note.poll"/>
				</p>
				<div v-show="mergedCW == null || showContent">
					<MkSubNoteContent :class="$style.text" :note="note" :translating="translating" :translation="translation" :expandAllCws="props.expandAllCws"/>
				</div>
			</div>
			<footer :class="$style.footer">
				<MkReactionsViewer ref="reactionsViewer" :note="note"/>
				<button class="_button" :class="$style.noteFooterButton" @click="reply()">
					<i class="ph-arrow-u-up-left ph-bold ph-lg"></i>
					<p v-if="note.repliesCount > 0" :class="$style.noteFooterButtonCount">{{ note.repliesCount }}</p>
				</button>
				<button
					v-if="canRenote"
					ref="renoteButton"
					v-tooltip="renoteTooltip"
					class="_button"
					:class="$style.noteFooterButton"
					:style="renoted ? 'color: var(--MI_THEME-accent) !important;' : ''"
					@mousedown="renoted ? undoRenote() : boostVisibility($event.shiftKey)"
				>
					<i class="ph-rocket-launch ph-bold ph-lg"></i>
					<p v-if="note.renoteCount > 0" :class="$style.noteFooterButtonCount">{{ note.renoteCount }}</p>
				</button>
				<button
					v-if="canRenote && !$i?.rejectQuotes"
					ref="quoteButton"
					class="_button"
					:class="$style.noteFooterButton"
					@mousedown="quote()"
				>
					<i class="ph-quotes ph-bold ph-lg"></i>
				</button>
				<button v-else class="_button" :class="$style.noteFooterButton" disabled>
					<i class="ph-prohibit ph-bold ph-lg"></i>
				</button>
				<button v-if="note.myReaction == null && note.reactionAcceptance !== 'likeOnly'" ref="likeButton" :class="$style.noteFooterButton" class="_button" @mousedown="like()">
					<i class="ph-heart ph-bold ph-lg"></i>
				</button>
				<button v-if="note.myReaction == null" ref="reactButton" :class="$style.noteFooterButton" class="_button" @mousedown="react()">
					<i v-if="note.reactionAcceptance === 'likeOnly'" class="ph-heart ph-bold ph-lg"></i>
					<i v-else class="ph-smiley ph-bold ph-lg"></i>
				</button>
				<button v-if="note.myReaction != null" ref="reactButton" class="_button" :class="[$style.noteFooterButton, $style.reacted]" @click="undoReact(note)">
					<i class="ph-minus ph-bold ph-lg"></i>
				</button>
				<button ref="menuButton" class="_button" :class="$style.noteFooterButton" @mousedown="menu()">
					<i class="ph-dots-three ph-bold ph-lg"></i>
				</button>
			</footer>
		</div>
	</div>
	<template v-if="depth < numberOfReplies">
		<MkNoteSub v-for="reply in replies" :key="reply.id" :note="reply" :class="$style.reply" :detail="true" :depth="depth + 1" :expandAllCws="props.expandAllCws" :onDeleteCallback="removeReply"/>
	</template>
	<div v-else :class="$style.more">
		<MkA class="_link" :to="notePage(note)">{{ i18n.ts.continueThread }} <i class="ti ti-chevron-double-right"></i></MkA>
	</div>
</div>
<div v-else :class="$style.muted" @click="muted = false">
	<I18n :src="i18n.ts.userSaysSomething" tag="small">
		<template #name>
			<MkA v-user-preview="note.userId" :to="userPage(note.user)">
				<MkUserName :user="note.user"/>
			</MkA>
		</template>
	</I18n>
</div>
</template>

<script lang="ts" setup>
import { computed, ref, shallowRef, watch } from 'vue';
import * as Misskey from 'misskey-js';
import { computeMergedCw } from '@@/js/compute-merged-cw.js';
import MkNoteHeader from '@/components/MkNoteHeader.vue';
import MkReactionsViewer from '@/components/MkReactionsViewer.vue';
import MkSubNoteContent from '@/components/MkSubNoteContent.vue';
import MkCwButton from '@/components/MkCwButton.vue';
import { notePage } from '@/filters/note.js';
<<<<<<< HEAD
import * as os from '@/os.js';
import * as sound from '@/scripts/sound.js';
import { misskeyApi } from '@/scripts/misskey-api.js';
=======
import { misskeyApi } from '@/utility/misskey-api.js';
>>>>>>> 8d6573fb
import { i18n } from '@/i18n.js';
import { $i } from '@/i.js';
import { userPage } from '@/filters/user.js';
<<<<<<< HEAD
import { checkWordMute } from '@/scripts/check-word-mute.js';
import { defaultStore } from '@/store.js';
import { host } from '@@/js/config.js';
import { pleaseLogin, type OpenOnRemoteOptions } from '@/scripts/please-login.js';
import { showMovedDialog } from '@/scripts/show-moved-dialog.js';
import MkRippleEffect from '@/components/MkRippleEffect.vue';
import { reactionPicker } from '@/scripts/reaction-picker.js';
import { claimAchievement } from '@/scripts/achievements.js';
import { getNoteMenu } from '@/scripts/get-note-menu.js';
import { useNoteCapture } from '@/scripts/use-note-capture.js';
import { boostMenuItems, type Visibility, computeRenoteTooltip } from '@/scripts/boost-quote.js';

const canRenote = computed(() => ['public', 'home'].includes(props.note.visibility) || props.note.userId === $i.id);
=======
import { checkWordMute } from '@/utility/check-word-mute.js';
>>>>>>> 8d6573fb

const props = withDefaults(defineProps<{
	note: Misskey.entities.Note;
	detail?: boolean;
	expandAllCws?: boolean;
	onDeleteCallback?: (id: Misskey.entities.Note['id']) => void;

	// how many notes are in between this one and the note being viewed in detail
	depth?: number;
}>(), {
	depth: 1,
});

const el = shallowRef<HTMLElement>();
const muted = ref($i ? checkWordMute(props.note, $i, $i.mutedWords) : false);
const translation = ref<any>(null);
const translating = ref(false);
const isDeleted = ref(false);
const renoted = ref(false);
const numberOfReplies = ref(defaultStore.state.numberOfReplies);
const reactButton = shallowRef<HTMLElement>();
const renoteButton = shallowRef<HTMLElement>();
const quoteButton = shallowRef<HTMLElement>();
const menuButton = shallowRef<HTMLElement>();
const likeButton = shallowRef<HTMLElement>();

const renoteTooltip = computeRenoteTooltip(computed);

let appearNote = computed(() => isRenote ? props.note.renote as Misskey.entities.Note : props.note);
const defaultLike = computed(() => defaultStore.state.like ? defaultStore.state.like : null);
const replies = ref<Misskey.entities.Note[]>([]);

const mergedCW = computed(() => computeMergedCw(appearNote.value));

const isRenote = (
	props.note.renote != null &&
	props.note.text == null &&
	props.note.fileIds && props.note.fileIds.length === 0 &&
	props.note.poll == null
);

const pleaseLoginContext = computed<OpenOnRemoteOptions>(() => ({
	type: 'lookup',
	url: appearNote.value.url ?? appearNote.value.uri ?? `https://${host}/notes/${appearNote.value.id}`,
}));

async function addReplyTo(replyNote: Misskey.entities.Note) {
	replies.value.unshift(replyNote);
	appearNote.value.repliesCount += 1;
}

async function removeReply(id: Misskey.entities.Note['id']) {
	const replyIdx = replies.value.findIndex(note => note.id === id);
	if (replyIdx >= 0) {
		replies.value.splice(replyIdx, 1);
		appearNote.value.repliesCount -= 1;
	}
}

useNoteCapture({
	rootEl: el,
	note: appearNote,
	isDeletedRef: isDeleted,
	// only update replies if we are, in fact, showing replies
	onReplyCallback: props.detail && props.depth < numberOfReplies.value ? addReplyTo : undefined,
	onDeleteCallback: props.detail && props.depth < numberOfReplies.value ? props.onDeleteCallback : undefined,
});

if ($i) {
	misskeyApi('notes/renotes', {
		noteId: appearNote.value.id,
		userId: $i.id,
		limit: 1,
	}).then((res) => {
		renoted.value = res.length > 0;
	});
}

function focus() {
	el.value.focus();
}

function reply(viaKeyboard = false): void {
	pleaseLogin({ openOnRemote: pleaseLoginContext.value });
	showMovedDialog();
	os.post({
		reply: props.note,
		channel: props.note.channel,
		animation: !viaKeyboard,
	}, () => {
		focus();
	});
}

function react(viaKeyboard = false): void {
	pleaseLogin({ openOnRemote: pleaseLoginContext.value });
	showMovedDialog();
	sound.playMisskeySfx('reaction');
	if (props.note.reactionAcceptance === 'likeOnly') {
		misskeyApi('notes/like', {
			noteId: props.note.id,
			override: defaultLike.value,
		});
		const el = reactButton.value as HTMLElement | null | undefined;
		if (el) {
			const rect = el.getBoundingClientRect();
			const x = rect.left + (el.offsetWidth / 2);
			const y = rect.top + (el.offsetHeight / 2);
			const { dispose } = os.popup(MkRippleEffect, { x, y }, {
				end: () => dispose(),
			});
		}
	} else {
		blur();
		reactionPicker.show(reactButton.value ?? null, props.note, reaction => {
			misskeyApi('notes/reactions/create', {
				noteId: props.note.id,
				reaction: reaction,
			});
			if (props.note.text && props.note.text.length > 100 && (Date.now() - new Date(props.note.createdAt).getTime() < 1000 * 3)) {
				claimAchievement('reactWithoutRead');
			}
		}, () => {
			focus();
		});
	}
}

function like(): void {
	pleaseLogin({ openOnRemote: pleaseLoginContext.value });
	showMovedDialog();
	sound.playMisskeySfx('reaction');
	misskeyApi('notes/like', {
		noteId: props.note.id,
		override: defaultLike.value,
	});
	const el = likeButton.value as HTMLElement | null | undefined;
	if (el) {
		const rect = el.getBoundingClientRect();
		const x = rect.left + (el.offsetWidth / 2);
		const y = rect.top + (el.offsetHeight / 2);
		const { dispose } = os.popup(MkRippleEffect, { x, y }, {
			end: () => dispose(),
		});
	}
}

function undoReact(note): void {
	const oldReaction = note.myReaction;
	if (!oldReaction) return;
	misskeyApi('notes/reactions/delete', {
		noteId: note.id,
	});
}

function undoRenote() : void {
	if (!renoted.value) return;
	misskeyApi('notes/unrenote', {
		noteId: appearNote.value.id,
	});
	os.toast(i18n.ts.rmboost);
	renoted.value = false;

	const el = renoteButton.value as HTMLElement | null | undefined;
	if (el) {
		const rect = el.getBoundingClientRect();
		const x = rect.left + (el.offsetWidth / 2);
		const y = rect.top + (el.offsetHeight / 2);
		const { dispose } = os.popup(MkRippleEffect, { x, y }, {
			end: () => dispose(),
		});
	}
}

let showContent = ref(defaultStore.state.uncollapseCW);

watch(() => props.expandAllCws, (expandAllCws) => {
	if (expandAllCws !== showContent.value) showContent.value = expandAllCws;
});

function boostVisibility(forceMenu: boolean = false) {
	if (!defaultStore.state.showVisibilitySelectorOnBoost && !forceMenu) {
		renote(defaultStore.state.visibilityOnBoost);
	} else {
		os.popupMenu(boostMenuItems(appearNote, renote), renoteButton.value);
	}
}

function renote(visibility: Visibility, localOnly: boolean = false) {
	pleaseLogin({ openOnRemote: pleaseLoginContext.value });
	showMovedDialog();

	if (appearNote.value.channel) {
		const el = renoteButton.value as HTMLElement | null | undefined;
		if (el) {
			const rect = el.getBoundingClientRect();
			const x = rect.left + (el.offsetWidth / 2);
			const y = rect.top + (el.offsetHeight / 2);
			const { dispose } = os.popup(MkRippleEffect, { x, y }, {
				end: () => dispose(),
			});
		}

		misskeyApi('notes/create', {
			renoteId: appearNote.value.id,
			channelId: appearNote.value.channelId,
		}).then(() => {
			os.toast(i18n.ts.renoted);
			renoted.value = true;
		});
	} else {
		const el = renoteButton.value as HTMLElement | null | undefined;
		if (el) {
			const rect = el.getBoundingClientRect();
			const x = rect.left + (el.offsetWidth / 2);
			const y = rect.top + (el.offsetHeight / 2);
			const { dispose } = os.popup(MkRippleEffect, { x, y }, {
				end: () => dispose(),
			});
		}

		misskeyApi('notes/create', {
			renoteId: appearNote.value.id,
			localOnly: localOnly,
			visibility: visibility,
		}).then(() => {
			os.toast(i18n.ts.renoted);
			renoted.value = true;
		});
	}
}

function quote() {
	pleaseLogin({ openOnRemote: pleaseLoginContext.value });
	showMovedDialog();

	if (appearNote.value.channel) {
		os.post({
			renote: appearNote.value,
			channel: appearNote.value.channel,
		}).then((cancelled) => {
			if (cancelled) return;
			misskeyApi('notes/renotes', {
				noteId: props.note.id,
				userId: $i.id,
				limit: 1,
				quote: true,
			}).then((res) => {
				if (!(res.length > 0)) return;
				const el = quoteButton.value as HTMLElement | null | undefined;
				if (el && res.length > 0) {
					const rect = el.getBoundingClientRect();
					const x = rect.left + (el.offsetWidth / 2);
					const y = rect.top + (el.offsetHeight / 2);
					const { dispose } = os.popup(MkRippleEffect, { x, y }, {
						end: () => dispose(),
					});
				}

				os.toast(i18n.ts.quoted);
			});
		});
	} else {
		os.post({
			renote: appearNote.value,
		}).then((cancelled) => {
			if (cancelled) return;
			misskeyApi('notes/renotes', {
				noteId: props.note.id,
				userId: $i.id,
				limit: 1,
				quote: true,
			}).then((res) => {
				if (!(res.length > 0)) return;
				const el = quoteButton.value as HTMLElement | null | undefined;
				if (el && res.length > 0) {
					const rect = el.getBoundingClientRect();
					const x = rect.left + (el.offsetWidth / 2);
					const y = rect.top + (el.offsetHeight / 2);
					const { dispose } = os.popup(MkRippleEffect, { x, y }, {
						end: () => dispose(),
					});
				}

				os.toast(i18n.ts.quoted);
			});
		});
	}
}

function menu(viaKeyboard = false): void {
	const { menu, cleanup } = getNoteMenu({ note: props.note, translating, translation, menuButton, isDeleted });
	os.popupMenu(menu, menuButton.value, {
		viaKeyboard,
	}).then(focus).finally(cleanup);
}

if (props.detail) {
	misskeyApi('notes/children', {
		noteId: props.note.id,
		limit: numberOfReplies.value,
		showQuotes: false,
	}).then(res => {
		replies.value = res;
	});
}
</script>

<style lang="scss" module>
.root {
	padding: 16px 32px;
	font-size: 0.9em;
	position: relative;

	&.children {
		padding: 10px 0 0 16px;
		font-size: 1em;
	}
}

.footer {
		position: relative;
		z-index: 1;
		margin-top: 0.4em;
		width: max-content;
		min-width: min-content;
		max-width: fit-content;
}

.main {
	display: flex;
}

.colorBar {
	position: absolute;
	top: 8px;
	left: 8px;
	width: 5px;
	height: calc(100% - 8px);
	border-radius: var(--MI-radius-ellipse);
	pointer-events: none;
}

.avatar {
	flex-shrink: 0;
	display: block;
	margin: 0 8px 0 0;
	width: 38px;
	height: 38px;
	border-radius: var(--MI-radius-sm);
}

.body {
	flex: 1;
	min-width: 0;
}

.content {
	overflow: hidden;
}

.header {
	margin-bottom: 2px;
}

.noteFooterButton {
	margin: 0;
	padding: 8px;
	padding-top: 10px;
	opacity: 0.7;

	&:not(:last-child) {
		margin-right: 1.5em;
	}

	&:hover {
		color: var(--MI_THEME-fgHighlighted);
	}
}

@container (max-width: 400px) {
	.noteFooterButton {
		&:not(:last-child) {
			margin-right: 0.7em;
		}
	}
}

.noteFooterButtonCount {
	display: inline;
	margin: 0 0 0 8px;
	opacity: 0.7;

	&.reacted {
		color: var(--MI_THEME-accent);
	}
}

.cw {
	display: block;
	margin: 0;
	padding: 0;
	overflow-wrap: break-word;
}

.text {
	margin: 0;
	padding: 0;
}

.reply, .more {
	border-left: solid 0.5px var(--MI_THEME-divider);
	margin-top: 10px;
}

.more {
	padding: 10px 0 0 16px;
}

@container (max-width: 450px) {
	.root {
		padding: 14px 16px;

		&.children {
			padding: 10px 0 0 8px;
		}
	}
}

.muted {
	text-align: center;
	padding: 8px !important;
	border: 1px solid var(--MI_THEME-divider);
	margin: 8px 8px 0 8px;
	border-radius: var(--MI-radius-sm);
}
</style><|MERGE_RESOLUTION|>--- conflicted
+++ resolved
@@ -92,33 +92,23 @@
 import MkSubNoteContent from '@/components/MkSubNoteContent.vue';
 import MkCwButton from '@/components/MkCwButton.vue';
 import { notePage } from '@/filters/note.js';
-<<<<<<< HEAD
 import * as os from '@/os.js';
-import * as sound from '@/scripts/sound.js';
-import { misskeyApi } from '@/scripts/misskey-api.js';
-=======
+import * as sound from '@/utility/sound.js';
 import { misskeyApi } from '@/utility/misskey-api.js';
->>>>>>> 8d6573fb
 import { i18n } from '@/i18n.js';
 import { $i } from '@/i.js';
 import { userPage } from '@/filters/user.js';
-<<<<<<< HEAD
-import { checkWordMute } from '@/scripts/check-word-mute.js';
+import { checkWordMute } from '@/utility/check-word-mute.js';
 import { defaultStore } from '@/store.js';
 import { host } from '@@/js/config.js';
-import { pleaseLogin, type OpenOnRemoteOptions } from '@/scripts/please-login.js';
-import { showMovedDialog } from '@/scripts/show-moved-dialog.js';
+import { pleaseLogin, type OpenOnRemoteOptions } from '@/utility/please-login.js';
+import { showMovedDialog } from '@/utility/show-moved-dialog.js';
 import MkRippleEffect from '@/components/MkRippleEffect.vue';
-import { reactionPicker } from '@/scripts/reaction-picker.js';
-import { claimAchievement } from '@/scripts/achievements.js';
-import { getNoteMenu } from '@/scripts/get-note-menu.js';
-import { useNoteCapture } from '@/scripts/use-note-capture.js';
-import { boostMenuItems, type Visibility, computeRenoteTooltip } from '@/scripts/boost-quote.js';
-
-const canRenote = computed(() => ['public', 'home'].includes(props.note.visibility) || props.note.userId === $i.id);
-=======
-import { checkWordMute } from '@/utility/check-word-mute.js';
->>>>>>> 8d6573fb
+import { reactionPicker } from '@/utility/reaction-picker.js';
+import { claimAchievement } from '@/utility/achievements.js';
+import { getNoteMenu } from '@/utility/get-note-menu.js';
+import { useNoteCapture } from '@/utility/use-note-capture.js';
+import { boostMenuItems, type Visibility, computeRenoteTooltip } from '@/utility/boost-quote.js';
 
 const props = withDefaults(defineProps<{
 	note: Misskey.entities.Note;
@@ -131,6 +121,8 @@
 }>(), {
 	depth: 1,
 });
+
+const canRenote = computed(() => ['public', 'home'].includes(props.note.visibility) || props.note.userId === $i.id);
 
 const el = shallowRef<HTMLElement>();
 const muted = ref($i ? checkWordMute(props.note, $i, $i.mutedWords) : false);

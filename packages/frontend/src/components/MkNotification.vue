--- conflicted
+++ resolved
@@ -59,23 +59,13 @@
 			<MkTime v-if="withTime" :time="notification.createdAt" :class="$style.headerTime"/>
 		</header>
 		<div>
-<<<<<<< HEAD
-			<MkA v-if="notification.type === 'reaction'" :class="$style.text" :to="notePage(notification.note)" :title="getNoteSummary(notification.note)">
-				<i class="ph-quotes ph-bold ph-lg" :class="$style.quote"></i>
-=======
 			<MkA v-if="notification.type === 'reaction' || notification.type === 'reaction:grouped'" :class="$style.text" :to="notePage(notification.note)" :title="getNoteSummary(notification.note)">
-				<i class="ti ti-quote" :class="$style.quote"></i>
->>>>>>> a8e976d7
-				<Mfm :text="getNoteSummary(notification.note)" :plain="true" :nowrap="true" :author="notification.note.user"/>
-				<i class="ph-quotes ph-bold ph-lg" :class="$style.quote"></i>
-			</MkA>
-<<<<<<< HEAD
-			<MkA v-else-if="notification.type === 'renote'" :class="$style.text" :to="notePage(notification.note)" :title="getNoteSummary(notification.note.renote)">
-				<i class="ph-quotes ph-bold ph-lg" :class="$style.quote"></i>
-=======
+				<i class="ph-quotes ph-bold ph-lg" :class="$style.quote"></i>
+				<Mfm :text="getNoteSummary(notification.note)" :plain="true" :nowrap="true" :author="notification.note.user"/>
+				<i class="ph-quotes ph-bold ph-lg" :class="$style.quote"></i>
+			</MkA>
 			<MkA v-else-if="notification.type === 'renote' || notification.type === 'renote:grouped'" :class="$style.text" :to="notePage(notification.note)" :title="getNoteSummary(notification.note.renote)">
-				<i class="ti ti-quote" :class="$style.quote"></i>
->>>>>>> a8e976d7
+				<i class="ph-quotes ph-bold ph-lg" :class="$style.quote"></i>
 				<Mfm :text="getNoteSummary(notification.note.renote)" :plain="true" :nowrap="true" :author="notification.note.renote.user"/>
 				<i class="ph-quotes ph-bold ph-lg" :class="$style.quote"></i>
 			</MkA>
@@ -199,9 +189,6 @@
 	display: block;
 	width: 100%;
 	height: 100%;
-<<<<<<< HEAD
-	border-radius: var(--radius-sm);
-=======
 }
 
 .icon_reactionGroup,
@@ -212,7 +199,7 @@
 	width: 80%;
 	height: 80%;
 	font-size: 15px;
-	border-radius: 100%;
+	border-radius: var(--radius-full);
 	color: #fff;
 }
 
@@ -225,8 +212,7 @@
 }
 
 .icon_app {
-	border-radius: 6px;
->>>>>>> a8e976d7
+	border-radius: var(--radius-sm);
 }
 
 .subIcon {

--- conflicted
+++ resolved
@@ -75,15 +75,9 @@
 				<i class="ph-quotes ph-bold ph-lg" :class="$style.quote"></i>
 			</MkA>
 			<MkA v-else-if="notification.type === 'renote' || notification.type === 'renote:grouped'" :class="$style.text" :to="notePage(notification.note)" :title="getNoteSummary(notification.note.renote)">
-<<<<<<< HEAD
-				<i class="ph-quotes ph-bold ph-lg" :class="$style.quote"></i>
-				<Mfm :text="getNoteSummary(notification.note.renote)" :plain="true" :nowrap="true" :author="notification.note.renote.user"/>
-				<i class="ph-quotes ph-bold ph-lg" :class="$style.quote"></i>
-=======
-				<i class="ti ti-quote" :class="$style.quote"></i>
+				<i class="ph-quotes ph-bold ph-lg" :class="$style.quote"></i>
 				<Mfm :text="getNoteSummary(notification.note.renote)" :plain="true" :nowrap="true" :author="notification.note.renote?.user"/>
-				<i class="ti ti-quote" :class="$style.quote"></i>
->>>>>>> 6046ba18
+				<i class="ph-quotes ph-bold ph-lg" :class="$style.quote"></i>
 			</MkA>
 			<MkA v-else-if="notification.type === 'reply'" :class="$style.text" :to="notePage(notification.note)" :title="getNoteSummary(notification.note)">
 				<Mfm :text="getNoteSummary(notification.note)" :plain="true" :nowrap="true" :author="notification.note.user"/>

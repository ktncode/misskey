--- conflicted
+++ resolved
@@ -43,16 +43,9 @@
 import MkFolder from '@/components/MkFolder.vue';
 import * as os from '@/os.js';
 
-<<<<<<< HEAD
-let isLocked = ref(false);
-let hideOnlineStatus = ref(false);
-let noCrawle = ref(false);
-=======
 const isLocked = ref(false);
 const hideOnlineStatus = ref(false);
 const noCrawle = ref(false);
-const preventAiLearning = ref(true);
->>>>>>> 62549549
 
 watch([isLocked, hideOnlineStatus, noCrawle], () => {
 	os.api('i/update', {

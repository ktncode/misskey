<!--
SPDX-FileCopyrightText: syuilo and misskey-project
SPDX-License-Identifier: AGPL-3.0-only
-->

<template>
<div
	:class="[$style.root, { [$style.modal]: modal, _popup: modal }]"
	@dragover.stop="onDragover"
	@dragenter="onDragenter"
	@dragleave="onDragleave"
	@drop.stop="onDrop"
>
	<header :class="$style.header">
		<div :class="$style.headerLeft">
			<button v-if="!fixed" :class="$style.cancel" class="_button" @click="cancel"><i class="ti ti-x"></i></button>
			<button v-click-anime v-tooltip="i18n.ts.switchAccount" :class="$style.account" class="_button" @click="openAccountMenu">
				<MkAvatar :user="postAccount ?? $i" :class="$style.avatar"/>
			</button>
		</div>
		<div :class="$style.headerRight">
			<template v-if="!(channel != null && fixed)">
				<button v-if="channel == null" ref="visibilityButton" v-click-anime v-tooltip="i18n.ts.visibility" :class="['_button', $style.headerRightItem, $style.visibility]" :disabled="editId != null" @click="setVisibility">
					<span v-if="visibility === 'public'"><i class="ti ti-world"></i></span>
					<span v-if="visibility === 'home'"><i class="ti ti-home"></i></span>
					<span v-if="visibility === 'followers'"><i class="ti ti-lock"></i></span>
					<span v-if="visibility === 'specified'"><i class="ti ti-mail"></i></span>
					<span :class="$style.headerRightButtonText">{{ i18n.ts._visibility[visibility] }}</span>
				</button>
				<button v-else class="_button" :class="[$style.headerRightItem, $style.visibility]" disabled>
					<span><i class="ti ti-device-tv"></i></span>
					<span :class="$style.headerRightButtonText">{{ channel.name }}</span>
				</button>
			</template>
			<button v-click-anime v-tooltip="i18n.ts._visibility.disableFederation" class="_button" :class="[$style.headerRightItem, { [$style.danger]: localOnly }]" :disabled="channel != null || visibility === 'specified' || editId != null" @click="toggleLocalOnly">
				<span v-if="!localOnly"><i class="ti ti-rocket"></i></span>
				<span v-else><i class="ti ti-rocket-off"></i></span>
			</button>
			<button v-click-anime v-tooltip="i18n.ts.reactionAcceptance" class="_button" :class="[$style.headerRightItem, { [$style.danger]: reactionAcceptance === 'likeOnly' }]" @click="toggleReactionAcceptance">
				<span v-if="reactionAcceptance === 'likeOnly'"><i class="ti ti-heart"></i></span>
				<span v-else-if="reactionAcceptance === 'likeOnlyForRemote'"><i class="ti ti-heart-plus"></i></span>
				<span v-else><i class="ph-smiley ph-bold ph-lg"></i></span>
			</button>
			<button v-click-anime class="_button" :class="$style.submit" :disabled="!canPost" data-cy-open-post-form-submit @click="post">
				<div :class="$style.submitInner">
					<template v-if="posted"></template>
					<template v-else-if="posting"><MkEllipsis/></template>
					<template v-else>{{ submitText }}</template>
					<i style="margin-left: 6px;" :class="posted ? 'ti ti-check' : reply ? 'ti ti-arrow-back-up' : renote ? 'ti ti-quote' : 'ti ti-send'"></i>
				</div>
			</button>
		</div>
	</header>
	<MkNoteSimple v-if="reply" :class="$style.targetNote" :hideFiles="true" :note="reply"/>
	<MkNoteSimple v-if="renote" :class="$style.targetNote" :hideFiles="true" :note="renote"/>
	<div v-if="quoteId" :class="$style.withQuote"><i class="ti ti-quote"></i> {{ i18n.ts.quoteAttached }}<button @click="quoteId = null"><i class="ti ti-x"></i></button></div>
	<div v-if="visibility === 'specified'" :class="$style.toSpecified">
		<span style="margin-right: 8px;">{{ i18n.ts.recipient }}</span>
		<div :class="$style.visibleUsers">
			<span v-for="u in visibleUsers" :key="u.id" :class="$style.visibleUser">
				<MkAcct :user="u"/>
				<button class="_button" style="padding: 4px 8px;" @click="removeVisibleUser(u)"><i class="ti ti-x"></i></button>
			</span>
			<button class="_buttonPrimary" style="padding: 4px; border-radius: var(--radius-sm);" @click="addVisibleUser"><i class="ti ti-plus ti-fw"></i></button>
		</div>
	</div>
	<MkInfo v-if="hasNotSpecifiedMentions" warn :class="$style.hasNotSpecifiedMentions">{{ i18n.ts.notSpecifiedMentionWarning }} - <button class="_textButton" @click="addMissingMention()">{{ i18n.ts.add }}</button></MkInfo>
	<div v-show="useCw" :class="$style.cwFrame">
		<input ref="cwInputEl" v-model="cw" :class="$style.cw" :placeholder="i18n.ts.annotation" @keydown="onKeydown">
		<div v-if="maxCwLength - cwLength < 100" :class="['_acrylic', $style.textCount, { [$style.textOver]: cwLength > maxCwLength }]">{{ maxCwLength - cwLength }}</div>
	</div>
	<div :class="[$style.textOuter, { [$style.withCw]: useCw }]">
		<div v-if="channel" :class="$style.colorBar" :style="{ background: channel.color }"></div>
		<textarea ref="textareaEl" v-model="text" :class="[$style.text]" :disabled="posting || posted" :readonly="textAreaReadOnly" :placeholder="placeholder" data-cy-post-form-text dir="auto" @keydown="onKeydown" @paste="onPaste" @compositionupdate="onCompositionUpdate" @compositionend="onCompositionEnd"/>
		<div v-if="maxTextLength - textLength < 100" :class="['_acrylic', $style.textCount, { [$style.textOver]: textLength > maxTextLength }]">{{ maxTextLength - textLength }}</div>
	</div>
	<input v-show="withHashtags" ref="hashtagsInputEl" v-model="hashtags" :class="$style.hashtags" :placeholder="i18n.ts.hashtags" list="hashtags">
	<XPostFormAttaches v-model="files" @detach="detachFile" @changeSensitive="updateFileSensitive" @changeName="updateFileName" @replaceFile="replaceFile"/>
	<MkPollEditor v-if="poll" v-model="poll" @destroyed="poll = null"/>
	<MkNotePreview v-if="showPreview" :class="$style.preview" :text="text" :files="files" :poll="poll ?? undefined" :useCw="useCw" :cw="cw" :user="postAccount ?? $i"/>
	<div v-if="showingOptions" style="padding: 8px 16px;">
	</div>
	<footer :class="$style.footer">
		<div :class="$style.footerLeft">
			<button v-tooltip="i18n.ts.attachFile" class="_button" :class="$style.footerButton" @click="chooseFileFrom"><i class="ti ti-photo-plus"></i></button>
			<button v-tooltip="i18n.ts.poll" class="_button" :class="[$style.footerButton, { [$style.footerButtonActive]: poll }]" @click="togglePoll"><i class="ti ti-chart-arrows"></i></button>
			<button v-tooltip="i18n.ts.useCw" class="_button" :class="[$style.footerButton, { [$style.footerButtonActive]: useCw }]" @click="useCw = !useCw"><i class="ti ti-eye-off"></i></button>
			<button v-tooltip="i18n.ts.mention" class="_button" :class="$style.footerButton" @click="insertMention"><i class="ti ti-at"></i></button>
			<button v-tooltip="i18n.ts.hashtags" class="_button" :class="[$style.footerButton, { [$style.footerButtonActive]: withHashtags }]" @click="withHashtags = !withHashtags"><i class="ti ti-hash"></i></button>
			<button v-if="postFormActions.length > 0" v-tooltip="i18n.ts.plugins" class="_button" :class="$style.footerButton" @click="showActions"><i class="ti ti-plug"></i></button>
			<button v-tooltip="i18n.ts.emoji" :class="['_button', $style.footerButton]" @click="insertEmoji"><i class="ti ti-mood-happy"></i></button>
			<button v-if="showAddMfmFunction" v-tooltip="i18n.ts.addMfmFunction" :class="['_button', $style.footerButton]" @click="insertMfmFunction"><i class="ti ti-palette"></i></button>
		</div>
		<div :class="$style.footerRight">
			<button v-tooltip="i18n.ts.previewNoteText" class="_button" :class="[$style.footerButton, { [$style.previewButtonActive]: showPreview }]" @click="showPreview = !showPreview"><i class="ti ti-eye"></i></button>
			<button v-tooltip="'MFM Cheatsheet'" class="_button" :class="$style.footerButton" @click="MFMWindow"><i class="ph-notebook ph-bold ph-lg"></i></button>
			<!--<button v-tooltip="i18n.ts.more" class="_button" :class="$style.footerButton" @click="showingOptions = !showingOptions"><i class="ti ti-dots"></i></button>-->
		</div>
	</footer>
	<datalist id="hashtags">
		<option v-for="hashtag in recentHashtags" :key="hashtag" :value="hashtag"/>
	</datalist>
</div>
</template>

<script lang="ts" setup>
import { inject, watch, nextTick, onMounted, defineAsyncComponent, provide, shallowRef, ref, computed, toRaw } from 'vue';
import * as mfm from '@transfem-org/sfm-js';
import * as Misskey from 'misskey-js';
import insertTextAtCursor from 'insert-text-at-cursor';
import { toASCII } from 'punycode/';
import { host, url } from '@@/js/config.js';
import MkNoteSimple from '@/components/MkNoteSimple.vue';
import MkNotePreview from '@/components/MkNotePreview.vue';
import XPostFormAttaches from '@/components/MkPostFormAttaches.vue';
import MkPollEditor, { type PollEditorModelValue } from '@/components/MkPollEditor.vue';
import { erase, unique } from '@/scripts/array.js';
import { extractMentions } from '@/scripts/extract-mentions.js';
import { formatTimeString } from '@/scripts/format-time-string.js';
import { Autocomplete } from '@/scripts/autocomplete.js';
import * as os from '@/os.js';
import { misskeyApi } from '@/scripts/misskey-api.js';
import { selectFiles } from '@/scripts/select-file.js';
import { defaultStore, notePostInterruptors, postFormActions } from '@/store.js';
import MkInfo from '@/components/MkInfo.vue';
import { i18n } from '@/i18n.js';
import { instance } from '@/instance.js';
import { signinRequired, notesCount, incNotesCount, getAccounts, openAccountMenu as openAccountMenu_ } from '@/account.js';
import { uploadFile } from '@/scripts/upload.js';
import { deepClone } from '@/scripts/clone.js';
import MkRippleEffect from '@/components/MkRippleEffect.vue';
import { miLocalStorage } from '@/local-storage.js';
import { claimAchievement } from '@/scripts/achievements.js';
import { emojiPicker } from '@/scripts/emoji-picker.js';
import { mfmFunctionPicker } from '@/scripts/mfm-function-picker.js';

const $i = signinRequired();

const modal = inject('modal');

const props = withDefaults(defineProps<{
	reply?: Misskey.entities.Note;
	renote?: Misskey.entities.Note;
	channel?: Misskey.entities.Channel; // TODO
	mention?: Misskey.entities.User;
	specified?: Misskey.entities.UserDetailed;
	initialText?: string;
	initialCw?: string;
	initialVisibility?: (typeof Misskey.noteVisibilities)[number];
	initialFiles?: Misskey.entities.DriveFile[];
	initialLocalOnly?: boolean;
	initialVisibleUsers?: Misskey.entities.UserDetailed[];
	initialNote?: Misskey.entities.Note;
	instant?: boolean;
	fixed?: boolean;
	autofocus?: boolean;
	freezeAfterPosted?: boolean;
	editId?: Misskey.entities.Note['id'];
	mock?: boolean;
}>(), {
	initialVisibleUsers: () => [],
	autofocus: true,
	mock: false,
	initialLocalOnly: undefined,
});

provide('mock', props.mock);

const emit = defineEmits<{
	(ev: 'posted'): void;
	(ev: 'cancel'): void;
	(ev: 'esc'): void;

	// Mock用
	(ev: 'fileChangeSensitive', fileId: string, to: boolean): void;
}>();

const textareaEl = shallowRef<HTMLTextAreaElement | null>(null);
const cwInputEl = shallowRef<HTMLInputElement | null>(null);
const hashtagsInputEl = shallowRef<HTMLInputElement | null>(null);
const visibilityButton = shallowRef<HTMLElement>();

const posting = ref(false);
const posted = ref(false);
const text = ref(props.initialText ?? '');
const files = ref(props.initialFiles ?? []);
const poll = ref<PollEditorModelValue | null>(null);
const useCw = ref<boolean>(!!props.initialCw);
const showPreview = ref(defaultStore.state.showPreview);
watch(showPreview, () => defaultStore.set('showPreview', showPreview.value));
const showAddMfmFunction = ref(defaultStore.state.enableQuickAddMfmFunction);
watch(showAddMfmFunction, () => defaultStore.set('enableQuickAddMfmFunction', showAddMfmFunction.value));
const cw = ref<string | null>(props.initialCw ?? null);
const localOnly = ref(props.initialLocalOnly ?? (defaultStore.state.rememberNoteVisibility ? defaultStore.state.localOnly : defaultStore.state.defaultNoteLocalOnly));
const visibility = ref(props.initialVisibility ?? (defaultStore.state.rememberNoteVisibility ? defaultStore.state.visibility : defaultStore.state.defaultNoteVisibility));
const visibleUsers = ref<Misskey.entities.UserDetailed[]>([]);
if (props.initialVisibleUsers) {
	props.initialVisibleUsers.forEach(u => pushVisibleUser(u));
}
const reactionAcceptance = ref(defaultStore.state.reactionAcceptance);
const autocomplete = ref(null);
const draghover = ref(false);
const quoteId = ref<string | null>(null);
const hasNotSpecifiedMentions = ref(false);
const recentHashtags = ref(JSON.parse(miLocalStorage.getItem('hashtags') ?? '[]'));
const imeText = ref('');
const showingOptions = ref(false);
const textAreaReadOnly = ref(false);

const draftKey = computed((): string => {
	let key = props.channel ? `channel:${props.channel.id}` : '';

	if (props.renote) {
		key += `renote:${props.renote.id}`;
	} else if (props.reply) {
		key += `reply:${props.reply.id}`;
	} else {
		key += `note:${$i.id}`;
	}

	return key;
});

const placeholder = computed((): string => {
	if (props.renote) {
		return i18n.ts._postForm.quotePlaceholder;
	} else if (props.reply) {
		return i18n.ts._postForm.replyPlaceholder;
	} else if (props.channel) {
		return i18n.ts._postForm.channelPlaceholder;
	} else {
		const xs = [
			i18n.ts._postForm._placeholders.a,
			i18n.ts._postForm._placeholders.b,
			i18n.ts._postForm._placeholders.c,
			i18n.ts._postForm._placeholders.d,
			i18n.ts._postForm._placeholders.e,
			i18n.ts._postForm._placeholders.f,
		];
		return xs[Math.floor(Math.random() * xs.length)];
	}
});

const submitText = computed((): string => {
	return props.renote
		? i18n.ts.quote
		: props.reply
			? i18n.ts.reply
			: i18n.ts.note;
});

const textLength = computed((): number => {
	return (text.value + imeText.value).length;
});

const maxTextLength = computed((): number => {
	return instance ? instance.maxNoteTextLength : 1000;
});

const cwLength = computed(() => cw.value?.length ?? 0);
const maxCwLength = computed(() => instance.maxCwLength);

const canPost = computed((): boolean => {
	return !props.mock && !posting.value && !posted.value &&
		(
			1 <= textLength.value ||
			1 <= files.value.length ||
			poll.value != null ||
			props.renote != null ||
			quoteId.value != null
		) &&
		(textLength.value <= maxTextLength.value) &&
		(cwLength.value <= maxCwLength.value) &&
		(!poll.value || poll.value.choices.length >= 2);
});

const withHashtags = computed(defaultStore.makeGetterSetter('postFormWithHashtags'));
const hashtags = computed(defaultStore.makeGetterSetter('postFormHashtags'));

watch(text, () => {
	checkMissingMention();
}, { immediate: true });

watch(visibility, () => {
	checkMissingMention();
}, { immediate: true });

watch(visibleUsers, () => {
	checkMissingMention();
}, {
	deep: true,
});

if (props.mention) {
	text.value = props.mention.host ? `@${props.mention.username}@${toASCII(props.mention.host)}` : `@${props.mention.username}`;
	text.value += ' ';
}

if (props.reply && (props.reply.user.username !== $i.username || (props.reply.user.host != null && props.reply.user.host !== host))) {
	text.value = `@${props.reply.user.username}${props.reply.user.host != null ? '@' + toASCII(props.reply.user.host) : ''} `;
}

if (props.reply && props.reply.text != null) {
	const ast = mfm.parse(props.reply.text);
	const otherHost = props.reply.user.host;

	for (const x of extractMentions(ast)) {
		const mention = x.host ?
			`@${x.username}@${toASCII(x.host)}` :
			(otherHost == null || otherHost === host) ?
				`@${x.username}` :
				`@${x.username}@${toASCII(otherHost)}`;

		// 自分は除外
		if ($i.username === x.username && (x.host == null || x.host === host)) continue;

		// 重複は除外
		if (text.value.includes(`${mention} `)) continue;

		text.value += `${mention} `;
	}
}

if ($i.isSilenced && visibility.value === 'public') {
	visibility.value = 'home';
}

if (props.channel) {
	visibility.value = 'public';
	localOnly.value = true; // TODO: チャンネルが連合するようになった折には消す
}

// 公開以外へのリプライ時は元の公開範囲を引き継ぐ
if (props.reply && ['home', 'followers', 'specified'].includes(props.reply.visibility)) {
	if (props.reply.visibility === 'home' && visibility.value === 'followers') {
		visibility.value = 'followers';
	} else if (['home', 'followers'].includes(props.reply.visibility) && visibility.value === 'specified') {
		visibility.value = 'specified';
	} else {
		visibility.value = props.reply.visibility;
	}

	if (visibility.value === 'specified') {
		if (props.reply.visibleUserIds) {
			misskeyApi('users/show', {
				userIds: props.reply.visibleUserIds.filter(uid => uid !== $i.id && uid !== props.reply?.userId),
			}).then(users => {
				users.forEach(u => pushVisibleUser(u));
			});
		}

		if (props.reply.userId !== $i.id) {
			misskeyApi('users/show', { userId: props.reply.userId }).then(user => {
				pushVisibleUser(user);
			});
		}
	}
}

if (props.specified) {
	visibility.value = 'specified';
	pushVisibleUser(props.specified);
}

// keep cw when reply
if (defaultStore.state.keepCw && props.reply && props.reply.cw) {
	useCw.value = true;
	cw.value = props.reply.cw;
}

function watchForDraft() {
	watch(text, () => saveDraft());
	watch(useCw, () => saveDraft());
	watch(cw, () => saveDraft());
	watch(poll, () => saveDraft());
	watch(files, () => saveDraft(), { deep: true });
	watch(visibility, () => saveDraft());
	watch(localOnly, () => saveDraft());
	watch(quoteId, () => saveDraft());
	watch(reactionAcceptance, () => saveDraft());
}

function MFMWindow() {
	const { dispose } = os.popup(
		defineAsyncComponent(() => import('@/components/SkMfmWindow.vue')),
		{},
		{
			closed: () => dispose(),
		});
}

function checkMissingMention() {
	if (visibility.value === 'specified') {
		const ast = mfm.parse(text.value);

		for (const x of extractMentions(ast)) {
			if (!visibleUsers.value.some(u => (u.username === x.username) && (u.host === x.host))) {
				hasNotSpecifiedMentions.value = true;
				return;
			}
		}
	}
	hasNotSpecifiedMentions.value = false;
}

function addMissingMention() {
	const ast = mfm.parse(text.value);

	for (const x of extractMentions(ast)) {
		if (!visibleUsers.value.some(u => (u.username === x.username) && (u.host === x.host))) {
			misskeyApi('users/show', { username: x.username, host: x.host }).then(user => {
				pushVisibleUser(user);
			});
		}
	}
}

function togglePoll() {
	if (poll.value) {
		poll.value = null;
	} else {
		poll.value = {
			choices: ['', ''],
			multiple: false,
			expiresAt: null,
			expiredAfter: null,
		};
	}
}

function addTag(tag: string) {
	insertTextAtCursor(textareaEl.value, ` #${tag} `);
}

function focus() {
	if (textareaEl.value) {
		textareaEl.value.focus();
		textareaEl.value.setSelectionRange(textareaEl.value.value.length, textareaEl.value.value.length);
	}
}

function chooseFileFrom(ev) {
	if (props.mock) return;

	selectFiles(ev.currentTarget ?? ev.target, i18n.ts.attachFile).then(files_ => {
		for (const file of files_) {
			files.value.push(file);
		}
	});
}

function detachFile(id) {
	files.value = files.value.filter(x => x.id !== id);
}

function updateFileSensitive(file, sensitive) {
	if (props.mock) {
		emit('fileChangeSensitive', file.id, sensitive);
	}
	files.value[files.value.findIndex(x => x.id === file.id)].isSensitive = sensitive;
}

function updateFileName(file, name) {
	files.value[files.value.findIndex(x => x.id === file.id)].name = name;
}

function replaceFile(file: Misskey.entities.DriveFile, newFile: Misskey.entities.DriveFile): void {
	files.value[files.value.findIndex(x => x.id === file.id)] = newFile;
}

function upload(file: File, name?: string): void {
	if (props.mock) return;

	uploadFile(file, defaultStore.state.uploadFolder, name).then(res => {
		files.value.push(res);
	});
}

function setVisibility() {
	if (props.channel) {
		visibility.value = 'public';
		localOnly.value = true; // TODO: チャンネルが連合するようになった折には消す
		return;
	}

	const { dispose } = os.popup(defineAsyncComponent(() => import('@/components/MkVisibilityPicker.vue')), {
		currentVisibility: visibility.value,
		isSilenced: $i.isSilenced,
		localOnly: localOnly.value,
		src: visibilityButton.value,
		...(props.reply ? { isReplyVisibilitySpecified: props.reply.visibility === 'specified' } : {}),
	}, {
		changeVisibility: v => {
			visibility.value = v;
			if (defaultStore.state.rememberNoteVisibility) {
				defaultStore.set('visibility', visibility.value);
			}
		},
		closed: () => dispose(),
	});
}

async function toggleLocalOnly() {
	if (props.channel) {
		visibility.value = 'public';
		localOnly.value = true; // TODO: チャンネルが連合するようになった折には消す
		return;
	}

	const neverShowInfo = miLocalStorage.getItem('neverShowLocalOnlyInfo');

	if (!localOnly.value && neverShowInfo !== 'true') {
		const confirm = await os.actions({
			type: 'question',
			title: i18n.ts.disableFederationConfirm,
			text: i18n.ts.disableFederationConfirmWarn,
			actions: [
				{
					value: 'yes' as const,
					text: i18n.ts.disableFederationOk,
					primary: true,
				},
				{
					value: 'neverShow' as const,
					text: `${i18n.ts.disableFederationOk} (${i18n.ts.neverShow})`,
					danger: true,
				},
				{
					value: 'no' as const,
					text: i18n.ts.cancel,
				},
			],
		});
		if (confirm.canceled) return;
		if (confirm.result === 'no') return;

		if (confirm.result === 'neverShow') {
			miLocalStorage.setItem('neverShowLocalOnlyInfo', 'true');
		}
	}

	localOnly.value = !localOnly.value;
	if (defaultStore.state.rememberNoteVisibility) {
		defaultStore.set('localOnly', localOnly.value);
	}
}

async function toggleReactionAcceptance() {
	const select = await os.select({
		title: i18n.ts.reactionAcceptance,
		items: [
			{ value: null, text: i18n.ts.all },
			{ value: 'likeOnlyForRemote' as const, text: i18n.ts.likeOnlyForRemote },
			{ value: 'nonSensitiveOnly' as const, text: i18n.ts.nonSensitiveOnly },
			{ value: 'nonSensitiveOnlyForLocalLikeOnlyForRemote' as const, text: i18n.ts.nonSensitiveOnlyForLocalLikeOnlyForRemote },
			{ value: 'likeOnly' as const, text: i18n.ts.likeOnly },
		],
		default: reactionAcceptance.value,
	});
	if (select.canceled) return;
	reactionAcceptance.value = select.result;
}

function pushVisibleUser(user: Misskey.entities.UserDetailed) {
	if (!visibleUsers.value.some(u => u.username === user.username && u.host === user.host)) {
		visibleUsers.value.push(user);
	}
}

function addVisibleUser() {
	os.selectUser().then(user => {
		pushVisibleUser(user);

		if (!text.value.toLowerCase().includes(`@${user.username.toLowerCase()}`)) {
			text.value = `@${Misskey.acct.toString(user)} ${text.value}`;
		}
	});
}

function removeVisibleUser(user) {
	visibleUsers.value = erase(user, visibleUsers.value);
}

function clear() {
	text.value = '';
	files.value = [];
	poll.value = null;
	quoteId.value = null;
}

function onKeydown(ev: KeyboardEvent) {
	if (ev.key === 'Enter' && (ev.ctrlKey || ev.metaKey) && canPost.value) post();

	if (ev.key === 'Escape') emit('esc');
}

function onCompositionUpdate(ev: CompositionEvent) {
	imeText.value = ev.data;
}

function onCompositionEnd(ev: CompositionEvent) {
	imeText.value = '';
}

async function onPaste(ev: ClipboardEvent) {
	if (props.mock) return;
	if (!ev.clipboardData) return;

	for (const { item, i } of Array.from(ev.clipboardData.items, (data, x) => ({ item: data, i: x }))) {
		if (item.kind === 'file') {
			const file = item.getAsFile();
			if (!file) continue;
			const lio = file.name.lastIndexOf('.');
			const ext = lio >= 0 ? file.name.slice(lio) : '';
			const formatted = `${formatTimeString(new Date(file.lastModified), defaultStore.state.pastedFileName).replace(/{{number}}/g, `${i + 1}`)}${ext}`;
			upload(file, formatted);
		}
	}

	const paste = ev.clipboardData.getData('text');

	if (!props.renote && !quoteId.value && paste.startsWith(url + '/notes/')) {
		ev.preventDefault();

		os.confirm({
			type: 'info',
			text: i18n.ts.quoteQuestion,
		}).then(({ canceled }) => {
			if (canceled) {
				insertTextAtCursor(textareaEl.value, paste);
				return;
			}

			quoteId.value = paste.substring(url.length).match(/^\/notes\/(.+?)\/?$/)?.[1] ?? null;
		});
	}

	if (paste.length > 1000) {
		ev.preventDefault();
		os.actions({
			type: 'question',
			text: i18n.ts.attachAsFileQuestion,
			actions: [
				{
					value: 'yes',
					text: i18n.ts.yes,
					primary: true,
				},
				{
					value: 'no',
					text: i18n.ts.no,
				},
			],
		}).then(({ result }) => {
			if (result !== 'yes') {
				insertTextAtCursor(textareaEl.value, paste);
				return;
			}

			const fileName = formatTimeString(new Date(), defaultStore.state.pastedFileName).replace(/{{number}}/g, '0');
			const file = new File([paste], `${fileName}.txt`, { type: 'text/plain' });
			upload(file, `${fileName}.txt`);
		});
	}
}

function onDragover(ev) {
	if (!ev.dataTransfer.items[0]) return;
	const isFile = ev.dataTransfer.items[0].kind === 'file';
	const isDriveFile = ev.dataTransfer.types[0] === _DATA_TRANSFER_DRIVE_FILE_;
	if (isFile || isDriveFile) {
		ev.preventDefault();
		draghover.value = true;
		switch (ev.dataTransfer.effectAllowed) {
			case 'all':
			case 'uninitialized':
			case 'copy':
			case 'copyLink':
			case 'copyMove':
				ev.dataTransfer.dropEffect = 'copy';
				break;
			case 'linkMove':
			case 'move':
				ev.dataTransfer.dropEffect = 'move';
				break;
			default:
				ev.dataTransfer.dropEffect = 'none';
				break;
		}
	}
}

function onDragenter() {
	draghover.value = true;
}

function onDragleave() {
	draghover.value = false;
}

function onDrop(ev: DragEvent): void {
	draghover.value = false;

	// ファイルだったら
	if (ev.dataTransfer && ev.dataTransfer.files.length > 0) {
		ev.preventDefault();
		for (const x of Array.from(ev.dataTransfer.files)) upload(x);
		return;
	}

	//#region ドライブのファイル
	const driveFile = ev.dataTransfer?.getData(_DATA_TRANSFER_DRIVE_FILE_);
	if (driveFile != null && driveFile !== '') {
		const file = JSON.parse(driveFile);
		files.value.push(file);
		ev.preventDefault();
	}
	//#endregion
}

function saveDraft() {
	if (props.instant || props.mock) return;

	const draftData = JSON.parse(miLocalStorage.getItem('drafts') ?? '{}');

	draftData[draftKey.value] = {
		updatedAt: new Date(),
		data: {
			text: text.value,
			useCw: useCw.value,
			cw: cw.value,
			visibility: visibility.value,
			localOnly: localOnly.value,
			files: files.value,
			poll: poll.value,
			visibleUserIds: visibility.value === 'specified' ? visibleUsers.value.map(x => x.id) : undefined,
			quoteId: quoteId.value,
			reactionAcceptance: reactionAcceptance.value,
		},
	};

	miLocalStorage.setItem('drafts', JSON.stringify(draftData));
}

function deleteDraft() {
	const draftData = JSON.parse(miLocalStorage.getItem('drafts') ?? '{}');

	delete draftData[draftKey.value];

	miLocalStorage.setItem('drafts', JSON.stringify(draftData));
}

async function post(ev?: MouseEvent) {
	if (useCw.value && (cw.value == null || cw.value.trim() === '')) {
		os.alert({
			type: 'error',
			text: i18n.ts.cwNotationRequired,
		});
		return;
	}

	if (ev) {
		const el = (ev.currentTarget ?? ev.target) as HTMLElement | null;

		if (el) {
			const rect = el.getBoundingClientRect();
			const x = rect.left + (el.offsetWidth / 2);
			const y = rect.top + (el.offsetHeight / 2);
			const { dispose } = os.popup(MkRippleEffect, { x, y }, {
				end: () => dispose(),
			});
		}
	}

	if (props.mock) return;

	const annoying =
		text.value.includes('$[x2') ||
		text.value.includes('$[x3') ||
		text.value.includes('$[x4') ||
		text.value.includes('$[scale') ||
		text.value.includes('$[position');

	if (annoying && visibility.value === 'public') {
		const { canceled, result } = await os.actions({
			type: 'warning',
			text: i18n.ts.thisPostMayBeAnnoying,
			actions: [{
				value: 'home',
				text: i18n.ts.thisPostMayBeAnnoyingHome,
				primary: true,
			}, {
				value: 'cancel',
				text: i18n.ts.thisPostMayBeAnnoyingCancel,
			}, {
				value: 'ignore',
				text: i18n.ts.thisPostMayBeAnnoyingIgnore,
			}],
		});

		if (canceled) return;
		if (result === 'cancel') return;
		if (result === 'home') {
			visibility.value = 'home';
		}
	}

	if (defaultStore.state.warnMissingAltText) {
		const filesData = toRaw(files.value);

		const isMissingAltText = filesData.filter(
			file => file.type.startsWith('image/') || file.type.startsWith('video/') || file.type.startsWith('audio/')
		).some(file => !file.comment);

		if (isMissingAltText) {
			const { canceled, result } = await os.actions({
				type: 'warning',
				text: i18n.ts.thisPostIsMissingAltText,
				actions: [{
					value: 'cancel',
					text: i18n.ts.thisPostIsMissingAltTextCancel,
				}, {
					value: 'ignore',
					text: i18n.ts.thisPostIsMissingAltTextIgnore,
				}],
			});

			if (canceled) return;
			if (result === 'cancel') return;
		}
	}

	let postData = {
		text: text.value === '' ? null : text.value,
		fileIds: files.value.length > 0 ? files.value.map(f => f.id) : undefined,
		replyId: props.reply ? props.reply.id : undefined,
		renoteId: props.renote ? props.renote.id : quoteId.value ? quoteId.value : undefined,
		channelId: props.channel ? props.channel.id : undefined,
		poll: poll.value,
		cw: useCw.value ? cw.value ?? '' : null,
		localOnly: localOnly.value,
		visibility: visibility.value,
		visibleUserIds: visibility.value === 'specified' ? visibleUsers.value.map(u => u.id) : undefined,
		reactionAcceptance: reactionAcceptance.value,
		editId: props.editId ? props.editId : undefined,
	};

	if (withHashtags.value && hashtags.value && hashtags.value.trim() !== '') {
		const hashtags_ = hashtags.value.trim().split(' ').map(x => x.startsWith('#') ? x : '#' + x).join(' ');
		if (!postData.text) {
			postData.text = hashtags_;
		} else {
			const postTextLines = postData.text.split('\n');
			if (postTextLines[postTextLines.length - 1].trim() === '') {
				postTextLines[postTextLines.length - 1] += hashtags_;
			} else {
				postTextLines[postTextLines.length - 1] += ' ' + hashtags_;
			}
			postData.text = postTextLines.join('\n');
		}
	}

	// plugin
	if (notePostInterruptors.length > 0) {
		for (const interruptor of notePostInterruptors) {
			try {
				postData = await interruptor.handler(deepClone(postData)) as typeof postData;
			} catch (err) {
				console.error(err);
			}
		}
	}

	let token: string | undefined = undefined;

	if (postAccount.value) {
		const storedAccounts = await getAccounts();
		token = storedAccounts.find(x => x.id === postAccount.value?.id)?.token;
	}

	posting.value = true;
	misskeyApi(postData.editId ? 'notes/edit' : 'notes/create', postData, token).then(() => {
		if (props.freezeAfterPosted) {
			posted.value = true;
		} else {
			clear();
		}
		nextTick(() => {
			deleteDraft();
			emit('posted');
			if (postData.text && postData.text !== '') {
				const hashtags_ = mfm.parse(postData.text).map(x => x.type === 'hashtag' && x.props.hashtag).filter(x => x) as string[];
				const history = JSON.parse(miLocalStorage.getItem('hashtags') ?? '[]') as string[];
				miLocalStorage.setItem('hashtags', JSON.stringify(unique(hashtags_.concat(history))));
			}
			posting.value = false;
			postAccount.value = null;

			incNotesCount();
			if (notesCount === 1) {
				claimAchievement('notes1');
			}

			const text = postData.text ?? '';
			const lowerCase = text.toLowerCase();
			if ((lowerCase.includes('love') || lowerCase.includes('❤')) && lowerCase.includes('sharkey')) {
				claimAchievement('iLoveMisskey');
			}
			if ([
				'https://youtu.be/Efrlqw8ytg4',
				'https://www.youtube.com/watch?v=Efrlqw8ytg4',
				'https://m.youtube.com/watch?v=Efrlqw8ytg4',

				'https://youtu.be/XVCwzwxdHuA',
				'https://www.youtube.com/watch?v=XVCwzwxdHuA',
				'https://m.youtube.com/watch?v=XVCwzwxdHuA',

				'https://open.spotify.com/track/3Cuj0mZrlLoXx9nydNi7RB',
				'https://open.spotify.com/track/7anfcaNPQWlWCwyCHmZqNy',
				'https://open.spotify.com/track/5Odr16TvEN4my22K9nbH7l',
				'https://open.spotify.com/album/5bOlxyl4igOrp2DwVQxBco',
			].some(url => text.includes(url))) {
				claimAchievement('brainDiver');
			}

			if (props.renote && (props.renote.userId === $i.id) && text.length > 0) {
				claimAchievement('selfQuote');
			}

			const date = new Date();
			const h = date.getHours();
			const m = date.getMinutes();
			const s = date.getSeconds();
			if (h >= 0 && h <= 3) {
				claimAchievement('postedAtLateNight');
			}
			if (m === 0 && s === 0) {
				claimAchievement('postedAt0min0sec');
			}
		});
	}).catch(err => {
		posting.value = false;
		os.alert({
			type: 'error',
			text: err.message + '\n' + (err as any).id,
		});
	});
}

function cancel() {
	emit('cancel');
}

function insertMention() {
	os.selectUser({ localOnly: localOnly.value, includeSelf: true }).then(user => {
		insertTextAtCursor(textareaEl.value, '@' + Misskey.acct.toString(user) + ' ');
	});
}

async function insertEmoji(ev: MouseEvent) {
	textAreaReadOnly.value = true;
	const target = ev.currentTarget ?? ev.target;
	if (target == null) return;

	// emojiPickerはダイアログが閉じずにtextareaとやりとりするので、
	// focustrapをかけているとinsertTextAtCursorが効かない
	// そのため、投稿フォームのテキストに直接注入する
	// See: https://github.com/misskey-dev/misskey/pull/14282
	//      https://github.com/misskey-dev/misskey/issues/14274

	let pos = textareaEl.value?.selectionStart ?? 0;
	let posEnd = textareaEl.value?.selectionEnd ?? text.value.length;
	emojiPicker.show(
		target as HTMLElement,
		emoji => {
			const textBefore = text.value.substring(0, pos);
			const textAfter = text.value.substring(posEnd);
			text.value = textBefore + emoji + textAfter;
			pos += emoji.length;
			posEnd += emoji.length;
		},
		() => {
			textAreaReadOnly.value = false;
			nextTick(() => focus());
		},
	);
}

async function insertMfmFunction(ev: MouseEvent) {
	if (textareaEl.value == null) return;
	mfmFunctionPicker(
		ev.currentTarget ?? ev.target,
		textareaEl.value,
		text,
	);
}

function showActions(ev: MouseEvent) {
	os.popupMenu(postFormActions.map(action => ({
		text: action.title,
		action: () => {
			action.handler({
				text: text.value,
				cw: cw.value,
			}, (key, value: any) => {
				if (typeof key !== 'string') return;
				if (key === 'text') { text.value = value; }
				if (key === 'cw') { useCw.value = value !== null; cw.value = value; }
			});
		},
	})), ev.currentTarget ?? ev.target);
}

const postAccount = ref<Misskey.entities.UserDetailed | null>(null);

function openAccountMenu(ev: MouseEvent) {
	if (props.mock) return;

	openAccountMenu_({
		withExtraOperation: false,
		includeCurrentAccount: true,
		active: postAccount.value != null ? postAccount.value.id : $i.id,
		onChoose: (account) => {
			if (account.id === $i.id) {
				postAccount.value = null;
			} else {
				postAccount.value = account;
			}
		},
	}, ev);
}

onMounted(() => {
	if (props.autofocus) {
		focus();

		nextTick(() => {
			focus();
		});
	}

	// TODO: detach when unmount
	if (textareaEl.value) new Autocomplete(textareaEl.value, text);
	if (cwInputEl.value) new Autocomplete(cwInputEl.value, cw);
	if (hashtagsInputEl.value) new Autocomplete(hashtagsInputEl.value, hashtags);

	nextTick(() => {
		// 書きかけの投稿を復元
		if (!props.instant && !props.mention && !props.specified && !props.mock) {
			const draft = JSON.parse(miLocalStorage.getItem('drafts') ?? '{}')[draftKey.value];
			if (draft) {
				if (typeof draft.data.text === 'string' && draft.data.text.trim()) {
					text.value = draft.data.text;
				}

				if (typeof draft.data.cw === 'string' && draft.data.cw.trim()) {
					cw.value = draft.data.cw;
				}

				useCw.value = draft.data.useCw;
				visibility.value = draft.data.visibility;
				localOnly.value = draft.data.localOnly;
				files.value = (draft.data.files || []).filter(draftFile => draftFile);

				if (draft.data.poll) {
					poll.value = draft.data.poll;
				}
				if (draft.data.visibleUserIds) {
					misskeyApi('users/show', { userIds: draft.data.visibleUserIds }).then(users => {
						users.forEach(u => pushVisibleUser(u));
					});
				}
				quoteId.value = draft.data.quoteId;
				reactionAcceptance.value = draft.data.reactionAcceptance;
			}
		}

		// 削除して編集
		if (props.initialNote) {
			const init = props.initialNote;
			text.value = init.text ? init.text : '';
			useCw.value = init.cw != null;
			cw.value = init.cw ?? null;
			visibility.value = init.visibility;
			localOnly.value = init.localOnly ?? false;
			files.value = init.files ?? [];
			if (init.poll) {
				poll.value = {
					choices: init.poll.choices.map(x => x.text),
					multiple: init.poll.multiple,
					expiresAt: init.poll.expiresAt ? (new Date(init.poll.expiresAt)).getTime() : null,
					expiredAfter: null,
				};
			}
			if (init.visibleUserIds) {
				misskeyApi('users/show', { userIds: init.visibleUserIds }).then(users => {
					users.forEach(u => pushVisibleUser(u));
				});
			}
			quoteId.value = init.renote ? init.renote.id : null;
			reactionAcceptance.value = init.reactionAcceptance;
		}

		nextTick(() => watchForDraft());
	});
});

defineExpose({
	clear,
});
</script>

<style lang="scss" module>
.root {
	position: relative;
	container-type: inline-size;

	&.modal {
		width: 100%;
		max-width: 520px;
	}
}

//#region header
.header {
	z-index: 1000;
	min-height: 50px;
	display: flex;
	flex-wrap: nowrap;
	gap: 4px;
}

.headerLeft {
	display: flex;
	flex: 0 1 100px;
}

.cancel {
	padding: 0;
	font-size: 1em;
	height: 100%;
	flex: 0 1 50px;
}

.account {
	height: 100%;
	display: inline-flex;
	vertical-align: bottom;
	flex: 0 1 50px;
}

.avatar {
	width: 28px;
	height: 28px;
	margin: auto;
}

.headerRight {
	display: flex;
	min-height: 48px;
	font-size: 0.9em;
	flex-wrap: nowrap;
	align-items: center;
	margin-left: auto;
	gap: 4px;
	overflow: clip;
	padding-left: 4px;
}

.submit {
	margin: 12px 12px 12px 6px;
	vertical-align: bottom;

	&:focus-visible {
		outline: none;

		.submitInner {
			outline: 2px solid var(--MI_THEME-fgOnAccent);
			outline-offset: -4px;
		}
	}

	&:disabled {
		opacity: 0.7;
	}

	&.posting {
		cursor: wait;
	}

	&:not(:disabled):hover {
		> .inner {
			background: linear-gradient(90deg, hsl(from var(--MI_THEME-accent) h s calc(l + 5)), hsl(from var(--MI_THEME-accent) h s calc(l + 5)));
		}
	}

	&:not(:disabled):active {
		> .inner {
			background: linear-gradient(90deg, hsl(from var(--MI_THEME-accent) h s calc(l + 5)), hsl(from var(--MI_THEME-accent) h s calc(l + 5)));
		}
	}
}

.colorBar {
	position: absolute;
	top: 0px;
	left: 12px;
	width: 5px;
	height: 100% ;
	border-radius: var(--radius-ellipse);
	pointer-events: none;
}

.submitInner {
	padding: 0 12px;
	line-height: 34px;
	font-weight: bold;
	border-radius: var(--radius-sm);
	min-width: 90px;
	box-sizing: border-box;
	color: var(--MI_THEME-fgOnAccent);
	background: linear-gradient(90deg, var(--MI_THEME-buttonGradateA), var(--MI_THEME-buttonGradateB));
}

.headerRightItem {
	margin: 0;
	padding: 8px;
	border-radius: var(--radius-sm);

	&:hover {
		background: var(--MI_THEME-X5);
	}

	&:disabled {
		background: none;
	}

	&.danger {
		color: #ff2a2a;
	}
}

.headerRightButtonText {
	padding-left: 6px;
}

.visibility {
	overflow: clip;
	text-overflow: ellipsis;
	white-space: nowrap;
	max-width: 210px;

	&:enabled {
		> .headerRightButtonText {
			opacity: 0.8;
		}
	}
}
//#endregion

.preview {
	padding: 16px 20px 0 20px;
	min-height: 75px;
	max-height: 150px;
	overflow: auto;
	background-size: auto auto;
}

.targetNote {
	padding: 0 20px 16px 20px;
}

.withQuote {
	margin: 0 0 8px 0;
	color: var(--MI_THEME-accent);
}

.toSpecified {
	padding: 6px 24px;
	margin-bottom: 8px;
	overflow: auto;
	white-space: nowrap;
}

.visibleUsers {
	display: inline;
	top: -1px;
	font-size: 14px;
}

.visibleUser {
	margin-right: 14px;
	padding: 8px 0 8px 8px;
<<<<<<< HEAD
	border-radius: var(--radius-sm);
	background: var(--X4);
=======
	border-radius: 8px;
	background: var(--MI_THEME-X4);
>>>>>>> d2e8dc4f
}

.hasNotSpecifiedMentions {
	margin: 0 20px 16px 20px;
}

.cw,
.hashtags,
.text {
	display: block;
	box-sizing: border-box;
	padding: 0 24px;
	margin: 0;
	width: 100%;
	font-size: 16px;
	border: none;
	border-radius: 0;
	background: transparent;
	color: var(--MI_THEME-fg);
	font-family: inherit;

	&:focus {
		outline: none;
	}

	&:disabled {
		opacity: 0.5;
	}
}

.cwFrame {
	z-index: 1;
	padding-bottom: 8px;
<<<<<<< HEAD
	border-bottom: solid 0.5px var(--divider);

	width: 100%;
	position: relative;
=======
	border-bottom: solid 0.5px var(--MI_THEME-divider);
>>>>>>> d2e8dc4f
}

.hashtags {
	z-index: 1;
	padding-top: 8px;
	padding-bottom: 8px;
	border-top: solid 0.5px var(--MI_THEME-divider);
}

.textOuter {
	width: 100%;
	position: relative;

	&.withCw {
		padding-top: 8px;
	}
}

.text {
	max-width: 100%;
	min-width: 100%;
	width: 100%;
	min-height: 90px;
	height: 100%;
}

.textCount {
	position: absolute;
	top: 0;
	right: 2px;
	padding: 4px 6px;
	font-size: .9em;
<<<<<<< HEAD
	color: var(--warn);
	border-radius: var(--radius-sm);
=======
	color: var(--MI_THEME-warn);
	border-radius: 6px;
>>>>>>> d2e8dc4f
	min-width: 1.6em;
	text-align: center;

	&.textOver {
		color: #ff2a2a;
	}
}

.footer {
	display: flex;
	padding: 0 16px 16px 16px;
	font-size: 1em;
}

.footerLeft {
	flex: 1;
	display: grid;
	grid-auto-flow: row;
	grid-template-columns: repeat(auto-fill, minmax(42px, 1fr));
	grid-auto-rows: 40px;
}

.footerRight {
	flex: 0.3;
	margin-left: auto;
	display: grid;
	grid-auto-flow: row;
	grid-template-columns: repeat(auto-fill, minmax(42px, 1fr));
	grid-auto-rows: 40px;
	direction: rtl;
}

.footerButton {
	display: inline-block;
	padding: 0;
	margin: 0;
	font-size: 1em;
	width: auto;
	height: 100%;
	border-radius: var(--radius-sm);

	&:hover {
		background: var(--MI_THEME-X5);
	}

	&.footerButtonActive {
		color: var(--MI_THEME-accent);
	}
}

.previewButtonActive {
	color: var(--MI_THEME-accent);
}

@container (max-width: 500px) {
	.headerRight {
		font-size: .9em;
	}

	.headerRightButtonText {
		display: none;
	}

	.visibility {
		overflow: initial;
	}

	.submit {
		margin: 8px 8px 8px 4px;
	}

	.toSpecified {
		padding: 6px 16px;
	}

	.preview {
		padding: 16px 14px 0 14px;
	}
	.cw,
	.hashtags,
	.text {
		padding: 0 16px;
	}

	.text {
		min-height: 80px;
	}

	.footer {
		padding: 0 8px 8px 8px;
	}
}

@container (max-width: 350px) {
	.footer {
		font-size: 0.9em;
	}

	.footerLeft {
		grid-template-columns: repeat(auto-fill, minmax(38px, 1fr));
	}

	.footerRight {
		grid-template-columns: repeat(auto-fill, minmax(38px, 1fr));
	}

	.headerRight {
		gap: 0;
	}

}
</style><|MERGE_RESOLUTION|>--- conflicted
+++ resolved
@@ -1291,13 +1291,8 @@
 .visibleUser {
 	margin-right: 14px;
 	padding: 8px 0 8px 8px;
-<<<<<<< HEAD
 	border-radius: var(--radius-sm);
-	background: var(--X4);
-=======
-	border-radius: 8px;
 	background: var(--MI_THEME-X4);
->>>>>>> d2e8dc4f
 }
 
 .hasNotSpecifiedMentions {
@@ -1331,14 +1326,10 @@
 .cwFrame {
 	z-index: 1;
 	padding-bottom: 8px;
-<<<<<<< HEAD
-	border-bottom: solid 0.5px var(--divider);
+	border-bottom: solid 0.5px var(--MI_THEME-divider);
 
 	width: 100%;
 	position: relative;
-=======
-	border-bottom: solid 0.5px var(--MI_THEME-divider);
->>>>>>> d2e8dc4f
 }
 
 .hashtags {
@@ -1371,13 +1362,8 @@
 	right: 2px;
 	padding: 4px 6px;
 	font-size: .9em;
-<<<<<<< HEAD
-	color: var(--warn);
+	color: var(--MI_THEME-warn);
 	border-radius: var(--radius-sm);
-=======
-	color: var(--MI_THEME-warn);
-	border-radius: 6px;
->>>>>>> d2e8dc4f
 	min-width: 1.6em;
 	text-align: center;
 

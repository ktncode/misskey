<!--
SPDX-FileCopyrightText: syuilo and misskey-project
SPDX-License-Identifier: AGPL-3.0-only
-->

<template>
<div
	:class="[$style.root, { [$style.modal]: modal, _popup: modal }]"
	@dragover.stop="onDragover"
	@dragenter="onDragenter"
	@dragleave="onDragleave"
	@drop.stop="onDrop"
>
	<header :class="$style.header">
		<div :class="$style.headerLeft">
			<button v-if="!fixed" :class="$style.cancel" class="_button" @click="cancel"><i class="ti ti-x"></i></button>
			<button v-click-anime v-tooltip="i18n.ts.switchAccount" :class="$style.account" class="_button" @click="openAccountMenu">
				<MkAvatar :user="postAccount ?? $i" :class="$style.avatar"/>
			</button>
		</div>
		<div :class="$style.headerRight">
			<template v-if="!(channel != null && fixed)">
<<<<<<< HEAD
				<button v-if="channel == null" ref="visibilityButton" v-click-anime v-tooltip="i18n.ts.visibility" :class="['_button', $style.headerRightItem, $style.visibility]" :disabled="editId != null" @click="setVisibility">
=======
				<button v-if="channel == null" ref="visibilityButton" v-tooltip="i18n.ts.visibility" :class="['_button', $style.headerRightItem, $style.visibility]" @click="setVisibility">
>>>>>>> 8d6573fb
					<span v-if="visibility === 'public'"><i class="ti ti-world"></i></span>
					<span v-if="visibility === 'home'"><i class="ti ti-home"></i></span>
					<span v-if="visibility === 'followers'"><i class="ti ti-lock"></i></span>
					<span v-if="visibility === 'specified'"><i class="ti ti-mail"></i></span>
					<span :class="$style.headerRightButtonText">{{ i18n.ts._visibility[visibility] }}</span>
				</button>
				<button v-else class="_button" :class="[$style.headerRightItem, $style.visibility]" disabled>
					<span><i class="ti ti-device-tv"></i></span>
					<span :class="$style.headerRightButtonText">{{ channel.name }}</span>
				</button>
			</template>
<<<<<<< HEAD
			<button v-click-anime v-tooltip="i18n.ts._visibility.disableFederation" class="_button" :class="[$style.headerRightItem, { [$style.danger]: localOnly }]" :disabled="channel != null || visibility === 'specified' || editId != null" @click="toggleLocalOnly">
				<span v-if="!localOnly"><i class="ti ti-rocket"></i></span>
				<span v-else><i class="ti ti-rocket-off"></i></span>
			</button>
			<button v-click-anime v-tooltip="i18n.ts.reactionAcceptance" class="_button" :class="[$style.headerRightItem, { [$style.danger]: reactionAcceptance === 'likeOnly' }]" @click="toggleReactionAcceptance">
				<span v-if="reactionAcceptance === 'likeOnly'"><i class="ti ti-heart"></i></span>
				<span v-else-if="reactionAcceptance === 'likeOnlyForRemote'"><i class="ti ti-heart-plus"></i></span>
				<span v-else><i class="ph-smiley ph-bold ph-lg"></i></span>
			</button>
=======
			<button v-tooltip="i18n.ts._visibility.disableFederation" class="_button" :class="[$style.headerRightItem, { [$style.danger]: localOnly }]" :disabled="channel != null || visibility === 'specified'" @click="toggleLocalOnly">
				<span v-if="!localOnly"><i class="ti ti-rocket"></i></span>
				<span v-else><i class="ti ti-rocket-off"></i></span>
			</button>
			<button ref="otherSettingsButton" v-tooltip="i18n.ts.other" class="_button" :class="$style.headerRightItem" @click="showOtherSettings"><i class="ti ti-dots"></i></button>
>>>>>>> 8d6573fb
			<button v-click-anime class="_button" :class="$style.submit" :disabled="!canPost" data-cy-open-post-form-submit @click="post">
				<div :class="$style.submitInner">
					<template v-if="posted"></template>
					<template v-else-if="posting"><MkEllipsis/></template>
					<template v-else>{{ submitText }}</template>
					<i style="margin-left: 6px;" :class="posted ? 'ti ti-check' : reply ? 'ti ti-arrow-back-up' : renoteTargetNote ? 'ti ti-quote' : 'ti ti-send'"></i>
				</div>
			</button>
		</div>
	</header>
	<MkNoteSimple v-if="reply" :class="$style.targetNote" :hideFiles="true" :note="reply"/>
	<MkNoteSimple v-if="renoteTargetNote" :class="$style.targetNote" :hideFiles="true" :note="renoteTargetNote"/>
	<div v-if="quoteId" :class="$style.withQuote"><i class="ti ti-quote"></i> {{ i18n.ts.quoteAttached }}<button @click="quoteId = null; renoteTargetNote = null;"><i class="ti ti-x"></i></button></div>
	<div v-if="visibility === 'specified'" :class="$style.toSpecified">
		<span style="margin-right: 8px;">{{ i18n.ts.recipient }}</span>
		<div :class="$style.visibleUsers">
			<span v-for="u in visibleUsers" :key="u.id" :class="$style.visibleUser">
				<MkAcct :user="u"/>
				<button class="_button" style="padding: 4px 8px;" @click="removeVisibleUser(u)"><i class="ti ti-x"></i></button>
			</span>
			<button class="_buttonPrimary" style="padding: 4px; border-radius: var(--MI-radius-sm);" @click="addVisibleUser"><i class="ti ti-plus ti-fw"></i></button>
		</div>
	</div>
	<MkInfo v-if="hasNotSpecifiedMentions" warn :class="$style.hasNotSpecifiedMentions">{{ i18n.ts.notSpecifiedMentionWarning }} - <button class="_textButton" @click="addMissingMention()">{{ i18n.ts.add }}</button></MkInfo>
<<<<<<< HEAD
	<div v-show="useCw" :class="$style.cwFrame">
		<input ref="cwInputEl" v-model="cw" :class="$style.cw" :placeholder="i18n.ts.annotation" @keydown="onKeydown" @keyup="onKeyup" @compositionend="onCompositionEnd">
		<div v-if="maxCwLength - cwLength < 100" :class="['_acrylic', $style.textCount, { [$style.textOver]: cwLength > maxCwLength }]">{{ maxCwLength - cwLength }}</div>
=======
	<div v-show="useCw" :class="$style.cwOuter">
		<input ref="cwInputEl" v-model="cw" :class="$style.cw" :placeholder="i18n.ts.annotation" @keydown="onKeydown" @keyup="onKeyup" @compositionend="onCompositionEnd">
		<div v-if="maxCwTextLength - cwTextLength < 20" :class="['_acrylic', $style.cwTextCount, { [$style.cwTextOver]: cwTextLength > maxCwTextLength }]">{{ maxCwTextLength - cwTextLength }}</div>
>>>>>>> 8d6573fb
	</div>
	<div :class="[$style.textOuter, { [$style.withCw]: useCw }]">
		<div v-if="channel" :class="$style.colorBar" :style="{ background: channel.color }"></div>
		<textarea ref="textareaEl" v-model="text" :class="[$style.text]" :disabled="posting || posted" :readonly="textAreaReadOnly" :placeholder="placeholder" data-cy-post-form-text dir="auto" @keydown="onKeydown" @keyup="onKeyup" @paste="onPaste" @compositionupdate="onCompositionUpdate" @compositionend="onCompositionEnd"/>
		<div v-if="maxTextLength - textLength < 100" :class="['_acrylic', $style.textCount, { [$style.textOver]: textLength > maxTextLength }]">{{ maxTextLength - textLength }}</div>
	</div>
	<input v-show="withHashtags" ref="hashtagsInputEl" v-model="hashtags" :class="$style.hashtags" :placeholder="i18n.ts.hashtags" list="hashtags">
	<XPostFormAttaches v-model="files" @detach="detachFile" @changeSensitive="updateFileSensitive" @changeName="updateFileName" @replaceFile="replaceFile"/>
	<MkPollEditor v-if="poll" v-model="poll" @destroyed="poll = null"/>
	<MkScheduleEditor v-if="scheduleNote" v-model="scheduleNote" @destroyed="scheduleNote = null"/>
	<MkNotePreview v-if="showPreview" :class="$style.preview" :text="text" :files="files" :poll="poll ?? undefined" :useCw="useCw" :cw="cw" :user="postAccount ?? $i"/>
	<div v-if="showingOptions" style="padding: 8px 16px;">
	</div>
	<footer :class="$style.footer">
		<div :class="$style.footerLeft">
			<button v-tooltip="i18n.ts.attachFile" class="_button" :class="$style.footerButton" @click="chooseFileFrom"><i class="ti ti-photo-plus"></i></button>
			<button v-tooltip="i18n.ts.poll" class="_button" :class="[$style.footerButton, { [$style.footerButtonActive]: poll }]" @click="togglePoll"><i class="ti ti-chart-arrows"></i></button>
			<button v-tooltip="i18n.ts.useCw" class="_button" :class="[$style.footerButton, { [$style.footerButtonActive]: useCw }]" @click="useCw = !useCw"><i class="ti ti-eye-off"></i></button>
			<button v-tooltip="i18n.ts.mention" class="_button" :class="$style.footerButton" @click="insertMention"><i class="ti ti-at"></i></button>
			<button v-tooltip="i18n.ts.hashtags" class="_button" :class="[$style.footerButton, { [$style.footerButtonActive]: withHashtags }]" @click="withHashtags = !withHashtags"><i class="ti ti-hash"></i></button>
			<button v-if="postFormActions.length > 0" v-tooltip="i18n.ts.plugins" class="_button" :class="$style.footerButton" @click="showActions"><i class="ti ti-plug"></i></button>
			<button v-tooltip="i18n.ts.emoji" :class="['_button', $style.footerButton]" @click="insertEmoji"><i class="ti ti-mood-happy"></i></button>
			<button v-if="showAddMfmFunction" v-tooltip="i18n.ts.addMfmFunction" :class="['_button', $style.footerButton]" @click="insertMfmFunction"><i class="ti ti-palette"></i></button>
			<button v-tooltip="i18n.ts.otherSettings" :class="['_button', $style.footerButton]" @click="showOtherMenu"><i class="ti ti-dots"></i></button>
		</div>
		<div :class="$style.footerRight">
			<button v-tooltip="i18n.ts.previewNoteText" class="_button" :class="[$style.footerButton, { [$style.previewButtonActive]: showPreview }]" @click="showPreview = !showPreview"><i class="ti ti-eye"></i></button>
			<button v-tooltip="'MFM Cheatsheet'" class="_button" :class="$style.footerButton" @click="MFMWindow"><i class="ph-notebook ph-bold ph-lg"></i></button>
			<!--<button v-tooltip="i18n.ts.more" class="_button" :class="$style.footerButton" @click="showingOptions = !showingOptions"><i class="ti ti-dots"></i></button>-->
		</div>
	</footer>
	<datalist id="hashtags">
		<option v-for="hashtag in recentHashtags" :key="hashtag" :value="hashtag"/>
	</datalist>
</div>
</template>

<script lang="ts" setup>
<<<<<<< HEAD
import { inject, watch, nextTick, onMounted, defineAsyncComponent, provide, shallowRef, ref, computed, toRaw, type ShallowRef } from 'vue';
import * as mfm from '@transfem-org/sfm-js';
=======
import { inject, watch, nextTick, onMounted, defineAsyncComponent, provide, shallowRef, ref, computed, useTemplateRef } from 'vue';
import * as mfm from 'mfm-js';
>>>>>>> 8d6573fb
import * as Misskey from 'misskey-js';
import insertTextAtCursor from 'insert-text-at-cursor';
import { toASCII } from 'punycode.js';
import { host, url } from '@@/js/config.js';
<<<<<<< HEAD
import { appendContentWarning } from '@@/js/append-content-warning.js';
import type { MenuItem } from '@/types/menu.js';
=======
import type { ShallowRef } from 'vue';
>>>>>>> 8d6573fb
import type { PostFormProps } from '@/types/post-form.js';
import type { MenuItem } from '@/types/menu.js';
import type { PollEditorModelValue } from '@/components/MkPollEditor.vue';
import MkNotePreview from '@/components/MkNotePreview.vue';
import XPostFormAttaches from '@/components/MkPostFormAttaches.vue';
import XTextCounter from '@/components/MkPostForm.TextCounter.vue';
import MkPollEditor from '@/components/MkPollEditor.vue';
import MkNoteSimple from '@/components/MkNoteSimple.vue';
import { erase, unique } from '@/utility/array.js';
import { extractMentions } from '@/utility/extract-mentions.js';
import { formatTimeString } from '@/utility/format-time-string.js';
import { Autocomplete } from '@/utility/autocomplete.js';
import * as os from '@/os.js';
import { misskeyApi } from '@/utility/misskey-api.js';
import { selectFiles } from '@/utility/select-file.js';
import { store } from '@/store.js';
import MkInfo from '@/components/MkInfo.vue';
import { i18n } from '@/i18n.js';
import { instance } from '@/instance.js';
import { ensureSignin, notesCount, incNotesCount } from '@/i.js';
import { getAccounts, openAccountMenu as openAccountMenu_ } from '@/accounts.js';
import { uploadFile } from '@/utility/upload.js';
import { deepClone } from '@/utility/clone.js';
import MkRippleEffect from '@/components/MkRippleEffect.vue';
import { miLocalStorage } from '@/local-storage.js';
<<<<<<< HEAD
import { claimAchievement } from '@/scripts/achievements.js';
import { emojiPicker } from '@/scripts/emoji-picker.js';
import { mfmFunctionPicker } from '@/scripts/mfm-function-picker.js';
import MkScheduleEditor from '@/components/MkScheduleEditor.vue';
=======
import { claimAchievement } from '@/utility/achievements.js';
import { emojiPicker } from '@/utility/emoji-picker.js';
import { mfmFunctionPicker } from '@/utility/mfm-function-picker.js';
import { prefer } from '@/preferences.js';
import { getPluginHandlers } from '@/plugin.js';
import { DI } from '@/di.js';
>>>>>>> 8d6573fb

const $i = ensureSignin();

const modal = inject('modal');

const props = withDefaults(defineProps<PostFormProps & {
	fixed?: boolean;
	autofocus?: boolean;
	freezeAfterPosted?: boolean;
	editId?: Misskey.entities.Note['id'];
	mock?: boolean;
}>(), {
	initialVisibleUsers: () => [],
	autofocus: true,
	mock: false,
	initialLocalOnly: undefined,
});

provide(DI.mock, props.mock);

const emit = defineEmits<{
	(ev: 'posted'): void;
	(ev: 'cancel'): void;
	(ev: 'esc'): void;

	// Mock用
	(ev: 'fileChangeSensitive', fileId: string, to: boolean): void;
}>();

const textareaEl = useTemplateRef('textareaEl');
const cwInputEl = useTemplateRef('cwInputEl');
const hashtagsInputEl = useTemplateRef('hashtagsInputEl');
const visibilityButton = useTemplateRef('visibilityButton');
const otherSettingsButton = useTemplateRef('otherSettingsButton');

const posting = ref(false);
const posted = ref(false);
const text = ref(props.initialText ?? '');
const files = ref(props.initialFiles ?? []);
const poll = ref<PollEditorModelValue | null>(null);
const useCw = ref<boolean>(!!props.initialCw);
const showPreview = ref(store.s.showPreview);
watch(showPreview, () => store.set('showPreview', showPreview.value));
const showAddMfmFunction = ref(prefer.s.enableQuickAddMfmFunction);
watch(showAddMfmFunction, () => prefer.commit('enableQuickAddMfmFunction', showAddMfmFunction.value));
const cw = ref<string | null>(props.initialCw ?? null);
const localOnly = ref(props.initialLocalOnly ?? (prefer.s.rememberNoteVisibility ? store.s.localOnly : prefer.s.defaultNoteLocalOnly));
const visibility = ref(props.initialVisibility ?? (prefer.s.rememberNoteVisibility ? store.s.visibility : prefer.s.defaultNoteVisibility));
const visibleUsers = ref<Misskey.entities.UserDetailed[]>([]);
if (props.initialVisibleUsers) {
	props.initialVisibleUsers.forEach(u => pushVisibleUser(u));
}
const reactionAcceptance = ref(store.s.reactionAcceptance);
const draghover = ref(false);
const quoteId = ref<string | null>(null);
const hasNotSpecifiedMentions = ref(false);
const recentHashtags = ref(JSON.parse(miLocalStorage.getItem('hashtags') ?? '[]'));
const imeText = ref('');
const showingOptions = ref(false);
const textAreaReadOnly = ref(false);
const justEndedComposition = ref(false);
const scheduleNote = ref<{
	scheduledAt: number | null;
} | null>(null);
const renoteTargetNote: ShallowRef<PostFormProps['renote'] | null> = shallowRef(props.renote);
const postFormActions = getPluginHandlers('post_form_action');

const draftKey = computed((): string => {
	let key = props.channel ? `channel:${props.channel.id}` : '';

	if (renoteTargetNote.value) {
		key += `renote:${renoteTargetNote.value.id}`;
	} else if (props.reply) {
		key += `reply:${props.reply.id}`;
	} else {
		key += `note:${$i.id}`;
	}

	return key;
});

const placeholder = computed((): string => {
	if (renoteTargetNote.value) {
		return i18n.ts._postForm.quotePlaceholder;
	} else if (props.reply) {
		return i18n.ts._postForm.replyPlaceholder;
	} else if (props.channel) {
		return i18n.ts._postForm.channelPlaceholder;
	} else {
		const xs = [
			i18n.ts._postForm._placeholders.a,
			i18n.ts._postForm._placeholders.b,
			i18n.ts._postForm._placeholders.c,
			i18n.ts._postForm._placeholders.d,
			i18n.ts._postForm._placeholders.e,
			i18n.ts._postForm._placeholders.f,
		];
		return xs[Math.floor(Math.random() * xs.length)];
	}
});

const submitText = computed((): string => {
	return renoteTargetNote.value
		? i18n.ts.quote
		: props.reply
			? i18n.ts.reply
			: i18n.ts.note;
});

const textLength = computed((): number => {
	return (text.value + imeText.value).length;
});

const maxTextLength = computed((): number => {
	return instance ? instance.maxNoteTextLength : 1000;
});

<<<<<<< HEAD
const cwLength = computed(() => cw.value?.length ?? 0);
const maxCwLength = computed(() => instance.maxCwLength);
=======
const cwTextLength = computed((): number => {
	return cw.value?.length ?? 0;
});

const maxCwTextLength = 100;
>>>>>>> 8d6573fb

const canPost = computed((): boolean => {
	return !props.mock && !posting.value && !posted.value &&
		(
			1 <= textLength.value ||
			1 <= files.value.length ||
			poll.value != null ||
			renoteTargetNote.value != null ||
			quoteId.value != null
		) &&
		(textLength.value <= maxTextLength.value) &&
<<<<<<< HEAD
		(cwLength.value <= maxCwLength.value) &&
=======
		(
			useCw.value ?
				(
					cw.value != null && cw.value.trim() !== '' &&
					cwTextLength.value <= maxCwTextLength
				) : true
		) &&
>>>>>>> 8d6573fb
		(files.value.length <= 16) &&
		(!poll.value || poll.value.choices.length >= 2);
});

const withHashtags = computed(store.makeGetterSetter('postFormWithHashtags'));
const hashtags = computed(store.makeGetterSetter('postFormHashtags'));

watch(text, () => {
	checkMissingMention();
}, { immediate: true });

watch(visibility, () => {
	checkMissingMention();
}, { immediate: true });

watch(visibleUsers, () => {
	checkMissingMention();
}, {
	deep: true,
});

if (props.mention) {
	text.value = props.mention.host ? `@${props.mention.username}@${toASCII(props.mention.host)}` : `@${props.mention.username}`;
	text.value += ' ';
}

if (props.reply && (props.reply.user.username !== $i.username || (props.reply.user.host != null && props.reply.user.host !== host))) {
	text.value = `@${props.reply.user.username}${props.reply.user.host != null ? '@' + toASCII(props.reply.user.host) : ''} `;
}

if (props.reply && props.reply.text != null) {
	const ast = mfm.parse(props.reply.text);
	const otherHost = props.reply.user.host;

	for (const x of extractMentions(ast)) {
		const mention = x.host ?
			`@${x.username}@${toASCII(x.host)}` :
			(otherHost == null || otherHost === host) ?
				`@${x.username}` :
				`@${x.username}@${toASCII(otherHost)}`;

		// 自分は除外
		if ($i.username === x.username && (x.host == null || x.host === host)) continue;

		// 重複は除外
		if (text.value.includes(`${mention} `)) continue;

		text.value += `${mention} `;
	}
}

if ($i.isSilenced && visibility.value === 'public') {
	visibility.value = 'home';
}

if (props.channel) {
	visibility.value = 'public';
	localOnly.value = true; // TODO: チャンネルが連合するようになった折には消す
}

// 公開以外へのリプライ時は元の公開範囲を引き継ぐ
if (props.reply && ['home', 'followers', 'specified'].includes(props.reply.visibility)) {
	if (props.reply.visibility === 'home' && visibility.value === 'followers') {
		visibility.value = 'followers';
	} else if (['home', 'followers'].includes(props.reply.visibility) && visibility.value === 'specified') {
		visibility.value = 'specified';
	} else {
		visibility.value = props.reply.visibility;
	}

	if (visibility.value === 'specified') {
		if (props.reply.visibleUserIds) {
			misskeyApi('users/show', {
				userIds: props.reply.visibleUserIds.filter(uid => uid !== $i.id && uid !== props.reply?.userId),
			}).then(users => {
				users.forEach(u => pushVisibleUser(u));
			});
		}

		if (props.reply.userId !== $i.id) {
			misskeyApi('users/show', { userId: props.reply.userId }).then(user => {
				pushVisibleUser(user);
			});
		}
	}
}

if (props.specified) {
	visibility.value = 'specified';
	pushVisibleUser(props.specified);
}

// keep cw when reply
if (prefer.s.keepCw && props.reply && props.reply.cw) {
	useCw.value = true;
	cw.value = props.reply.cw;
}

// apply default CW
if ($i.defaultCW) {
	useCw.value = true;

	if (!cw.value || $i.defaultCWPriority === 'default') {
		cw.value = $i.defaultCW;
	} else if ($i.defaultCWPriority !== 'parent') {
		const putDefaultFirst = $i.defaultCWPriority === 'defaultParent';
		cw.value = appendContentWarning(cw.value, $i.defaultCW, putDefaultFirst);
	}
	// else { do nothing, because existing CW takes priority. }
}

function watchForDraft() {
	watch(text, () => saveDraft());
	watch(useCw, () => saveDraft());
	watch(cw, () => saveDraft());
	watch(poll, () => saveDraft());
	watch(files, () => saveDraft(), { deep: true });
	watch(visibility, () => saveDraft());
	watch(localOnly, () => saveDraft());
	watch(quoteId, () => saveDraft());
	watch(reactionAcceptance, () => saveDraft());
	watch(scheduleNote, () => saveDraft());
}

function MFMWindow() {
	const { dispose } = os.popup(
		defineAsyncComponent(() => import('@/components/SkMfmWindow.vue')),
		{},
		{
			closed: () => dispose(),
		});
}

function checkMissingMention() {
	if (visibility.value === 'specified') {
		const ast = mfm.parse(text.value);

		for (const x of extractMentions(ast)) {
			if (!visibleUsers.value.some(u => (u.username === x.username) && (u.host === x.host))) {
				hasNotSpecifiedMentions.value = true;
				return;
			}
		}
	}
	hasNotSpecifiedMentions.value = false;
}

function addMissingMention() {
	const ast = mfm.parse(text.value);

	for (const x of extractMentions(ast)) {
		if (!visibleUsers.value.some(u => (u.username === x.username) && (u.host === x.host))) {
			misskeyApi('users/show', { username: x.username, host: x.host }).then(user => {
				pushVisibleUser(user);
			});
		}
	}
}

function togglePoll() {
	if (poll.value) {
		poll.value = null;
	} else {
		poll.value = {
			choices: ['', ''],
			multiple: false,
			expiresAt: null,
			expiredAfter: null,
		};
	}
}

function addTag(tag: string) {
	insertTextAtCursor(textareaEl.value, ` #${tag} `);
}

function focus() {
	if (textareaEl.value) {
		textareaEl.value.focus();
		textareaEl.value.setSelectionRange(textareaEl.value.value.length, textareaEl.value.value.length);
	}
}

function chooseFileFrom(ev) {
	if (props.mock) return;

	selectFiles(ev.currentTarget ?? ev.target, i18n.ts.attachFile).then(files_ => {
		for (const file of files_) {
			files.value.push(file);
		}
	});
}

function detachFile(id) {
	files.value = files.value.filter(x => x.id !== id);
}

function updateFileSensitive(file, sensitive) {
	if (props.mock) {
		emit('fileChangeSensitive', file.id, sensitive);
	}
	files.value[files.value.findIndex(x => x.id === file.id)].isSensitive = sensitive;
}

function updateFileName(file, name) {
	files.value[files.value.findIndex(x => x.id === file.id)].name = name;
}

function replaceFile(file: Misskey.entities.DriveFile, newFile: Misskey.entities.DriveFile): void {
	files.value[files.value.findIndex(x => x.id === file.id)] = newFile;
}

function upload(file: File, name?: string): void {
	if (props.mock) return;

	uploadFile(file, prefer.s.uploadFolder, name).then(res => {
		files.value.push(res);
	});
}

function setVisibility() {
	if (props.channel) {
		visibility.value = 'public';
		localOnly.value = true; // TODO: チャンネルが連合するようになった折には消す
		return;
	}

	const { dispose } = os.popup(defineAsyncComponent(() => import('@/components/MkVisibilityPicker.vue')), {
		currentVisibility: visibility.value,
		isSilenced: $i.isSilenced,
		localOnly: localOnly.value,
		src: visibilityButton.value,
		...(props.reply ? { isReplyVisibilitySpecified: props.reply.visibility === 'specified' } : {}),
	}, {
		changeVisibility: v => {
			visibility.value = v;
			if (prefer.s.rememberNoteVisibility) {
				store.set('visibility', visibility.value);
			}
		},
		closed: () => dispose(),
	});
}

async function toggleLocalOnly() {
	if (props.channel) {
		visibility.value = 'public';
		localOnly.value = true; // TODO: チャンネルが連合するようになった折には消す
		return;
	}

	const neverShowInfo = miLocalStorage.getItem('neverShowLocalOnlyInfo');

	if (!localOnly.value && neverShowInfo !== 'true') {
		const confirm = await os.actions({
			type: 'question',
			title: i18n.ts.disableFederationConfirm,
			text: i18n.ts.disableFederationConfirmWarn,
			actions: [
				{
					value: 'yes' as const,
					text: i18n.ts.disableFederationOk,
					primary: true,
				},
				{
					value: 'neverShow' as const,
					text: `${i18n.ts.disableFederationOk} (${i18n.ts.neverShow})`,
					danger: true,
				},
				{
					value: 'no' as const,
					text: i18n.ts.cancel,
				},
			],
		});
		if (confirm.canceled) return;
		if (confirm.result === 'no') return;

		if (confirm.result === 'neverShow') {
			miLocalStorage.setItem('neverShowLocalOnlyInfo', 'true');
		}
	}

	localOnly.value = !localOnly.value;
	if (prefer.s.rememberNoteVisibility) {
		store.set('localOnly', localOnly.value);
	}
}

async function toggleReactionAcceptance() {
	const select = await os.select({
		title: i18n.ts.reactionAcceptance,
		items: [
			{ value: null, text: i18n.ts.all },
			{ value: 'likeOnlyForRemote' as const, text: i18n.ts.likeOnlyForRemote },
			{ value: 'nonSensitiveOnly' as const, text: i18n.ts.nonSensitiveOnly },
			{ value: 'nonSensitiveOnlyForLocalLikeOnlyForRemote' as const, text: i18n.ts.nonSensitiveOnlyForLocalLikeOnlyForRemote },
			{ value: 'likeOnly' as const, text: i18n.ts.likeOnly },
		],
		default: reactionAcceptance.value,
	});
	if (select.canceled) return;
	reactionAcceptance.value = select.result;
}

//#region その他の設定メニューpopup
function showOtherSettings() {
	let reactionAcceptanceIcon = 'ti ti-icons';

	if (reactionAcceptance.value === 'likeOnly') {
		reactionAcceptanceIcon = 'ti ti-heart _love';
	} else if (reactionAcceptance.value === 'likeOnlyForRemote') {
		reactionAcceptanceIcon = 'ti ti-heart-plus';
	}

	const menuItems = [{
		type: 'component',
		component: XTextCounter,
		props: {
			textLength: textLength,
		},
	}, { type: 'divider' }, {
		icon: reactionAcceptanceIcon,
		text: i18n.ts.reactionAcceptance,
		action: () => {
			toggleReactionAcceptance();
		},
	}, { type: 'divider' }, {
		icon: 'ti ti-trash',
		text: i18n.ts.reset,
		danger: true,
		action: async () => {
			if (props.mock) return;
			const { canceled } = await os.confirm({
				type: 'question',
				text: i18n.ts.resetAreYouSure,
			});
			if (canceled) return;
			clear();
		},
	}] satisfies MenuItem[];

	os.popupMenu(menuItems, otherSettingsButton.value);
}
//#endregion

function pushVisibleUser(user: Misskey.entities.UserDetailed) {
	if (!visibleUsers.value.some(u => u.username === user.username && u.host === user.host)) {
		visibleUsers.value.push(user);
	}
}

function addVisibleUser() {
	os.selectUser().then(user => {
		pushVisibleUser(user);

		if (!text.value.toLowerCase().includes(`@${user.username.toLowerCase()}`)) {
			text.value = `@${Misskey.acct.toString(user)} ${text.value}`;
		}
	});
}

function removeVisibleUser(user) {
	visibleUsers.value = erase(user, visibleUsers.value);
}

function clear() {
	text.value = '';
	files.value = [];
	poll.value = null;
	quoteId.value = null;
	scheduleNote.value = null;
}

function onKeydown(ev: KeyboardEvent) {
	if (ev.key === 'Enter' && (ev.ctrlKey || ev.metaKey) && canPost.value) post();

	// justEndedComposition.value is for Safari, which keyDown occurs after compositionend.
	// ev.isComposing is for another browsers.
	if (ev.key === 'Escape' && !justEndedComposition.value && !ev.isComposing) emit('esc');
}

function onKeyup(ev: KeyboardEvent) {
	justEndedComposition.value = false;
}

function onCompositionUpdate(ev: CompositionEvent) {
	imeText.value = ev.data;
}

function onCompositionEnd(ev: CompositionEvent) {
	imeText.value = '';
	justEndedComposition.value = true;
}

const pastedFileName = 'yyyy-MM-dd HH-mm-ss [{{number}}]';

async function onPaste(ev: ClipboardEvent) {
	if (props.mock) return;
	if (!ev.clipboardData) return;

	for (const { item, i } of Array.from(ev.clipboardData.items, (data, x) => ({ item: data, i: x }))) {
		if (item.kind === 'file') {
			const file = item.getAsFile();
			if (!file) continue;
			const lio = file.name.lastIndexOf('.');
			const ext = lio >= 0 ? file.name.slice(lio) : '';
			const formatted = `${formatTimeString(new Date(file.lastModified), pastedFileName).replace(/{{number}}/g, `${i + 1}`)}${ext}`;
			upload(file, formatted);
		}
	}

	const paste = ev.clipboardData.getData('text');

	if (!renoteTargetNote.value && !quoteId.value && paste.startsWith(url + '/notes/') && !$i.rejectQuotes) {
		ev.preventDefault();

		os.confirm({
			type: 'info',
			text: i18n.ts.quoteQuestion,
		}).then(({ canceled }) => {
			if (canceled) {
				insertTextAtCursor(textareaEl.value, paste);
				return;
			}

			quoteId.value = paste.substring(url.length).match(/^\/notes\/(.+?)\/?$/)?.[1] ?? null;
		});
	}

	if (paste.length > 1000) {
		ev.preventDefault();
		os.actions({
			type: 'question',
			text: i18n.ts.attachAsFileQuestion,
			actions: [
				{
					value: 'yes',
					text: i18n.ts.yes,
					primary: true,
				},
				{
					value: 'no',
					text: i18n.ts.no,
				},
			],
		}).then(({ result }) => {
			if (result !== 'yes') {
				insertTextAtCursor(textareaEl.value, paste);
				return;
			}

			const fileName = formatTimeString(new Date(), pastedFileName).replace(/{{number}}/g, '0');
			const file = new File([paste], `${fileName}.txt`, { type: 'text/plain' });
			upload(file, `${fileName}.txt`);
		});
	}
}

function onDragover(ev) {
	if (!ev.dataTransfer.items[0]) return;
	const isFile = ev.dataTransfer.items[0].kind === 'file';
	const isDriveFile = ev.dataTransfer.types[0] === _DATA_TRANSFER_DRIVE_FILE_;
	if (isFile || isDriveFile) {
		ev.preventDefault();
		draghover.value = true;
		switch (ev.dataTransfer.effectAllowed) {
			case 'all':
			case 'uninitialized':
			case 'copy':
			case 'copyLink':
			case 'copyMove':
				ev.dataTransfer.dropEffect = 'copy';
				break;
			case 'linkMove':
			case 'move':
				ev.dataTransfer.dropEffect = 'move';
				break;
			default:
				ev.dataTransfer.dropEffect = 'none';
				break;
		}
	}
}

function onDragenter() {
	draghover.value = true;
}

function onDragleave() {
	draghover.value = false;
}

function onDrop(ev: DragEvent): void {
	draghover.value = false;

	// ファイルだったら
	if (ev.dataTransfer && ev.dataTransfer.files.length > 0) {
		ev.preventDefault();
		for (const x of Array.from(ev.dataTransfer.files)) upload(x);
		return;
	}

	//#region ドライブのファイル
	const driveFile = ev.dataTransfer?.getData(_DATA_TRANSFER_DRIVE_FILE_);
	if (driveFile != null && driveFile !== '') {
		const file = JSON.parse(driveFile);
		files.value.push(file);
		ev.preventDefault();
	}
	//#endregion
}

function saveDraft() {
	if (props.instant || props.mock) return;

	const draftData = JSON.parse(miLocalStorage.getItem('drafts') ?? '{}');

	draftData[draftKey.value] = {
		updatedAt: new Date(),
		data: {
			text: text.value,
			useCw: useCw.value,
			cw: cw.value,
			visibility: visibility.value,
			localOnly: localOnly.value,
			files: files.value,
			poll: poll.value,
			visibleUserIds: visibility.value === 'specified' ? visibleUsers.value.map(x => x.id) : undefined,
			quoteId: quoteId.value,
			reactionAcceptance: reactionAcceptance.value,
			scheduleNote: scheduleNote.value,
		},
	};

	miLocalStorage.setItem('drafts', JSON.stringify(draftData));
}

function deleteDraft() {
	const draftData = JSON.parse(miLocalStorage.getItem('drafts') ?? '{}');

	delete draftData[draftKey.value];

	miLocalStorage.setItem('drafts', JSON.stringify(draftData));
}

function isAnnoying(text: string): boolean {
	return text.includes('$[x2') ||
		text.includes('$[x3') ||
		text.includes('$[x4') ||
		text.includes('$[scale') ||
		text.includes('$[position');
}

async function post(ev?: MouseEvent) {
	if (ev) {
		const el = (ev.currentTarget ?? ev.target) as HTMLElement | null;

		if (el && prefer.s.animation) {
			const rect = el.getBoundingClientRect();
			const x = rect.left + (el.offsetWidth / 2);
			const y = rect.top + (el.offsetHeight / 2);
			const { dispose } = os.popup(MkRippleEffect, { x, y }, {
				end: () => dispose(),
			});
		}
	}

	if (props.mock) return;

	if (visibility.value === 'public' && (
		(useCw.value && cw.value != null && cw.value.trim() !== '' && isAnnoying(cw.value)) || // CWが迷惑になる場合
		((!useCw.value || cw.value == null || cw.value.trim() === '') && text.value != null && text.value.trim() !== '' && isAnnoying(text.value)) // CWが無い かつ 本文が迷惑になる場合
	)) {
		const { canceled, result } = await os.actions({
			type: 'warning',
			text: i18n.ts.thisPostMayBeAnnoying,
			actions: [{
				value: 'home',
				text: i18n.ts.thisPostMayBeAnnoyingHome,
				primary: true,
			}, {
				value: 'cancel',
				text: i18n.ts.thisPostMayBeAnnoyingCancel,
			}, {
				value: 'ignore',
				text: i18n.ts.thisPostMayBeAnnoyingIgnore,
			}],
		});

		if (canceled) return;
		if (result === 'cancel') return;
		if (result === 'home') {
			visibility.value = 'home';
		}
	}

	if (defaultStore.state.warnMissingAltText) {
		const filesData = toRaw(files.value);

		const isMissingAltText = filesData.filter(
			file => file.type.startsWith('image/') || file.type.startsWith('video/') || file.type.startsWith('audio/')
		).some(file => !file.comment);

		if (isMissingAltText) {
			const { canceled, result } = await os.actions({
				type: 'warning',
				text: i18n.ts.thisPostIsMissingAltText,
				actions: [{
					value: 'cancel',
					text: i18n.ts.thisPostIsMissingAltTextCancel,
				}, {
					value: 'ignore',
					text: i18n.ts.thisPostIsMissingAltTextIgnore,
				}],
			});

			if (canceled) return;
			if (result === 'cancel') return;
		}
	}

	let postData = {
		text: text.value === '' ? null : text.value,
		fileIds: files.value.length > 0 ? files.value.map(f => f.id) : undefined,
		replyId: props.reply ? props.reply.id : undefined,
		renoteId: renoteTargetNote.value ? renoteTargetNote.value.id : quoteId.value ? quoteId.value : undefined,
		channelId: props.channel ? props.channel.id : undefined,
		poll: poll.value,
		cw: useCw.value ? cw.value ?? '' : null,
		localOnly: localOnly.value,
		visibility: visibility.value,
		visibleUserIds: visibility.value === 'specified' ? visibleUsers.value.map(u => u.id) : undefined,
		reactionAcceptance: reactionAcceptance.value,
		editId: props.editId ? props.editId : undefined,
		scheduleNote: scheduleNote.value ?? undefined,
	};

	if (withHashtags.value && hashtags.value && hashtags.value.trim() !== '') {
		const hashtags_ = hashtags.value.trim().split(' ').map(x => x.startsWith('#') ? x : '#' + x).join(' ');
		if (!postData.text) {
			postData.text = hashtags_;
		} else {
			const postTextLines = postData.text.split('\n');
			if (postTextLines[postTextLines.length - 1].trim() === '') {
				postTextLines[postTextLines.length - 1] += hashtags_;
			} else {
				postTextLines[postTextLines.length - 1] += ' ' + hashtags_;
			}
			postData.text = postTextLines.join('\n');
		}
	}

	// plugin
	const notePostInterruptors = getPluginHandlers('note_post_interruptor');
	if (notePostInterruptors.length > 0) {
		for (const interruptor of notePostInterruptors) {
			try {
				postData = await interruptor.handler(deepClone(postData)) as typeof postData;
			} catch (err) {
				console.error(err);
			}
		}
	}

	let token: string | undefined = undefined;

	if (postAccount.value) {
		const storedAccounts = await getAccounts();
		token = storedAccounts.find(x => x.user.id === postAccount.value?.id)?.token;
	}

	posting.value = true;
	misskeyApi(postData.editId ? 'notes/edit' : (postData.scheduleNote ? 'notes/schedule/create' : 'notes/create'), postData, token).then(() => {
		if (props.freezeAfterPosted) {
			posted.value = true;
		} else {
			clear();
		}
		nextTick(() => {
			deleteDraft();
			emit('posted');
			if (postData.text && postData.text !== '') {
				const hashtags_ = mfm.parse(postData.text).map(x => x.type === 'hashtag' && x.props.hashtag).filter(x => x) as string[];
				const history = JSON.parse(miLocalStorage.getItem('hashtags') ?? '[]') as string[];
				miLocalStorage.setItem('hashtags', JSON.stringify(unique(hashtags_.concat(history))));
			}
			posting.value = false;
			postAccount.value = null;

			incNotesCount();
			if (notesCount === 1) {
				claimAchievement('notes1');
			}

			const text = postData.text ?? '';
			const lowerCase = text.toLowerCase();
			if ((lowerCase.includes('love') || lowerCase.includes('❤')) && lowerCase.includes('sharkey')) {
				claimAchievement('iLoveMisskey');
			}
			if ([
				'https://youtu.be/Efrlqw8ytg4',
				'https://www.youtube.com/watch?v=Efrlqw8ytg4',
				'https://m.youtube.com/watch?v=Efrlqw8ytg4',

				'https://youtu.be/XVCwzwxdHuA',
				'https://www.youtube.com/watch?v=XVCwzwxdHuA',
				'https://m.youtube.com/watch?v=XVCwzwxdHuA',

				'https://open.spotify.com/track/3Cuj0mZrlLoXx9nydNi7RB',
				'https://open.spotify.com/track/7anfcaNPQWlWCwyCHmZqNy',
				'https://open.spotify.com/track/5Odr16TvEN4my22K9nbH7l',
				'https://open.spotify.com/album/5bOlxyl4igOrp2DwVQxBco',
			].some(url => text.includes(url))) {
				claimAchievement('brainDiver');
			}

			if (renoteTargetNote.value && (renoteTargetNote.value.userId === $i.id) && text.length > 0) {
				claimAchievement('selfQuote');
			}

			const date = new Date();
			const h = date.getHours();
			const m = date.getMinutes();
			const s = date.getSeconds();
			if (h >= 0 && h <= 3) {
				claimAchievement('postedAtLateNight');
			}
			if (m === 0 && s === 0) {
				claimAchievement('postedAt0min0sec');
			}
		});
	}).catch(err => {
		posting.value = false;
		os.alert({
			type: 'error',
			text: err.message + '\n' + (err as any).id,
		});
	});
}

function cancel() {
	emit('cancel');
}

function insertMention() {
	os.selectUser({ localOnly: localOnly.value, includeSelf: true }).then(user => {
		insertTextAtCursor(textareaEl.value, '@' + Misskey.acct.toString(user) + ' ');
	});
}

async function insertEmoji(ev: MouseEvent) {
	textAreaReadOnly.value = true;
	const target = ev.currentTarget ?? ev.target;
	if (target == null) return;

	// emojiPickerはダイアログが閉じずにtextareaとやりとりするので、
	// focustrapをかけているとinsertTextAtCursorが効かない
	// そのため、投稿フォームのテキストに直接注入する
	// See: https://github.com/misskey-dev/misskey/pull/14282
	//      https://github.com/misskey-dev/misskey/issues/14274

	let pos = textareaEl.value?.selectionStart ?? 0;
	let posEnd = textareaEl.value?.selectionEnd ?? text.value.length;
	emojiPicker.show(
		target as HTMLElement,
		emoji => {
			const textBefore = text.value.substring(0, pos);
			const textAfter = text.value.substring(posEnd);
			text.value = textBefore + emoji + textAfter;
			pos += emoji.length;
			posEnd += emoji.length;
		},
		() => {
			textAreaReadOnly.value = false;
			nextTick(() => focus());
		},
	);
}

async function insertMfmFunction(ev: MouseEvent) {
	if (textareaEl.value == null) return;
	mfmFunctionPicker(
		ev.currentTarget ?? ev.target,
		textareaEl.value,
		text,
	);
}

function showActions(ev: MouseEvent) {
	os.popupMenu(postFormActions.map(action => ({
		text: action.title,
		action: () => {
			action.handler({
				text: text.value,
				cw: cw.value,
			}, (key, value) => {
				if (typeof key !== 'string' || typeof value !== 'string') return;
				if (key === 'text') { text.value = value; }
				if (key === 'cw') { useCw.value = value !== null; cw.value = value; }
			});
		},
	})), ev.currentTarget ?? ev.target);
}

const postAccount = ref<Misskey.entities.UserDetailed | null>(null);

function openAccountMenu(ev: MouseEvent) {
	if (props.mock) return;

	openAccountMenu_({
		withExtraOperation: false,
		includeCurrentAccount: true,
		active: postAccount.value != null ? postAccount.value.id : $i.id,
		onChoose: (account) => {
			if (account.id === $i.id) {
				postAccount.value = null;
			} else {
				postAccount.value = account;
			}
		},
	}, ev);
}

function toggleScheduleNote() {
	if (scheduleNote.value) {
		scheduleNote.value = null;
	} else {
		scheduleNote.value = {
			scheduledAt: null,
		};
	}
}

function showOtherMenu(ev: MouseEvent) {
	const menuItems: MenuItem[] = [];

	if ($i.policies.scheduleNoteMax > 0) {
		menuItems.push({
			type: 'button',
			text: i18n.ts.schedulePost,
			icon: 'ti ti-calendar-time',
			action: toggleScheduleNote,
		}, {
			type: 'button',
			text: i18n.ts.schedulePostList,
			icon: 'ti ti-calendar-event',
			action: () => {
				const { dispose } = os.popup(defineAsyncComponent(() => import('@/components/MkSchedulePostListDialog.vue')), {}, {
					closed: () => {
						dispose();
					},
				});
			},
		});
	}

	os.popupMenu(menuItems, ev.currentTarget ?? ev.target);
}

onMounted(() => {
	if (props.autofocus) {
		focus();

		nextTick(() => {
			focus();
		});
	}

	// TODO: detach when unmount
	if (textareaEl.value) new Autocomplete(textareaEl.value, text);
	if (cwInputEl.value) new Autocomplete(cwInputEl.value, cw);
	if (hashtagsInputEl.value) new Autocomplete(hashtagsInputEl.value, hashtags);

	nextTick(() => {
		// 書きかけの投稿を復元
		if (!props.instant && !props.mention && !props.specified && !props.mock) {
			const draft = JSON.parse(miLocalStorage.getItem('drafts') ?? '{}')[draftKey.value];
			if (draft) {
				if (typeof draft.data.text === 'string' && draft.data.text.trim()) {
					text.value = draft.data.text;
				}

				if (typeof draft.data.cw === 'string' && draft.data.cw.trim()) {
					cw.value = draft.data.cw;
				}

				useCw.value = draft.data.useCw;
				visibility.value = draft.data.visibility;
				localOnly.value = draft.data.localOnly;
				files.value = (draft.data.files || []).filter(draftFile => draftFile);

				if (draft.data.poll) {
					poll.value = draft.data.poll;
				}
				if (draft.data.visibleUserIds) {
					misskeyApi('users/show', { userIds: draft.data.visibleUserIds }).then(users => {
						users.forEach(u => pushVisibleUser(u));
					});
				}
				quoteId.value = draft.data.quoteId;
				reactionAcceptance.value = draft.data.reactionAcceptance;
			}
		}

		// 削除して編集
		if (props.initialNote) {
			const init = props.initialNote;
			text.value = init.text ? init.text : '';
			useCw.value = init.cw != null;
			cw.value = init.cw ?? null;
			visibility.value = init.visibility;
			localOnly.value = init.localOnly ?? false;
			files.value = init.files ?? [];
			if (init.poll) {
				poll.value = {
					choices: init.poll.choices.map(x => x.text),
					multiple: init.poll.multiple,
					expiresAt: init.poll.expiresAt ? (new Date(init.poll.expiresAt)).getTime() : null,
					expiredAfter: null,
				};
			}
			if (init.visibleUserIds) {
				misskeyApi('users/show', { userIds: init.visibleUserIds }).then(users => {
					users.forEach(u => pushVisibleUser(u));
				});
			}
			quoteId.value = renoteTargetNote.value ? renoteTargetNote.value.id : null;
			reactionAcceptance.value = init.reactionAcceptance;
			if (init.isSchedule) {
				scheduleNote.value = {
					scheduledAt: new Date(init.createdAt).getTime(),
				};
			}
		}

		nextTick(() => watchForDraft());
	});
});

defineExpose({
	clear,
});
</script>

<style lang="scss" module>
.root {
	position: relative;
	container-type: inline-size;

	&.modal {
		width: 100%;
		max-width: 520px;
		overflow-x: clip;
		overflow-y: auto;
	}
}

//#region header
.header {
	z-index: 1000;
	min-height: 50px;
	display: flex;
	flex-wrap: nowrap;
	gap: 4px;
}

.headerLeft {
	display: flex;
	flex: 0 1 100px;
}

.cancel {
	padding: 0;
	font-size: 1em;
	height: 100%;
	flex: 0 1 50px;
}

.account {
	height: 100%;
	display: inline-flex;
	vertical-align: bottom;
	flex: 0 1 50px;
}

.avatar {
	width: 28px;
	height: 28px;
	margin: auto;
}

.headerRight {
	display: flex;
	min-height: 48px;
	font-size: 0.9em;
	flex-wrap: nowrap;
	align-items: center;
	margin-left: auto;
	gap: 4px;
	overflow: clip;
	padding-left: 4px;
}

.submit {
	margin: 12px 12px 12px 6px;
	vertical-align: bottom;

	&:focus-visible {
		outline: none;

		> .submitInner {
			outline: 2px solid var(--MI_THEME-fgOnAccent);
			outline-offset: -4px;
		}
	}

	&:disabled {
		opacity: 0.7;
	}

	&.posting {
		cursor: wait;
	}

	&:not(:disabled):hover {
		> .submitInner {
			background: linear-gradient(90deg, hsl(from var(--MI_THEME-accent) h s calc(l + 5)), hsl(from var(--MI_THEME-accent) h s calc(l + 5)));
		}
	}

	&:not(:disabled):active {
		> .submitInner {
			background: linear-gradient(90deg, hsl(from var(--MI_THEME-accent) h s calc(l + 5)), hsl(from var(--MI_THEME-accent) h s calc(l + 5)));
		}
	}
}

.colorBar {
	position: absolute;
	top: 0px;
	left: 12px;
	width: 5px;
	height: 100% ;
	border-radius: var(--MI-radius-ellipse);
	pointer-events: none;
}

.submitInner {
	padding: 0 12px;
	line-height: 34px;
	font-weight: bold;
	border-radius: var(--MI-radius-sm);
	min-width: 90px;
	box-sizing: border-box;
	color: var(--MI_THEME-fgOnAccent);
	background: linear-gradient(90deg, var(--MI_THEME-buttonGradateA), var(--MI_THEME-buttonGradateB));
}

.headerRightItem {
	margin: 0;
	padding: 8px;
	border-radius: var(--MI-radius-sm);

	&:hover {
		background: light-dark(rgba(0, 0, 0, 0.05), rgba(255, 255, 255, 0.05));
	}

	&:disabled {
		background: none;
	}

	&.danger {
		color: #ff2a2a;
	}
}

.headerRightButtonText {
	padding-left: 6px;
}

.visibility {
	overflow: clip;
	text-overflow: ellipsis;
	white-space: nowrap;
	max-width: 210px;

	&:enabled {
		> .headerRightButtonText {
			opacity: 0.8;
		}
	}
}
//#endregion

.preview {
	padding: 16px 20px 0 20px;
	min-height: 75px;
	max-height: 150px;
	overflow: auto;
	background-size: auto auto;
}

.targetNote {
	padding: 0 20px 16px 20px;
}

.withQuote {
	margin: 0 0 8px 0;
	color: var(--MI_THEME-accent);
}

.toSpecified {
	padding: 6px 24px;
	margin-bottom: 8px;
	overflow: auto;
	white-space: nowrap;
}

.visibleUsers {
	display: inline;
	top: -1px;
	font-size: 14px;
}

.visibleUser {
	margin-right: 14px;
	padding: 8px 0 8px 8px;
<<<<<<< HEAD
	border-radius: var(--MI-radius-sm);
	background: var(--MI_THEME-X4);
=======
	border-radius: 8px;
	background: light-dark(rgba(0, 0, 0, 0.1), rgba(255, 255, 255, 0.1));
>>>>>>> 8d6573fb
}

.hasNotSpecifiedMentions {
	margin: 0 20px 16px 20px;
}

.cw,
.hashtags,
.text {
	display: block;
	box-sizing: border-box;
	padding: 0 24px;
	margin: 0;
	width: 100%;
	font-size: 16px;
	border: none;
	border-radius: 0;
	background: transparent;
	color: var(--MI_THEME-fg);
	font-family: inherit;

	&:focus {
		outline: none;
	}

	&:disabled {
		opacity: 0.5;
	}
}

<<<<<<< HEAD
.cwFrame {
=======
.cwOuter {
	width: 100%;
	position: relative;
}

.cw {
>>>>>>> 8d6573fb
	z-index: 1;
	padding-bottom: 8px;
	border-bottom: solid 0.5px var(--MI_THEME-divider);

	width: 100%;
	position: relative;
}

.cwTextCount {
	position: absolute;
	top: 0;
	right: 2px;
	padding: 2px 6px;
	font-size: .9em;
	color: var(--MI_THEME-warn);
	border-radius: 6px;
	max-width: 100%;
	min-width: 1.6em;
	text-align: center;

	&.cwTextOver {
		color: #ff2a2a;
	}
}

.hashtags {
	z-index: 1;
	padding-top: 8px;
	padding-bottom: 8px;
	border-top: solid 0.5px var(--MI_THEME-divider);
}

.textOuter {
	width: 100%;
	position: relative;

	&.withCw {
		padding-top: 8px;
	}
}

.text {
	max-width: 100%;
	min-width: 100%;
	width: 100%;
	min-height: 90px;
	height: 100%;
}

.textCount {
	position: absolute;
	top: 0;
	right: 2px;
	padding: 4px 6px;
	font-size: .9em;
	color: var(--MI_THEME-warn);
	border-radius: var(--MI-radius-sm);
	min-width: 1.6em;
	text-align: center;

	&.textOver {
		color: #ff2a2a;
	}
}

.footer {
	display: flex;
	padding: 0 16px 16px 16px;
	font-size: 1em;
}

.footerLeft {
	flex: 1;
	display: grid;
	grid-auto-flow: row;
	grid-template-columns: repeat(auto-fill, minmax(42px, 1fr));
	grid-auto-rows: 40px;
}

.footerRight {
	flex: 0.3;
	margin-left: auto;
	display: grid;
	grid-auto-flow: row;
	grid-template-columns: repeat(auto-fill, minmax(42px, 1fr));
	grid-auto-rows: 40px;
	direction: rtl;
}

.footerButton {
	display: inline-block;
	padding: 0;
	margin: 0;
	font-size: 1em;
	width: auto;
	height: 100%;
	border-radius: var(--MI-radius-sm);

	&:hover {
		background: light-dark(rgba(0, 0, 0, 0.05), rgba(255, 255, 255, 0.05));
	}

	&.footerButtonActive {
		color: var(--MI_THEME-accent);
	}
}

.previewButtonActive {
	color: var(--MI_THEME-accent);
}

@container (max-width: 500px) {
	.headerRight {
		font-size: .9em;
	}

	.headerRightButtonText {
		display: none;
	}

	.visibility {
		overflow: initial;
	}

	.submit {
		margin: 8px 8px 8px 4px;
	}

	.toSpecified {
		padding: 6px 16px;
	}

	.preview {
		padding: 16px 14px 0 14px;
	}
	.cw,
	.hashtags,
	.text {
		padding: 0 16px;
	}

	.text {
		min-height: 80px;
	}

	.footer {
		padding: 0 8px 8px 8px;
	}
}

@container (max-width: 350px) {
	.footer {
		font-size: 0.9em;
	}

	.footerLeft {
		grid-template-columns: repeat(auto-fill, minmax(38px, 1fr));
	}

	.footerRight {
		grid-template-columns: repeat(auto-fill, minmax(38px, 1fr));
	}

	.headerRight {
		gap: 0;
	}

}
</style><|MERGE_RESOLUTION|>--- conflicted
+++ resolved
@@ -20,11 +20,7 @@
 		</div>
 		<div :class="$style.headerRight">
 			<template v-if="!(channel != null && fixed)">
-<<<<<<< HEAD
-				<button v-if="channel == null" ref="visibilityButton" v-click-anime v-tooltip="i18n.ts.visibility" :class="['_button', $style.headerRightItem, $style.visibility]" :disabled="editId != null" @click="setVisibility">
-=======
-				<button v-if="channel == null" ref="visibilityButton" v-tooltip="i18n.ts.visibility" :class="['_button', $style.headerRightItem, $style.visibility]" @click="setVisibility">
->>>>>>> 8d6573fb
+				<button v-if="channel == null" ref="visibilityButton" v-tooltip="i18n.ts.visibility" :class="['_button', $style.headerRightItem, $style.visibility]" :disabled="editId != null" @click="setVisibility">
 					<span v-if="visibility === 'public'"><i class="ti ti-world"></i></span>
 					<span v-if="visibility === 'home'"><i class="ti ti-home"></i></span>
 					<span v-if="visibility === 'followers'"><i class="ti ti-lock"></i></span>
@@ -36,23 +32,16 @@
 					<span :class="$style.headerRightButtonText">{{ channel.name }}</span>
 				</button>
 			</template>
-<<<<<<< HEAD
-			<button v-click-anime v-tooltip="i18n.ts._visibility.disableFederation" class="_button" :class="[$style.headerRightItem, { [$style.danger]: localOnly }]" :disabled="channel != null || visibility === 'specified' || editId != null" @click="toggleLocalOnly">
+			<button v-tooltip="i18n.ts._visibility.disableFederation" class="_button" :class="[$style.headerRightItem, { [$style.danger]: localOnly }]" :disabled="channel != null || visibility === 'specified' || editId != null" @click="toggleLocalOnly">
 				<span v-if="!localOnly"><i class="ti ti-rocket"></i></span>
 				<span v-else><i class="ti ti-rocket-off"></i></span>
 			</button>
-			<button v-click-anime v-tooltip="i18n.ts.reactionAcceptance" class="_button" :class="[$style.headerRightItem, { [$style.danger]: reactionAcceptance === 'likeOnly' }]" @click="toggleReactionAcceptance">
+			<button ref="otherSettingsButton" v-tooltip="i18n.ts.other" class="_button" :class="$style.headerRightItem" @click="showOtherSettings"><i class="ti ti-dots"></i></button>
+			<button v-tooltip="i18n.ts.reactionAcceptance" class="_button" :class="[$style.headerRightItem, { [$style.danger]: reactionAcceptance === 'likeOnly' }]" @click="toggleReactionAcceptance">
 				<span v-if="reactionAcceptance === 'likeOnly'"><i class="ti ti-heart"></i></span>
 				<span v-else-if="reactionAcceptance === 'likeOnlyForRemote'"><i class="ti ti-heart-plus"></i></span>
 				<span v-else><i class="ph-smiley ph-bold ph-lg"></i></span>
 			</button>
-=======
-			<button v-tooltip="i18n.ts._visibility.disableFederation" class="_button" :class="[$style.headerRightItem, { [$style.danger]: localOnly }]" :disabled="channel != null || visibility === 'specified'" @click="toggleLocalOnly">
-				<span v-if="!localOnly"><i class="ti ti-rocket"></i></span>
-				<span v-else><i class="ti ti-rocket-off"></i></span>
-			</button>
-			<button ref="otherSettingsButton" v-tooltip="i18n.ts.other" class="_button" :class="$style.headerRightItem" @click="showOtherSettings"><i class="ti ti-dots"></i></button>
->>>>>>> 8d6573fb
 			<button v-click-anime class="_button" :class="$style.submit" :disabled="!canPost" data-cy-open-post-form-submit @click="post">
 				<div :class="$style.submitInner">
 					<template v-if="posted"></template>
@@ -77,15 +66,9 @@
 		</div>
 	</div>
 	<MkInfo v-if="hasNotSpecifiedMentions" warn :class="$style.hasNotSpecifiedMentions">{{ i18n.ts.notSpecifiedMentionWarning }} - <button class="_textButton" @click="addMissingMention()">{{ i18n.ts.add }}</button></MkInfo>
-<<<<<<< HEAD
-	<div v-show="useCw" :class="$style.cwFrame">
-		<input ref="cwInputEl" v-model="cw" :class="$style.cw" :placeholder="i18n.ts.annotation" @keydown="onKeydown" @keyup="onKeyup" @compositionend="onCompositionEnd">
-		<div v-if="maxCwLength - cwLength < 100" :class="['_acrylic', $style.textCount, { [$style.textOver]: cwLength > maxCwLength }]">{{ maxCwLength - cwLength }}</div>
-=======
 	<div v-show="useCw" :class="$style.cwOuter">
 		<input ref="cwInputEl" v-model="cw" :class="$style.cw" :placeholder="i18n.ts.annotation" @keydown="onKeydown" @keyup="onKeyup" @compositionend="onCompositionEnd">
 		<div v-if="maxCwTextLength - cwTextLength < 20" :class="['_acrylic', $style.cwTextCount, { [$style.cwTextOver]: cwTextLength > maxCwTextLength }]">{{ maxCwTextLength - cwTextLength }}</div>
->>>>>>> 8d6573fb
 	</div>
 	<div :class="[$style.textOuter, { [$style.withCw]: useCw }]">
 		<div v-if="channel" :class="$style.colorBar" :style="{ background: channel.color }"></div>
@@ -124,25 +107,16 @@
 </template>
 
 <script lang="ts" setup>
-<<<<<<< HEAD
-import { inject, watch, nextTick, onMounted, defineAsyncComponent, provide, shallowRef, ref, computed, toRaw, type ShallowRef } from 'vue';
+import { inject, watch, nextTick, onMounted, defineAsyncComponent, provide, shallowRef, ref, computed, useTemplateRef, toRaw } from 'vue';
 import * as mfm from '@transfem-org/sfm-js';
-=======
-import { inject, watch, nextTick, onMounted, defineAsyncComponent, provide, shallowRef, ref, computed, useTemplateRef } from 'vue';
-import * as mfm from 'mfm-js';
->>>>>>> 8d6573fb
 import * as Misskey from 'misskey-js';
 import insertTextAtCursor from 'insert-text-at-cursor';
 import { toASCII } from 'punycode.js';
 import { host, url } from '@@/js/config.js';
-<<<<<<< HEAD
+import type { ShallowRef } from 'vue';
 import { appendContentWarning } from '@@/js/append-content-warning.js';
 import type { MenuItem } from '@/types/menu.js';
-=======
-import type { ShallowRef } from 'vue';
->>>>>>> 8d6573fb
 import type { PostFormProps } from '@/types/post-form.js';
-import type { MenuItem } from '@/types/menu.js';
 import type { PollEditorModelValue } from '@/components/MkPollEditor.vue';
 import MkNotePreview from '@/components/MkNotePreview.vue';
 import XPostFormAttaches from '@/components/MkPostFormAttaches.vue';
@@ -165,20 +139,14 @@
 import { uploadFile } from '@/utility/upload.js';
 import { deepClone } from '@/utility/clone.js';
 import MkRippleEffect from '@/components/MkRippleEffect.vue';
+import MkScheduleEditor from '@/components/MkScheduleEditor.vue';
 import { miLocalStorage } from '@/local-storage.js';
-<<<<<<< HEAD
-import { claimAchievement } from '@/scripts/achievements.js';
-import { emojiPicker } from '@/scripts/emoji-picker.js';
-import { mfmFunctionPicker } from '@/scripts/mfm-function-picker.js';
-import MkScheduleEditor from '@/components/MkScheduleEditor.vue';
-=======
 import { claimAchievement } from '@/utility/achievements.js';
 import { emojiPicker } from '@/utility/emoji-picker.js';
 import { mfmFunctionPicker } from '@/utility/mfm-function-picker.js';
 import { prefer } from '@/preferences.js';
 import { getPluginHandlers } from '@/plugin.js';
 import { DI } from '@/di.js';
->>>>>>> 8d6573fb
 
 const $i = ensureSignin();
 
@@ -296,16 +264,11 @@
 	return instance ? instance.maxNoteTextLength : 1000;
 });
 
-<<<<<<< HEAD
-const cwLength = computed(() => cw.value?.length ?? 0);
-const maxCwLength = computed(() => instance.maxCwLength);
-=======
 const cwTextLength = computed((): number => {
 	return cw.value?.length ?? 0;
 });
 
-const maxCwTextLength = 100;
->>>>>>> 8d6573fb
+const maxCwTextLength = computed(() => instance.maxCwLength);
 
 const canPost = computed((): boolean => {
 	return !props.mock && !posting.value && !posted.value &&
@@ -317,17 +280,13 @@
 			quoteId.value != null
 		) &&
 		(textLength.value <= maxTextLength.value) &&
-<<<<<<< HEAD
-		(cwLength.value <= maxCwLength.value) &&
-=======
 		(
 			useCw.value ?
 				(
 					cw.value != null && cw.value.trim() !== '' &&
-					cwTextLength.value <= maxCwTextLength
+					cwTextLength.value <= maxCwTextLength.value
 				) : true
 		) &&
->>>>>>> 8d6573fb
 		(files.value.length <= 16) &&
 		(!poll.value || poll.value.choices.length >= 2);
 });
@@ -1456,13 +1415,8 @@
 .visibleUser {
 	margin-right: 14px;
 	padding: 8px 0 8px 8px;
-<<<<<<< HEAD
 	border-radius: var(--MI-radius-sm);
-	background: var(--MI_THEME-X4);
-=======
-	border-radius: 8px;
 	background: light-dark(rgba(0, 0, 0, 0.1), rgba(255, 255, 255, 0.1));
->>>>>>> 8d6573fb
 }
 
 .hasNotSpecifiedMentions {
@@ -1493,16 +1447,12 @@
 	}
 }
 
-<<<<<<< HEAD
-.cwFrame {
-=======
 .cwOuter {
 	width: 100%;
 	position: relative;
 }
 
 .cw {
->>>>>>> 8d6573fb
 	z-index: 1;
 	padding-bottom: 8px;
 	border-bottom: solid 0.5px var(--MI_THEME-divider);

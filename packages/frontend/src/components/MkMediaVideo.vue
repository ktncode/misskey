--- conflicted
+++ resolved
@@ -539,15 +539,9 @@
 .hide {
 	display: block;
 	position: absolute;
-<<<<<<< HEAD
 	border-radius: var(--radius-sm);
 	background-color: black;
-	color: var(--accentLighten);
-=======
-	border-radius: 6px;
-	background-color: var(--MI_THEME-fg);
 	color: var(--MI_THEME-accentLighten);
->>>>>>> d2e8dc4f
 	font-size: 12px;
 	opacity: .5;
 	padding: 5px 8px;

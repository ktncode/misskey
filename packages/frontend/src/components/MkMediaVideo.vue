<!--
SPDX-FileCopyrightText: syuilo and misskey-project
SPDX-License-Identifier: AGPL-3.0-only
-->

<template>
<div
	ref="playerEl"
	v-hotkey="keymap"
	tabindex="0"
	:class="[
		$style.videoContainer,
		controlsShowing && $style.active,
		(video.isSensitive && prefer.s.highlightSensitiveMedia) && $style.sensitive,
	]"
	@mouseover="onMouseOver"
	@mouseleave="onMouseLeave"
	@contextmenu.stop
	@keydown.stop
>
	<button v-if="hide" :class="$style.hidden" @click="show">
		<div :class="$style.hiddenTextWrapper">
			<b v-if="video.isSensitive" style="display: block;"><i class="ti ti-eye-exclamation"></i> {{ i18n.ts.sensitive }}{{ prefer.s.dataSaver.media ? ` (${i18n.ts.video}${video.size ? ' ' + bytes(video.size) : ''})` : '' }}</b>
			<b v-else style="display: block;"><i class="ti ti-movie"></i> {{ prefer.s.dataSaver.media && video.size ? bytes(video.size) : i18n.ts.video }}</b>
			<span style="display: block;">{{ i18n.ts.clickToShow }}</span>
		</div>
	</button>

	<div v-else-if="prefer.s.useNativeUiForVideoAudioPlayer" :class="$style.videoRoot">
		<video
			ref="videoEl"
			:class="$style.video"
			:poster="video.thumbnailUrl ?? undefined"
			:title="video.comment ?? undefined"
			:alt="video.comment"
			preload="metadata"
			controls
			@keydown.prevent
		>
			<source :src="video.url">
		</video>
		<i class="ti ti-eye-off" :class="$style.hide" @click="hide = true"></i>
		<div :class="$style.indicators">
			<div v-if="video.comment" :class="$style.indicator">ALT</div>
			<div v-if="video.isSensitive" :class="$style.indicator" style="color: var(--MI_THEME-warn);" :title="i18n.ts.sensitive"><i class="ti ti-eye-exclamation"></i></div>
		</div>
	</div>

	<div v-else :class="$style.videoRoot">
		<video
			ref="videoEl"
			:class="$style.video"
			:poster="video.thumbnailUrl ?? undefined"
			:title="video.comment ?? undefined"
			:alt="video.comment"
			preload="metadata"
			playsinline
			@keydown.prevent
			@click.self="togglePlayPause"
		>
			<source :src="video.url">
		</video>
		<button v-if="isReady && !isPlaying" class="_button" :class="$style.videoOverlayPlayButton" @click="togglePlayPause"><i class="ti ti-player-play-filled"></i></button>
		<div v-else-if="!isActuallyPlaying" :class="$style.videoLoading">
			<MkLoading/>
		</div>
		<i class="ti ti-eye-off" :class="$style.hide" @click="hide = true"></i>
		<div :class="$style.indicators">
			<div v-if="video.comment" :class="$style.indicator">ALT</div>
			<div v-if="video.isSensitive" :class="$style.indicator" style="color: var(--MI_THEME-warn);" :title="i18n.ts.sensitive"><i class="ti ti-eye-exclamation"></i></div>
		</div>
		<div :class="$style.videoControls" @click.self="togglePlayPause">
			<div :class="[$style.controlsChild, $style.controlsLeft]">
				<button class="_button" :class="$style.controlButton" @click="togglePlayPause">
					<i v-if="isPlaying" class="ti ti-player-pause-filled"></i>
					<i v-else class="ti ti-player-play-filled"></i>
				</button>
			</div>
			<div :class="[$style.controlsChild, $style.controlsRight]">
				<a class="_button" :class="$style.controlButton" :href="video.url" :download="video.name" target="_blank">
					<i class="ph-download ph-bold ph-lg"></i>
				</a>
				<button class="_button" :class="$style.controlButton" @click="showMenu">
					<i class="ti ti-settings"></i>
				</button>
				<button class="_button" :class="$style.controlButton" @click="toggleFullscreen">
					<i v-if="isFullscreen" class="ti ti-arrows-minimize"></i>
					<i v-else class="ti ti-arrows-maximize"></i>
				</button>
			</div>
			<div :class="[$style.controlsChild, $style.controlsTime]">{{ hms(elapsedTimeMs) }}</div>
			<div :class="[$style.controlsChild, $style.controlsVolume]">
				<button class="_button" :class="$style.controlButton" @click="toggleMute">
					<i v-if="volume === 0" class="ti ti-volume-3"></i>
					<i v-else class="ti ti-volume"></i>
				</button>
				<MkMediaRange
					v-model="volume"
					:sliderBgWhite="true"
					:class="$style.volumeSeekbar"
				/>
			</div>
			<MkMediaRange
				v-model="rangePercent"
				:sliderBgWhite="true"
				:class="$style.seekbarRoot"
				:buffer="bufferedDataRatio"
			/>
		</div>
	</div>
</div>
</template>

<script lang="ts" setup>
import { ref, useTemplateRef, computed, watch, onDeactivated, onActivated, onMounted } from 'vue';
import * as Misskey from 'misskey-js';
import type { MenuItem } from '@/types/menu.js';
import type { Keymap } from '@/utility/hotkey.js';
import { copyToClipboard } from '@/utility/copy-to-clipboard.js';
import bytes from '@/filters/bytes.js';
import { hms } from '@/filters/hms.js';
import { i18n } from '@/i18n.js';
import * as os from '@/os.js';
import { exitFullscreen, requestFullscreen } from '@/utility/fullscreen.js';
import hasAudio from '@/utility/media-has-audio.js';
import MkMediaRange from '@/components/MkMediaRange.vue';
import { $i, iAmModerator } from '@/i.js';
import { prefer } from '@/preferences.js';

const props = defineProps<{
	video: Misskey.entities.DriveFile;
}>();

const keymap = {
	'up': {
		allowRepeat: true,
		callback: () => {
			if (hasFocus() && videoEl.value) {
				volume.value = Math.min(volume.value + 0.1, 1);
			}
		},
	},
	'down': {
		allowRepeat: true,
		callback: () => {
			if (hasFocus() && videoEl.value) {
				volume.value = Math.max(volume.value - 0.1, 0);
			}
		},
	},
	'left': {
		allowRepeat: true,
		callback: () => {
			if (hasFocus() && videoEl.value) {
				videoEl.value.currentTime = Math.max(videoEl.value.currentTime - 5, 0);
			}
		},
	},
	'right': {
		allowRepeat: true,
		callback: () => {
			if (hasFocus() && videoEl.value) {
				videoEl.value.currentTime = Math.min(videoEl.value.currentTime + 5, videoEl.value.duration);
			}
		},
	},
	'space': () => {
		if (hasFocus()) {
			togglePlayPause();
		}
	},
} as const satisfies Keymap;

// PlayerElもしくはその子要素にフォーカスがあるかどうか
function hasFocus() {
	if (!playerEl.value) return false;
	return playerEl.value === window.document.activeElement || playerEl.value.contains(window.document.activeElement);
}

// eslint-disable-next-line vue/no-setup-props-reactivity-loss
const hide = ref((prefer.s.nsfw === 'force' || prefer.s.dataSaver.media) ? true : (props.video.isSensitive && prefer.s.nsfw !== 'ignore'));

async function show() {
	if (props.video.isSensitive && prefer.s.confirmWhenRevealingSensitiveMedia) {
		const { canceled } = await os.confirm({
			type: 'question',
			text: i18n.ts.sensitiveMediaRevealConfirm,
		});
		if (canceled) return;
	}

	hide.value = false;
}

// Menu
const menuShowing = ref(false);

function showMenu(ev: MouseEvent) {
	const menu: MenuItem[] = [
		// TODO: 再生キューに追加
		{
			type: 'switch',
			text: i18n.ts._mediaControls.loop,
			icon: 'ti ti-repeat',
			ref: loop,
		},
		{
			type: 'radio',
			text: i18n.ts._mediaControls.playbackRate,
			icon: 'ti ti-clock-play',
			ref: speed,
			options: {
				'0.25x': 0.25,
				'0.5x': 0.5,
				'0.75x': 0.75,
				'1.0x': 1,
				'1.25x': 1.25,
				'1.5x': 1.5,
				'2.0x': 2,
			},
		},
		...(window.document.pictureInPictureEnabled ? [{
			text: i18n.ts._mediaControls.pip,
			icon: 'ti ti-picture-in-picture',
			action: togglePictureInPicture,
		}] : []),
		{
			type: 'divider',
		},
		{
			text: i18n.ts.hide,
			icon: 'ti ti-eye-off',
			action: () => {
				hide.value = true;
			},
		},
	];

	if (iAmModerator) {
		menu.push({
			text: props.video.isSensitive ? i18n.ts.unmarkAsSensitive : i18n.ts.markAsSensitive,
			icon: props.video.isSensitive ? 'ti ti-eye' : 'ti ti-eye-exclamation',
			danger: true,
			action: () => toggleSensitive(props.video),
		});
	}

	const details: MenuItem[] = [];
	if ($i?.id === props.video.userId) {
		details.push({
			type: 'link',
			text: i18n.ts._fileViewer.title,
			icon: 'ti ti-info-circle',
			to: `/my/drive/file/${props.video.id}`,
		});
	}

	if (iAmModerator) {
		details.push({
			type: 'link',
			text: i18n.ts.moderation,
			icon: 'ti ti-photo-exclamation',
			to: `/admin/file/${props.video.id}`,
		});
	}

	if (details.length > 0) {
		menu.push({ type: 'divider' }, ...details);
	}

	if (prefer.s.devMode) {
		menu.push({ type: 'divider' }, {
			icon: 'ti ti-hash',
			text: i18n.ts.copyFileId,
			action: () => {
				copyToClipboard(props.video.id);
			},
		});
	}

	menuShowing.value = true;
	os.popupMenu(menu, ev.currentTarget ?? ev.target, {
		align: 'right',
		onClosing: () => {
			menuShowing.value = false;
		},
	});
}

async function toggleSensitive(file: Misskey.entities.DriveFile) {
	const { canceled } = await os.confirm({
		type: 'warning',
		text: file.isSensitive ? i18n.ts.unmarkAsSensitiveConfirm : i18n.ts.markAsSensitiveConfirm,
	});

	if (canceled) return;

	os.apiWithDialog('drive/files/update', {
		fileId: file.id,
		isSensitive: !file.isSensitive,
	});
}

// MediaControl: Video State
const videoEl = useTemplateRef('videoEl');
const playerEl = useTemplateRef('playerEl');
const isHoverring = ref(false);
const controlsShowing = computed(() => {
	if (!oncePlayed.value) return true;
	if (isHoverring.value) return true;
	if (menuShowing.value) return true;
	return false;
});
const isFullscreen = ref(false);
let controlStateTimer: string | number;

// MediaControl: Common State
const oncePlayed = ref(false);
const isReady = ref(false);
const isPlaying = ref(false);
const isActuallyPlaying = ref(false);
const elapsedTimeMs = ref(0);
const durationMs = ref(0);
const rangePercent = computed({
	get: () => {
		return (elapsedTimeMs.value / durationMs.value) || 0;
	},
	set: (to) => {
		if (!videoEl.value) return;
		videoEl.value.currentTime = to * durationMs.value / 1000;
	},
});
const volume = ref(.25);
const speed = ref(1);
const loop = ref(false); // TODO: ドライブファイルのフラグに置き換える
const bufferedEnd = ref(0);
const bufferedDataRatio = computed(() => {
	if (!videoEl.value) return 0;
	return bufferedEnd.value / videoEl.value.duration;
});

// MediaControl Events
function onMouseOver() {
	if (controlStateTimer) {
		window.clearTimeout(controlStateTimer);
	}
	isHoverring.value = true;
}

function onMouseLeave() {
	controlStateTimer = window.setTimeout(() => {
		isHoverring.value = false;
	}, 100);
}

function togglePlayPause() {
	if (!isReady.value || !videoEl.value) return;

	if (isPlaying.value) {
		videoEl.value.pause();
		isPlaying.value = false;
	} else {
		videoEl.value.play();
		isPlaying.value = true;
		oncePlayed.value = true;
	}
}

function toggleFullscreen() {
	if (playerEl.value == null || videoEl.value == null) return;
	if (isFullscreen.value) {
		exitFullscreen({
			videoEl: videoEl.value,
		});
		isFullscreen.value = false;
	} else {
		requestFullscreen({
			videoEl: videoEl.value,
			playerEl: playerEl.value,
			options: {
				navigationUI: 'hide',
			},
		});
		isFullscreen.value = true;
	}
}

function togglePictureInPicture() {
	if (videoEl.value) {
		if (window.document.pictureInPictureElement) {
			window.document.exitPictureInPicture();
		} else {
			videoEl.value.requestPictureInPicture();
		}
	}
}

function toggleMute() {
	if (volume.value === 0) {
		volume.value = .25;
	} else {
		volume.value = 0;
	}
}

let onceInit = false;
let mediaTickFrameId: number | null = null;
let stopVideoElWatch: () => void;

function init() {
	if (onceInit) return;
	onceInit = true;

	stopVideoElWatch = watch(videoEl, () => {
		if (videoEl.value) {
			isReady.value = true;

			function updateMediaTick() {
				if (videoEl.value) {
					try {
						bufferedEnd.value = videoEl.value.buffered.end(0);
					} catch (err) {
						bufferedEnd.value = 0;
					}

					elapsedTimeMs.value = videoEl.value.currentTime * 1000;

					if (videoEl.value.loop !== loop.value) {
						loop.value = videoEl.value.loop;
					}
				}
				mediaTickFrameId = window.requestAnimationFrame(updateMediaTick);
			}

			updateMediaTick();

			videoEl.value.addEventListener('play', () => {
				isActuallyPlaying.value = true;
			});

			videoEl.value.addEventListener('pause', () => {
				isActuallyPlaying.value = false;
				isPlaying.value = false;
			});

			videoEl.value.addEventListener('ended', () => {
				oncePlayed.value = false;
				isActuallyPlaying.value = false;
				isPlaying.value = false;
			});

			durationMs.value = videoEl.value.duration * 1000;
			videoEl.value.addEventListener('durationchange', () => {
				if (videoEl.value) {
					durationMs.value = videoEl.value.duration * 1000;
				}
			});

			videoEl.value.volume = volume.value;
			hasAudio(videoEl.value).then(had => {
				if (!had && videoEl.value) {
					videoEl.value.loop = videoEl.value.muted = true;
					videoEl.value.play();
				}
			});
		}
	}, {
		immediate: true,
	});
}

watch(volume, (to) => {
	if (videoEl.value) videoEl.value.volume = to;
});

watch(speed, (to) => {
	if (videoEl.value) videoEl.value.playbackRate = to;
});

watch(loop, (to) => {
	if (videoEl.value) videoEl.value.loop = to;
});

watch(hide, (to) => {
	if (videoEl.value && to && isFullscreen.value) {
		exitFullscreen({
			videoEl: videoEl.value,
		});
		isFullscreen.value = false;
	}
});

onMounted(() => {
	init();
});

onActivated(() => {
	init();
});

onDeactivated(() => {
	isReady.value = false;
	isPlaying.value = false;
	isActuallyPlaying.value = false;
	elapsedTimeMs.value = 0;
	durationMs.value = 0;
	bufferedEnd.value = 0;
	hide.value = (prefer.s.nsfw === 'force' || prefer.s.dataSaver.media) ? true : (props.video.isSensitive && prefer.s.nsfw !== 'ignore');
	stopVideoElWatch();
	onceInit = false;
	if (mediaTickFrameId) {
		window.cancelAnimationFrame(mediaTickFrameId);
		mediaTickFrameId = null;
	}
});
</script>

<style lang="scss" module>
.videoContainer {
	container-type: inline-size;
	position: relative;
	overflow: clip;

	&:focus-visible {
		outline: none;
	}
}

.sensitive {
	position: relative;

	&::after {
		content: "";
		position: absolute;
		top: 0;
		left: 0;
		width: 100%;
		height: 100%;
		pointer-events: none;
		border-radius: inherit;
		box-shadow: inset 0 0 0 4px var(--MI_THEME-warn);
	}
}

.indicators {
	display: inline-flex;
	position: absolute;
	top: 10px;
	left: 10px;
	pointer-events: none;
	opacity: .5;
	gap: 6px;
}

.indicator {
	/* Hardcode to black because either --MI_THEME-bg or --MI_THEME-fg makes it hard to read in dark/light mode */
	background-color: black;
	border-radius: 6px;
	color: hsl(from var(--MI_THEME-accent) h s calc(l + 10));
	display: inline-block;
	font-weight: bold;
	font-size: 0.8em;
	padding: 2px 5px;
}

.hide {
	display: block;
	position: absolute;
<<<<<<< HEAD
	border-radius: var(--MI-radius-sm);
	background-color: black;
	color: var(--MI_THEME-accentLighten);
=======
	border-radius: 6px;
	background-color: var(--MI_THEME-fg);
	color: hsl(from var(--MI_THEME-accent) h s calc(l + 10));
>>>>>>> 5aca9125
	font-size: 12px;
	opacity: .5;
	padding: 5px 8px;
	text-align: center;
	cursor: pointer;
	top: 12px;
	right: 12px;
}

.hidden {
	width: 100%;
	height: 100%;
	background: #000;
	border: none;
	outline: none;
	font: inherit;
	color: inherit;
	cursor: pointer;
	padding: 60px 0;
	display: flex;
	align-items: center;
	justify-content: center;
}

.hiddenTextWrapper {
	text-align: center;
	font-size: 0.8em;
	color: #fff;
}

.videoRoot {
	background: #000;
	position: relative;
	width: 100%;
	height: 100%;
	object-fit: contain;
}

.video {
	display: block;
	height: 100%;
	width: 100%;
}

.videoOverlayPlayButton {
	position: absolute;
	top: 50%;
	left: 50%;
	transform: translate(-50%,-50%);

	opacity: 0;
	transition: opacity .4s ease-in-out;

	background: var(--MI_THEME-accent);
	color: #fff;
	padding: 1rem;
	border-radius: 99rem;

	font-size: 1.1rem;

	&:focus-visible {
		outline: none;
	}
}

.videoLoading {
	position: absolute;
	top: 0;
	left: 0;
	width: 100%;
	height: 100%;
	display: flex;
	align-items: center;
	justify-content: center;
}

.videoControls {
	display: grid;
	grid-template-areas:
		"left time . volume right"
		"seekbar seekbar seekbar seekbar seekbar";
	grid-template-columns: auto auto 1fr auto auto;
	align-items: center;
	gap: 4px 8px;

	padding: 35px 10px 10px 10px;
	background: linear-gradient(rgba(0, 0, 0, 0),rgba(0, 0, 0, .75));

	position: absolute;
	left: 0;
	right: 0;
	bottom: 0;

	transform: translateY(100%);
	pointer-events: none;
	opacity: 0;
	transition: opacity .4s ease-in-out, transform .4s ease-in-out;
}

.active {
	.videoControls {
		transform: translateY(0);
		opacity: 1;
		pointer-events: auto;
	}

	.videoOverlayPlayButton {
		opacity: 1;
	}
}

.controlsChild {
	display: flex;
	align-items: center;
	gap: 4px;
	color: #fff;

	.controlButton {
		padding: 6px;
		border-radius: calc(var(--MI-radius) / 2);
		transition: background-color .2s ease-in-out;
		font-size: 1.05rem;

		&:hover {
			background-color: var(--MI_THEME-accent);
		}

		&:focus-visible {
			outline: none;
		}
	}
}

.controlsLeft {
	grid-area: left;
}

.controlsRight {
	grid-area: right;
}

.controlsTime {
	grid-area: time;
	font-size: .9rem;
}

.controlsVolume {
	grid-area: volume;

	.volumeSeekbar {
		display: none;
	}
}

.seekbarRoot {
	grid-area: seekbar;
	/* ▼シークバー操作をやりやすくするためにクリックイベントが伝播されないエリアを拡張する */
	margin: -10px;
	padding: 10px;
}

@container (min-width: 500px) {
	.videoControls {
		grid-template-areas: "left seekbar time volume right";
		grid-template-columns: auto 1fr auto auto auto;
	}

	.controlsVolume {
		.volumeSeekbar {
			max-width: 90px;
			display: block;
			flex-grow: 1;
		}
	}
}
.indicators {
	display: inline-flex;
	position: absolute;
	top: 10px;
	left: 10px;
	pointer-events: none;
	opacity: .5;
	gap: 6px;
}

.indicator {
	/* Hardcode to black because either --MI_THEME-bg or --MI_THEME-fg makes it hard to read in dark/light mode */
	background-color: black;
	border-radius: var(--MI-radius-sm);
	color: var(--MI_THEME-accentLighten);
	display: inline-block;
	font-weight: bold;
	font-size: 0.8em;
	padding: 2px 5px;
}
</style><|MERGE_RESOLUTION|>--- conflicted
+++ resolved
@@ -566,15 +566,9 @@
 .hide {
 	display: block;
 	position: absolute;
-<<<<<<< HEAD
 	border-radius: var(--MI-radius-sm);
 	background-color: black;
-	color: var(--MI_THEME-accentLighten);
-=======
-	border-radius: 6px;
-	background-color: var(--MI_THEME-fg);
 	color: hsl(from var(--MI_THEME-accent) h s calc(l + 10));
->>>>>>> 5aca9125
 	font-size: 12px;
 	opacity: .5;
 	padding: 5px 8px;

--- conflicted
+++ resolved
@@ -24,7 +24,7 @@
 				tag="div"
 			>
 				<template v-for="(notification, i) in notifications" :key="notification.id">
-					<MkNote v-if="['reply', 'quote', 'mention'].includes(notification.type)" :class="$style.item" :note="notification.note" :withHardMute="true"/>
+					<DynamicNote v-if="['reply', 'quote', 'mention'].includes(notification.type)" :class="$style.item" :note="notification.note" :withHardMute="true"/>
 					<XNotification v-else :class="$style.item" :notification="notification" :withTime="true" :full="true"/>
 				</template>
 			</component>
@@ -34,31 +34,17 @@
 </template>
 
 <script lang="ts" setup>
-<<<<<<< HEAD
-import { defineAsyncComponent, onUnmounted, onDeactivated, onMounted, computed, useTemplateRef, onActivated } from 'vue';
-=======
 import { onUnmounted, onMounted, computed, useTemplateRef, TransitionGroup } from 'vue';
->>>>>>> 303b62af
 import * as Misskey from 'misskey-js';
 import type { notificationTypes } from '@@/js/const.js';
 import MkPagination from '@/components/MkPagination.vue';
 import XNotification from '@/components/MkNotification.vue';
-<<<<<<< HEAD
-import MkDateSeparatedList from '@/components/MkDateSeparatedList.vue';
-=======
-import MkNote from '@/components/MkNote.vue';
->>>>>>> 303b62af
+import DynamicNote from '@/components/DynamicNote.vue';
 import { useStream } from '@/stream.js';
 import { i18n } from '@/i18n.js';
 import { infoImageUrl } from '@/instance.js';
 import MkPullToRefresh from '@/components/MkPullToRefresh.vue';
 import { prefer } from '@/preferences.js';
-
-const MkNote = defineAsyncComponent(() =>
-	(defaultStore.state.noteDesign === 'misskey') ? import('@/components/MkNote.vue') :
-	(defaultStore.state.noteDesign === 'sharkey') ? import('@/components/SkNote.vue') :
-	null
-);
 
 const props = defineProps<{
 	excludeTypes?: typeof notificationTypes[number][];

--- conflicted
+++ resolved
@@ -109,13 +109,8 @@
 	padding: 8px 12px;
 	box-sizing: border-box;
 	text-align: center;
-<<<<<<< HEAD
 	border-radius: var(--radius-xs);
-	border: solid 0.5px var(--divider);
-=======
-	border-radius: 4px;
 	border: solid 0.5px var(--MI_THEME-divider);
->>>>>>> d2e8dc4f
 	pointer-events: none;
 	transform-origin: center center;
 }

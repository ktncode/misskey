<!--
SPDX-FileCopyrightText: syuilo and misskey-project
SPDX-License-Identifier: AGPL-3.0-only
-->

<template>
<Transition
	:enterActiveClass="prefer.s.animation ? $style.transition_popup_enterActive : ''"
	:leaveActiveClass="prefer.s.animation ? $style.transition_popup_leaveActive : ''"
	:enterFromClass="prefer.s.animation ? $style.transition_popup_enterFrom : ''"
	:leaveToClass="prefer.s.animation ? $style.transition_popup_leaveTo : ''"
	appear @afterLeave="emit('closed')"
>
	<div v-if="showing" :class="$style.root" class="_popup _shadow" :style="{ zIndex, top: top + 'px', left: left + 'px' }" @mouseover="() => { emit('mouseover'); }" @mouseleave="() => { emit('mouseleave'); }">
		<div v-if="user != null">
<<<<<<< HEAD
			<div :class="$style.banner" :style="user.bannerUrl ? `background-image: url(${prefer.s.disableShowingAnimatedImages ? getStaticImageUrl(user.bannerUrl) : user.bannerUrl})` : ''">
=======
			<div :class="$style.banner" :style="user.bannerUrl ? { backgroundImage: `url(${defaultStore.state.disableShowingAnimatedImages ? getStaticImageUrl(user.bannerUrl) : user.bannerUrl})` } : ''">
>>>>>>> baa75768
				<span v-if="$i && $i.id != user.id && user.isFollowed && user.isFollowing" :class="$style.followed">{{ i18n.ts.mutuals }}</span>
				<span v-else-if="$i && $i.id != user.id && user.isFollowed" :class="$style.followed">{{ i18n.ts.followsYou }}</span>
				<span v-else-if="$i && $i.id != user.id && user.isFollowing" :class="$style.followed">{{ i18n.ts.following }}</span>
				<span v-if="user.isLocked && $i && $i.id != user.id && !user.isFollowing" :title="i18n.ts.isLocked" :class="$style.locked"><i class="ph-lock ph-bold ph-lg"></i></span>
			</div>
			<svg viewBox="0 0 128 128" :class="$style.avatarBack">
				<g transform="matrix(1.6,0,0,1.6,-38.4,-51.2)">
					<path d="M64,32C81.661,32 96,46.339 96,64C95.891,72.184 104,72 104,72C104,72 74.096,80 64,80C52.755,80 24,72 24,72C24,72 31.854,72.018 32,64C32,46.339 46.339,32 64,32Z" style="fill: var(--MI_THEME-popup);"/>
				</g>
			</svg>
			<MkAvatar :class="$style.avatar" :user="user" indicator/>
			<div :class="$style.title">
				<MkA :class="$style.name" :to="userPage(user)"><MkUserName :user="user" :nowrap="false"/></MkA>
				<div :class="$style.username"><MkAcct :user="user"/></div>
			</div>
			<div :class="$style.description">
				<Mfm v-if="user.description" :nyaize="false" :class="$style.mfm" :text="user.description" :isBlock="true" :author="user"/>
				<div v-else style="opacity: 0.7;">{{ i18n.ts.noAccountDescription }}</div>
			</div>
			<div v-if="user.fields.length > 0" :class="$style.fields">
				<dl v-for="(field, i) in user.fields" :key="i" :class="$style.field">
					<dt :class="$style.fieldname">
						<Mfm :text="field.name" :nyaize="false" :plain="true" :colored="false"/>
					</dt>
					<dd :class="$style.fieldvalue">
						<Mfm :text="field.value" :nyaize="false" :author="user" :colored="false"/>
						<i v-if="user.verifiedLinks.includes(field.value)" v-tooltip:dialog="i18n.ts.verifiedLink" class="ph-seal-check ph-bold ph-lg"></i>
					</dd>
				</dl>
			</div>
			<div :class="$style.status">
				<div :class="$style.statusItem">
					<div :class="$style.statusItemLabel">{{ i18n.ts.notes }}</div>
					<div>{{ number(user.notesCount) }}</div>
				</div>
				<div v-if="isFollowingVisibleForMe(user)" :class="$style.statusItem">
					<div :class="$style.statusItemLabel">{{ i18n.ts.following }}</div>
					<div>{{ number(user.followingCount) }}</div>
				</div>
				<div v-if="isFollowersVisibleForMe(user)" :class="$style.statusItem">
					<div :class="$style.statusItemLabel">{{ i18n.ts.followers }}</div>
					<div>{{ number(user.followersCount) }}</div>
				</div>
			</div>
			<button class="_button" :class="$style.menu" @click="showMenu"><i class="ti ti-dots"></i></button>
			<MkFollowButton v-if="$i && user.id != $i.id" v-model:user="user" :class="$style.follow" mini/>
		</div>
		<div v-else>
			<MkLoading/>
		</div>
	</div>
</Transition>
</template>

<script lang="ts" setup>
import { onMounted, ref } from 'vue';
import * as Misskey from 'misskey-js';
import MkFollowButton from '@/components/MkFollowButton.vue';
import { userPage } from '@/filters/user.js';
import * as os from '@/os.js';
import { misskeyApi } from '@/utility/misskey-api.js';
import { getUserMenu } from '@/utility/get-user-menu.js';
import number from '@/filters/number.js';
import { i18n } from '@/i18n.js';
import { prefer } from '@/preferences.js';
import { $i } from '@/i.js';
import { isFollowingVisibleForMe, isFollowersVisibleForMe } from '@/utility/isFfVisibleForMe.js';
import { getStaticImageUrl } from '@/utility/media-proxy.js';

const props = defineProps<{
	showing: boolean;
	q: string;
	source: HTMLElement;
}>();

const emit = defineEmits<{
	(ev: 'closed'): void;
	(ev: 'mouseover'): void;
	(ev: 'mouseleave'): void;
}>();

const zIndex = os.claimZIndex('middle');
const user = ref<Misskey.entities.UserDetailed | null>(null);
const top = ref(0);
const left = ref(0);

function showMenu(ev: MouseEvent) {
	if (user.value == null) return;
	const { menu, cleanup } = getUserMenu(user.value);
	os.popupMenu(menu, ev.currentTarget ?? ev.target).finally(cleanup);
}

onMounted(() => {
	if (typeof props.q === 'object') {
		user.value = props.q;
	} else {
		const query = props.q.startsWith('@') ?
			Misskey.acct.parse(props.q.substring(1)) :
			{ userId: props.q };

		misskeyApi('users/show', query).then(res => {
			if (!props.showing) return;
			user.value = res;
		});
	}

	const rect = props.source.getBoundingClientRect();
	const x = Math.max(1, ((rect.left + (props.source.offsetWidth / 2)) - (300 / 2)) + window.scrollX);
	const y = rect.top + props.source.offsetHeight + window.scrollY;

	top.value = y;
	left.value = x;
});
</script>

<style lang="scss" module>
.transition_popup_enterActive,
.transition_popup_leaveActive {
	transition: opacity 0.15s, transform 0.15s !important;
}
.transition_popup_enterFrom,
.transition_popup_leaveTo {
	opacity: 0;
	transform: scale(0.9);
}

.root {
	position: absolute;
	width: 300px;
	overflow: clip;
	transform-origin: center top;
}

.banner {
	height: 78px;
	background-color: rgba(0, 0, 0, 0.1);
	background-size: cover;
	background-position: center;
}

.followed {
	position: absolute;
	top: 12px;
	left: 12px;
	padding: 4px 8px;
	color: #fff;
	background: rgba(0, 0, 0, 0.7);
	font-size: 0.7em;
	border-radius: var(--MI-radius-sm);
}

.locked:first-child {
	position: absolute;
	top: 12px;
	left: 12px;
	padding: 4px 8px;
	color: #fff;
	background: rgba(0, 0, 0, 0.7);
	font-size: 0.7em;
	border-radius: var(--MI-radius-xs);
}

.locked:not(:first-child) {
	position: absolute;
	top: 34px;
	left: 12px;
	padding: 4px 8px;
	color: #fff;
	background: rgba(0, 0, 0, 0.7);
	font-size: 0.7em;
	border-radius: var(--MI-radius-xs);
}

.avatarBack {
	width: 100px;
	position: absolute;
	top: 28px;
	left: 0;
	right: 0;
	margin: 0 auto;
}

.avatar {
	display: block;
	position: absolute;
	top: 38px;
	left: 0;
	right: 0;
	margin: 0 auto;
	z-index: 2;
	width: var(--MI-avatar);
	height: var(--MI-avatar);
}

.title {
	position: relative;
	z-index: 3;
	display: block;
	padding: 8px 26px 16px 26px;
	margin-top: 16px;
	text-align: center;
}

.name {
	display: inline-block;
	font-weight: bold;
	word-break: break-all;
}

.username {
	display: block;
	font-size: 0.8em;
	opacity: 0.7;
}

.description {
	padding: 16px 26px;
	font-size: 0.8em;
	text-align: center;
	border-top: solid 1px var(--MI_THEME-divider);
	border-bottom: solid 1px var(--MI_THEME-divider);
}

.fields {
	font-size: 0.8em;
	padding: 16px;
	border-top: solid 1px var(--MI_THEME-divider);
	border-bottom: solid 1px var(--MI_THEME-divider);
}

.field {
	display: flex;
	padding: 0;
	margin: 0;

	&:not(:last-child) {
		margin-bottom: 8px;
	}

	:deep(span) {
		white-space: nowrap !important;
	}
}

.fieldvalue {
	width: 70%;
	overflow: hidden;
	white-space: nowrap;
	text-overflow: ellipsis;
	word-wrap: nowrap;
	margin: 0;
}

.fieldname {
	width: 100px;
	max-height: 45px;
	overflow: hidden;
	white-space: nowrap;
	display: inline;
	text-overflow: ellipsis;
	font-weight: bold;
	text-align: center;
	padding-inline-end: 10px;
}

.mfm {
	display: -webkit-box;
	-webkit-line-clamp: 5;
	-webkit-box-orient: vertical;
	overflow: hidden;
}

.status {
	padding: 16px 26px 16px 26px;
}

.statusItem {
	display: inline-block;
	width: 33%;
	text-align: center;
}

.statusItemLabel {
	font-size: 0.7em;
	color: color(from var(--MI_THEME-fg) srgb r g b / 0.75);
}

.menu {
	position: absolute;
	top: 8px;
	right: 44px;
	padding: 6px;
	background: var(--MI_THEME-panel);
	border-radius: var(--MI-radius-ellipse);
}

.follow {
	position: absolute !important;
	top: 8px;
	right: 8px;
}
</style><|MERGE_RESOLUTION|>--- conflicted
+++ resolved
@@ -13,11 +13,7 @@
 >
 	<div v-if="showing" :class="$style.root" class="_popup _shadow" :style="{ zIndex, top: top + 'px', left: left + 'px' }" @mouseover="() => { emit('mouseover'); }" @mouseleave="() => { emit('mouseleave'); }">
 		<div v-if="user != null">
-<<<<<<< HEAD
-			<div :class="$style.banner" :style="user.bannerUrl ? `background-image: url(${prefer.s.disableShowingAnimatedImages ? getStaticImageUrl(user.bannerUrl) : user.bannerUrl})` : ''">
-=======
-			<div :class="$style.banner" :style="user.bannerUrl ? { backgroundImage: `url(${defaultStore.state.disableShowingAnimatedImages ? getStaticImageUrl(user.bannerUrl) : user.bannerUrl})` } : ''">
->>>>>>> baa75768
+			<div :class="$style.banner" :style="user.bannerUrl ? { backgroundImage: `url(${prefer.s.disableShowingAnimatedImages ? getStaticImageUrl(user.bannerUrl) : user.bannerUrl})` } : ''">
 				<span v-if="$i && $i.id != user.id && user.isFollowed && user.isFollowing" :class="$style.followed">{{ i18n.ts.mutuals }}</span>
 				<span v-else-if="$i && $i.id != user.id && user.isFollowed" :class="$style.followed">{{ i18n.ts.followsYou }}</span>
 				<span v-else-if="$i && $i.id != user.id && user.isFollowing" :class="$style.followed">{{ i18n.ts.following }}</span>

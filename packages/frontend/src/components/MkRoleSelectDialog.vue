<!--
SPDX-FileCopyrightText: syuilo and other misskey contributors
SPDX-License-Identifier: AGPL-3.0-only
-->

<template>
<MkModalWindow
	ref="windowEl"
	:withOkButton="false"
	:okButtonDisabled="false"
	:width="400"
	:height="500"
	@close="onCloseModalWindow"
<<<<<<< HEAD
	@closed="$emit('dispose')"
=======
	@closed="emit('closed')"
>>>>>>> 8d6573fb
>
	<template #header>{{ title }}</template>
	<MkSpacer :marginMin="20" :marginMax="28">
		<MkLoading v-if="fetching"/>
		<div v-else class="_gaps" :class="$style.root">
			<div :class="$style.header">
				<MkButton rounded @click="addRole"><i class="ti ti-plus"></i> {{ i18n.ts.add }}</MkButton>
			</div>

			<div v-if="selectedRoles.length > 0" class="_gaps" :class="$style.roleItemArea">
				<div v-for="role in selectedRoles" :key="role.id" :class="$style.roleItem">
					<MkRolePreview :class="$style.role" :role="role" :forModeration="true" :detailed="false" style="pointer-events: none;"/>
					<button class="_button" :class="$style.roleUnAssign" @click="removeRole(role.id)"><i class="ti ti-x"></i></button>
				</div>
			</div>
			<div v-else :class="$style.roleItemArea" style="text-align: center">
				{{ i18n.ts._roleSelectDialog.notSelected }}
			</div>

			<MkInfo v-if="infoMessage">{{ infoMessage }}</MkInfo>

			<div :class="$style.buttons">
				<MkButton primary @click="onOkClicked">{{ i18n.ts.ok }}</MkButton>
				<MkButton @click="onCancelClicked">{{ i18n.ts.cancel }}</MkButton>
			</div>
		</div>
	</MkSpacer>
</MkModalWindow>
</template>

<script setup lang="ts">
import { computed, ref, toRefs } from 'vue';
import * as Misskey from 'misskey-js';
import { i18n } from '@/i18n.js';
import MkButton from '@/components/MkButton.vue';
import MkInfo from '@/components/MkInfo.vue';
import MkRolePreview from '@/components/MkRolePreview.vue';
import { misskeyApi } from '@/utility/misskey-api.js';
import * as os from '@/os.js';
import MkSpacer from '@/components/global/MkSpacer.vue';
import MkModalWindow from '@/components/MkModalWindow.vue';
import MkLoading from '@/components/global/MkLoading.vue';

const emit = defineEmits<{
	(ev: 'done', value: Misskey.entities.Role[]),
	(ev: 'close'),
	(ev: 'closed'),
}>();

const props = withDefaults(defineProps<{
	initialRoleIds?: string[],
	infoMessage?: string,
	title?: string,
	publicOnly: boolean,
}>(), {
	initialRoleIds: undefined,
	infoMessage: undefined,
	title: undefined,
	publicOnly: true,
});

const { initialRoleIds, infoMessage, title, publicOnly } = toRefs(props);

const windowEl = ref<InstanceType<typeof MkModalWindow>>();
const roles = ref<Misskey.entities.Role[]>([]);
const selectedRoleIds = ref<string[]>(initialRoleIds.value ?? []);
const fetching = ref(false);

const selectedRoles = computed(() => {
	const r = roles.value.filter(role => selectedRoleIds.value.includes(role.id));
	r.sort((a, b) => {
		if (a.displayOrder !== b.displayOrder) {
			return b.displayOrder - a.displayOrder;
		}

		return a.id.localeCompare(b.id);
	});
	return r;
});

async function fetchRoles() {
	fetching.value = true;
	const result = await misskeyApi('admin/roles/list', {});
	roles.value = result.filter(it => publicOnly.value ? it.isPublic : true);
	fetching.value = false;
}

async function addRole() {
	const items = roles.value
		.filter(r => r.isPublic)
		.filter(r => !selectedRoleIds.value.includes(r.id))
		.map(r => ({ text: r.name, value: r }));

	const { canceled, result: role } = await os.select({ items });
	if (canceled) {
		return;
	}

	selectedRoleIds.value.push(role.id);
}

async function removeRole(roleId: string) {
	selectedRoleIds.value = selectedRoleIds.value.filter(x => x !== roleId);
}

function onOkClicked() {
	emit('done', selectedRoles.value);
	windowEl.value?.close();
}

function onCancelClicked() {
	emit('close');
	windowEl.value?.close();
}

function onCloseModalWindow() {
	emit('close');
	windowEl.value?.close();
}

fetchRoles();
</script>

<style module lang="scss">
.root {
	max-height: 410px;
	height: 410px;
	display: flex;
	flex-direction: column;
}

.roleItemArea {
	background-color: var(--MI_THEME-acrylicBg);
	border-radius: var(--MI-radius);
	padding: 12px;
	overflow-y: auto;
}

.roleItem {
	display: flex;
}

.role {
	flex: 1;
}

.roleUnAssign {
	width: 32px;
	height: 32px;
	margin-left: 8px;
	align-self: center;
}

.header {
	display: flex;
	align-items: center;
	justify-content: flex-start;
}

.title {
	flex: 1;
}

.addRoleButton {
	min-width: 32px;
	min-height: 32px;
	max-width: 32px;
	max-height: 32px;
	margin-left: 8px;
	align-self: center;
	padding: 0;
}

.buttons {
	display: flex;
	justify-content: center;
	align-items: center;
	gap: 8px;
	margin-top: auto;
}

.divider {
	border-top: solid 0.5px var(--MI_THEME-divider);
}

</style><|MERGE_RESOLUTION|>--- conflicted
+++ resolved
@@ -11,11 +11,7 @@
 	:width="400"
 	:height="500"
 	@close="onCloseModalWindow"
-<<<<<<< HEAD
-	@closed="$emit('dispose')"
-=======
 	@closed="emit('closed')"
->>>>>>> 8d6573fb
 >
 	<template #header>{{ title }}</template>
 	<MkSpacer :marginMin="20" :marginMax="28">

--- conflicted
+++ resolved
@@ -47,11 +47,7 @@
 // eslint-disable-next-line import/no-default-export
 export default function(props: MfmProps) {
 	const isNote = props.isNote ?? true;
-<<<<<<< HEAD
-	const shouldNyaize = props.nyaize ? props.nyaize === 'account' ? props.author?.isCat ? props.author?.speakAsCat : false : false : false;
-=======
-	const shouldNyaize = props.nyaize ? props.nyaize === 'respect' ? props.author?.isCat : false : false;
->>>>>>> 04709cf2
+	const shouldNyaize = props.nyaize ? props.nyaize === 'respect' ? props.author?.isCat ? props.author?.speakAsCat : false : false : false;
 
 	// eslint-disable-next-line @typescript-eslint/no-unnecessary-condition
 	if (props.text == null || props.text === '') return;

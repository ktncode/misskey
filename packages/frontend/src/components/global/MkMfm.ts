/*
 * SPDX-FileCopyrightText: syuilo and misskey-project
 * SPDX-License-Identifier: AGPL-3.0-only
 */

<<<<<<< HEAD
import { VNode, h, defineAsyncComponent, SetupContext } from 'vue';
import * as mfm from '@transfem-org/sfm-js';
import * as Misskey from 'misskey-js';
import { host } from '@@/js/config.js';
import CkFollowMouse from '../CkFollowMouse.vue';
=======
import { h } from 'vue';
import * as mfm from 'mfm-js';
import * as Misskey from 'misskey-js';
import { host } from '@@/js/config.js';
import type { VNode, SetupContext } from 'vue';
import type { MkABehavior } from '@/components/global/MkA.vue';
>>>>>>> 8d6573fb
import MkUrl from '@/components/global/MkUrl.vue';
import MkTime from '@/components/global/MkTime.vue';
import MkLink from '@/components/MkLink.vue';
import MkMention from '@/components/MkMention.vue';
import MkEmoji from '@/components/global/MkEmoji.vue';
import MkCustomEmoji from '@/components/global/MkCustomEmoji.vue';
import MkCode from '@/components/MkCode.vue';
import MkCodeInline from '@/components/MkCodeInline.vue';
import MkGoogle from '@/components/MkGoogle.vue';
import MkSparkle from '@/components/MkSparkle.vue';
import MkA from '@/components/global/MkA.vue';
import { prefer } from '@/preferences.js';

function safeParseFloat(str: unknown): number | null {
	if (typeof str !== 'string' || str === '') return null;
	const num = parseFloat(str);
	if (isNaN(num)) return null;
	return num;
}

const QUOTE_STYLE = `
display: block;
margin: 8px;
padding: 6px 0 6px 12px;
color: var(--MI_THEME-fg);
border-left: solid 3px var(--MI_THEME-fg);
opacity: 0.7;
`.split('\n').join(' ');

type MfmProps = {
	text: string;
	plain?: boolean;
	nowrap?: boolean;
	author?: Misskey.entities.UserLite;
	isNote?: boolean;
	emojiUrls?: Record<string, string>;
	rootScale?: number;
	nyaize?: boolean | 'respect';
	parsedNodes?: mfm.MfmNode[] | null;
	enableEmojiMenu?: boolean;
	enableEmojiMenuReaction?: boolean;
	isAnim?: boolean;
	linkNavigationBehavior?: MkABehavior;
	isBlock?: boolean;
};

type MfmEvents = {
	clickEv(id: string): void;
};

// eslint-disable-next-line import/no-default-export
export default function (props: MfmProps, { emit }: { emit: SetupContext<MfmEvents>['emit'] }) {
	// こうしたいところだけど functional component 内では provide は使えない
	//provide('linkNavigationBehavior', props.linkNavigationBehavior);

	const isNote = props.isNote ?? true;
	const shouldNyaize = props.nyaize === 'respect' && props.author?.isCat && props.author?.speakAsCat && !defaultStore.state.disableCatSpeak;
	// eslint-disable-next-line @typescript-eslint/no-unnecessary-condition
	if (props.text == null || props.text === '') return;

	const rootAst = props.parsedNodes ?? (props.plain ? mfm.parseSimple : mfm.parse)(props.text);

	const validTime = (t: string | boolean | null | undefined) => {
		if (t == null) return null;
		if (typeof t === 'boolean') return null;
		return t.match(/^\-?[0-9.]+s$/) ? t : null;
	};

	const useAnim = defaultStore.state.advancedMfm && defaultStore.state.animatedMfm ? true : props.isAnim ? true : false;

	const validColor = (c: unknown): string | null => {
		if (typeof c !== 'string') return null;
		return c.match(/^[0-9a-f]{3,6}$/i) ? c : null;
	};

<<<<<<< HEAD
	const isBlock = props.isBlock ?? false;

	const SkFormula = defineAsyncComponent(() => import('@/components/SkFormula.vue'));
=======
	const useAnim = prefer.s.advancedMfm && prefer.s.animatedMfm;
>>>>>>> 8d6573fb

	/**
	 * Gen Vue Elements from MFM AST
	 * @param ast MFM AST
	 * @param scale How times large the text is
	 * @param disableNyaize Whether nyaize is disabled or not
	 */
	const genEl = (ast: mfm.MfmNode[], scale: number, disableNyaize = false) => ast.map((token): VNode | string | (VNode | string)[] => {
		switch (token.type) {
			case 'text': {
				let text = token.props.text.replace(/(\r\n|\n|\r)/g, '\n');
				if (!disableNyaize && shouldNyaize) {
					text = Misskey.nyaize(text);
				}

				if (!props.plain) {
					const res: (VNode | string)[] = [];
					for (const t of text.split('\n')) {
						res.push(h('br'));
						res.push(t);
					}
					res.shift();
					return res;
				} else {
					return [text.replace(/\n/g, ' ')];
				}
			}

			case 'bold': {
				return [h('b', genEl(token.children, scale))];
			}

			case 'strike': {
				return [h('del', genEl(token.children, scale))];
			}

			case 'italic': {
				return h('i', {
					style: 'font-style: oblique;',
				}, genEl(token.children, scale));
			}

			case 'fn': {
				// TODO: CSSを文字列で組み立てていくと token.props.args.~~~ 経由でCSSインジェクションできるのでよしなにやる
				let style: string | undefined;
				switch (token.props.name) {
					case 'tada': {
						const speed = validTime(token.props.args.speed) ?? '1s';
						const delay = validTime(token.props.args.delay) ?? '0s';
						style = 'font-size: 150%;' + (useAnim ? `animation: global-tada ${speed} linear infinite both; animation-delay: ${delay};` : '');
						break;
					}
					case 'jelly': {
						const speed = validTime(token.props.args.speed) ?? '1s';
						const delay = validTime(token.props.args.delay) ?? '0s';
						style = (useAnim ? `animation: mfm-rubberBand ${speed} linear infinite both; animation-delay: ${delay};` : '');
						break;
					}
					case 'twitch': {
						const speed = validTime(token.props.args.speed) ?? '0.5s';
						const delay = validTime(token.props.args.delay) ?? '0s';
						style = useAnim ? `animation: mfm-twitch ${speed} ease infinite; animation-delay: ${delay};` : '';
						break;
					}
					case 'shake': {
						const speed = validTime(token.props.args.speed) ?? '0.5s';
						const delay = validTime(token.props.args.delay) ?? '0s';
						style = useAnim ? `animation: mfm-shake ${speed} ease infinite; animation-delay: ${delay};` : '';
						break;
					}
					case 'spin': {
						const direction =
							token.props.args.left ? 'reverse' :
							token.props.args.alternate ? 'alternate' :
							'normal';
						const anime =
							token.props.args.x ? 'mfm-spinX' :
							token.props.args.y ? 'mfm-spinY' :
							'mfm-spin';
						const speed = validTime(token.props.args.speed) ?? '1.5s';
						const delay = validTime(token.props.args.delay) ?? '0s';
						style = useAnim ? `animation: ${anime} ${speed} linear infinite; animation-direction: ${direction}; animation-delay: ${delay};` : '';
						break;
					}
					case 'jump': {
						const speed = validTime(token.props.args.speed) ?? '0.75s';
						const delay = validTime(token.props.args.delay) ?? '0s';
						style = useAnim ? `animation: mfm-jump ${speed} linear infinite; animation-delay: ${delay};` : '';
						break;
					}
					case 'bounce': {
						const speed = validTime(token.props.args.speed) ?? '0.75s';
						const delay = validTime(token.props.args.delay) ?? '0s';
						style = useAnim ? `animation: mfm-bounce ${speed} linear infinite; transform-origin: center bottom; animation-delay: ${delay};` : '';
						break;
					}
					case 'flip': {
						const transform =
							(token.props.args.h && token.props.args.v) ? 'scale(-1, -1)' :
							token.props.args.v ? 'scaleY(-1)' :
							'scaleX(-1)';
						style = `transform: ${transform};`;
						break;
					}
					case 'x2': {
						return h('span', {
							class: prefer.s.advancedMfm ? 'mfm-x2' : '',
						}, genEl(token.children, scale * 2));
					}
					case 'x3': {
						return h('span', {
							class: prefer.s.advancedMfm ? 'mfm-x3' : '',
						}, genEl(token.children, scale * 3));
					}
					case 'x4': {
						return h('span', {
							class: prefer.s.advancedMfm ? 'mfm-x4' : '',
						}, genEl(token.children, scale * 4));
					}
					case 'font': {
						const family =
							token.props.args.serif ? 'serif' :
							token.props.args.monospace ? 'monospace' :
							token.props.args.cursive ? 'cursive' :
							token.props.args.fantasy ? 'fantasy' :
							token.props.args.emoji ? 'emoji' :
							token.props.args.math ? 'math' :
							null;
						if (family) style = `font-family: ${family};`;
						break;
					}
					case 'blur': {
						return h('span', {
							class: '_mfm_blur_',
						}, genEl(token.children, scale));
					}
					case 'rainbow': {
						if (!useAnim) {
							return h('span', {
								class: '_mfm_rainbow_fallback_',
							}, genEl(token.children, scale));
						}
						const speed = validTime(token.props.args.speed) ?? '1s';
						const delay = validTime(token.props.args.delay) ?? '0s';
						style = `animation: mfm-rainbow ${speed} linear infinite; animation-delay: ${delay};`;
						break;
					}
					case 'sparkle': {
						if (!useAnim) {
							return genEl(token.children, scale);
						}
						return h(MkSparkle, {}, genEl(token.children, scale));
					}
					case 'fade': {
						if (!useAnim) {
							style = '';
							break;
						}

						const direction = token.props.args.out
							? 'alternate-reverse'
							: 'alternate';
						const speed = validTime(token.props.args.speed) ?? '1.5s';
						const delay = validTime(token.props.args.delay) ?? '0s';
						const loop = safeParseFloat(token.props.args.loop) ?? 'infinite';
						style = `animation: mfm-fade ${speed} ${delay} linear ${loop}; animation-direction: ${direction};`;
						break;
					}
					case 'rotate': {
						const degrees = safeParseFloat(token.props.args.deg) ?? 90;
						style = `transform: rotate(${degrees}deg); transform-origin: center center;`;
						break;
					}
					case 'followmouse': {
						// Make sure advanced MFM is on and that reduced motion is off
						if (!useAnim) {
							style = '';
							break;
						}

						let x = (!!token.props.args.x);
						let y = (!!token.props.args.y);

						if (!x && !y) {
							x = true;
							y = true;
						}

						return h(CkFollowMouse, {
							x: x,
							y: y,
							speed: validTime(token.props.args.speed) ?? '0.1s',
							rotateByVelocity: !!token.props.args.rotateByVelocity,
						}, genEl(token.children, scale));
					}
					case 'position': {
						if (!prefer.s.advancedMfm) break;
						const x = safeParseFloat(token.props.args.x) ?? 0;
						const y = safeParseFloat(token.props.args.y) ?? 0;
						style = `transform: translateX(${x}em) translateY(${y}em);`;
						break;
					}
					case 'crop': {
						const top = Number.parseFloat(
							(token.props.args.top ?? '0').toString(),
						);
						const right = Number.parseFloat(
							(token.props.args.right ?? '0').toString(),
						);
						const bottom = Number.parseFloat(
							(token.props.args.bottom ?? '0').toString(),
						);
						const left = Number.parseFloat(
							(token.props.args.left ?? '0').toString(),
						);
						style = `clip-path: inset(${top}% ${right}% ${bottom}% ${left}%);`;
						break;
					}
					case 'scale': {
						if (!prefer.s.advancedMfm) {
							style = '';
							break;
						}
						const x = Math.min(safeParseFloat(token.props.args.x) ?? 1, 5);
						const y = Math.min(safeParseFloat(token.props.args.y) ?? 1, 5);
						style = `transform: scale(${x}, ${y});`;
						scale = scale * Math.max(x, y);
						break;
					}
					case 'fg': {
						let color = validColor(token.props.args.color);
						color = color ?? 'f00';
						style = `color: #${color}; overflow-wrap: anywhere;`;
						break;
					}
					case 'bg': {
						let color = validColor(token.props.args.color);
						color = color ?? 'f00';
						style = `background-color: #${color}; overflow-wrap: anywhere;`;
						break;
					}
					case 'border': {
						let color = validColor(token.props.args.color);
						color = color ? `#${color}` : 'var(--MI_THEME-accent)';
						let b_style = token.props.args.style;
						if (
							typeof b_style !== 'string' ||
							!['hidden', 'dotted', 'dashed', 'solid', 'double', 'groove', 'ridge', 'inset', 'outset']
								.includes(b_style)
						) b_style = 'solid';
						const width = safeParseFloat(token.props.args.width) ?? 1;
						const radius = safeParseFloat(token.props.args.radius) ?? 0;
						style = `border: ${width}px ${b_style} ${color}; border-radius: ${radius}px;${token.props.args.noclip ? '' : ' overflow: clip;'}`;
						break;
					}
					case 'ruby': {
						if (token.children.length === 1) {
							const child = token.children[0];
							let text = child.type === 'text' ? child.props.text : '';
							if (!disableNyaize && shouldNyaize) {
								text = Misskey.nyaize(text);
							}
							return h('ruby', {}, [text.split(' ')[0], h('rt', text.split(' ')[1])]);
						} else {
							const rt = token.children.at(-1)!;
							let text = rt.type === 'text' ? rt.props.text : '';
							if (!disableNyaize && shouldNyaize) {
								text = Misskey.nyaize(text);
							}
							return h('ruby', {}, [...genEl(token.children.slice(0, token.children.length - 1), scale), h('rt', text.trim())]);
						}
					}
					case 'group': { // this is mostly a hack for the insides of `ruby`
						style = '';
						break;
					}
					case 'unixtime': {
						const child = token.children[0];
						const unixtime = parseInt(child.type === 'text' ? child.props.text : '');
						return h('span', {
							style: 'display: inline-block; font-size: 90%; border: solid 1px var(--MI_THEME-divider); border-radius: var(--MI-radius-ellipse); padding: 4px 10px 4px 6px;',
						}, [
							h('i', {
								class: 'ti ti-clock',
								style: 'margin-right: 0.25em;',
							}),
							h(MkTime, {
								key: Math.random(),
								time: unixtime * 1000,
								mode: 'detail',
							}),
						]);
					}
					case 'clickable': {
						return h('span', { onClick(ev: MouseEvent): void {
							ev.stopPropagation();
							ev.preventDefault();
							const clickEv = typeof token.props.args.ev === 'string' ? token.props.args.ev : '';
							emit('clickEv', clickEv);
						} }, genEl(token.children, scale));
					}
				}
				if (style === undefined) {
					return h('span', {}, ['$[', token.props.name, ' ', ...genEl(token.children, scale), ']']);
				} else {
					return h('span', {
						style: 'display: inline-block; ' + style,
					}, genEl(token.children, scale));
				}
			}

			case 'small': {
				return [h('small', {
					style: 'opacity: 0.7;',
				}, genEl(token.children, scale))];
			}

			case 'center': {
				return [h('div', {
					style: 'text-align:center;',
				}, h('bdi', genEl(token.children, scale)))];
			}

			case 'url': {
				return [h('bdi', h(MkUrl, {
					key: Math.random(),
					url: token.props.url,
					rel: 'nofollow noopener',
					navigationBehavior: props.linkNavigationBehavior,
				}))];
			}

			case 'link': {
				return [h('bdi', h(MkLink, {
					key: Math.random(),
					url: token.props.url,
					rel: 'nofollow noopener',
					navigationBehavior: props.linkNavigationBehavior,
				}, genEl(token.children, scale, true)))];
			}

			case 'mention': {
				return [h('bdi', h(MkMention, {
					key: Math.random(),
					host: (token.props.host == null && props.author && props.author.host != null ? props.author.host : token.props.host) ?? host,
					username: token.props.username,
					navigationBehavior: props.linkNavigationBehavior,
				}))];
			}

			case 'hashtag': {
				return [h('bdi', h(MkA, {
					key: Math.random(),
					to: isNote ? `/tags/${encodeURIComponent(token.props.hashtag)}` : `/user-tags/${encodeURIComponent(token.props.hashtag)}`,
					style: 'color:var(--MI_THEME-hashtag);',
					behavior: props.linkNavigationBehavior,
				}, `#${token.props.hashtag}`))];
			}

			case 'blockCode': {
				return [h('bdi', { class: 'block' }, h(MkCode, {
					key: Math.random(),
					code: token.props.code,
					lang: token.props.lang ?? undefined,
				}))];
			}

			case 'inlineCode': {
				return [h('bdi', h(MkCodeInline, {
					key: Math.random(),
					code: token.props.code,
				}))];
			}

			case 'quote': {
				if (!props.nowrap) {
					return [h('bdi', { class: 'block' }, h('div', {
						style: QUOTE_STYLE,
					}, h('bdi', genEl(token.children, scale, true))))];
				} else {
					return [h('span', {
						style: QUOTE_STYLE,
					}, h('bdi', genEl(token.children, scale, true)))];
				}
			}

			case 'emojiCode': {
				if (props.author?.host == null) {
					return [h(MkCustomEmoji, {
						key: Math.random(),
						name: token.props.name,
						normal: props.plain,
						host: null,
						useOriginalSize: scale >= 2.5,
						menu: props.enableEmojiMenu,
						menuReaction: props.enableEmojiMenuReaction,
						fallbackToImage: false,
					})];
				} else {
					// eslint-disable-next-line @typescript-eslint/no-unnecessary-condition
					if (props.emojiUrls && (props.emojiUrls[token.props.name] == null)) {
						return [h('span', `:${token.props.name}:`)];
					} else {
						return [h(MkCustomEmoji, {
							key: Math.random(),
							name: token.props.name,
							url: props.emojiUrls && props.emojiUrls[token.props.name],
							normal: props.plain,
							host: props.author.host,
							useOriginalSize: scale >= 2.5,
						})];
					}
				}
			}

			case 'unicodeEmoji': {
				return [h(MkEmoji, {
					key: Math.random(),
					emoji: token.props.emoji,
					menu: props.enableEmojiMenu,
					menuReaction: props.enableEmojiMenuReaction,
				})];
			}

			case 'mathInline': {
				return [h('bdi', h(SkFormula, {
					formula: token.props.formula,
					block: false,
				}))];
			}

			case 'mathBlock': {
				return [h('bdi', { class: 'block' }, h(SkFormula, {
					formula: token.props.formula,
					block: true,
				}))];
			}

			case 'search': {
				return [h(MkGoogle, {
					key: Math.random(),
					q: token.props.query,
				})];
			}

			case 'plain': {
				return [h('bdi', h('span', genEl(token.children, scale, true)))];
			}

			default: {
				// @ts-expect-error 存在しないASTタイプ
				console.error('unrecognized ast type:', token.type);

				return [];
			}
		}
	}).flat(Infinity) as (VNode | string)[];

	return h('bdi', { ...( isBlock ? { class: 'block' } : {}) }, h('span', {
		// https://codeday.me/jp/qa/20190424/690106.html
		style: props.nowrap ? 'white-space: pre; word-wrap: normal; overflow: hidden; text-overflow: ellipsis;' : 'white-space: pre-wrap;',
	}, genEl(rootAst, props.rootScale ?? 1)));
}<|MERGE_RESOLUTION|>--- conflicted
+++ resolved
@@ -3,20 +3,13 @@
  * SPDX-License-Identifier: AGPL-3.0-only
  */
 
-<<<<<<< HEAD
-import { VNode, h, defineAsyncComponent, SetupContext } from 'vue';
-import * as mfm from '@transfem-org/sfm-js';
-import * as Misskey from 'misskey-js';
-import { host } from '@@/js/config.js';
-import CkFollowMouse from '../CkFollowMouse.vue';
-=======
-import { h } from 'vue';
+import { h, defineAsyncComponent } from 'vue';
 import * as mfm from 'mfm-js';
 import * as Misskey from 'misskey-js';
 import { host } from '@@/js/config.js';
 import type { VNode, SetupContext } from 'vue';
 import type { MkABehavior } from '@/components/global/MkA.vue';
->>>>>>> 8d6573fb
+import CkFollowMouse from '../CkFollowMouse.vue';
 import MkUrl from '@/components/global/MkUrl.vue';
 import MkTime from '@/components/global/MkTime.vue';
 import MkLink from '@/components/MkLink.vue';
@@ -85,20 +78,15 @@
 		return t.match(/^\-?[0-9.]+s$/) ? t : null;
 	};
 
-	const useAnim = defaultStore.state.advancedMfm && defaultStore.state.animatedMfm ? true : props.isAnim ? true : false;
-
 	const validColor = (c: unknown): string | null => {
 		if (typeof c !== 'string') return null;
 		return c.match(/^[0-9a-f]{3,6}$/i) ? c : null;
 	};
 
-<<<<<<< HEAD
+	const useAnim = prefer.s.advancedMfm && prefer.s.animatedMfm;
 	const isBlock = props.isBlock ?? false;
 
 	const SkFormula = defineAsyncComponent(() => import('@/components/SkFormula.vue'));
-=======
-	const useAnim = prefer.s.advancedMfm && prefer.s.animatedMfm;
->>>>>>> 8d6573fb
 
 	/**
 	 * Gen Vue Elements from MFM AST

<!--
SPDX-FileCopyrightText: syuilo and misskey-project
SPDX-License-Identifier: AGPL-3.0-only
-->

<template>
<component
	:is="self ? 'MkA' : 'a'" ref="el" :class="$style.root" class="_link" :[attr]="self ? props.url.substring(local.length) : props.url" :rel="rel ?? 'nofollow noopener'" :target="target"
	:behavior="props.navigationBehavior"
	@contextmenu.stop="() => {}"
	@click.prevent="self ? true : warningExternalWebsite(props.url)"
	@click.stop
>
	<template v-if="!self">
		<span :class="$style.schema">{{ schema }}//</span>
		<span :class="$style.hostname">{{ hostname }}</span>
		<span v-if="port != ''">:{{ port }}</span>
	</template>
	<template v-if="pathname === '/' && self">
		<span :class="$style.self">{{ hostname }}</span>
	</template>
	<span v-if="pathname != ''" :class="$style.pathname">{{ self ? pathname.substring(1) : pathname }}</span>
	<span :class="$style.query">{{ query }}</span>
	<span :class="$style.hash">{{ hash }}</span>
	<i v-if="target === '_blank'" :class="$style.icon" class="ti ti-external-link"></i>
</component>
</template>

<script lang="ts" setup>
import { defineAsyncComponent, ref } from 'vue';
import { toUnicode as decodePunycode } from 'punycode.js';
import { url as local } from '@@/js/config.js';
import * as os from '@/os.js';
import { useTooltip } from '@/use/use-tooltip.js';
import { isEnabledUrlPreview } from '@/instance.js';
<<<<<<< HEAD
import { MkABehavior } from '@/components/global/MkA.vue';
import { warningExternalWebsite } from '@/scripts/warning-external-website.js';
=======
import type { MkABehavior } from '@/components/global/MkA.vue';
>>>>>>> 8d6573fb

function safeURIDecode(str: string): string {
	try {
		return decodeURIComponent(str);
	} catch {
		return str;
	}
}

const props = withDefaults(defineProps<{
	url: string;
	rel?: string;
	showUrlPreview?: boolean;
	navigationBehavior?: MkABehavior;
}>(), {
	showUrlPreview: true,
});

const self = props.url.startsWith(local);
const url = new URL(props.url);
if (!['http:', 'https:'].includes(url.protocol)) throw new Error('invalid url');
const el = ref();

if (props.showUrlPreview && isEnabledUrlPreview.value) {
	useTooltip(el, (showing) => {
		const { dispose } = os.popup(defineAsyncComponent(() => import('@/components/MkUrlPreviewPopup.vue')), {
			showing,
			url: props.url,
			source: el.value instanceof HTMLElement ? el.value : el.value?.$el,
		}, {
			closed: () => dispose(),
		});
	});
}

const schema = url.protocol;
const hostname = decodePunycode(url.hostname);
const port = url.port;
const pathname = safeURIDecode(url.pathname);
const query = safeURIDecode(url.search);
const hash = safeURIDecode(url.hash);
const attr = self ? 'to' : 'href';
const target = self ? null : '_blank';
</script>

<style lang="scss" module>
.root {
	word-break: break-all;
}

.icon {
	padding-left: 2px;
	font-size: .9em;
}

.self {
	font-weight: bold;
}

.schema {
	opacity: 0.5;
}

.hostname {
	font-weight: bold;
}

.pathname {
	opacity: 0.8;
}

.query {
	opacity: 0.5;
}

.hash {
	font-style: italic;
}
</style><|MERGE_RESOLUTION|>--- conflicted
+++ resolved
@@ -33,12 +33,8 @@
 import * as os from '@/os.js';
 import { useTooltip } from '@/use/use-tooltip.js';
 import { isEnabledUrlPreview } from '@/instance.js';
-<<<<<<< HEAD
-import { MkABehavior } from '@/components/global/MkA.vue';
+import type { MkABehavior } from '@/components/global/MkA.vue';
 import { warningExternalWebsite } from '@/scripts/warning-external-website.js';
-=======
-import type { MkABehavior } from '@/components/global/MkA.vue';
->>>>>>> 8d6573fb
 
 function safeURIDecode(str: string): string {
 	try {

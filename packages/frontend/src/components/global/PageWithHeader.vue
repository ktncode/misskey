--- conflicted
+++ resolved
@@ -6,15 +6,9 @@
 <template>
 <div ref="rootEl" :class="[$style.root, reversed ? '_pageScrollableReversed' : '_pageScrollable']">
 	<MkStickyContainer>
-<<<<<<< HEAD
-		<template #header><MkPageHeader v-model:tab="tab" v-bind="pageHeaderProps"/></template>
-		<div :class="$style.body">
-			<MkSwiper v-if="prefer.s.enableHorizontalSwipe && swipable && (props.tabs?.length ?? 1) > 1" v-model:tab="tab" :class="$style.swiper" :tabs="props.tabs" :page="props.page">
-=======
 		<template #header><MkPageHeader v-model:tab="tab" v-bind="pageHeaderProps" :class="{ _spacer: spacer }"/></template>
 		<div :class="[ $style.body, { _spacer: spacer } ]">
-			<MkSwiper v-if="swipable && (props.tabs?.length ?? 1) > 1" v-model:tab="tab" :class="$style.swiper" :tabs="props.tabs" :page="props.page">
->>>>>>> 8cf6f328
+			<MkSwiper v-if="prefer.s.enableHorizontalSwipe && swipable && (props.tabs?.length ?? 1) > 1" v-model:tab="tab" :class="$style.swiper" :tabs="props.tabs" :page="props.page">
 				<slot></slot>
 			</MkSwiper>
 			<slot v-else></slot>

<!--
SPDX-FileCopyrightText: syuilo and misskey-project
SPDX-License-Identifier: AGPL-3.0-only
-->

<template>
<img v-if="!useOsNativeEmojis" :class="$style.root" :src="url" :alt="props.emoji" decoding="async" @pointerenter="computeTitle" @click="onClick"/>
<span v-else :alt="props.emoji" @pointerenter="computeTitle" @click="onClick">{{ colorizedNativeEmoji }}</span>
</template>

<script lang="ts" setup>
import { computed, inject } from 'vue';
import { colorizeEmoji, getEmojiName } from '@@/js/emojilist.js';
<<<<<<< HEAD
import { char2fluentEmojiFilePath, char2twemojiFilePath, char2tossfaceFilePath } from '@@/js/emoji-base.js';
import { defaultStore } from '@/store.js';
=======
import { char2fluentEmojiFilePath, char2twemojiFilePath } from '@@/js/emoji-base.js';
import type { MenuItem } from '@/types/menu.js';
>>>>>>> 8d6573fb
import * as os from '@/os.js';
import { copyToClipboard } from '@/utility/copy-to-clipboard.js';
import * as sound from '@/utility/sound.js';
import { i18n } from '@/i18n.js';
import { prefer } from '@/preferences.js';

const props = defineProps<{
	emoji: string;
	menu?: boolean;
	menuReaction?: boolean;
}>();

const react = inject<((name: string) => void) | null>('react', null);

<<<<<<< HEAD
const char2path = defaultStore.state.emojiStyle === 'twemoji' ? char2twemojiFilePath : defaultStore.state.emojiStyle === 'tossface' ? char2tossfaceFilePath : char2fluentEmojiFilePath;
=======
const char2path = prefer.s.emojiStyle === 'twemoji' ? char2twemojiFilePath : char2fluentEmojiFilePath;
>>>>>>> 8d6573fb

const useOsNativeEmojis = computed(() => prefer.s.emojiStyle === 'native');
const url = computed(() => char2path(props.emoji));
const colorizedNativeEmoji = computed(() => colorizeEmoji(props.emoji));

// Searching from an array with 2000 items for every emoji felt like too energy-consuming, so I decided to do it lazily on pointerenter
function computeTitle(event: PointerEvent): void {
	(event.target as HTMLElement).title = getEmojiName(props.emoji);
}

function onClick(ev: MouseEvent) {
	if (props.menu) {
		ev.stopPropagation();

		const menuItems: MenuItem[] = [];

		menuItems.push({
			type: 'label',
			text: props.emoji,
		}, {
			text: i18n.ts.copy,
			icon: 'ti ti-copy',
			action: () => {
				copyToClipboard(props.emoji);
			},
		});

		if (props.menuReaction && react) {
			menuItems.push({
				text: i18n.ts.doReaction,
				icon: 'ph-smiley ph-bold ph-lg',
				action: () => {
					react(props.emoji);
					sound.playMisskeySfx('reaction');
				},
			});
		}

		os.popupMenu(menuItems, ev.currentTarget ?? ev.target);
	}
}
</script>

<style lang="scss" module>
.root {
	height: 1.25em;
	vertical-align: -0.25em;
}
</style><|MERGE_RESOLUTION|>--- conflicted
+++ resolved
@@ -11,13 +11,8 @@
 <script lang="ts" setup>
 import { computed, inject } from 'vue';
 import { colorizeEmoji, getEmojiName } from '@@/js/emojilist.js';
-<<<<<<< HEAD
 import { char2fluentEmojiFilePath, char2twemojiFilePath, char2tossfaceFilePath } from '@@/js/emoji-base.js';
-import { defaultStore } from '@/store.js';
-=======
-import { char2fluentEmojiFilePath, char2twemojiFilePath } from '@@/js/emoji-base.js';
 import type { MenuItem } from '@/types/menu.js';
->>>>>>> 8d6573fb
 import * as os from '@/os.js';
 import { copyToClipboard } from '@/utility/copy-to-clipboard.js';
 import * as sound from '@/utility/sound.js';
@@ -32,11 +27,7 @@
 
 const react = inject<((name: string) => void) | null>('react', null);
 
-<<<<<<< HEAD
-const char2path = defaultStore.state.emojiStyle === 'twemoji' ? char2twemojiFilePath : defaultStore.state.emojiStyle === 'tossface' ? char2tossfaceFilePath : char2fluentEmojiFilePath;
-=======
-const char2path = prefer.s.emojiStyle === 'twemoji' ? char2twemojiFilePath : char2fluentEmojiFilePath;
->>>>>>> 8d6573fb
+const char2path = prefer.s.emojiStyle === 'twemoji' ? char2twemojiFilePath : prefer.s.emojiStyle === 'tossface' ? char2tossfaceFilePath : char2fluentEmojiFilePath;
 
 const useOsNativeEmojis = computed(() => prefer.s.emojiStyle === 'native');
 const url = computed(() => char2path(props.emoji));

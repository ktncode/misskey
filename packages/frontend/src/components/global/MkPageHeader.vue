--- conflicted
+++ resolved
@@ -77,14 +77,10 @@
 	(ev: 'update:tab', key: string);
 }>();
 
-<<<<<<< HEAD
 const displayBackButton = props.displayBackButton && history.state.key !== 'index' && history.length > 1 && inject('shouldBackButton', true);
 
-const pageMetadata = injectReactiveMetadata();
-=======
 const injectedPageMetadata = injectReactiveMetadata();
 const pageMetadata = computed(() => props.overridePageMetadata ?? injectedPageMetadata.value);
->>>>>>> 9c70a4e6
 
 const hideTitle = computed(() => inject('shouldOmitHeaderTitle', false) || props.hideTitle);
 const thin_ = props.thin || inject('shouldHeaderThin', false);

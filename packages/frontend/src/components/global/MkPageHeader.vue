--- conflicted
+++ resolved
@@ -15,16 +15,12 @@
 			</button>
 		</div>
 
-<<<<<<< HEAD
-		<template v-if="metadata">
+		<template v-if="pageMetadata">
 			<div v-if="displayBackButton && !narrow" style="margin: 0 -45px 0 0;" :class="$style.buttonsLeft">
 				<button class="_button" :class="$style.button" style="left: 5px;" @click.stop="goBack()" @touchstart="preventDrag">
 					<i class="ph-caret-left ph-bold ph-lg"></i>
 				</button>
 			</div>
-=======
-		<template v-if="pageMetadata">
->>>>>>> 034f4720
 			<div v-if="!hideTitle" :class="$style.titleContainer" @click="top">
 				<div v-if="pageMetadata.avatar" :class="$style.titleAvatarContainer">
 					<MkAvatar :class="$style.titleAvatar" :user="pageMetadata.avatar" indicator/>
@@ -32,17 +28,10 @@
 				<i v-else-if="pageMetadata.icon" :class="[$style.titleIcon, pageMetadata.icon]"></i>
 
 				<div :class="$style.title">
-<<<<<<< HEAD
-					<MkUserName v-if="metadata.userName" :user="metadata.userName" :nowrap="false"/>
-					<div v-else-if="metadata.title">{{ metadata.title }}</div>
-					<div v-if="metadata.subtitle" :class="$style.subtitle">
-						{{ metadata.subtitle }}
-=======
 					<MkUserName v-if="pageMetadata.userName" :user="pageMetadata.userName" :nowrap="true"/>
 					<div v-else-if="pageMetadata.title">{{ pageMetadata.title }}</div>
 					<div v-if="pageMetadata.subtitle" :class="$style.subtitle">
 						{{ pageMetadata.subtitle }}
->>>>>>> 034f4720
 					</div>
 				</div>
 			</div>
@@ -85,13 +74,9 @@
 	(ev: 'update:tab', key: string);
 }>();
 
-<<<<<<< HEAD
 const displayBackButton = props.displayBackButton && history.state.key !== 'index' && history.length > 1 && inject('shouldBackButton', true);
 
-const metadata = injectPageMetadata();
-=======
 const pageMetadata = injectReactiveMetadata();
->>>>>>> 034f4720
 
 const hideTitle = inject('shouldOmitHeaderTitle', false);
 const thin_ = props.thin || inject('shouldHeaderThin', false);

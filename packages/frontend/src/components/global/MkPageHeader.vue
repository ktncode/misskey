<!--
SPDX-FileCopyrightText: syuilo and misskey-project
SPDX-License-Identifier: AGPL-3.0-only
-->

<template>
<div v-if="show" ref="el" :class="[$style.root]">
	<div :class="[$style.upper, { [$style.slim]: narrow, [$style.thin]: thin_ }]">
		<div v-if="!thin_ && narrow && props.displayMyAvatar && $i" class="_button" :class="$style.buttonsLeft" @click="openAccountMenu">
			<MkAvatar :class="$style.avatar" :user="$i"/>
		</div>
		<div v-else-if="!thin_ && narrow && !hideTitle" :class="$style.buttonsLeft">
			<button v-if="displayBackButton" class="_button" :class="$style.button" @click.stop="goBack()" @touchstart="preventDrag">
				<i class="ph-caret-left ph-bold ph-lg"></i>
			</button>
		</div>

		<template v-if="pageMetadata">
			<div v-if="displayBackButton && !narrow" style="margin: 0 -45px 0 0;" :class="$style.buttonsLeft">
				<button class="_button" :class="$style.button" style="left: 5px;" @click.stop="goBack()" @touchstart="preventDrag">
					<i class="ph-caret-left ph-bold ph-lg"></i>
				</button>
			</div>
			<div v-if="!hideTitle" :class="$style.titleContainer" @click="top">
				<div v-if="pageMetadata.avatar" :class="$style.titleAvatarContainer">
					<MkAvatar :class="$style.titleAvatar" :user="pageMetadata.avatar" indicator/>
				</div>
				<i v-else-if="pageMetadata.icon" :class="[$style.titleIcon, pageMetadata.icon]"></i>

				<div :class="$style.title">
					<MkUserName v-if="pageMetadata.userName" :user="pageMetadata.userName" :nowrap="true"/>
					<div v-else-if="pageMetadata.title">{{ pageMetadata.title }}</div>
					<div v-if="pageMetadata.subtitle" :class="$style.subtitle">
						{{ pageMetadata.subtitle }}
					</div>
				</div>
			</div>
			<XTabs v-if="!narrow || hideTitle" :class="$style.tabs" :tab="tab" :tabs="tabs" :rootEl="el" @update:tab="key => emit('update:tab', key)" @tabClick="onTabClick"/>
		</template>
		<div v-if="(!thin_ && narrow && !hideTitle) || (actions && actions.length > 0)" :class="$style.buttonsRight">
			<template v-for="action in actions">
				<button v-tooltip.noDelay="action.text" class="_button" :class="[$style.button, { [$style.highlighted]: action.highlighted }]" @click.stop="action.handler" @touchstart="preventDrag"><i :class="action.icon"></i></button>
			</template>
		</div>
	</div>
	<div v-if="(narrow && !hideTitle) && hasTabs" :class="[$style.lower, { [$style.slim]: narrow, [$style.thin]: thin_ }]">
		<XTabs :class="$style.tabs" :tab="tab" :tabs="tabs" :rootEl="el" @update:tab="key => emit('update:tab', key)" @tabClick="onTabClick"/>
	</div>
</div>
</template>

<script lang="ts">
import type { PageHeaderItem } from '@/types/page-header.js';
import type { PageMetadata } from '@/page.js';
import type { Tab } from './MkPageHeader.tabs.vue';

export type PageHeaderProps = {
	overridePageMetadata?: PageMetadata;
	tabs?: Tab[];
	tab?: string;
	actions?: PageHeaderItem[] | null;
	thin?: boolean;
	hideTitle?: boolean;
	displayMyAvatar?: boolean;
<<<<<<< HEAD
	displayBackButton?: boolean;
}>(), {
=======
};
</script>

<script lang="ts" setup>
import { onMounted, onUnmounted, ref, inject, useTemplateRef, computed } from 'vue';
import { scrollToTop } from '@@/js/scroll.js';
import XTabs from './MkPageHeader.tabs.vue';
import { globalEvents } from '@/events.js';
import { openAccountMenu as openAccountMenu_ } from '@/accounts.js';
import { $i } from '@/i.js';
import { DI } from '@/di.js';

const props = withDefaults(defineProps<PageHeaderProps>(), {
>>>>>>> 81739b1f
	tabs: () => ([] as Tab[]),
});

const emit = defineEmits<{
	(ev: 'update:tab', key: string);
}>();

const displayBackButton = props.displayBackButton && window.history.state.key !== 'index' && window.history.length > 1 && inject('shouldBackButton', true);

//const viewId = inject(DI.viewId);
const injectedPageMetadata = inject(DI.pageMetadata, ref(null));
const pageMetadata = computed(() => props.overridePageMetadata ?? injectedPageMetadata.value);

const hideTitle = computed(() => inject('shouldOmitHeaderTitle', false) || props.hideTitle);
const thin_ = props.thin || inject('shouldHeaderThin', false);

const el = useTemplateRef('el');
const narrow = ref(false);
const hasTabs = computed(() => props.tabs.length > 0);
const hasActions = computed(() => props.actions && props.actions.length > 0);
const show = computed(() => {
	return !hideTitle.value || hasTabs.value || hasActions.value;
});

const preventDrag = (ev: TouchEvent) => {
	ev.stopPropagation();
};

const top = () => {
	if (el.value) {
		scrollToTop(el.value as HTMLElement, { behavior: 'smooth' });
	}
};

function openAccountMenu(ev: MouseEvent) {
	openAccountMenu_({
		withExtraOperation: true,
	}, ev);
}

function onTabClick(): void {
	top();
}

function goBack(): void {
	window.history.back();
}

let ro: ResizeObserver | null;

onMounted(() => {
	if (el.value && el.value.parentElement) {
		narrow.value = el.value.parentElement.offsetWidth < 500;
		ro = new ResizeObserver((entries, observer) => {
			if (el.value && el.value.parentElement && window.document.body.contains(el.value as HTMLElement)) {
				narrow.value = el.value.parentElement.offsetWidth < 500;
			}
		});
		ro.observe(el.value.parentElement as HTMLElement);
	}
});

onUnmounted(() => {
	if (ro) ro.disconnect();
});
</script>

<style lang="scss" module>
.root {
	background: color(from var(--MI_THEME-pageHeaderBg) srgb r g b / 0.75);
	-webkit-backdrop-filter: var(--MI-blur, blur(15px));
	backdrop-filter: var(--MI-blur, blur(15px));
	border-bottom: solid 0.5px transparent;
	width: 100%;
	color: var(--MI_THEME-pageHeaderFg);
}

@container style(--MI_THEME-pageHeaderBg: var(--MI_THEME-bg)) {
	.root {
		border-bottom: solid 0.5px var(--MI_THEME-divider);
	}
}

.upper,
.lower {
	width: 100%;
	background: transparent;
}

.upper {
	--height: 50px;
	display: flex;
	gap: var(--MI-margin);
	height: var(--height);

	.tabs:first-child {
		margin-left: auto;
		padding: 0 12px;
	}
	.tabs {
		margin-right: auto;
	}

	&.thin {
		--height: 40px;

		> .buttons {
			> .button {
				font-size: 0.9em;
			}
		}
	}

	&.slim {
		text-align: center;
		gap: 0;

		.tabs:first-child {
			margin-left: 0;
		}
		> .titleContainer {
			margin: 0 auto;
			max-width: 100%;
		}
	}
}

.lower {
	--height: 40px;
	height: var(--height);
}

.buttons {
	--margin: 8px;
	display: flex;
	align-items: center;
	min-width: var(--height);
	height: var(--height);
	&:empty {
		width: var(--height);
	}
}

.buttonsLeft {
	composes: buttons;
	margin: 0 var(--margin) 0 0;
}

.buttonsRight {
	composes: buttons;
	margin: 0 0 0 var(--margin);
}

.avatar {
	$size: 32px;
	display: inline-block;
	width: $size;
	height: $size;
	vertical-align: bottom;
	margin: 0 8px;
}

.button {
	display: flex;
	align-items: center;
	justify-content: center;
	height: var(--height);
	width: calc(var(--height) - (var(--margin)));
	box-sizing: border-box;
	position: relative;
	border-radius: var(--MI-radius-xs);

	&:hover {
		background: rgba(0, 0, 0, 0.05);
	}

	&.highlighted {
		color: var(--MI_THEME-accent);
	}
}

.fullButton {
	& + .fullButton {
		margin-left: 12px;
	}
}

.titleContainer {
	display: flex;
	align-items: center;
	max-width: min(30vw, 400px);
	overflow: clip;
	white-space: nowrap;
	text-align: left;
	font-weight: bold;
	flex-shrink: 1;
	margin-left: 24px;
}

.titleAvatarContainer {
	$size: 32px;
	contain: strict;
	overflow: clip;
	width: $size;
	height: $size;
	padding: 8px;
	flex-shrink: 0;
}

.titleAvatar {
	width: 100%;
	height: 100%;
	pointer-events: none;
}

.titleIcon {
	margin-right: 8px;
	width: 16px;
	text-align: center;
}

.title {
	min-width: 0;
	overflow: hidden;
	text-overflow: ellipsis;
	white-space: nowrap;
	line-height: 1.1;
}

.subtitle {
	opacity: 0.6;
	font-size: 0.8em;
	font-weight: normal;
	white-space: nowrap;
	overflow: hidden;
	text-overflow: ellipsis;

	&.activeTab {
		text-align: center;

		> .chevron {
			display: inline-block;
			margin-left: 6px;
		}
	}
}
</style><|MERGE_RESOLUTION|>--- conflicted
+++ resolved
@@ -62,10 +62,7 @@
 	thin?: boolean;
 	hideTitle?: boolean;
 	displayMyAvatar?: boolean;
-<<<<<<< HEAD
 	displayBackButton?: boolean;
-}>(), {
-=======
 };
 </script>
 
@@ -79,7 +76,6 @@
 import { DI } from '@/di.js';
 
 const props = withDefaults(defineProps<PageHeaderProps>(), {
->>>>>>> 81739b1f
 	tabs: () => ([] as Tab[]),
 });
 

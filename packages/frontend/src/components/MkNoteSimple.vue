--- conflicted
+++ resolved
@@ -11,11 +11,7 @@
 		<div>
 			<p v-if="note.cw != null" :class="$style.cw">
 				<Mfm v-if="note.cw != ''" style="margin-right: 8px;" :text="note.cw" :author="note.user" :nyaize="'respect'" :emojiUrls="note.emojis"/>
-<<<<<<< HEAD
-				<MkCwButton v-model="showContent" :note="note" v-on:click.stop/>
-=======
-				<MkCwButton v-model="showContent" :text="note.text" :files="note.files" :poll="note.poll"/>
->>>>>>> 62549549
+				<MkCwButton v-model="showContent" :text="note.text" :files="note.files" :poll="note.poll" @click.stop/>
 			</p>
 			<div v-show="note.cw == null || showContent">
 				<MkSubNoteContent :hideFiles="hideFiles" :class="$style.text" :note="note"/>
@@ -26,20 +22,12 @@
 </template>
 
 <script lang="ts" setup>
-<<<<<<< HEAD
-import { watch } from 'vue';
-=======
-import { ref } from 'vue';
->>>>>>> 62549549
+import { ref, watch } from 'vue';
 import * as Misskey from 'misskey-js';
 import MkNoteHeader from '@/components/MkNoteHeader.vue';
 import MkSubNoteContent from '@/components/MkSubNoteContent.vue';
 import MkCwButton from '@/components/MkCwButton.vue';
-<<<<<<< HEAD
-import { $i } from '@/account.js';
 import { defaultStore } from '@/store.js';
-=======
->>>>>>> 62549549
 
 const props = defineProps<{
 	note: Misskey.entities.Note;
@@ -47,15 +35,11 @@
 	hideFiles?: boolean;
 }>();
 
-<<<<<<< HEAD
-let showContent = $ref(defaultStore.state.uncollapseCW);
+let showContent = ref(defaultStore.state.uncollapseCW);
 
 watch(() => props.expandAllCws, (expandAllCws) => {
-	if (expandAllCws !== showContent) showContent = expandAllCws;
+	if (expandAllCws !== showContent.value) showContent.value = expandAllCws;
 });
-=======
-const showContent = ref(false);
->>>>>>> 62549549
 </script>
 
 <style lang="scss" module>

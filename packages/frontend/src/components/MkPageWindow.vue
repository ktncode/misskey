<!--
SPDX-FileCopyrightText: syuilo and other misskey contributors
SPDX-License-Identifier: AGPL-3.0-only
-->

<template>
<MkWindow
	ref="windowEl"
	:initialWidth="500"
	:initialHeight="500"
	:canResize="true"
	:closeButton="true"
	:buttonsLeft="buttonsLeft"
	:buttonsRight="buttonsRight"
	:contextmenu="contextmenu"
	@closed="$emit('closed')"
>
	<template #header>
		<template v-if="pageMetadata?.value">
			<i v-if="pageMetadata.value.icon" :class="pageMetadata.value.icon" style="margin-right: 0.5em;"></i>
			<span>{{ pageMetadata.value.title }}</span>
		</template>
	</template>

	<div ref="contents" :class="$style.root" style="container-type: inline-size;">
		<RouterView :key="reloadCount" :router="router"/>
	</div>
</MkWindow>
</template>

<script lang="ts" setup>
import { ComputedRef, onMounted, onUnmounted, provide, shallowRef, ref, computed } from 'vue';
import RouterView from '@/components/global/RouterView.vue';
import MkWindow from '@/components/MkWindow.vue';
import { popout as _popout } from '@/scripts/popout.js';
import copyToClipboard from '@/scripts/copy-to-clipboard.js';
import { url } from '@/config.js';
import { mainRouter, routes, page } from '@/router.js';
import { $i } from '@/account.js';
import { Router, useScrollPositionManager } from '@/nirax';
import { i18n } from '@/i18n.js';
import { PageMetadata, provideMetadataReceiver } from '@/scripts/page-metadata.js';
import { openingWindowsCount } from '@/os.js';
import { claimAchievement } from '@/scripts/achievements.js';
import { getScrollContainer } from '@/scripts/scroll.js';

const props = defineProps<{
	initialPath: string;
}>();

defineEmits<{
	(ev: 'closed'): void;
}>();

const router = new Router(routes, props.initialPath, !!$i, page(() => import('@/pages/not-found.vue')));

const contents = shallowRef<HTMLElement>();
const pageMetadata = ref<null | ComputedRef<PageMetadata>>();
const windowEl = shallowRef<InstanceType<typeof MkWindow>>();
const history = ref<{ path: string; key: any; }[]>([{
	path: router.getCurrentPath(),
	key: router.getCurrentKey(),
}]);
const buttonsLeft = computed(() => {
	const buttons = [];

	if (history.value.length > 1) {
		buttons.push({
			icon: 'ph-arrow-left ph-bold ph-lg',
			onClick: back,
		});
	}

	return buttons;
});
const buttonsRight = computed(() => {
	const buttons = [{
		icon: 'ph-arrow-clockwise ph-bold ph-lg',
		title: i18n.ts.reload,
		onClick: reload,
	}, {
		icon: 'ph-eject ph-bold ph-lg',
		title: i18n.ts.showInPage,
		onClick: expand,
	}];

	return buttons;
});
const reloadCount = ref(0);

router.addListener('push', ctx => {
	history.value.push({ path: ctx.path, key: ctx.key });
});

provide('router', router);
provideMetadataReceiver((info) => {
	pageMetadata.value = info;
});
provide('shouldOmitHeaderTitle', true);
provide('shouldHeaderThin', true);
provide('forceSpacerMin', true);
provide('shouldBackButton', false);

<<<<<<< HEAD
const contextmenu = $computed(() => ([{
	icon: 'ph-eject ph-bold ph-lg',
=======
const contextmenu = computed(() => ([{
	icon: 'ti ti-player-eject',
>>>>>>> 62549549
	text: i18n.ts.showInPage,
	action: expand,
}, {
	icon: 'ph-frame-corners ph-bold ph-lg',
	text: i18n.ts.popout,
	action: popout,
}, {
	icon: 'ph-arrow-square-out ph-bold ph-lg',
	text: i18n.ts.openInNewTab,
	action: () => {
		window.open(url + router.getCurrentPath(), '_blank', 'noopener');
		windowEl.value.close();
	},
}, {
	icon: 'ph-link ph-bold ph-lg',
	text: i18n.ts.copyLink,
	action: () => {
		copyToClipboard(url + router.getCurrentPath());
	},
}]));

function back() {
	history.value.pop();
	router.replace(history.value.at(-1)!.path, history.value.at(-1)!.key);
}

function reload() {
	reloadCount.value++;
}

function close() {
	windowEl.value.close();
}

function expand() {
	mainRouter.push(router.getCurrentPath(), 'forcePage');
	windowEl.value.close();
}

function popout() {
	_popout(router.getCurrentPath(), windowEl.value.$el);
	windowEl.value.close();
}

useScrollPositionManager(() => getScrollContainer(contents.value), router);

onMounted(() => {
	openingWindowsCount.value++;
	if (openingWindowsCount.value >= 3) {
		claimAchievement('open3windows');
	}
});

onUnmounted(() => {
	openingWindowsCount.value--;
});

defineExpose({
	close,
});
</script>

<style lang="scss" module>
.root {
	overscroll-behavior: contain;

	min-height: 100%;
	background: var(--bg);

	--margin: var(--marginHalf);
}
</style><|MERGE_RESOLUTION|>--- conflicted
+++ resolved
@@ -101,13 +101,8 @@
 provide('forceSpacerMin', true);
 provide('shouldBackButton', false);
 
-<<<<<<< HEAD
-const contextmenu = $computed(() => ([{
+const contextmenu = computed(() => ([{
 	icon: 'ph-eject ph-bold ph-lg',
-=======
-const contextmenu = computed(() => ([{
-	icon: 'ti ti-player-eject',
->>>>>>> 62549549
 	text: i18n.ts.showInPage,
 	action: expand,
 }, {

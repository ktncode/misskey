--- conflicted
+++ resolved
@@ -6,15 +6,7 @@
 <template>
 <MkContainer :showHeader="widgetProps.showHeader" :style="`height: ${widgetProps.height}px;`" :scrollable="true" data-cy-mkw-timeline class="mkw-timeline">
 	<template #icon>
-<<<<<<< HEAD
-		<i v-if="widgetProps.src === 'home'" class="ti ti-home"></i>
-		<i v-else-if="widgetProps.src === 'local'" class="ti ti-planet"></i>
-		<i v-else-if="widgetProps.src === 'social'" class="ti ti-universe"></i>
-		<i v-else-if="widgetProps.src === 'bubble'" class="ph-drop ph-bold ph-lg"></i>
-		<i v-else-if="widgetProps.src === 'global'" class="ti ti-whirl"></i>
-=======
 		<i v-if="isBasicTimeline(widgetProps.src)" :class="basicTimelineIconClass(widgetProps.src)"></i>
->>>>>>> e98f66db
 		<i v-else-if="widgetProps.src === 'list'" class="ti ti-list"></i>
 		<i v-else-if="widgetProps.src === 'antenna'" class="ti ti-antenna"></i>
 	</template>
@@ -25,11 +17,7 @@
 		</button>
 	</template>
 
-<<<<<<< HEAD
-	<div v-if="(((widgetProps.src === 'local' || widgetProps.src === 'social') && !isLocalTimelineAvailable) || (widgetProps.src === 'bubble' && !isBubbleTimelineAvailable) || (widgetProps.src === 'global' && !isGlobalTimelineAvailable))" :class="$style.disabled">
-=======
 	<div v-if="isBasicTimeline(widgetProps.src) && !isAvailableBasicTimeline(widgetProps.src)" :class="$style.disabled">
->>>>>>> e98f66db
 		<p :class="$style.disabledTitle">
 			<i class="ti ti-minus"></i>
 			{{ i18n.ts._disabledTimeline.title }}
@@ -54,12 +42,6 @@
 import { availableBasicTimelines, isAvailableBasicTimeline, isBasicTimeline, basicTimelineIconClass } from '@/timelines.js';
 
 const name = 'timeline';
-<<<<<<< HEAD
-const isLocalTimelineAvailable = (($i == null && instance.policies.ltlAvailable) || ($i != null && $i.policies.ltlAvailable));
-const isGlobalTimelineAvailable = (($i == null && instance.policies.gtlAvailable) || ($i != null && $i.policies.gtlAvailable));
-const isBubbleTimelineAvailable = (($i == null && instance.policies.btlAvailable) || ($i != null && $i.policies.btlAvailable));
-=======
->>>>>>> e98f66db
 
 const widgetPropsDef = {
 	showHeader: {
@@ -127,35 +109,11 @@
 			setSrc('list');
 		},
 	}));
-<<<<<<< HEAD
-	os.popupMenu([{
-		text: i18n.ts._timelines.home,
-		icon: 'ti ti-home',
-		action: () => { setSrc('home'); },
-	}, {
-		text: i18n.ts._timelines.local,
-		icon: 'ti ti-planet',
-		action: () => { setSrc('local'); },
-	}, {
-		text: i18n.ts._timelines.social,
-		icon: 'ti ti-universe',
-		action: () => { setSrc('social'); },
-	}, {
-		text: 'Bubble',
-		icon: 'ph-drop ph-bold ph-lg',
-		action: () => { setSrc('bubble'); },
-	}, {
-		text: i18n.ts._timelines.global,
-		icon: 'ti ti-whirl',
-		action: () => { setSrc('global'); },
-	}, antennaItems.length > 0 ? { type: 'divider' } : undefined, ...antennaItems, listItems.length > 0 ? { type: 'divider' } : undefined, ...listItems], ev.currentTarget ?? ev.target).then(() => {
-=======
 	os.popupMenu([...availableBasicTimelines().map(tl => ({
 		text: i18n.ts._timelines[tl],
 		icon: basicTimelineIconClass(tl),
 		action: () => { setSrc(tl); },
 	})), antennaItems.length > 0 ? { type: 'divider' } : undefined, ...antennaItems, listItems.length > 0 ? { type: 'divider' } : undefined, ...listItems], ev.currentTarget ?? ev.target).then(() => {
->>>>>>> e98f66db
 		menuOpened.value = false;
 	});
 };

<!--
SPDX-FileCopyrightText: syuilo and other misskey contributors
SPDX-License-Identifier: AGPL-3.0-only
-->

<template>
<MkContainer :showHeader="widgetProps.showHeader" :style="`height: ${widgetProps.height}px;`" :scrollable="true" data-cy-mkw-timeline class="mkw-timeline">
	<template #icon>
<<<<<<< HEAD
		<i v-if="widgetProps.src === 'home'" class="ph-house ph-bold ph-lg"></i>
		<i v-else-if="widgetProps.src === 'local'" class="ph-planet ph-bold pg-lg"></i>
		<i v-else-if="widgetProps.src === 'social'" class="ph-rocket-launch ph-bold pg-lg"></i>
		<i v-else-if="widgetProps.src === 'global'" class="ph-globe-hemisphere-west ph-bold ph-lg"></i>
		<i v-else-if="widgetProps.src === 'list'" class="ph-list ph-bold pg-lg"></i>
		<i v-else-if="widgetProps.src === 'antenna'" class="ph-flying-saucer ph-bold pg-lg"></i>
=======
		<i v-if="widgetProps.src === 'home'" class="ti ti-home"></i>
		<i v-else-if="widgetProps.src === 'local'" class="ti ti-planet"></i>
		<i v-else-if="widgetProps.src === 'social'" class="ti ti-universe"></i>
		<i v-else-if="widgetProps.src === 'global'" class="ti ti-whirl"></i>
		<i v-else-if="widgetProps.src === 'list'" class="ti ti-list"></i>
		<i v-else-if="widgetProps.src === 'antenna'" class="ti ti-antenna"></i>
>>>>>>> 5fd0cb31
	</template>
	<template #header>
		<button class="_button" @click="choose">
			<span>{{ widgetProps.src === 'list' ? widgetProps.list.name : widgetProps.src === 'antenna' ? widgetProps.antenna.name : i18n.t('_timelines.' + widgetProps.src) }}</span>
			<i :class="menuOpened ? 'ph-caret-up ph-bold ph-lg' : 'ph-caret-down ph-bold ph-lg'" style="margin-left: 8px;"></i>
		</button>
	</template>

	<div v-if="(((widgetProps.src === 'local' || widgetProps.src === 'social') && !isLocalTimelineAvailable) || (widgetProps.src === 'global' && !isGlobalTimelineAvailable))" :class="$style.disabled">
		<p :class="$style.disabledTitle">
			<i class="ph-minus ph-bold ph-lg"></i>
			{{ i18n.ts._disabledTimeline.title }}
		</p>
		<p :class="$style.disabledDescription">{{ i18n.ts._disabledTimeline.description }}</p>
	</div>
	<div v-else>
		<MkTimeline :key="widgetProps.src === 'list' ? `list:${widgetProps.list.id}` : widgetProps.src === 'antenna' ? `antenna:${widgetProps.antenna.id}` : widgetProps.src" :src="widgetProps.src" :list="widgetProps.list ? widgetProps.list.id : null" :antenna="widgetProps.antenna ? widgetProps.antenna.id : null"/>
	</div>
</MkContainer>
</template>

<script lang="ts" setup>
import { ref } from 'vue';
import { useWidgetPropsManager, Widget, WidgetComponentEmits, WidgetComponentExpose, WidgetComponentProps } from './widget.js';
import { GetFormResultType } from '@/scripts/form.js';
import * as os from '@/os.js';
import MkContainer from '@/components/MkContainer.vue';
import MkTimeline from '@/components/MkTimeline.vue';
import { i18n } from '@/i18n.js';
import { $i } from '@/account.js';
import { instance } from '@/instance.js';

const name = 'timeline';
const isLocalTimelineAvailable = (($i == null && instance.policies.ltlAvailable) || ($i != null && $i.policies.ltlAvailable));
const isGlobalTimelineAvailable = (($i == null && instance.policies.gtlAvailable) || ($i != null && $i.policies.gtlAvailable));

const widgetPropsDef = {
	showHeader: {
		type: 'boolean' as const,
		default: true,
	},
	height: {
		type: 'number' as const,
		default: 300,
	},
	src: {
		type: 'string' as const,
		default: 'home',
		hidden: true,
	},
	antenna: {
		type: 'object' as const,
		default: null,
		hidden: true,
	},
	list: {
		type: 'object' as const,
		default: null,
		hidden: true,
	},
};

type WidgetProps = GetFormResultType<typeof widgetPropsDef>;

const props = defineProps<WidgetComponentProps<WidgetProps>>();
const emit = defineEmits<WidgetComponentEmits<WidgetProps>>();

const { widgetProps, configure, save } = useWidgetPropsManager(name,
	widgetPropsDef,
	props,
	emit,
);

const menuOpened = ref(false);

const setSrc = (src) => {
	widgetProps.src = src;
	save();
};

const choose = async (ev) => {
	menuOpened.value = true;
	const [antennas, lists] = await Promise.all([
		os.api('antennas/list'),
		os.api('users/lists/list'),
	]);
	const antennaItems = antennas.map(antenna => ({
		text: antenna.name,
		icon: 'ph-flying-saucer ph-bold pg-lg',
		action: () => {
			widgetProps.antenna = antenna;
			setSrc('antenna');
		},
	}));
	const listItems = lists.map(list => ({
		text: list.name,
		icon: 'ph-list ph-bold pg-lg',
		action: () => {
			widgetProps.list = list;
			setSrc('list');
		},
	}));
	os.popupMenu([{
		text: i18n.ts._timelines.home,
		icon: 'ph-house ph-bold ph-lg',
		action: () => { setSrc('home'); },
	}, {
		text: i18n.ts._timelines.local,
		icon: 'ph-planet ph-bold pg-lg',
		action: () => { setSrc('local'); },
	}, {
		text: i18n.ts._timelines.social,
<<<<<<< HEAD
		icon: 'ph-rocket-launch ph-bold pg-lg',
=======
		icon: 'ti ti-universe',
>>>>>>> 5fd0cb31
		action: () => { setSrc('social'); },
	}, {
		text: i18n.ts._timelines.global,
		icon: 'ph-globe-hemisphere-west ph-bold ph-lg',
		action: () => { setSrc('global'); },
	}, antennaItems.length > 0 ? null : undefined, ...antennaItems, listItems.length > 0 ? null : undefined, ...listItems], ev.currentTarget ?? ev.target).then(() => {
		menuOpened.value = false;
	});
};

defineExpose<WidgetComponentExpose>({
	name,
	configure,
	id: props.widget ? props.widget.id : null,
});
</script>

<style lang="scss" module>
.disabled {
	text-align: center;
}

.disabledTitle {
	margin: 16px;
}

.disabledDescription {
	font-size: 90%;
}
</style><|MERGE_RESOLUTION|>--- conflicted
+++ resolved
@@ -6,21 +6,12 @@
 <template>
 <MkContainer :showHeader="widgetProps.showHeader" :style="`height: ${widgetProps.height}px;`" :scrollable="true" data-cy-mkw-timeline class="mkw-timeline">
 	<template #icon>
-<<<<<<< HEAD
 		<i v-if="widgetProps.src === 'home'" class="ph-house ph-bold ph-lg"></i>
 		<i v-else-if="widgetProps.src === 'local'" class="ph-planet ph-bold pg-lg"></i>
 		<i v-else-if="widgetProps.src === 'social'" class="ph-rocket-launch ph-bold pg-lg"></i>
 		<i v-else-if="widgetProps.src === 'global'" class="ph-globe-hemisphere-west ph-bold ph-lg"></i>
 		<i v-else-if="widgetProps.src === 'list'" class="ph-list ph-bold pg-lg"></i>
 		<i v-else-if="widgetProps.src === 'antenna'" class="ph-flying-saucer ph-bold pg-lg"></i>
-=======
-		<i v-if="widgetProps.src === 'home'" class="ti ti-home"></i>
-		<i v-else-if="widgetProps.src === 'local'" class="ti ti-planet"></i>
-		<i v-else-if="widgetProps.src === 'social'" class="ti ti-universe"></i>
-		<i v-else-if="widgetProps.src === 'global'" class="ti ti-whirl"></i>
-		<i v-else-if="widgetProps.src === 'list'" class="ti ti-list"></i>
-		<i v-else-if="widgetProps.src === 'antenna'" class="ti ti-antenna"></i>
->>>>>>> 5fd0cb31
 	</template>
 	<template #header>
 		<button class="_button" @click="choose">
@@ -133,11 +124,7 @@
 		action: () => { setSrc('local'); },
 	}, {
 		text: i18n.ts._timelines.social,
-<<<<<<< HEAD
 		icon: 'ph-rocket-launch ph-bold pg-lg',
-=======
-		icon: 'ti ti-universe',
->>>>>>> 5fd0cb31
 		action: () => { setSrc('social'); },
 	}, {
 		text: i18n.ts._timelines.global,

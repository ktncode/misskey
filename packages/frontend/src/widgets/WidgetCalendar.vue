<!--
SPDX-FileCopyrightText: syuilo and misskey-project
SPDX-License-Identifier: AGPL-3.0-only
-->

<template>
<div :class="[$style.root, { _panel: !widgetProps.transparent }]" data-cy-mkw-calendar>
	<div :class="[$style.calendar, { [$style.isHoliday]: isHoliday }]">
		<p :class="$style.monthAndYear">
			<span :class="$style.year">{{ i18n.tsx.yearX({ year }) }}</span>
			<span :class="$style.month">{{ i18n.tsx.monthX({ month }) }}</span>
		</p>
		<p v-if="month === 1 && day === 1" class="day">🎉{{ i18n.tsx.dayX({ day }) }}<span style="display: inline-block; transform: scaleX(-1);">🎉</span></p>
		<p v-else :class="$style.day">{{ i18n.tsx.dayX({ day }) }}</p>
		<p :class="$style.weekDay">{{ weekDay }}</p>
	</div>
	<div :class="$style.info">
		<div :class="$style.infoSection">
			<p :class="$style.infoText">{{ i18n.ts.today }}<b :class="$style.percentage">{{ dayP.toFixed(1) }}%</b></p>
			<div :class="$style.meter">
				<div :class="$style.meterVal" :style="{ width: `${dayP}%` }"></div>
			</div>
		</div>
		<div :class="$style.infoSection">
			<p :class="$style.infoText">{{ i18n.ts.thisMonth }}<b :class="$style.percentage">{{ monthP.toFixed(1) }}%</b></p>
			<div :class="$style.meter">
				<div :class="$style.meterVal" :style="{ width: `${monthP}%` }"></div>
			</div>
		</div>
		<div :class="$style.infoSection">
			<p :class="$style.infoText">{{ i18n.ts.thisYear }}<b :class="$style.percentage">{{ yearP.toFixed(1) }}%</b></p>
			<div :class="$style.meter">
				<div :class="$style.meterVal" :style="{ width: `${yearP}%` }"></div>
			</div>
		</div>
	</div>
</div>
</template>

<script lang="ts" setup>
import { ref } from 'vue';
import { useWidgetPropsManager, WidgetComponentEmits, WidgetComponentExpose, WidgetComponentProps } from './widget.js';
import { GetFormResultType } from '@/scripts/form.js';
import { i18n } from '@/i18n.js';
import { useInterval } from '@@/js/use-interval.js';

const name = 'calendar';

const widgetPropsDef = {
	transparent: {
		type: 'boolean' as const,
		default: false,
	},
};

type WidgetProps = GetFormResultType<typeof widgetPropsDef>;

const props = defineProps<WidgetComponentProps<WidgetProps>>();
const emit = defineEmits<WidgetComponentEmits<WidgetProps>>();

const { widgetProps, configure } = useWidgetPropsManager(name,
	widgetPropsDef,
	props,
	emit,
);

const year = ref(0);
const month = ref(0);
const day = ref(0);
const weekDay = ref('');
const yearP = ref(0);
const monthP = ref(0);
const dayP = ref(0);
const isHoliday = ref(false);
const tick = () => {
	const now = new Date();
	const nd = now.getDate();
	const nm = now.getMonth();
	const ny = now.getFullYear();

	year.value = ny;
	month.value = nm + 1;
	day.value = nd;
	weekDay.value = [
		i18n.ts._weekday.sunday,
		i18n.ts._weekday.monday,
		i18n.ts._weekday.tuesday,
		i18n.ts._weekday.wednesday,
		i18n.ts._weekday.thursday,
		i18n.ts._weekday.friday,
		i18n.ts._weekday.saturday,
	][now.getDay()];

	const dayNumer = now.getTime() - new Date(ny, nm, nd).getTime();
	const dayDenom = 1000/*ms*/ * 60/*s*/ * 60/*m*/ * 24/*h*/;
	const monthNumer = now.getTime() - new Date(ny, nm, 1).getTime();
	const monthDenom = new Date(ny, nm + 1, 1).getTime() - new Date(ny, nm, 1).getTime();
	const yearNumer = now.getTime() - new Date(ny, 0, 1).getTime();
	const yearDenom = new Date(ny + 1, 0, 1).getTime() - new Date(ny, 0, 1).getTime();

	dayP.value = dayNumer / dayDenom * 100;
	monthP.value = monthNumer / monthDenom * 100;
	yearP.value = yearNumer / yearDenom * 100;

	isHoliday.value = now.getDay() === 0 || now.getDay() === 6;
};

useInterval(tick, 1000, {
	immediate: true,
	afterMounted: false,
});

defineExpose<WidgetComponentExpose>({
	name,
	configure,
	id: props.widget ? props.widget.id : null,
});
</script>

<style lang="scss" module>
.root {
	padding: 16px 0;

	&::after {
		content: "";
		display: block;
		clear: both;
	}
}

.calendar {
	float: left;
	width: 60%;
	text-align: center;

	&.isHoliday {
		> .day {
			color: #ef95a0;
		}
	}
}

.monthAndYear,
.weekDay {
	margin: 0;
	line-height: 18px;
	font-size: 0.9em;
}

.year,
.month {
	margin: 0 4px;
}

.day {
	margin: 10px 0;
	line-height: 32px;
	font-size: 1.75em;
}

.info {
	display: block;
	float: left;
	width: 40%;
	padding: 0 16px 0 0;
	box-sizing: border-box;
}

.infoSection {
	margin-bottom: 8px;

	&:last-child {
		margin-bottom: 4px;
	}

	&:nth-child(1) {
		> .meter > .meterVal {
			background: #f7796c;
		}
	}

	&:nth-child(2) {
		> .meter > .meterVal {
			background: #a1de41;
		}
	}

	&:nth-child(3) {
		> .meter > .meterVal {
			background: #41ddde;
		}
	}
}

.infoText {
	display: flex;
	margin: 0 0 2px 0;
	font-size: 0.75em;
	line-height: 18px;
	opacity: 0.8;
}

.percentage {
	margin-left: auto;
}

.meter {
	width: 100%;
	overflow: hidden;
<<<<<<< HEAD
	background: var(--X11);
	border-radius: var(--radius-sm);
=======
	background: var(--MI_THEME-X11);
	border-radius: 8px;
>>>>>>> d2e8dc4f
}

.meterVal {
	height: 4px;
	transition: width .3s cubic-bezier(0.23, 1, 0.32, 1);
}
</style><|MERGE_RESOLUTION|>--- conflicted
+++ resolved
@@ -207,13 +207,8 @@
 .meter {
 	width: 100%;
 	overflow: hidden;
-<<<<<<< HEAD
-	background: var(--X11);
+	background: var(--MI_THEME-X11);
 	border-radius: var(--radius-sm);
-=======
-	background: var(--MI_THEME-X11);
-	border-radius: 8px;
->>>>>>> d2e8dc4f
 }
 
 .meterVal {

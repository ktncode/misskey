--- conflicted
+++ resolved
@@ -7,11 +7,7 @@
 import * as Misskey from 'misskey-js';
 import { misskeyApi } from '@/utility/misskey-api.js';
 import { miLocalStorage } from '@/local-storage.js';
-<<<<<<< HEAD
-=======
-import { DEFAULT_INFO_IMAGE_URL, DEFAULT_NOT_FOUND_IMAGE_URL, DEFAULT_SERVER_ERROR_IMAGE_URL } from '@@/js/const.js';
 import { $i } from '@/i';
->>>>>>> 8cf6f328
 
 // TODO: 他のタブと永続化されたstateを同期
 

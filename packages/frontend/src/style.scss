@charset "utf-8";

@font-face {
	font-display: swap; /* Check https://developer.mozilla.org/en-US/docs/Web/CSS/@font-face/font-display for other options. */
	font-family: 'Lexend';
	font-style: normal;
	font-weight: 400;
	src: url('/static-assets/fonts/Lexend-VariableFont_wght.ttf') format('opentype');
}

/*
 * SPDX-FileCopyrightText: syuilo and misskey-project
 *
 * SPDX-License-Identifier: AGPL-3.0-only
 */

:root {
<<<<<<< HEAD
	--radius-xs: 5px;
	--radius-sm: 5px;
	--radius: 5px;
	--radius-md: 5px;
	--radius-lg: 5px;
	--radius-xl: 5px;
	--radius-ellipse: 5px;
	--radius-full: 5px;

	--marginFull: 16px;
	--marginHalf: 10px;
=======
	--MI-radius: 12px;
	--MI-marginFull: 16px;
	--MI-marginHalf: 10px;
>>>>>>> d2e8dc4f

	--MI-margin: var(--MI-marginFull);

	// switch dynamically
	--MI-minBottomSpacingMobile: calc(72px + max(12px, env(safe-area-inset-bottom, 0px)));
	--MI-minBottomSpacing: var(--MI-minBottomSpacingMobile);

	@media (max-width: 500px) {
		--MI-margin: var(--MI-marginHalf);
	}

	--avatar: 48px;
	--thread-width: 2px;
}

html.radius-misskey {
	--radius-xs: 4px;
	--radius-sm: 8px;
	--radius: 12px;
	--radius-md: 16px;
	--radius-lg: 24px;
	--radius-xl: 32px;
	--radius-ellipse: 999px;
	--radius-full: 100%;
}

::selection {
	color: var(--MI_THEME-fgOnAccent);
	background-color: var(--MI_THEME-accent);
}

html {
	background-color: var(--MI_THEME-bg);
	color: var(--MI_THEME-fg);
	accent-color: var(--MI_THEME-accent);
	overflow: auto;
	overflow-wrap: break-word;
	font-family: 'sharkey-theme-font-face', 'Lexend', 'Hiragino Maru Gothic Pro', "BIZ UDGothic", Roboto, HelveticaNeue, Arial, sans-serif;
	font-size: 14px;
	line-height: 1.35;
	text-size-adjust: 100%;
	tab-size: 2;
	-webkit-text-size-adjust: 100%;

	&, * {
		scrollbar-color: var(--MI_THEME-scrollbarHandle) transparent;
		scrollbar-width: thin;

		&::-webkit-scrollbar {
			width: 6px;
			height: 6px;
		}

		&::-webkit-scrollbar-track {
			background: inherit;
		}

		&::-webkit-scrollbar-thumb {
			background: var(--MI_THEME-scrollbarHandle);

			&:hover {
				background: var(--MI_THEME-scrollbarHandleHover);
			}

			&:active {
				background: var(--MI_THEME-accent);
			}
		}
	}

	&.f-1 {
		font-size: 15px;
	}

	&.f-2 {
		font-size: 16px;
	}

	&.f-3 {
		font-size: 17px;
	}

	&.useSystemFont {
		font-family: system-ui;
	}
}

html._themeChanging_ {
	&, * {
		transition: background 1s ease, border 1s ease !important;
	}
}

html, body {
	touch-action: manipulation;
	margin: 0;
	padding: 0;
	scroll-behavior: smooth;
}

a {
	text-decoration: none;
	cursor: pointer;
	color: inherit;
	tap-highlight-color: transparent;
	-webkit-tap-highlight-color: transparent;
	-webkit-touch-callout: none;

	&:focus-visible {
		outline-offset: 2px;
	}

	&:hover {
		text-decoration: underline;
	}

	&[target="_blank"] {
		-webkit-touch-callout: default;
	}
}

textarea, input {
	tap-highlight-color: transparent;
	-webkit-tap-highlight-color: transparent;
}

optgroup, option {
	background: var(--MI_THEME-panel);
	color: var(--MI_THEME-fg);
}

hr {
	margin: var(--MI-margin) 0 var(--MI-margin) 0;
	border: none;
	height: 1px;
	background: var(--MI_THEME-divider);
}

rt {
	white-space: initial;
}

:focus-visible {
	outline: var(--MI_THEME-focus) solid 2px;
	outline-offset: -2px;

	&:hover {
		text-decoration: none;
	}
}

.ph-bold {
	width: 1.28em;
	vertical-align: -12%;
	line-height: 1em;

	&::before {
		font-size: 128%;
	}
}

.ti-fw {
	display: inline-block;
	text-align: center;
}

._indicatorCircle {
	display: inline-block;
	width: 1em;
	height: 1em;
	border-radius: var(--radius-full);
	background: currentColor;
}

._indicateCounter {
	display: inline-flex;
	color: var(--MI_THEME-fgOnAccent);
	font-weight: 700;
	background: var(--MI_THEME-indicator);
	height: 1.5em;
	min-width: 1em;
	align-items: center;
	justify-content: center;
	border-radius: var(--radius-ellipse);
	padding: 0.3em 0.5em;
}

._noSelect {
	user-select: none;
	-webkit-user-select: none;
	-webkit-touch-callout: none;
}

._nowrap {
	white-space: pre !important;
	word-wrap: normal !important; // https://codeday.me/jp/qa/20190424/690106.html
	overflow: hidden;
	text-overflow: ellipsis;
}

._ghost {
	@extend ._noSelect;
	pointer-events: none;
}

._modalBg {
	position: fixed;
	top: 0;
	left: 0;
	width: 100%;
	height: 100%;
	background: var(--MI_THEME-modalBg);
	-webkit-backdrop-filter: var(--MI-modalBgFilter);
	backdrop-filter: var(--MI-modalBgFilter);
}

._shadow {
	box-shadow: 0px 4px 32px var(--MI_THEME-shadow) !important;
}

._button {
	@extend ._noSelect;
	appearance: none;
	display: inline-block;
	padding: 0;
	margin: 0; // for Safari
	background: none;
	border: none;
	cursor: pointer;
	color: inherit;
	touch-action: manipulation;
	tap-highlight-color: transparent;
	-webkit-tap-highlight-color: transparent;
	font-size: 1em;
	font-family: inherit;
	line-height: inherit;
	max-width: 100%;

	&:hover {
		text-decoration: none;
	}

	&:disabled {
		opacity: 0.5;
		cursor: default;
	}
}

._buttonPrimary {
	@extend ._button;
	color: var(--MI_THEME-fgOnAccent);
	background: var(--MI_THEME-accent);

	&:not(:disabled):hover {
		background: hsl(from var(--MI_THEME-accent) h s calc(l + 5));
	}

	&:not(:disabled):active {
		background: hsl(from var(--MI_THEME-accent) h s calc(l - 5));
	}
}

._buttonGradate {
	@extend ._buttonPrimary;
	color: var(--MI_THEME-fgOnAccent);
	background: linear-gradient(90deg, var(--MI_THEME-buttonGradateA), var(--MI_THEME-buttonGradateB));

	&:not(:disabled):hover {
		background: linear-gradient(90deg, hsl(from var(--MI_THEME-accent) h s calc(l + 5)), hsl(from var(--MI_THEME-accent) h s calc(l + 5)));
	}

	&:not(:disabled):active {
		background: linear-gradient(90deg, hsl(from var(--MI_THEME-accent) h s calc(l + 5)), hsl(from var(--MI_THEME-accent) h s calc(l + 5)));
	}
}

._help {
	color: var(--MI_THEME-accent);
	cursor: help;
}

._textButton {
	@extend ._button;
	color: var(--MI_THEME-accent);

	&:focus-visible {
		outline-offset: 2px;
	}

	&:not(:disabled):hover {
		text-decoration: underline;
	}
}

._panel {
<<<<<<< HEAD
	background: color-mix(in srgb, var(--panel) 65%, transparent);
	border-radius: var(--radius);
=======
	background: var(--MI_THEME-panel);
	border-radius: var(--MI-radius);
>>>>>>> d2e8dc4f
	overflow: clip;
}

._margin {
	margin: var(--MI-margin) 0;
}

._gaps_m {
	display: flex;
	flex-direction: column;
	gap: 1.5em;
}

._gaps_s {
	display: flex;
	flex-direction: column;
	gap: 0.75em;
}

._gaps {
	display: flex;
	flex-direction: column;
	gap: var(--MI-margin);
}

._buttons {
	display: flex;
	gap: 8px;
	flex-wrap: wrap;
}

._buttonsCenter {
	@extend ._buttons;

	justify-content: center;
}

._borderButton {
	@extend ._button;
	display: block;
	width: 100%;
	padding: 10px;
	box-sizing: border-box;
	text-align: center;
	border: solid 0.5px var(--MI_THEME-divider);
	border-radius: var(--MI-radius);

	&:active {
		border-color: var(--MI_THEME-accent);
	}
}

._popup {
	background: var(--MI_THEME-popup);
	border-radius: var(--MI-radius);
	contain: content;
}

._acrylic {
	background: var(--MI_THEME-acrylicPanel);
	-webkit-backdrop-filter: var(--MI-blur, blur(15px));
	backdrop-filter: var(--MI-blur, blur(15px));
}

._formLinksGrid {
	display: grid;
	grid-template-columns: repeat(auto-fill, minmax(200px, 1fr));
	grid-gap: 12px;
}

._beta {
	margin-left: 0.7em;
	font-size: 65%;
	padding: 2px 3px;
<<<<<<< HEAD
	color: var(--accent);
	border: solid 1px var(--accent);
	border-radius: var(--radius-xs);
=======
	color: var(--MI_THEME-accent);
	border: solid 1px var(--MI_THEME-accent);
	border-radius: 4px;
>>>>>>> d2e8dc4f
	vertical-align: top;
}

._modified {
	margin-left: 0.7em;
	font-size: 65%;
	padding: 2px 3px;
	color: var(--MI_THEME-warn);
	border: solid 1px var(--MI_THEME-warn);
	border-radius: 4px;
	vertical-align: top;
}

._table {
	> ._row {
		display: flex;

		&:not(:last-child) {
			margin-bottom: 16px;

			@media (max-width: 500px) {
				margin-bottom: 8px;
			}
		}

		> ._cell {
			flex: 1;

			> ._label {
				font-size: 80%;
				opacity: 0.7;

				> ._icon {
					margin-right: 4px;
					display: none;
				}
			}
		}
	}
}

._fullinfo {
	padding: 64px 32px;
	text-align: center;

	> img {
		vertical-align: bottom;
		height: 128px;
		margin-bottom: 16px;
		border-radius: var(--radius-md);
	}
}

._link {
	color: var(--MI_THEME-link);
}

._caption {
	font-size: 0.8em;
	opacity: 0.7;
}

._monospace {
	font-family: Fira code, Fira Mono, Consolas, Menlo, Courier, monospace !important;
}

._zoom {
	transition-duration: 0.5s, 0.5s;
	transition-property: opacity, transform;
	transition-timing-function: cubic-bezier(0,.5,.5,1);
}

._woodenFrame {
	padding: 7px;
	background: #8C4F26;
	box-shadow: 0 6px 16px #0007, 0 0 1px 1px #693410, inset 0 0 2px 1px #ce8a5c;
	border-radius: 10px;

	--MI_THEME-bg: #F1E8DC;
	--MI_THEME-fg: #693410;
}

html[data-color-scheme=dark] ._woodenFrame {
	--MI_THEME-bg: #1d0c02;
	--MI_THEME-fg: #F1E8DC;
	--MI_THEME-panel: #192320;
}

._woodenFrameH {
	display: flex;
	gap: 6px;
}

._woodenFrameInner {
	padding: 8px;
	margin-top: 8px;
	background: var(--MI_THEME-bg);
	box-shadow: 0 0 2px 1px #ce8a5c, inset 0 0 1px 1px #693410;
	border-radius: 6px;
	color: var(--MI_THEME-fg);

	&:first-child {
		margin-top: 0;
	}
}

._transition_zoom-enter-active, ._transition_zoom-leave-active {
	transition: opacity 0.5s, transform 0.5s !important;
}
._transition_zoom-enter-from, ._transition_zoom-leave-to {
	opacity: 0;
	transform: scale(0.9);
}

._blink {
	animation: blink 1s infinite;
}

@keyframes blink {
	0% { opacity: 1; transform: scale(1); }
	30% { opacity: 1; transform: scale(1); }
	90% { opacity: 0; transform: scale(0.5); }
}

@keyframes global-tada {
	from {
		transform: scale3d(1, 1, 1);
	}

	10%,
	20% {
		transform: scale3d(0.9, 0.9, 0.9) rotate3d(0, 0, 1, -3deg);
	}

	30%,
	50%,
	70%,
	90% {
		transform: scale3d(1.1, 1.1, 1.1) rotate3d(0, 0, 1, 3deg);
	}

	40%,
	60%,
	80% {
		transform: scale3d(1.1, 1.1, 1.1) rotate3d(0, 0, 1, -3deg);
	}

	to {
		transform: scale3d(1, 1, 1);
	}
}

._anime_bounce {
	will-change: transform;
  animation: global-bounce ease 0.7s;
  animation-iteration-count: 1;
  transform-origin: 50% 50%;
}
._anime_bounce_ready {
	will-change: transform;
	transform:  scaleX(0.90) scaleY(0.90) ;
}
._anime_bounce_standBy {
	transition: transform 0.1s ease;
}

@keyframes global-bounce {
  0% {
    transform:  scaleX(0.90) scaleY(0.90) ;
  }
  19% {
    transform:  scaleX(1.10) scaleY(1.10) ;
  }
  48% {
    transform:  scaleX(0.95) scaleY(0.95) ;
  }
  100% {
    transform:  scaleX(1.00) scaleY(1.00) ;
  }
}

// MFM -----------------------------

bdi.block { display: block }

._mfm_blur_ {
	filter: blur(6px);
	transition: filter 0.3s;

	&:hover {
		filter: blur(0px);
	}
}

.mfm-x2 {
	--mfm-zoom-size: 200%;
}

.mfm-x3 {
	--mfm-zoom-size: 400%;
}

.mfm-x4 {
	--mfm-zoom-size: 600%;
}

.mfm-x2, .mfm-x3, .mfm-x4 {
	font-size: var(--mfm-zoom-size);

	.mfm-x2, .mfm-x3, .mfm-x4 {
		/* only half effective */
		font-size: calc(var(--mfm-zoom-size) / 2 + 50%);

		.mfm-x2, .mfm-x3, .mfm-x4 {
			/* disabled */
			font-size: 100%;
		}
	}
}

._mfm_rainbow_fallback_ {
	background-image: linear-gradient(to right, rgb(255, 0, 0) 0%, rgb(255, 165, 0) 17%, rgb(255, 255, 0) 33%, rgb(0, 255, 0) 50%, rgb(0, 255, 255) 67%, rgb(0, 0, 255) 83%, rgb(255, 0, 255) 100%);
	-webkit-background-clip: text;
	background-clip: text;
	color: transparent;
}

@keyframes mfm-spin {
	0% { transform: rotate(0deg); }
	100% { transform: rotate(360deg); }
}

@keyframes mfm-spinX {
	0% { transform: perspective(128px) rotateX(0deg); }
	100% { transform: perspective(128px) rotateX(360deg); }
}

@keyframes mfm-spinY {
	0% { transform: perspective(128px) rotateY(0deg); }
	100% { transform: perspective(128px) rotateY(360deg); }
}

@keyframes mfm-jump {
	0% { transform: translateY(0); }
	25% { transform: translateY(-16px); }
	50% { transform: translateY(0); }
	75% { transform: translateY(-8px); }
	100% { transform: translateY(0); }
}

@keyframes mfm-bounce {
	0% { transform: translateY(0) scale(1, 1); }
	25% { transform: translateY(-16px) scale(1, 1); }
	50% { transform: translateY(0) scale(1, 1); }
	75% { transform: translateY(0) scale(1.5, 0.75); }
	100% { transform: translateY(0) scale(1, 1); }
}

// const val = () => `translate(${Math.floor(Math.random() * 20) - 10}px, ${Math.floor(Math.random() * 20) - 10}px)`;
// let css = '';
// for (let i = 0; i <= 100; i += 5) { css += `${i}% { transform: ${val()} }\n`; }
@keyframes mfm-twitch {
	0% { transform: translate(7px, -2px) }
	5% { transform: translate(-3px, 1px) }
	10% { transform: translate(-7px, -1px) }
	15% { transform: translate(0px, -1px) }
	20% { transform: translate(-8px, 6px) }
	25% { transform: translate(-4px, -3px) }
	30% { transform: translate(-4px, -6px) }
	35% { transform: translate(-8px, -8px) }
	40% { transform: translate(4px, 6px) }
	45% { transform: translate(-3px, 1px) }
	50% { transform: translate(2px, -10px) }
	55% { transform: translate(-7px, 0px) }
	60% { transform: translate(-2px, 4px) }
	65% { transform: translate(3px, -8px) }
	70% { transform: translate(6px, 7px) }
	75% { transform: translate(-7px, -2px) }
	80% { transform: translate(-7px, -8px) }
	85% { transform: translate(9px, 3px) }
	90% { transform: translate(-3px, -2px) }
	95% { transform: translate(-10px, 2px) }
	100% { transform: translate(-2px, -6px) }
}

// const val = () => `translate(${Math.floor(Math.random() * 6) - 3}px, ${Math.floor(Math.random() * 6) - 3}px) rotate(${Math.floor(Math.random() * 24) - 12}deg)`;
// let css = '';
// for (let i = 0; i <= 100; i += 5) { css += `${i}% { transform: ${val()} }\n`; }
@keyframes mfm-shake {
	0% { transform: translate(-3px, -1px) rotate(-8deg) }
	5% { transform: translate(0px, -1px) rotate(-10deg) }
	10% { transform: translate(1px, -3px) rotate(0deg) }
	15% { transform: translate(1px, 1px) rotate(11deg) }
	20% { transform: translate(-2px, 1px) rotate(1deg) }
	25% { transform: translate(-1px, -2px) rotate(-2deg) }
	30% { transform: translate(-1px, 2px) rotate(-3deg) }
	35% { transform: translate(2px, 1px) rotate(6deg) }
	40% { transform: translate(-2px, -3px) rotate(-9deg) }
	45% { transform: translate(0px, -1px) rotate(-12deg) }
	50% { transform: translate(1px, 2px) rotate(10deg) }
	55% { transform: translate(0px, -3px) rotate(8deg) }
	60% { transform: translate(1px, -1px) rotate(8deg) }
	65% { transform: translate(0px, -1px) rotate(-7deg) }
	70% { transform: translate(-1px, -3px) rotate(6deg) }
	75% { transform: translate(0px, -2px) rotate(4deg) }
	80% { transform: translate(-2px, -1px) rotate(3deg) }
	85% { transform: translate(1px, -3px) rotate(-10deg) }
	90% { transform: translate(1px, 0px) rotate(3deg) }
	95% { transform: translate(-2px, 0px) rotate(-3deg) }
	100% { transform: translate(2px, 1px) rotate(2deg) }
}

@keyframes mfm-rubberBand {
	from { transform: scale3d(1, 1, 1); }
	30% { transform: scale3d(1.25, 0.75, 1); }
	40% { transform: scale3d(0.75, 1.25, 1); }
	50% { transform: scale3d(1.15, 0.85, 1); }
	65% { transform: scale3d(0.95, 1.05, 1); }
	75% { transform: scale3d(1.05, 0.95, 1); }
	to { transform: scale3d(1, 1, 1); }
}

@keyframes mfm-rainbow {
	0% { filter: hue-rotate(0deg) contrast(150%) saturate(150%); }
	100% { filter: hue-rotate(360deg) contrast(150%) saturate(150%); }
}

@keyframes mfm-fade {
	0% {
	  opacity: 0;
	}
	100% {
	  opacity: 1;
	}
}<|MERGE_RESOLUTION|>--- conflicted
+++ resolved
@@ -15,7 +15,6 @@
  */
 
 :root {
-<<<<<<< HEAD
 	--radius-xs: 5px;
 	--radius-sm: 5px;
 	--radius: 5px;
@@ -25,13 +24,9 @@
 	--radius-ellipse: 5px;
 	--radius-full: 5px;
 
-	--marginFull: 16px;
-	--marginHalf: 10px;
-=======
 	--MI-radius: 12px;
 	--MI-marginFull: 16px;
 	--MI-marginHalf: 10px;
->>>>>>> d2e8dc4f
 
 	--MI-margin: var(--MI-marginFull);
 
@@ -327,13 +322,8 @@
 }
 
 ._panel {
-<<<<<<< HEAD
-	background: color-mix(in srgb, var(--panel) 65%, transparent);
-	border-radius: var(--radius);
-=======
-	background: var(--MI_THEME-panel);
+	background: color-mix(in srgb, var(--MI_THEME-panel) 65%, transparent);
 	border-radius: var(--MI-radius);
->>>>>>> d2e8dc4f
 	overflow: clip;
 }
 
@@ -408,15 +398,9 @@
 	margin-left: 0.7em;
 	font-size: 65%;
 	padding: 2px 3px;
-<<<<<<< HEAD
-	color: var(--accent);
-	border: solid 1px var(--accent);
-	border-radius: var(--radius-xs);
-=======
 	color: var(--MI_THEME-accent);
 	border: solid 1px var(--MI_THEME-accent);
-	border-radius: 4px;
->>>>>>> d2e8dc4f
+	border-radius: var(--radius-xs);
 	vertical-align: top;
 }
 

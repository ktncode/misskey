--- conflicted
+++ resolved
@@ -332,13 +332,9 @@
 		});
 
 		main.on('readAllNotifications', () => {
-<<<<<<< HEAD
 			setFavIconDot(false);
 
-			updateAccount({
-=======
 			updateAccountPartial({
->>>>>>> 551040ed
 				hasUnreadNotification: false,
 				unreadNotificationsCount: 0,
 			});

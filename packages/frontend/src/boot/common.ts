--- conflicted
+++ resolved
@@ -29,13 +29,8 @@
 import { prefer } from '@/preferences.js';
 import { $i } from '@/i.js';
 
-<<<<<<< HEAD
-export async function common(createVue: () => App<Element>) {
+export async function common(createVue: () => Promise<App<Element>>) {
 	console.info(`Sharkey v${version}`);
-=======
-export async function common(createVue: () => Promise<App<Element>>) {
-	console.info(`Misskey v${version}`);
->>>>>>> 303b62af
 
 	if (_DEV_) {
 		console.warn('Development mode!!!');
@@ -260,24 +255,7 @@
 		await fetchCustomEmojis();
 	} catch (err) { /* empty */ }
 
-<<<<<<< HEAD
-	const app = createVue();
-=======
-	// analytics
-	fetchInstanceMetaPromise.then(async () => {
-		await initAnalytics(instance);
-
-		if ($i) {
-			analytics.identify($i.id);
-		}
-
-		analytics.page({
-			path: window.location.pathname,
-		});
-	});
-
 	const app = await createVue();
->>>>>>> 303b62af
 
 	if (_DEV_) {
 		app.config.performance = true;

--- conflicted
+++ resolved
@@ -41,12 +41,6 @@
 	if (!$i) return;
 
 	waiting();
-	document.cookie.split(';').forEach((cookie) => {
-		const cookieName = cookie.split('=')[0].trim();
-		if (cookieName === 'token') {
-			document.cookie = `${cookieName}=; max-age=0; path=/`;
-		}
-	});
 	miLocalStorage.removeItem('account');
 	await removeAccount($i.id);
 	document.cookie = `token=; path=/; max-age=0${ location.protocol === 'https:' ? '; Secure' : ''}`;
@@ -108,8 +102,8 @@
 }
 
 function fetchAccount(token: string, id?: string, forceShowDialog?: boolean): Promise<Account> {
-	document.cookie = "token=; path=/; max-age=0";
-	document.cookie = `token=${token}; path=/queue; max-age=86400; SameSite=Strict; Secure`; // bull dashboardの認証とかで使う
+	document.cookie = `token=; path=/; max-age=0${ location.protocol === 'https:' ? '; Secure' : ''}`;
+	document.cookie = `token=; path=/queue; max-age=86400${ location.protocol === 'https:' ? '; SameSite=Strict; Secure' : ''}`; // bull dashboardの認証とかで使う
 
 	return new Promise((done, fail) => {
 		window.fetch(`${apiUrl}/i`, {
@@ -159,9 +153,9 @@
 					} else if (res.error.id === 'd5826d14-3982-4d2e-8011-b9e9f02499ef') {
 						// rate limited
 						const timeToWait = res.error.info?.resetMs ?? 1000;
-						window.setTimeout(timeToWait, () => {
+						window.setTimeout(() => {
 							fetchAccount(token, id, forceShowDialog).then(done, fail);
-						});
+						}, timeToWait);
 						return;
 					} else {
 						await alert({
@@ -230,10 +224,6 @@
 			throw reason;
 		});
 	miLocalStorage.setItem('account', JSON.stringify(me));
-<<<<<<< HEAD
-	document.cookie = `token=${token}; path=/; max-age=31536000${ location.protocol === 'https:' ? '; Secure' : ''}`; // bull dashboardの認証とかで使う
-=======
->>>>>>> 9c70a4e6
 	await addAccount(me.id, token);
 
 	if (redirect) {

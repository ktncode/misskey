/*
 * SPDX-FileCopyrightText: syuilo and misskey-project
 * SPDX-License-Identifier: AGPL-3.0-only
 */

import { nextTick, ref, defineAsyncComponent } from 'vue';
import getCaretCoordinates from 'textarea-caret';
import { toASCII } from 'punycode.js';
import type { Ref } from 'vue';
import type { CompleteInfo } from '@/components/MkAutocomplete.vue';
import { popup } from '@/os.js';

export type SuggestionType = 'user' | 'hashtag' | 'emoji' | 'mfmTag' | 'mfmParam';

export class Autocomplete {
	private suggestion: {
		x: Ref<number>;
		y: Ref<number>;
		q: Ref<any>;
		close: () => void;
	} | null;
	private textarea: HTMLInputElement | HTMLTextAreaElement;
	private currentType: keyof CompleteInfo | undefined;
	private textRef: Ref<string | number | null>;
	private opening: boolean;
	private onlyType: SuggestionType[];

	private get text(): string {
		// Use raw .value to get the latest value
		// (Because v-model does not update while composition)
		return this.textarea.value;
	}

	private set text(text: string) {
		// Use ref value to notify other watchers
		// (Because .value setter never fires input/change events)
		this.textRef.value = text;
	}

	/**
	 * 対象のテキストエリアを与えてインスタンスを初期化します。
	 */
	constructor(textarea: HTMLInputElement | HTMLTextAreaElement, textRef: Ref<string | number | null>, onlyType?: SuggestionType[]) {
		//#region BIND
		this.onInput = this.onInput.bind(this);
		this.complete = this.complete.bind(this);
		this.close = this.close.bind(this);
		//#endregion

		this.suggestion = null;
		this.textarea = textarea;
		this.textRef = textRef;
		this.opening = false;
		this.onlyType = onlyType ?? ['user', 'hashtag', 'emoji', 'mfmTag', 'mfmParam'];

		this.attach();
	}

	/**
	 * このインスタンスにあるテキストエリアの入力のキャプチャを開始します。
	 */
	public attach() {
		this.textarea.addEventListener('input', this.onInput);
	}

	/**
	 * このインスタンスにあるテキストエリアの入力のキャプチャを解除します。
	 */
	public detach() {
		this.textarea.removeEventListener('input', this.onInput);
		this.close();
	}

	/**
	 * テキスト入力時
	 */
	private onInput() {
		const caretPos = Number(this.textarea.selectionStart);
		const text = this.text.substring(0, caretPos).split('\n').pop()!;

		const mentionIndex = text.lastIndexOf('@');
		const hashtagIndex = text.lastIndexOf('#');
		const emojiIndex = text.lastIndexOf(':');
		const mfmTagIndex = text.lastIndexOf('$');
		const mfmParamIndex = text.lastIndexOf('.');

		const max = Math.max(
			mentionIndex,
			hashtagIndex,
			emojiIndex,
			mfmTagIndex);

		if (max === -1) {
			this.close();
			return;
		}

		const afterLastMfmParam = text.split(/\$\[[a-zA-Z]+/).pop();

		const isMention = mentionIndex !== -1;
		const isHashtag = hashtagIndex !== -1;
		const isMfmParam = mfmParamIndex !== -1 && afterLastMfmParam?.includes('.') && !afterLastMfmParam.includes(' ');
		const isMfmTag = mfmTagIndex !== -1 && !isMfmParam;
<<<<<<< HEAD
		const isEmoji = emojiIndex !== -1 && text.split(/:[\p{Letter}\p{Number}\p{Mark}_+-]+:/u).pop()!.includes(':');
=======
		const isEmoji = emojiIndex !== -1 && text.split(/:[a-z0-9_+\-]+:/).pop()!.includes(':');
		// :ok:などを🆗にするたいおぷ
		const isEmojiCompleteToUnicode = !isEmoji && emojiIndex === text.length - 1;
>>>>>>> 7a41cfe2

		let opened = false;

		if (isMention && this.onlyType.includes('user')) {
			// ユーザのサジェスト中に@を入力すると、その位置から新たにユーザ名を取りなおそうとしてしまう
			// この動きはリモートユーザのサジェストを阻害するので、@を検知したらその位置よりも前の@を探し、
			// ホスト名を含むリモートのユーザ名を全て拾えるようにする
			const mentionIndexAlt = text.lastIndexOf('@', mentionIndex - 1);
			const username = mentionIndexAlt === -1
				? text.substring(mentionIndex + 1)
				: text.substring(mentionIndexAlt + 1);
			if (username !== '' && username.match(/^[a-zA-Z0-9_@.]+$/)) {
				this.open('user', username);
				opened = true;
			} else if (username === '') {
				this.open('user', null);
				opened = true;
			}
		}

		if (isHashtag && !opened && this.onlyType.includes('hashtag')) {
			const hashtag = text.substring(hashtagIndex + 1);
			if (!hashtag.includes(' ')) {
				this.open('hashtag', hashtag);
				opened = true;
			}
		}

		if (isEmoji && !opened && this.onlyType.includes('emoji')) {
			const emoji = text.substring(emojiIndex + 1);
			if (!emoji.includes(' ')) {
				this.open('emoji', emoji.normalize('NFC'));
				opened = true;
			}
		}

		if (isEmojiCompleteToUnicode && !opened && this.onlyType.includes('emoji')) {
			const emoji = text.substring(text.lastIndexOf(':', text.length - 2) + 1, text.length - 1);
			if (!emoji.includes(' ')) {
				this.open('emojiComplete', emoji);
				opened = true;
			}
		}

		if (isMfmTag && !opened && this.onlyType.includes('mfmTag')) {
			const mfmTag = text.substring(mfmTagIndex + 1);
			if (!mfmTag.includes(' ')) {
				this.open('mfmTag', mfmTag.replace('[', ''));
				opened = true;
			}
		}

		if (isMfmParam && !opened && this.onlyType.includes('mfmParam')) {
			const mfmParam = text.substring(mfmParamIndex + 1);
			if (!mfmParam.includes(' ')) {
				this.open('mfmParam', {
					tag: text.substring(mfmTagIndex + 2, mfmParamIndex),
					params: mfmParam.split(','),
				});
				opened = true;
			}
		}

		if (!opened) {
			this.close();
		}
	}

	/**
	 * サジェストを提示します。
	 */
	private async open<T extends keyof CompleteInfo>(type: T, q: CompleteInfo[T]['query']) {
		if (type !== this.currentType) {
			this.close();
		}
		if (this.opening) return;
		this.opening = true;
		this.currentType = type;

		//#region サジェストを表示すべき位置を計算
		const caretPosition = getCaretCoordinates(this.textarea, this.textarea.selectionStart);

		const rect = this.textarea.getBoundingClientRect();

		const x = rect.left + caretPosition.left - this.textarea.scrollLeft;
		const y = rect.top + caretPosition.top - this.textarea.scrollTop;
		//#endregion

		if (this.suggestion) {
			this.suggestion.x.value = x;
			this.suggestion.y.value = y;
			this.suggestion.q.value = q;

			this.opening = false;
		} else {
			const _x = ref(x);
			const _y = ref(y);
			const _q = ref(q);

			const { dispose } = await popup(defineAsyncComponent(() => import('@/components/MkAutocomplete.vue')), {
				textarea: this.textarea,
				close: this.close,
				type: type,
				q: _q,
				x: _x,
				y: _y,
			}, {
				done: (res) => {
					this.complete(res);
				},
			});

			this.suggestion = {
				q: _q,
				x: _x,
				y: _y,
				close: () => dispose(),
			};

			this.opening = false;
		}
	}

	/**
	 * サジェストを閉じます。
	 */
	private close() {
		if (this.suggestion == null) return;

		this.suggestion.close();
		this.suggestion = null;

		this.textarea.focus();
	}

	/**
	 * オートコンプリートする
	 */
	private complete<T extends keyof CompleteInfo>({ type, value }: { type: T; value: CompleteInfo[T]['payload'] }) {
		this.close();

		const caret = Number(this.textarea.selectionStart);

		if (type === 'user') {
			const source = this.text;

			const before = source.substring(0, caret);
			const trimmedBefore = before.substring(0, before.lastIndexOf('@'));
			const after = source.substring(caret);

			const acct = value.host === null ? value.username : `${value.username}@${toASCII(value.host)}`;

			// 挿入
			this.text = `${trimmedBefore}@${acct} ${after}`;

			// キャレットを戻す
			nextTick(() => {
				this.textarea.focus();
				const pos = trimmedBefore.length + (acct.length + 2);
				this.textarea.setSelectionRange(pos, pos);
			});
		} else if (type === 'hashtag') {
			const source = this.text;

			const before = source.substring(0, caret);
			const trimmedBefore = before.substring(0, before.lastIndexOf('#'));
			const after = source.substring(caret);

			// 挿入
			this.text = `${trimmedBefore}#${value} ${after}`;

			// キャレットを戻す
			nextTick(() => {
				this.textarea.focus();
				const pos = trimmedBefore.length + (value.length + 2);
				this.textarea.setSelectionRange(pos, pos);
			});
		} else if (type === 'emoji') {
			const source = this.text;

			const before = source.substring(0, caret);
			const trimmedBefore = before.substring(0, before.lastIndexOf(':'));
			const after = source.substring(caret);

			// 挿入
			this.text = trimmedBefore + value + after;

			// キャレットを戻す
			nextTick(() => {
				this.textarea.focus();
				const pos = trimmedBefore.length + value.length;
				this.textarea.setSelectionRange(pos, pos);
			});
		} else if (type === 'emojiComplete') {
			const source = this.text;

			const before = source.substring(0, caret);
			const trimmedBefore = before.substring(0, before.lastIndexOf(':', before.length - 2));
			const after = source.substring(caret);

			// 挿入
			this.text = trimmedBefore + value + after;

			// キャレットを戻す
			nextTick(() => {
				this.textarea.focus();
				const pos = trimmedBefore.length + value.length;
				this.textarea.setSelectionRange(pos, pos);
			});
		} else if (type === 'mfmTag') {
			const source = this.text;

			const before = source.substring(0, caret);
			const trimmedBefore = before.substring(0, before.lastIndexOf('$'));
			const after = source.substring(caret);

			// 挿入
			this.text = `${trimmedBefore}$[${value} ]${after}`;

			// キャレットを戻す
			nextTick(() => {
				this.textarea.focus();
				const pos = trimmedBefore.length + (value.length + 3);
				this.textarea.setSelectionRange(pos, pos);
			});
		} else if (type === 'mfmParam') {
			const source = this.text;

			const before = source.substring(0, caret);
			const trimmedBefore = before.substring(0, before.lastIndexOf('.'));
			const after = source.substring(caret);

			// 挿入
			this.text = `${trimmedBefore}.${value}${after}`;

			// キャレットを戻す
			nextTick(() => {
				this.textarea.focus();
				const pos = trimmedBefore.length + (value.length + 1);
				this.textarea.setSelectionRange(pos, pos);
			});
		}
	}
}<|MERGE_RESOLUTION|>--- conflicted
+++ resolved
@@ -101,13 +101,9 @@
 		const isHashtag = hashtagIndex !== -1;
 		const isMfmParam = mfmParamIndex !== -1 && afterLastMfmParam?.includes('.') && !afterLastMfmParam.includes(' ');
 		const isMfmTag = mfmTagIndex !== -1 && !isMfmParam;
-<<<<<<< HEAD
 		const isEmoji = emojiIndex !== -1 && text.split(/:[\p{Letter}\p{Number}\p{Mark}_+-]+:/u).pop()!.includes(':');
-=======
-		const isEmoji = emojiIndex !== -1 && text.split(/:[a-z0-9_+\-]+:/).pop()!.includes(':');
 		// :ok:などを🆗にするたいおぷ
 		const isEmojiCompleteToUnicode = !isEmoji && emojiIndex === text.length - 1;
->>>>>>> 7a41cfe2
 
 		let opened = false;
 

/*
 * SPDX-FileCopyrightText: syuilo and misskey-project
 * SPDX-License-Identifier: AGPL-3.0-only
 */

import { v4 as uuid } from 'uuid';
import type { DeckProfile } from '@/deck.js';
import type { Theme } from '@/theme.js';
import { ColdDeviceStorage, store } from '@/store.js';
import { prefer } from '@/preferences.js';
import { misskeyApi } from '@/utility/misskey-api.js';
import { deckStore } from '@/ui/deck/deck-store.js';
import { unisonReload } from '@/utility/unison-reload.js';
import * as os from '@/os.js';
import { i18n } from '@/i18n.js';

// TODO: そのうち消す
export function migrateOldSettings() {
	os.waiting(i18n.ts.settingsMigrating);

	store.loaded.then(async () => {
<<<<<<< HEAD
		const themes = await misskeyApi('i/registry/get', { scope: ['client'], key: 'themes' }).catch(() => []) as Theme[];
		if (themes.length > 0) {
			prefer.commit('themes', themes);
		}
=======
		misskeyApi('i/registry/get', { scope: ['client'], key: 'themes' }).catch(() => []).then((themes: any) => {
			if (themes.length > 0) {
				prefer.commit('themes', themes);
			}
		});
>>>>>>> fb277501

		const plugins = ColdDeviceStorage.get('plugins');
		prefer.commit('plugins', plugins.map(p => ({
			...p,
			installId: (p as any).id,
			id: undefined,
		})));

		prefer.commit('deck.profile', deckStore.s.profile);
		misskeyApi('i/registry/keys', {
			scope: ['client', 'deck', 'profiles'],
		}).then(async keys => {
			const profiles: DeckProfile[] = [];
			for (const key of keys) {
				const deck = await misskeyApi('i/registry/get', {
					scope: ['client', 'deck', 'profiles'],
					key: key,
				});
				profiles.push({
					id: uuid(),
					name: key,
					columns: deck.columns,
					layout: deck.layout,
				});
			}
			prefer.commit('deck.profiles', profiles);
		});

		prefer.commit('lightTheme', ColdDeviceStorage.get('lightTheme'));
		prefer.commit('darkTheme', ColdDeviceStorage.get('darkTheme'));
		prefer.commit('syncDeviceDarkMode', ColdDeviceStorage.get('syncDeviceDarkMode'));
		prefer.commit('emojiPalettes', [{
			id: 'reactions',
			name: '',
			emojis: store.s.reactions,
		}, {
			id: 'pinnedEmojis',
			name: '',
			emojis: store.s.pinnedEmojis,
		}]);
		prefer.commit('emojiPaletteForMain', 'pinnedEmojis');
		prefer.commit('emojiPaletteForReaction', 'reactions');
		prefer.commit('overridedDeviceKind', store.s.overridedDeviceKind);
		prefer.commit('widgets', store.s.widgets);
		prefer.commit('keepCw', store.s.keepCw);
		prefer.commit('collapseRenotes', store.s.collapseRenotes);
		prefer.commit('rememberNoteVisibility', store.s.rememberNoteVisibility);
		prefer.commit('uploadFolder', store.s.uploadFolder);
		prefer.commit('menu', [...store.s.menu, 'chat']);
		prefer.commit('statusbars', store.s.statusbars);
		prefer.commit('pinnedUserLists', store.s.pinnedUserLists);
		prefer.commit('serverDisconnectedBehavior', store.s.serverDisconnectedBehavior);
		prefer.commit('nsfw', store.s.nsfw);
		prefer.commit('highlightSensitiveMedia', store.s.highlightSensitiveMedia);
		prefer.commit('animation', store.s.animation);
		prefer.commit('animatedMfm', store.s.animatedMfm);
		prefer.commit('advancedMfm', store.s.advancedMfm);
		prefer.commit('showReactionsCount', store.s.showReactionsCount);
		prefer.commit('enableQuickAddMfmFunction', store.s.enableQuickAddMfmFunction);
		prefer.commit('loadRawImages', store.s.loadRawImages);
		prefer.commit('imageNewTab', store.s.imageNewTab);
		prefer.commit('disableShowingAnimatedImages', store.s.disableShowingAnimatedImages);
		prefer.commit('emojiStyle', store.s.emojiStyle);
		prefer.commit('menuStyle', store.s.menuStyle);
		prefer.commit('useBlurEffectForModal', store.s.useBlurEffectForModal);
		prefer.commit('useBlurEffect', store.s.useBlurEffect);
		prefer.commit('showFixedPostForm', store.s.showFixedPostForm);
		prefer.commit('showFixedPostFormInChannel', store.s.showFixedPostFormInChannel);
		prefer.commit('enableInfiniteScroll', store.s.enableInfiniteScroll);
		prefer.commit('useReactionPickerForContextMenu', store.s.useReactionPickerForContextMenu);
		prefer.commit('showGapBetweenNotesInTimeline', store.s.showGapBetweenNotesInTimeline);
		prefer.commit('instanceTicker', store.s.instanceTicker);
		prefer.commit('emojiPickerScale', store.s.emojiPickerScale);
		prefer.commit('emojiPickerWidth', store.s.emojiPickerWidth);
		prefer.commit('emojiPickerHeight', store.s.emojiPickerHeight);
		prefer.commit('emojiPickerStyle', store.s.emojiPickerStyle);
		prefer.commit('reportError', store.s.reportError);
		prefer.commit('squareAvatars', store.s.squareAvatars);
		prefer.commit('showAvatarDecorations', store.s.showAvatarDecorations);
		prefer.commit('numberOfPageCache', store.s.numberOfPageCache);
		prefer.commit('showNoteActionsOnlyHover', store.s.showNoteActionsOnlyHover);
		prefer.commit('showClipButtonInNoteFooter', store.s.showClipButtonInNoteFooter);
		prefer.commit('reactionsDisplaySize', store.s.reactionsDisplaySize);
		prefer.commit('limitWidthOfReaction', store.s.limitWidthOfReaction);
		prefer.commit('forceShowAds', store.s.forceShowAds);
		prefer.commit('aiChanMode', store.s.aiChanMode);
		prefer.commit('devMode', store.s.devMode);
		prefer.commit('mediaListWithOneImageAppearance', store.s.mediaListWithOneImageAppearance);
		prefer.commit('notificationPosition', store.s.notificationPosition);
		prefer.commit('notificationStackAxis', store.s.notificationStackAxis);
		prefer.commit('enableCondensedLine', store.s.enableCondensedLine);
		prefer.commit('keepScreenOn', store.s.keepScreenOn);
		prefer.commit('disableStreamingTimeline', store.s.disableStreamingTimeline);
		prefer.commit('useGroupedNotifications', store.s.useGroupedNotifications);
		prefer.commit('dataSaver', store.s.dataSaver);
		prefer.commit('enableSeasonalScreenEffect', store.s.enableSeasonalScreenEffect);
		prefer.commit('enableHorizontalSwipe', store.s.enableHorizontalSwipe);
		prefer.commit('useNativeUiForVideoAudioPlayer', store.s.useNativeUIForVideoAudioPlayer);
		prefer.commit('keepOriginalFilename', store.s.keepOriginalFilename);
		prefer.commit('alwaysConfirmFollow', store.s.alwaysConfirmFollow);
		prefer.commit('confirmWhenRevealingSensitiveMedia', store.s.confirmWhenRevealingSensitiveMedia);
		prefer.commit('contextMenu', store.s.contextMenu);
		prefer.commit('skipNoteRender', store.s.skipNoteRender);
		prefer.commit('showSoftWordMutedWord', store.s.showSoftWordMutedWord);
		prefer.commit('confirmOnReact', store.s.confirmOnReact);
		prefer.commit('defaultFollowWithReplies', store.s.defaultWithReplies);
		prefer.commit('sound.masterVolume', store.s.sound_masterVolume);
		prefer.commit('sound.notUseSound', store.s.sound_notUseSound);
		prefer.commit('sound.useSoundOnlyWhenActive', store.s.sound_useSoundOnlyWhenActive);
		prefer.commit('sound.on.note', store.s.sound_note as any);
		prefer.commit('sound.on.noteMy', store.s.sound_noteMy as any);
		prefer.commit('sound.on.notification', store.s.sound_notification as any);
		prefer.commit('sound.on.reaction', store.s.sound_reaction as any);
		prefer.commit('defaultNoteVisibility', store.s.defaultNoteVisibility);
		prefer.commit('defaultNoteLocalOnly', store.s.defaultNoteLocalOnly);
		// Sharkey migrations
		prefer.commit('collapseNotesRepliedTo', store.s.collapseNotesRepliedTo);
		prefer.commit('collapseFiles', store.s.collapseFiles);
		prefer.commit('uncollapseCW', store.s.uncollapseCW);
		prefer.commit('expandLongNote', store.s.expandLongNote);
		prefer.commit('like', store.s.like);
		prefer.commit('autoloadConversation', store.s.autoloadConversation);
		prefer.commit('showVisibilitySelectorOnBoost', store.s.showVisibilitySelectorOnBoost);
		prefer.commit('visibilityOnBoost', store.s.visibilityOnBoost);
		prefer.commit('trustedDomains', store.s.trustedDomains);
		prefer.commit('warnExternalUrl', store.s.warnExternalUrl);
		prefer.commit('followingFeed', store.s.followingFeed);
		prefer.commit('warnMissingAltText', store.s.warnMissingAltText);
		prefer.commit('disableCatSpeak', store.s.disableCatSpeak);
		prefer.commit('showTickerOnReplies', store.s.showTickerOnReplies);
		prefer.commit('searchEngine', store.s.searchEngine);
		prefer.commit('noteDesign', store.s.noteDesign);

		window.setTimeout(() => {
			unisonReload();
		}, 10000);
	});
}<|MERGE_RESOLUTION|>--- conflicted
+++ resolved
@@ -19,18 +19,11 @@
 	os.waiting(i18n.ts.settingsMigrating);
 
 	store.loaded.then(async () => {
-<<<<<<< HEAD
-		const themes = await misskeyApi('i/registry/get', { scope: ['client'], key: 'themes' }).catch(() => []) as Theme[];
-		if (themes.length > 0) {
-			prefer.commit('themes', themes);
-		}
-=======
-		misskeyApi('i/registry/get', { scope: ['client'], key: 'themes' }).catch(() => []).then((themes: any) => {
+		misskeyApi('i/registry/get', { scope: ['client'], key: 'themes' }).catch(() => []).then((themes: Theme[]) => {
 			if (themes.length > 0) {
 				prefer.commit('themes', themes);
 			}
 		});
->>>>>>> fb277501
 
 		const plugins = ColdDeviceStorage.get('plugins');
 		prefer.commit('plugins', plugins.map(p => ({

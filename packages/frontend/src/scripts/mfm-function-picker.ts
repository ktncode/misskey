/*
 * SPDX-FileCopyrightText: syuilo and misskey-project
 * SPDX-License-Identifier: AGPL-3.0-only
 */

import { Ref, nextTick } from 'vue';
import * as os from '@/os.js';
import { i18n } from '@/i18n.js';
import { MFM_TAGS } from '@/const.js';
import type { MenuItem } from '@/types/menu.js';

/**
 * MFMの装飾のリストを表示する
 */
export function mfmFunctionPicker(src: HTMLElement | EventTarget | null, textArea: HTMLInputElement | HTMLTextAreaElement, textRef: Ref<string>) {
	os.popupMenu([{
		text: i18n.ts.addMfmFunction,
		type: 'label',
	}, ...getFunctionList(textArea, textRef)], src);
}

<<<<<<< HEAD
function getFunctionList(textArea: HTMLInputElement | HTMLTextAreaElement, textRef: Ref<string>) : object[] {
	const ret: object[] = [];
	MFM_TAGS.forEach(tag => {
		ret.push({
			text: tag,
			icon: 'ph-brackets-curly ph-bold ph-lg',
			action: () => add(textArea, textRef, tag),
		});
	});
	return ret;
=======
function getFunctionList(textArea: HTMLInputElement | HTMLTextAreaElement, textRef: Ref<string>): MenuItem[] {
	return MFM_TAGS.map(tag => ({
		text: tag,
		icon: 'ti ti-icons',
		action: () => add(textArea, textRef, tag),
	}));
>>>>>>> e98f66db
}

function add(textArea: HTMLInputElement | HTMLTextAreaElement, textRef: Ref<string>, type: string) {
	const caretStart: number = textArea.selectionStart as number;
	const caretEnd: number = textArea.selectionEnd as number;

	MFM_TAGS.forEach(tag => {
		if (type === tag) {
			if (caretStart === caretEnd) {
				// 単純にFunctionを追加
				const trimmedText = `${textRef.value.substring(0, caretStart)}$[${type} ]${textRef.value.substring(caretEnd)}`;
				textRef.value = trimmedText;
			} else {
				// 選択範囲を囲むようにFunctionを追加
				const trimmedText = `${textRef.value.substring(0, caretStart)}$[${type} ${textRef.value.substring(caretStart, caretEnd)}]${textRef.value.substring(caretEnd)}`;
				textRef.value = trimmedText;
			}
		}
	});

	const nextCaretStart: number = caretStart + 3 + type.length;
	const nextCaretEnd: number = caretEnd + 3 + type.length;

	// キャレットを戻す
	nextTick(() => {
		textArea.focus();
		textArea.setSelectionRange(nextCaretStart, nextCaretEnd);
	});
}<|MERGE_RESOLUTION|>--- conflicted
+++ resolved
@@ -19,25 +19,12 @@
 	}, ...getFunctionList(textArea, textRef)], src);
 }
 
-<<<<<<< HEAD
-function getFunctionList(textArea: HTMLInputElement | HTMLTextAreaElement, textRef: Ref<string>) : object[] {
-	const ret: object[] = [];
-	MFM_TAGS.forEach(tag => {
-		ret.push({
-			text: tag,
-			icon: 'ph-brackets-curly ph-bold ph-lg',
-			action: () => add(textArea, textRef, tag),
-		});
-	});
-	return ret;
-=======
 function getFunctionList(textArea: HTMLInputElement | HTMLTextAreaElement, textRef: Ref<string>): MenuItem[] {
 	return MFM_TAGS.map(tag => ({
 		text: tag,
-		icon: 'ti ti-icons',
+		icon: 'ph-brackets-curly ph-bold ph-lg',
 		action: () => add(textArea, textRef, tag),
 	}));
->>>>>>> e98f66db
 }
 
 function add(textArea: HTMLInputElement | HTMLTextAreaElement, textRef: Ref<string>, type: string) {

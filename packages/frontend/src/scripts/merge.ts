/*
 * SPDX-FileCopyrightText: syuilo and misskey-project
 * SPDX-License-Identifier: AGPL-3.0-only
 */

import { deepClone } from './clone.js';
import type { Cloneable } from './clone.js';

export type DeepPartial<T> = {
	[P in keyof T]?: T[P] extends Record<PropertyKey, unknown> ? DeepPartial<T[P]> : T[P];
};

function isPureObject(value: unknown): value is Record<PropertyKey, unknown> {
	return typeof value === 'object' && value !== null && !Array.isArray(value);
}

/**
 * valueにないキーをdefからもらう（再帰的）\
 * nullはそのまま、undefinedはdefの値
 **/
<<<<<<< HEAD
export function deepMerge<X extends object>(value: DeepPartial<X>, def: X): X {
=======
export function deepMerge<X extends Record<PropertyKey, unknown>>(value: DeepPartial<X>, def: X): X {
>>>>>>> 9c70a4e6
	if (isPureObject(value) && isPureObject(def)) {
		const result = deepClone(value as Cloneable) as X;
		for (const [k, v] of Object.entries(def) as [keyof X, X[keyof X]][]) {
			if (!Object.prototype.hasOwnProperty.call(value, k) || value[k] === undefined) {
				result[k] = v;
			} else if (isPureObject(v) && isPureObject(result[k])) {
				const child = deepClone(result[k] as Cloneable) as DeepPartial<X[keyof X] & Record<PropertyKey, unknown>>;
				result[k] = deepMerge<typeof v>(child, v);
			}
		}
		return result;
	}
	throw new Error('deepMerge: value and def must be pure objects');
}<|MERGE_RESOLUTION|>--- conflicted
+++ resolved
@@ -18,11 +18,7 @@
  * valueにないキーをdefからもらう（再帰的）\
  * nullはそのまま、undefinedはdefの値
  **/
-<<<<<<< HEAD
-export function deepMerge<X extends object>(value: DeepPartial<X>, def: X): X {
-=======
 export function deepMerge<X extends Record<PropertyKey, unknown>>(value: DeepPartial<X>, def: X): X {
->>>>>>> 9c70a4e6
 	if (isPureObject(value) && isPureObject(def)) {
 		const result = deepClone(value as Cloneable) as X;
 		for (const [k, v] of Object.entries(def) as [keyof X, X[keyof X]][]) {

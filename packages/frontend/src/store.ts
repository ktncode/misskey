/*
 * SPDX-FileCopyrightText: syuilo and other misskey contributors
 * SPDX-License-Identifier: AGPL-3.0-only
 */

import { markRaw, ref } from 'vue';
import * as Misskey from 'misskey-js';
import { miLocalStorage } from './local-storage.js';
import type { SoundType } from '@/scripts/sound.js';
import { Storage } from '@/pizzax.js';
import { hemisphere } from '@/scripts/intl-const.js';

interface PostFormAction {
	title: string,
	handler: <T>(form: T, update: (key: unknown, value: unknown) => void) => void;
}

interface UserAction {
	title: string,
	handler: (user: Misskey.entities.UserDetailed) => void;
}

interface NoteAction {
	title: string,
	handler: (note: Misskey.entities.Note) => void;
}

interface NoteViewInterruptor {
	handler: (note: Misskey.entities.Note) => unknown;
}

interface NotePostInterruptor {
	handler: (note: FIXME) => unknown;
}

interface PageViewInterruptor {
	handler: (page: Misskey.entities.Page) => unknown;
}

/** サウンド設定 */
export type SoundStore = {
	type: Exclude<SoundType, '_driveFile_'>;
	volume: number;
} | {
	type: '_driveFile_';

	/** ドライブのファイルID */
	fileId: string;

	/** ファイルURL（こちらが優先される） */
	fileUrl: string;

	volume: number;
}

export const postFormActions: PostFormAction[] = [];
export const userActions: UserAction[] = [];
export const noteActions: NoteAction[] = [];
export const noteViewInterruptors: NoteViewInterruptor[] = [];
export const notePostInterruptors: NotePostInterruptor[] = [];
export const pageViewInterruptors: PageViewInterruptor[] = [];

// TODO: それぞれいちいちwhereとかdefaultというキーを付けなきゃいけないの冗長なのでなんとかする(ただ型定義が面倒になりそう)
//       あと、現行の定義の仕方なら「whereが何であるかに関わらずキー名の重複不可」という制約を付けられるメリットもあるからそのメリットを引き継ぐ方法も考えないといけない
export const defaultStore = markRaw(new Storage('base', {
	accountSetupWizard: {
		where: 'account',
		default: 0,
	},
	timelineTutorials: {
		where: 'account',
		default: {
			home: false,
			local: false,
			social: false,
			global: false,
		},
	},
	keepCw: {
		where: 'account',
		default: true,
	},
	showFullAcct: {
		where: 'account',
		default: false,
	},
	collapseRenotes: {
		where: 'account',
		default: false,
	},
	collapseFiles: {
		where: 'account',
		default: false,
	},
	uncollapseCW: {
		where: 'account',
		default: false,
	},
	expandLongNote: {
		where: 'device',
		default: false,
	},
	rememberNoteVisibility: {
		where: 'account',
		default: false,
	},
	defaultNoteVisibility: {
		where: 'account',
		default: 'public',
	},
	defaultNoteLocalOnly: {
		where: 'account',
		default: false,
	},
	uploadFolder: {
		where: 'account',
		default: null as string | null,
	},
	pastedFileName: {
		where: 'account',
		default: 'yyyy-MM-dd HH-mm-ss [{{number}}]',
	},
	keepOriginalUploading: {
		where: 'account',
		default: false,
	},
	memo: {
		where: 'account',
		default: null,
	},
	reactions: {
		where: 'account',
		default: ['👍', '❤️', '😆', '🤔', '😮', '🎉', '💢', '😥', '😇', '🍮'],
	},
	pinnedEmojis: {
		where: 'account',
		default: [],
	},
	reactionAcceptance: {
		where: 'account',
		default: 'nonSensitiveOnly' as 'likeOnly' | 'likeOnlyForRemote' | 'nonSensitiveOnly' | 'nonSensitiveOnlyForLocalLikeOnlyForRemote' | null,
	},
	like: {
		where: 'account',
		default: null as string | null,
	},
	mutedAds: {
		where: 'account',
		default: [] as string[],
	},
	autoloadConversation: {
		where: 'account',
		default: true,
	},
	showVisibilitySelectorOnBoost: {
		where: 'account',
		default: true,
	},
	visibilityOnBoost: {
		where: 'account',
		default: 'public' as 'public' | 'home' | 'followers' | 'local',
	},

	menu: {
		where: 'deviceAccount',
		default: [
			'notifications',
			'explore',
			'followRequests',
			'-',
			'announcements',
			'search',
			'-',
			'favorites',
			'drive',
			'achievements',
		],
	},
	visibility: {
		where: 'deviceAccount',
		default: 'public' as 'public' | 'home' | 'followers' | 'specified',
	},
	localOnly: {
		where: 'deviceAccount',
		default: false,
	},
	showPreview: {
		where: 'device',
		default: false,
	},
	statusbars: {
		where: 'deviceAccount',
		default: [] as {
			name: string;
			id: string;
			type: string;
			size: 'verySmall' | 'small' | 'medium' | 'large' | 'veryLarge';
			black: boolean;
			props: Record<string, any>;
		}[],
	},
	widgets: {
		where: 'account',
		default: [] as {
			name: string;
			id: string;
			place: string | null;
			data: Record<string, any>;
		}[],
	},
	tl: {
		where: 'deviceAccount',
		default: {
			src: 'home' as 'home' | 'local' | 'social' | 'global' | 'bubble' | `list:${string}`,
			userList: null as Misskey.entities.UserList | null,
			filter: {
				withReplies: true,
				withRenotes: true,
				withSensitive: true,
				onlyFiles: false,
			},
		},
	},
	pinnedUserLists: {
		where: 'deviceAccount',
		default: [] as Misskey.entities.UserList[],
	},

	overridedDeviceKind: {
		where: 'device',
		default: null as null | 'smartphone' | 'tablet' | 'desktop',
	},
	serverDisconnectedBehavior: {
		where: 'device',
		default: 'disabled' as 'quiet' | 'dialog' | 'disabled',
	},
	nsfw: {
		where: 'device',
		default: 'respect' as 'respect' | 'force' | 'ignore',
	},
	highlightSensitiveMedia: {
		where: 'device',
		default: false,
	},
	animation: {
		where: 'device',
		default: !window.matchMedia('(prefers-reduced-motion)').matches,
	},
	animatedMfm: {
		where: 'device',
		default: false,
	},
	advancedMfm: {
		where: 'device',
		default: true,
	},
	enableQuickAddMfmFunction: {
		where: 'device',
		default: false,
	},
	loadRawImages: {
		where: 'device',
		default: false,
	},
	imageNewTab: {
		where: 'device',
		default: false,
	},
	disableShowingAnimatedImages: {
		where: 'device',
		default: window.matchMedia('(prefers-reduced-motion)').matches,
	},
	emojiStyle: {
		where: 'device',
		default: 'twemoji', // twemoji / fluentEmoji / native
	},
	disableDrawer: {
		where: 'device',
		default: false,
	},
	useBlurEffectForModal: {
		where: 'device',
		default: !/mobile|iphone|android/.test(navigator.userAgent.toLowerCase()), // 循環参照するのでdevice-kind.tsは参照できない
	},
	useBlurEffect: {
		where: 'device',
		default: !/mobile|iphone|android/.test(navigator.userAgent.toLowerCase()), // 循環参照するのでdevice-kind.tsは参照できない
	},
	showFixedPostForm: {
		where: 'device',
		default: false,
	},
	showFixedPostFormInChannel: {
		where: 'device',
		default: false,
	},
	showTickerOnReplies: {
		where: 'device',
		default: false,
	},
	noteDesign: {
		where: 'device',
		default: 'sharkey' as 'sharkey' | 'misskey',
	},
	enableInfiniteScroll: {
		where: 'device',
		default: true,
	},
	useReactionPickerForContextMenu: {
		where: 'device',
		default: false,
	},
	showGapBetweenNotesInTimeline: {
		where: 'device',
		default: false,
	},
	darkMode: {
		where: 'device',
		default: false,
	},
	instanceTicker: {
		where: 'device',
		default: 'remote' as 'none' | 'remote' | 'always',
	},
	emojiPickerScale: {
		where: 'device',
		default: 1,
	},
	emojiPickerWidth: {
		where: 'device',
		default: 1,
	},
	emojiPickerHeight: {
		where: 'device',
		default: 2,
	},
	emojiPickerUseDrawerForMobile: {
		where: 'device',
		default: true,
	},
	recentlyUsedEmojis: {
		where: 'device',
		default: [] as string[],
	},
	recentlyUsedUsers: {
		where: 'device',
		default: [] as string[],
	},
	defaultSideView: {
		where: 'device',
		default: false,
	},
	menuDisplay: {
		where: 'device',
		default: 'sideFull' as 'sideFull' | 'sideIcon' | 'top',
	},
	reportError: {
		where: 'device',
		default: false,
	},
	squareAvatars: {
		where: 'device',
		default: true,
	},
	showAvatarDecorations: {
		where: 'device',
		default: true,
	},
	postFormWithHashtags: {
		where: 'device',
		default: false,
	},
	postFormHashtags: {
		where: 'device',
		default: '',
	},
	themeInitial: {
		where: 'device',
		default: true,
	},
	numberOfPageCache: {
		where: 'device',
		default: 3,
	},
	numberOfReplies: {
		where: 'device',
		default: 5,
	},
	showNoteActionsOnlyHover: {
		where: 'device',
		default: false,
	},
	showClipButtonInNoteFooter: {
		where: 'device',
		default: false,
	},
	reactionsDisplaySize: {
		where: 'device',
		default: 'medium' as 'small' | 'medium' | 'large',
	},
	limitWidthOfReaction: {
		where: 'device',
		default: true,
	},
	forceShowAds: {
		where: 'device',
		default: false,
	},
	clickToOpen: {
		where: 'device',
		default: true,
	},
	aiChanMode: {
		where: 'device',
		default: false,
	},
	devMode: {
		where: 'device',
		default: false,
	},
	mediaListWithOneImageAppearance: {
		where: 'device',
		default: 'expand' as 'expand' | '16_9' | '1_1' | '2_3',
	},
	notificationPosition: {
		where: 'device',
		default: 'rightBottom' as 'leftTop' | 'leftBottom' | 'rightTop' | 'rightBottom',
	},
	notificationStackAxis: {
		where: 'device',
		default: 'horizontal' as 'vertical' | 'horizontal',
	},
	enableCondensedLineForAcct: {
		where: 'device',
		default: false,
	},
	additionalUnicodeEmojiIndexes: {
		where: 'device',
		default: {} as Record<string, Record<string, string[]>>,
	},
	keepScreenOn: {
		where: 'device',
		default: false,
	},
<<<<<<< HEAD
	tlWithReplies: {
		where: 'device',
		default: false,
	},
	tlWithBots: {
		where: 'device',
		default: true,
	},
=======
>>>>>>> 3784b39a
	defaultWithReplies: {
		where: 'account',
		default: false,
	},
	disableStreamingTimeline: {
		where: 'device',
		default: false,
	},
	useGroupedNotifications: {
		where: 'device',
		default: true,
	},
	dataSaver: {
		where: 'device',
		default: {
			media: false,
			avatar: false,
			urlPreview: false,
			code: false,
		} as Record<string, boolean>,
	},
	enableSeasonalScreenEffect: {
		where: 'device',
		default: false,
	},
	dropAndFusion: {
		where: 'device',
		default: {
			bgmVolume: 0.25,
			sfxVolume: 1,
		},
	},
  hemisphere: {
		where: 'device',
		default: hemisphere as 'N' | 'S',
  },
	enableHorizontalSwipe: {
		where: 'device',
		default: true,
	},

	sound_masterVolume: {
		where: 'device',
		default: 0.3,
	},
	sound_notUseSound: {
		where: 'device',
		default: false,
	},
	sound_useSoundOnlyWhenActive: {
		where: 'device',
		default: false,
	},
	sound_note: {
		where: 'device',
		default: { type: 'syuilo/n-aec', volume: 0 } as SoundStore,
	},
	sound_noteMy: {
		where: 'device',
		default: { type: 'syuilo/n-cea-4va', volume: 1 } as SoundStore,
	},
	sound_notification: {
		where: 'device',
		default: { type: 'syuilo/n-ea', volume: 1 } as SoundStore,
	},
	sound_antenna: {
		where: 'device',
		default: { type: 'syuilo/triple', volume: 1 } as SoundStore,
	},
	sound_channel: {
		where: 'device',
		default: { type: 'syuilo/square-pico', volume: 1 } as SoundStore,
	},
	sound_reaction: {
		where: 'device',
		default: { type: 'syuilo/bubble2', volume: 1 } as SoundStore,
	},
}));

// TODO: 他のタブと永続化されたstateを同期

const PREFIX = 'miux:' as const;

export type Plugin = {
	id: string;
	name: string;
	active: boolean;
	config?: Record<string, { default: any }>;
	configData: Record<string, any>;
	token: string;
	src: string | null;
	version: string;
	ast: any[];
	author?: string;
	description?: string;
	permissions?: string[];
};

interface Watcher {
	key: string;
	callback: (value: unknown) => void;
}

/**
 * 常にメモリにロードしておく必要がないような設定情報を保管するストレージ(非リアクティブ)
 */
import lightTheme from '@/themes/l-cherry.json5';
import darkTheme from '@/themes/d-ice.json5';

export class ColdDeviceStorage {
	public static default = {
		lightTheme,
		darkTheme,
		syncDeviceDarkMode: true,
		plugins: [] as Plugin[],
	};

	public static watchers: Watcher[] = [];

	public static get<T extends keyof typeof ColdDeviceStorage.default>(key: T): typeof ColdDeviceStorage.default[T] {
		// TODO: indexedDBにする
		//       ただしその際はnullチェックではなくキー存在チェックにしないとダメ
		//       (indexedDBはnullを保存できるため、ユーザーが意図してnullを格納した可能性がある)
		const value = miLocalStorage.getItem(`${PREFIX}${key}`);
		if (value == null) {
			return ColdDeviceStorage.default[key];
		} else {
			return JSON.parse(value);
		}
	}

	public static getAll(): Partial<typeof this.default> {
		return (Object.keys(this.default) as (keyof typeof this.default)[]).reduce((acc, key) => {
			const value = localStorage.getItem(PREFIX + key);
			if (value != null) {
				acc[key] = JSON.parse(value);
			}
			return acc;
		}, {} as any);
	}

	public static set<T extends keyof typeof ColdDeviceStorage.default>(key: T, value: typeof ColdDeviceStorage.default[T]): void {
		// 呼び出し側のバグ等で undefined が来ることがある
		// undefined を文字列として miLocalStorage に入れると参照する際の JSON.parse でコケて不具合の元になるため無視
		// eslint-disable-next-line @typescript-eslint/no-unnecessary-condition
		if (value === undefined) {
			console.error(`attempt to store undefined value for key '${key}'`);
			return;
		}

		miLocalStorage.setItem(`${PREFIX}${key}`, JSON.stringify(value));

		for (const watcher of this.watchers) {
			if (watcher.key === key) watcher.callback(value);
		}
	}

	public static watch(key, callback) {
		this.watchers.push({ key, callback });
	}

	// TODO: VueのcustomRef使うと良い感じになるかも
	public static ref<T extends keyof typeof ColdDeviceStorage.default>(key: T) {
		const v = ColdDeviceStorage.get(key);
		const r = ref(v);
		// TODO: このままではwatcherがリークするので開放する方法を考える
		this.watch(key, v => {
			r.value = v;
		});
		return r;
	}

	/**
	 * 特定のキーの、簡易的なgetter/setterを作ります
	 * 主にvue場で設定コントロールのmodelとして使う用
	 */
	public static makeGetterSetter<K extends keyof typeof ColdDeviceStorage.default>(key: K) {
		// TODO: VueのcustomRef使うと良い感じになるかも
		const valueRef = ColdDeviceStorage.ref(key);
		return {
			get: () => {
				return valueRef.value;
			},
			set: (value: unknown) => {
				const val = value;
				ColdDeviceStorage.set(key, val);
			},
		};
	}
}<|MERGE_RESOLUTION|>--- conflicted
+++ resolved
@@ -216,6 +216,7 @@
 			filter: {
 				withReplies: true,
 				withRenotes: true,
+				withBots: true,
 				withSensitive: true,
 				onlyFiles: false,
 			},
@@ -442,17 +443,6 @@
 		where: 'device',
 		default: false,
 	},
-<<<<<<< HEAD
-	tlWithReplies: {
-		where: 'device',
-		default: false,
-	},
-	tlWithBots: {
-		where: 'device',
-		default: true,
-	},
-=======
->>>>>>> 3784b39a
 	defaultWithReplies: {
 		where: 'account',
 		default: false,
@@ -485,10 +475,10 @@
 			sfxVolume: 1,
 		},
 	},
-  hemisphere: {
+	hemisphere: {
 		where: 'device',
 		default: hemisphere as 'N' | 'S',
-  },
+	},
 	enableHorizontalSwipe: {
 		where: 'device',
 		default: true,

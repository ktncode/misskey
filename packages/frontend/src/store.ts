/*
 * SPDX-FileCopyrightText: syuilo and misskey-project
 * SPDX-License-Identifier: AGPL-3.0-only
 */

import { markRaw, ref } from 'vue';
import * as Misskey from 'misskey-js';
import { hemisphere } from '@@/js/intl-const.js';
import lightTheme from '@@/themes/l-cherry.json5';
import darkTheme from '@@/themes/d-ice.json5';
import { searchEngineMap } from './scripts/search-engine-map.js';
import type { SoundType } from '@/scripts/sound.js';
<<<<<<< HEAD
import type { FollowingFeedTab } from '@/scripts/following-feed-utils.js';
import { DEFAULT_DEVICE_KIND, type DeviceKind } from '@/scripts/device-kind.js';
import { miLocalStorage } from '@/local-storage.js';
=======
import { defaultFollowingFeedState } from '@/scripts/following-feed-utils.js';
>>>>>>> b0420c94
import { Storage } from '@/pizzax.js';
import type { Ast } from '@syuilo/aiscript';

interface PostFormAction {
	title: string,
	handler: <T>(form: T, update: (key: unknown, value: unknown) => void) => void;
}

interface UserAction {
	title: string,
	handler: (user: Misskey.entities.UserDetailed) => void;
}

interface NoteAction {
	title: string,
	handler: (note: Misskey.entities.Note) => void;
}

interface NoteViewInterruptor {
	handler: (note: Misskey.entities.Note) => unknown;
}

interface NotePostInterruptor {
	handler: (note: FIXME) => unknown;
}

interface PageViewInterruptor {
	handler: (page: Misskey.entities.Page) => unknown;
}

/** サウンド設定 */
export type SoundStore = {
	type: Exclude<SoundType, '_driveFile_'>;
	volume: number;
} | {
	type: '_driveFile_';

	/** ドライブのファイルID */
	fileId: string;

	/** ファイルURL（こちらが優先される） */
	fileUrl: string;

	volume: number;
}

export const postFormActions: PostFormAction[] = [];
export const userActions: UserAction[] = [];
export const noteActions: NoteAction[] = [];
export const noteViewInterruptors: NoteViewInterruptor[] = [];
export const notePostInterruptors: NotePostInterruptor[] = [];
export const pageViewInterruptors: PageViewInterruptor[] = [];

// TODO: それぞれいちいちwhereとかdefaultというキーを付けなきゃいけないの冗長なのでなんとかする(ただ型定義が面倒になりそう)
//       あと、現行の定義の仕方なら「whereが何であるかに関わらずキー名の重複不可」という制約を付けられるメリットもあるからそのメリットを引き継ぐ方法も考えないといけない
export const defaultStore = markRaw(new Storage('base', {
	accountSetupWizard: {
		where: 'account',
		default: 0,
	},
	timelineTutorials: {
		where: 'account',
		default: {
			home: false,
			local: false,
			social: false,
			global: false,
		},
	},
	abusesTutorial: {
		where: 'account',
		default: false,
	},
	keepCw: {
		where: 'account',
		default: true,
	},
	showFullAcct: {
		where: 'account',
		default: false,
	},
	collapseRenotes: {
		where: 'account',
		default: false,
	},
	collapseNotesRepliedTo: {
		where: 'account',
		default: false,
	},
	collapseFiles: {
		where: 'account',
		default: false,
	},
	uncollapseCW: {
		where: 'account',
		default: false,
	},
	expandLongNote: {
		where: 'device',
		default: false,
	},
	rememberNoteVisibility: {
		where: 'account',
		default: false,
	},
	defaultNoteVisibility: {
		where: 'account',
		default: 'public' as (typeof Misskey.noteVisibilities)[number],
	},
	defaultNoteLocalOnly: {
		where: 'account',
		default: false,
	},
	uploadFolder: {
		where: 'account',
		default: null as string | null,
	},
	pastedFileName: {
		where: 'account',
		default: 'yyyy-MM-dd HH-mm-ss [{{number}}]',
	},
	keepOriginalUploading: {
		where: 'account',
		default: false,
	},
	memo: {
		where: 'account',
		default: null,
	},
	reactions: {
		where: 'account',
		default: ['👍', '❤️', '😆', '🤔', '😮', '🎉', '💢', '😥', '😇', '🍮'],
	},
	pinnedEmojis: {
		where: 'account',
		default: [],
	},
	reactionAcceptance: {
		where: 'account',
		default: 'nonSensitiveOnly' as 'likeOnly' | 'likeOnlyForRemote' | 'nonSensitiveOnly' | 'nonSensitiveOnlyForLocalLikeOnlyForRemote' | null,
	},
	like: {
		where: 'account',
		default: null as string | null,
	},
	mutedAds: {
		where: 'account',
		default: [] as string[],
	},
	autoloadConversation: {
		where: 'account',
		default: true,
	},
	showVisibilitySelectorOnBoost: {
		where: 'account',
		default: true,
	},
	visibilityOnBoost: {
		where: 'account',
		default: 'public' as 'public' | 'home' | 'followers',
	},
	trustedDomains: {
		where: 'account',
		default: [] as string[],
	},
	warnExternalUrl: {
		where: 'account',
		default: true,
	},

	menu: {
		where: 'deviceAccount',
		default: [
			'notifications',
			'explore',
			'followRequests',
			'-',
			'announcements',
			'search',
			'-',
			'favorites',
			'drive',
			'achievements',
		],
	},
	visibility: {
		where: 'deviceAccount',
		default: 'public' as (typeof Misskey.noteVisibilities)[number],
	},
	localOnly: {
		where: 'deviceAccount',
		default: false,
	},
	showPreview: {
		where: 'device',
		default: false,
	},
	statusbars: {
		where: 'deviceAccount',
		default: [] as {
			name: string;
			id: string;
			type: string;
			size: 'verySmall' | 'small' | 'medium' | 'large' | 'veryLarge';
			black: boolean;
			props: Record<string, any>;
		}[],
	},
	widgets: {
		where: 'account',
		default: [] as {
			name: string;
			id: string;
			place: string | null;
			data: Record<string, any>;
		}[],
	},
	tl: {
		where: 'deviceAccount',
		default: {
			src: 'home' as 'home' | 'local' | 'social' | 'global' | 'bubble' | `list:${string}`,
			userList: null as Misskey.entities.UserList | null,
			filter: {
				withReplies: true,
				withRenotes: true,
				withBots: true,
				withSensitive: true,
				onlyFiles: false,
			},
		},
	},
	pinnedUserLists: {
		where: 'deviceAccount',
		default: [] as Misskey.entities.UserList[],
	},
	followingFeed: {
		where: 'account',
		default: defaultFollowingFeedState,
	},

	overridedDeviceKind: {
		where: 'device',
		default: null as DeviceKind | null,
	},
	serverDisconnectedBehavior: {
		where: 'device',
		default: 'disabled' as 'quiet' | 'dialog' | 'disabled',
	},
	nsfw: {
		where: 'device',
		default: 'respect' as 'respect' | 'force' | 'ignore',
	},
	highlightSensitiveMedia: {
		where: 'device',
		default: false,
	},
	animation: {
		where: 'device',
		default: !window.matchMedia('(prefers-reduced-motion)').matches,
	},
	animatedMfm: {
		where: 'device',
		default: !window.matchMedia('(prefers-reduced-motion)').matches,
	},
	advancedMfm: {
		where: 'device',
		default: true,
	},
	showReactionsCount: {
		where: 'device',
		default: false,
	},
	enableQuickAddMfmFunction: {
		where: 'device',
		default: false,
	},
	loadRawImages: {
		where: 'device',
		default: false,
	},
	warnMissingAltText: {
		where: 'device',
		default: true,
	},
	enableFaviconNotificationDot: {
		where: 'device',
		default: true,
	},
	imageNewTab: {
		where: 'device',
		default: false,
	},
	disableShowingAnimatedImages: {
		where: 'device',
		default: window.matchMedia('(prefers-reduced-motion)').matches,
	},
	disableCatSpeak: {
		where: 'account',
		default: false,
	},
	emojiStyle: {
		where: 'device',
		default: 'twemoji', // twemoji / fluentEmoji / native
	},
	menuStyle: {
		where: 'device',
		default: 'auto' as 'auto' | 'popup' | 'drawer',
	},
	useBlurEffectForModal: {
		where: 'device',
		default: DEFAULT_DEVICE_KIND === 'desktop',
	},
	useBlurEffect: {
		where: 'device',
		default: DEFAULT_DEVICE_KIND === 'desktop',
	},
	showFixedPostForm: {
		where: 'device',
		default: false,
	},
	showFixedPostFormInChannel: {
		where: 'device',
		default: false,
	},
	showTickerOnReplies: {
		where: 'device',
		default: false,
	},
	searchEngine: {
		where: 'account',
		default: Object.keys(searchEngineMap)[0],
	},
	noteDesign: {
		where: 'device',
		default: 'sharkey' as 'sharkey' | 'misskey',
	},
	enableInfiniteScroll: {
		where: 'device',
		default: true,
	},
	useReactionPickerForContextMenu: {
		where: 'device',
		default: false,
	},
	showGapBetweenNotesInTimeline: {
		where: 'device',
		default: false,
	},
	darkMode: {
		where: 'device',
		default: false,
	},
	instanceTicker: {
		where: 'device',
		default: 'remote' as 'none' | 'remote' | 'always',
	},
	emojiPickerScale: {
		where: 'device',
		default: 1,
	},
	emojiPickerWidth: {
		where: 'device',
		default: 1,
	},
	emojiPickerHeight: {
		where: 'device',
		default: 2,
	},
	emojiPickerStyle: {
		where: 'device',
		default: 'auto' as 'auto' | 'popup' | 'drawer',
	},
	recentlyUsedEmojis: {
		where: 'device',
		default: [] as string[],
	},
	recentlyUsedUsers: {
		where: 'device',
		default: [] as string[],
	},
	defaultSideView: {
		where: 'device',
		default: false,
	},
	menuDisplay: {
		where: 'device',
		default: 'sideFull' as 'sideFull' | 'sideIcon' | 'top',
	},
	reportError: {
		where: 'device',
		default: false,
	},
	squareAvatars: {
		where: 'device',
		default: true,
	},
	showAvatarDecorations: {
		where: 'device',
		default: true,
	},
	postFormWithHashtags: {
		where: 'device',
		default: false,
	},
	postFormHashtags: {
		where: 'device',
		default: '',
	},
	themeInitial: {
		where: 'device',
		default: true,
	},
	numberOfPageCache: {
		where: 'device',
		default: 3,
	},
	numberOfReplies: {
		where: 'device',
		default: 5,
	},
	showNoteActionsOnlyHover: {
		where: 'device',
		default: false,
	},
	showClipButtonInNoteFooter: {
		where: 'device',
		default: false,
	},
	reactionsDisplaySize: {
		where: 'device',
		default: 'medium' as 'small' | 'medium' | 'large',
	},
	limitWidthOfReaction: {
		where: 'device',
		default: true,
	},
	forceShowAds: {
		where: 'device',
		default: false,
	},
	oneko: {
		where: 'device',
		default: false,
	},
	clickToOpen: {
		where: 'device',
		default: true,
	},
	aiChanMode: {
		where: 'device',
		default: false,
	},
	devMode: {
		where: 'device',
		default: false,
	},
	mediaListWithOneImageAppearance: {
		where: 'device',
		default: 'expand' as 'expand' | '16_9' | '1_1' | '2_3',
	},
	notificationPosition: {
		where: 'device',
		default: 'rightBottom' as 'leftTop' | 'leftBottom' | 'rightTop' | 'rightBottom',
	},
	notificationStackAxis: {
		where: 'device',
		default: 'horizontal' as 'vertical' | 'horizontal',
	},
	notificationClickable: {
		where: 'device',
		default: false,
	},
	enableCondensedLine: {
		where: 'device',
		default: true,
	},
	additionalUnicodeEmojiIndexes: {
		where: 'device',
		default: {} as Record<string, Record<string, string[]>>,
	},
	keepScreenOn: {
		where: 'device',
		default: false,
	},
	defaultWithReplies: {
		where: 'account',
		default: false,
	},
	disableStreamingTimeline: {
		where: 'device',
		default: false,
	},
	useGroupedNotifications: {
		where: 'device',
		default: true,
	},
	dataSaver: {
		where: 'device',
		default: {
			media: false,
			avatar: false,
			urlPreview: false,
			code: false,
		} as Record<string, boolean>,
	},
	enableSeasonalScreenEffect: {
		where: 'device',
		default: false,
	},
	dropAndFusion: {
		where: 'device',
		default: {
			bgmVolume: 0.25,
			sfxVolume: 1,
		},
	},
	hemisphere: {
		where: 'device',
		default: hemisphere as 'N' | 'S',
	},
	enableHorizontalSwipe: {
		where: 'device',
		default: true,
	},
	useNativeUIForVideoAudioPlayer: {
		where: 'device',
		default: false,
	},
	keepOriginalFilename: {
		where: 'device',
		default: true,
	},
	alwaysConfirmFollow: {
		where: 'device',
		default: true,
	},
	confirmWhenRevealingSensitiveMedia: {
		where: 'device',
		default: false,
	},
	contextMenu: {
		where: 'device',
		default: 'app' as 'app' | 'appWithShift' | 'native',
	},
	skipNoteRender: {
		where: 'device',
		default: true,
	},

	sound_masterVolume: {
		where: 'device',
		default: 0.3,
	},
	sound_notUseSound: {
		where: 'device',
		default: false,
	},
	sound_useSoundOnlyWhenActive: {
		where: 'device',
		default: false,
	},
	sound_note: {
		where: 'device',
		default: { type: 'syuilo/n-aec', volume: 0 } as SoundStore,
	},
	sound_noteMy: {
		where: 'device',
		default: { type: 'syuilo/n-cea-4va', volume: 1 } as SoundStore,
	},
	sound_notification: {
		where: 'device',
		default: { type: 'syuilo/n-ea', volume: 1 } as SoundStore,
	},
	sound_reaction: {
		where: 'device',
		default: { type: 'syuilo/bubble2', volume: 1 } as SoundStore,
	},
}));

// TODO: 他のタブと永続化されたstateを同期

const PREFIX = 'miux:' as const;

export type Plugin = {
	id: string;
	name: string;
	active: boolean;
	config?: Record<string, { default: any }>;
	configData: Record<string, any>;
	token: string;
	src: string | null;
	version: string;
	ast: Ast.Node[];
	author?: string;
	description?: string;
	permissions?: string[];
};

interface Watcher {
	key: string;
	callback: (value: unknown) => void;
}

/**
 * 常にメモリにロードしておく必要がないような設定情報を保管するストレージ(非リアクティブ)
 */

export class ColdDeviceStorage {
	public static default = {
		lightTheme,
		darkTheme,
		syncDeviceDarkMode: true,
		plugins: [] as Plugin[],
	};

	public static watchers: Watcher[] = [];

	public static get<T extends keyof typeof ColdDeviceStorage.default>(key: T): typeof ColdDeviceStorage.default[T] {
		// TODO: indexedDBにする
		//       ただしその際はnullチェックではなくキー存在チェックにしないとダメ
		//       (indexedDBはnullを保存できるため、ユーザーが意図してnullを格納した可能性がある)
		const value = miLocalStorage.getItem(`${PREFIX}${key}`);
		if (value == null) {
			return ColdDeviceStorage.default[key];
		} else {
			return JSON.parse(value);
		}
	}

	public static getAll(): Partial<typeof this.default> {
		return (Object.keys(this.default) as (keyof typeof this.default)[]).reduce<Partial<typeof this.default>>((acc, key) => {
			const value = localStorage.getItem(PREFIX + key);
			if (value != null) {
				acc[key] = JSON.parse(value);
			}
			return acc;
		}, {});
	}

	public static set<T extends keyof typeof ColdDeviceStorage.default>(key: T, value: typeof ColdDeviceStorage.default[T]): void {
		// 呼び出し側のバグ等で undefined が来ることがある
		// undefined を文字列として miLocalStorage に入れると参照する際の JSON.parse でコケて不具合の元になるため無視

		if (value === undefined) {
			console.error(`attempt to store undefined value for key '${key}'`);
			return;
		}

		miLocalStorage.setItem(`${PREFIX}${key}`, JSON.stringify(value));

		for (const watcher of this.watchers) {
			if (watcher.key === key) watcher.callback(value);
		}
	}

	public static watch(key, callback) {
		this.watchers.push({ key, callback });
	}

	// TODO: VueのcustomRef使うと良い感じになるかも
	public static ref<T extends keyof typeof ColdDeviceStorage.default>(key: T) {
		const v = ColdDeviceStorage.get(key);
		const r = ref(v);
		// TODO: このままではwatcherがリークするので開放する方法を考える
		this.watch(key, v => {
			r.value = v;
		});
		return r;
	}

	/**
	 * 特定のキーの、簡易的なgetter/setterを作ります
	 * 主にvue場で設定コントロールのmodelとして使う用
	 */
	public static makeGetterSetter<K extends keyof typeof ColdDeviceStorage.default>(key: K) {
		// TODO: VueのcustomRef使うと良い感じになるかも
		const valueRef = ColdDeviceStorage.ref(key);
		return {
			get: () => {
				return valueRef.value;
			},
			set: (value: typeof ColdDeviceStorage.default[K]) => {
				const val = value;
				ColdDeviceStorage.set(key, val);
			},
		};
	}
}<|MERGE_RESOLUTION|>--- conflicted
+++ resolved
@@ -10,13 +10,9 @@
 import darkTheme from '@@/themes/d-ice.json5';
 import { searchEngineMap } from './scripts/search-engine-map.js';
 import type { SoundType } from '@/scripts/sound.js';
-<<<<<<< HEAD
-import type { FollowingFeedTab } from '@/scripts/following-feed-utils.js';
 import { DEFAULT_DEVICE_KIND, type DeviceKind } from '@/scripts/device-kind.js';
 import { miLocalStorage } from '@/local-storage.js';
-=======
 import { defaultFollowingFeedState } from '@/scripts/following-feed-utils.js';
->>>>>>> b0420c94
 import { Storage } from '@/pizzax.js';
 import type { Ast } from '@syuilo/aiscript';
 

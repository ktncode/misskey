/*
 * SPDX-FileCopyrightText: syuilo and misskey-project
 * SPDX-License-Identifier: AGPL-3.0-only
 */

import { ref, defineAsyncComponent } from 'vue';
import { Interpreter, Parser, utils, values } from '@syuilo/aiscript';
<<<<<<< HEAD
import { aiScriptReadline, createAiScriptEnv } from '@/scripts/aiscript/api.js';
import { Plugin, noteActions, notePostInterruptors, noteViewInterruptors, postFormActions, userActions, pageViewInterruptors } from '@/store.js';
import { warningExternalWebsite } from '@/scripts/warning-external-website.js';
=======
import { compareVersions } from 'compare-versions';
import { v4 as uuid } from 'uuid';
import * as Misskey from 'misskey-js';
import { aiScriptReadline, createAiScriptEnv } from '@/aiscript/api.js';
import { store } from '@/store.js';
import * as os from '@/os.js';
import { misskeyApi } from '@/utility/misskey-api.js';
import { i18n } from '@/i18n.js';
import { prefer } from '@/preferences.js';

export type Plugin = {
	installId: string;
	name: string;
	active: boolean;
	config?: Record<string, { default: any }>;
	configData: Record<string, any>;
	src: string | null;
	version: string;
	author?: string;
	description?: string;
	permissions?: string[];
};

export type AiScriptPluginMeta = {
	name: string;
	version: string;
	author: string;
	description?: string;
	permissions?: string[];
	config?: Record<string, any>;
};
>>>>>>> 8d6573fb

const parser = new Parser();

export function isSupportedAiScriptVersion(version: string): boolean {
	try {
		return (compareVersions(version, '0.12.0') >= 0);
	} catch (err) {
		return false;
	}
}

export async function parsePluginMeta(code: string): Promise<AiScriptPluginMeta> {
	if (!code) {
		throw new Error('code is required');
	}

	const lv = utils.getLangVersion(code);
	if (lv == null) {
		throw new Error('No language version annotation found');
	} else if (!isSupportedAiScriptVersion(lv)) {
		throw new Error(`Aiscript version '${lv}' is not supported`);
	}

	let ast;
	try {
		ast = parser.parse(code);
	} catch (err) {
		throw new Error('Aiscript syntax error');
	}

	const meta = Interpreter.collectMetadata(ast);
	if (meta == null) {
		throw new Error('Meta block not found');
	}

	const metadata = meta.get(null);
	if (metadata == null) {
		throw new Error('Metadata not found');
	}

	const { name, version, author, description, permissions, config } = metadata;
	if (name == null || version == null || author == null) {
		throw new Error('Required property not found');
	}

	return {
		name,
		version,
		author,
		description,
		permissions,
		config,
	};
}

export async function authorizePlugin(plugin: Plugin) {
	if (plugin.permissions == null || plugin.permissions.length === 0) return;
	if (Object.hasOwn(store.s.pluginTokens, plugin.installId)) return;

	const token = await new Promise<string>((res, rej) => {
		const { dispose } = os.popup(defineAsyncComponent(() => import('@/components/MkTokenGenerateWindow.vue')), {
			title: i18n.ts.tokenRequested,
			information: i18n.ts.pluginTokenRequestedDescription,
			initialName: plugin.name,
			initialPermissions: plugin.permissions,
		}, {
			done: async result => {
				const { name, permissions } = result;
				const { token } = await misskeyApi('miauth/gen-token', {
					session: null,
					name: name,
					permission: permissions,
				});
				res(token);
			},
			closed: () => dispose(),
		});
	});

	store.set('pluginTokens', {
		...store.s.pluginTokens,
		[plugin.installId]: token,
	});
}

export async function installPlugin(code: string, meta?: AiScriptPluginMeta) {
	if (!code) return;

	let realMeta: AiScriptPluginMeta;
	if (!meta) {
		realMeta = await parsePluginMeta(code);
	} else {
		realMeta = meta;
	}

	if (prefer.s.plugins.some(x => x.name === realMeta.name)) {
		throw new Error('Plugin already installed');
	}

	const installId = uuid();

	const plugin = {
		...realMeta,
		installId,
		active: true,
		configData: {},
		src: code,
	};

	prefer.commit('plugins', prefer.s.plugins.concat(plugin));

	await authorizePlugin(plugin);

	await launchPlugin(installId);
}

export async function uninstallPlugin(plugin: Plugin) {
	abortPlugin(plugin);
	prefer.commit('plugins', prefer.s.plugins.filter(x => x.installId !== plugin.installId));
	if (Object.hasOwn(store.s.pluginTokens, plugin.installId)) {
		await os.apiWithDialog('i/revoke-token', {
			token: store.s.pluginTokens[plugin.installId],
		});
		const pluginTokens = { ...store.s.pluginTokens };
		delete pluginTokens[plugin.installId];
		store.set('pluginTokens', pluginTokens);
	}
}

const pluginContexts = new Map<Plugin['installId'], Interpreter>();

export const pluginLogs = ref(new Map<Plugin['installId'], {
	at: number;
	message: string;
	isSystem?: boolean;
	isError?: boolean;
}[]>());

type HandlerDef = {
	post_form_action: {
		title: string,
		handler: <T>(form: T, update: (key: unknown, value: unknown) => void) => void;
	};
	user_action: {
		title: string,
		handler: (user: Misskey.entities.UserDetailed) => void;
	};
	note_action: {
		title: string,
		handler: (note: Misskey.entities.Note) => void;
	};
	note_view_interruptor: {
		handler: (note: Misskey.entities.Note) => unknown;
	};
	note_post_interruptor: {
		handler: (note: FIXME) => unknown;
	};
	page_view_interruptor: {
		handler: (page: Misskey.entities.Page) => unknown;
	};
};

type PluginHandler<K extends keyof HandlerDef> = {
	pluginInstallId: string;
	type: K;
	ctx: HandlerDef[K];
};

let pluginHandlers: PluginHandler<keyof HandlerDef>[] = [];

function addPluginHandler<K extends keyof HandlerDef>(installId: Plugin['installId'], type: K, ctx: PluginHandler<K>['ctx']) {
	pluginLogs.value.get(installId)!.push({
		at: Date.now(),
		isSystem: true,
		message: `Handler registered: ${type}`,
	});
	pluginHandlers.push({ pluginInstallId: installId, type, ctx });
}

export function launchPlugins() {
	for (const plugin of prefer.s.plugins) {
		if (plugin.active) {
			launchPlugin(plugin.installId);
		}
	}
}

async function launchPlugin(id: Plugin['installId']): Promise<void> {
	const plugin = prefer.s.plugins.find(x => x.installId === id);
	if (!plugin) return;

	// 後方互換性のため
	if (plugin.src == null) return;

	pluginLogs.value.set(plugin.installId, []);

	function systemLog(message: string, isError = false): void {
		pluginLogs.value.get(plugin.installId)?.push({
			at: Date.now(),
			isSystem: true,
			message,
			isError,
		});
	}

	systemLog('Starting plugin...');

	await authorizePlugin(plugin);

	const aiscript = new Interpreter(createPluginEnv({
		plugin: plugin,
		storageKey: 'plugins:' + plugin.installId,
	}), {
		in: aiScriptReadline,
		out: (value): void => {
			pluginLogs.value.get(plugin.installId)!.push({
				at: Date.now(),
				message: utils.reprValue(value),
			});
		},
		log: (): void => {
		},
		err: (err): void => {
			pluginLogs.value.get(plugin.installId)!.push({
				at: Date.now(),
				message: `${err}`,
				isError: true,
			});
			throw err; // install時のtry-catchに反応させる
		},
	});

	pluginContexts.set(plugin.installId, aiscript);

	aiscript.exec(parser.parse(plugin.src)).then(
		() => {
			console.info('Plugin installed:', plugin.name, 'v' + plugin.version);
			systemLog('Plugin started');
		},
		(err) => {
			console.error('Plugin install failed:', plugin.name, 'v' + plugin.version);
			systemLog(`${err}`, true);
			throw err;
		},
	);
}

export function abortPlugin(plugin: Plugin): void {
	const pluginContext = pluginContexts.get(plugin.installId);
	if (!pluginContext) return;

	pluginContext.abort();
	pluginContexts.delete(plugin.installId);
	pluginLogs.value.delete(plugin.installId);
	pluginHandlers = pluginHandlers.filter(x => x.pluginInstallId !== plugin.installId);
}

export function reloadPlugin(plugin: Plugin): void {
	abortPlugin(plugin);
	launchPlugin(plugin.installId);
}

export async function configPlugin(plugin: Plugin) {
	if (plugin.config == null) {
		throw new Error('This plugin does not have a config');
	}

	const config = plugin.config;
	for (const key in plugin.configData) {
		config[key].default = plugin.configData[key];
	}

	const { canceled, result } = await os.form(plugin.name, config);
	if (canceled) return;

	prefer.commit('plugins', prefer.s.plugins.map(x => x.installId === plugin.installId ? { ...x, configData: result } : x));

	reloadPlugin(plugin);
}

export function changePluginActive(plugin: Plugin, active: boolean) {
	prefer.commit('plugins', prefer.s.plugins.map(x => x.installId === plugin.installId ? { ...x, active } : x));

	if (active) {
		launchPlugin(plugin.installId);
	} else {
		abortPlugin(plugin);
	}
}

function createPluginEnv(opts: { plugin: Plugin; storageKey: string }): Record<string, values.Value> {
	const id = opts.plugin.installId;

	const config = new Map<string, values.Value>();
	for (const [k, v] of Object.entries(opts.plugin.config ?? {})) {
		config.set(k, utils.jsToVal(typeof opts.plugin.configData[k] !== 'undefined' ? opts.plugin.configData[k] : v.default));
	}

	function withContext<T>(fn: (ctx: Interpreter) => T): T {
		const ctx = pluginContexts.get(id);
		if (!ctx) throw new Error('Plugin context not found');
		return fn(ctx);
	}

	const env: Record<string, values.Value> = {
		...createAiScriptEnv({ ...opts, token: store.s.pluginTokens[id] }),

		'Plugin:register:post_form_action': values.FN_NATIVE(([title, handler]) => {
			utils.assertString(title);
			utils.assertFunction(handler);
			addPluginHandler(id, 'post_form_action', {
				title: title.value,
				handler: withContext(ctx => (form, update) => {
					ctx.execFn(handler, [utils.jsToVal(form), values.FN_NATIVE(([key, value]) => {
						if (!key || !value) {
							return;
						}
						update(utils.valToJs(key), utils.valToJs(value));
					})]);
				}),
			});
		}),

		'Plugin:register:user_action': values.FN_NATIVE(([title, handler]) => {
			utils.assertString(title);
			utils.assertFunction(handler);
			addPluginHandler(id, 'user_action', {
				title: title.value,
				handler: withContext(ctx => (user) => {
					ctx.execFn(handler, [utils.jsToVal(user)]);
				}),
			});
		}),

		'Plugin:register:note_action': values.FN_NATIVE(([title, handler]) => {
			utils.assertString(title);
			utils.assertFunction(handler);
			addPluginHandler(id, 'note_action', {
				title: title.value,
				handler: withContext(ctx => (note) => {
					ctx.execFn(handler, [utils.jsToVal(note)]);
				}),
			});
		}),

		'Plugin:register:note_view_interruptor': values.FN_NATIVE(([handler]) => {
			utils.assertFunction(handler);
			addPluginHandler(id, 'note_view_interruptor', {
				handler: withContext(ctx => async (note) => {
					return utils.valToJs(await ctx.execFn(handler, [utils.jsToVal(note)]));
				}),
			});
		}),

		'Plugin:register:note_post_interruptor': values.FN_NATIVE(([handler]) => {
			utils.assertFunction(handler);
			addPluginHandler(id, 'note_post_interruptor', {
				handler: withContext(ctx => async (note) => {
					return utils.valToJs(await ctx.execFn(handler, [utils.jsToVal(note)]));
				}),
			});
		}),

		'Plugin:register:page_view_interruptor': values.FN_NATIVE(([handler]) => {
			utils.assertFunction(handler);
			addPluginHandler(id, 'page_view_interruptor', {
				handler: withContext(ctx => async (page) => {
					return utils.valToJs(await ctx.execFn(handler, [utils.jsToVal(page)]));
				}),
			});
		}),

		'Plugin:open_url': values.FN_NATIVE(([url]) => {
			utils.assertString(url);
			warningExternalWebsite(url.value);
		}),

		'Plugin:config': values.OBJ(config),
	};

	// 後方互換性のため
	env['Plugin:register_post_form_action'] = env['Plugin:register:post_form_action'];
	env['Plugin:register_user_action'] = env['Plugin:register:user_action'];
	env['Plugin:register_note_action'] = env['Plugin:register:note_action'];
	env['Plugin:register_note_view_interruptor'] = env['Plugin:register:note_view_interruptor'];
	env['Plugin:register_note_post_interruptor'] = env['Plugin:register:note_post_interruptor'];
	env['Plugin:register_page_view_interruptor'] = env['Plugin:register:page_view_interruptor'];

	return env;
}

export function getPluginHandlers<K extends keyof HandlerDef>(type: K): HandlerDef[K][] {
	return pluginHandlers.filter((x): x is PluginHandler<K> => x.type === type).map(x => x.ctx);
}<|MERGE_RESOLUTION|>--- conflicted
+++ resolved
@@ -5,11 +5,6 @@
 
 import { ref, defineAsyncComponent } from 'vue';
 import { Interpreter, Parser, utils, values } from '@syuilo/aiscript';
-<<<<<<< HEAD
-import { aiScriptReadline, createAiScriptEnv } from '@/scripts/aiscript/api.js';
-import { Plugin, noteActions, notePostInterruptors, noteViewInterruptors, postFormActions, userActions, pageViewInterruptors } from '@/store.js';
-import { warningExternalWebsite } from '@/scripts/warning-external-website.js';
-=======
 import { compareVersions } from 'compare-versions';
 import { v4 as uuid } from 'uuid';
 import * as Misskey from 'misskey-js';
@@ -19,6 +14,7 @@
 import { misskeyApi } from '@/utility/misskey-api.js';
 import { i18n } from '@/i18n.js';
 import { prefer } from '@/preferences.js';
+import { warningExternalWebsite } from '@/utility/warning-external-website.js';
 
 export type Plugin = {
 	installId: string;
@@ -41,7 +37,6 @@
 	permissions?: string[];
 	config?: Record<string, any>;
 };
->>>>>>> 8d6573fb
 
 const parser = new Parser();
 

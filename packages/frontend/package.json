--- conflicted
+++ resolved
@@ -24,12 +24,8 @@
 		"@phosphor-icons/web": "^2.0.3",
 		"@rollup/plugin-json": "6.1.0",
 		"@rollup/plugin-replace": "5.0.7",
-<<<<<<< HEAD
-		"@rollup/pluginutils": "5.1.2",
+		"@rollup/pluginutils": "5.1.3",
 		"@transfem-org/sfm-js": "0.24.5",
-=======
-		"@rollup/pluginutils": "5.1.3",
->>>>>>> 551040ed
 		"@syuilo/aiscript": "0.19.0",
 		"@twemoji/parser": "15.1.1",
 		"@vitejs/plugin-vue": "5.2.0",

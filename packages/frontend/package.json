{
	"name": "frontend",
	"private": true,
	"type": "module",
	"scripts": {
		"watch": "vite",
		"build": "vite build",
		"storybook-dev": "nodemon --verbose --watch src --ext \"mdx,ts,vue\" --ignore \"*.stories.ts\" --exec \"pnpm build-storybook-pre && pnpm exec storybook dev -p 6006 --ci\"",
		"build-storybook-pre": "(tsc -p .storybook || echo done.) && node .storybook/generate.js && node .storybook/preload-locale.js && node .storybook/preload-theme.js",
		"build-storybook": "pnpm build-storybook-pre && storybook build",
		"chromatic": "chromatic",
		"test": "vitest --run",
		"test-and-coverage": "vitest --run --coverage",
		"typecheck": "vue-tsc --noEmit",
		"eslint": "eslint --quiet \"src/**/*.{ts,vue}\"",
		"lint": "pnpm typecheck && pnpm eslint"
	},
	"dependencies": {
		"@discordapp/twemoji": "14.1.2",
		"@github/webauthn-json": "2.1.1",
		"@phosphor-icons/web": "^2.0.3",
		"@rollup/plugin-alias": "5.0.0",
		"@rollup/plugin-json": "6.0.0",
		"@rollup/plugin-replace": "5.0.2",
		"@rollup/pluginutils": "5.0.4",
		"@syuilo/aiscript": "0.16.0",
<<<<<<< HEAD
=======
		"@tabler/icons-webfont": "2.37.0",
>>>>>>> 5fd0cb31
		"@vitejs/plugin-vue": "4.3.4",
		"@vue-macros/reactivity-transform": "0.3.23",
		"@vue/compiler-sfc": "3.3.4",
		"astring": "1.8.6",
		"autosize": "6.0.1",
		"broadcast-channel": "5.3.0",
		"browser-image-resizer": "github:misskey-dev/browser-image-resizer#v2.2.1-misskey.3",
		"buraha": "0.0.1",
		"canvas-confetti": "1.6.1",
		"chart.js": "4.4.0",
		"chartjs-adapter-date-fns": "3.0.0",
		"chartjs-chart-matrix": "2.0.1",
		"chartjs-plugin-gradient": "0.6.1",
		"chartjs-plugin-zoom": "2.0.1",
		"chromatic": "7.2.0",
		"compare-versions": "6.1.0",
		"cropperjs": "2.0.0-beta.4",
		"date-fns": "2.30.0",
		"escape-regexp": "0.0.1",
		"estree-walker": "3.0.3",
		"eventemitter3": "5.0.1",
		"gsap": "3.12.2",
		"idb-keyval": "6.2.1",
		"insert-text-at-cursor": "0.3.0",
		"is-file-animated": "1.0.2",
		"json5": "2.2.3",
		"matter-js": "0.19.0",
		"mfm-js": "0.23.3",
		"misskey-js": "workspace:*",
		"photoswipe": "5.4.1",
		"prismjs": "1.29.0",
		"punycode": "2.3.0",
		"querystring": "0.2.1",
		"rollup": "3.29.4",
		"sanitize-html": "2.11.0",
		"sass": "1.68.0",
		"strict-event-emitter-types": "2.0.0",
		"textarea-caret": "3.1.0",
		"three": "0.157.0",
		"throttle-debounce": "5.0.0",
		"tinycolor2": "1.6.0",
		"tsc-alias": "1.8.8",
		"tsconfig-paths": "4.2.0",
		"twemoji-parser": "14.0.0",
		"typescript": "5.2.2",
		"uuid": "9.0.1",
		"v-code-diff": "1.7.1",
		"vanilla-tilt": "1.8.1",
		"vite": "4.4.9",
		"vue": "3.3.4",
		"vue-prism-editor": "2.0.0-alpha.2",
		"vuedraggable": "next"
	},
	"devDependencies": {
		"@storybook/addon-actions": "7.4.5",
		"@storybook/addon-essentials": "7.4.5",
		"@storybook/addon-interactions": "7.4.5",
		"@storybook/addon-links": "7.4.5",
		"@storybook/addon-storysource": "7.4.5",
		"@storybook/addons": "7.4.5",
		"@storybook/blocks": "7.4.5",
		"@storybook/core-events": "7.4.5",
		"@storybook/jest": "0.2.2",
		"@storybook/manager-api": "7.4.5",
		"@storybook/preview-api": "7.4.5",
		"@storybook/react": "7.4.5",
		"@storybook/react-vite": "7.4.5",
		"@storybook/testing-library": "0.2.1",
		"@storybook/theming": "7.4.5",
		"@storybook/types": "7.4.5",
		"@storybook/vue3": "7.4.5",
		"@storybook/vue3-vite": "7.4.5",
		"@testing-library/vue": "7.0.0",
		"@types/escape-regexp": "0.0.1",
		"@types/estree": "1.0.2",
		"@types/matter-js": "0.19.1",
		"@types/micromatch": "4.0.3",
		"@types/node": "20.7.1",
		"@types/punycode": "2.1.0",
		"@types/sanitize-html": "2.9.1",
		"@types/throttle-debounce": "5.0.0",
		"@types/tinycolor2": "1.4.4",
		"@types/uuid": "9.0.4",
		"@types/websocket": "1.0.7",
		"@types/ws": "8.5.6",
		"@typescript-eslint/eslint-plugin": "6.7.3",
		"@typescript-eslint/parser": "6.7.3",
		"@vitest/coverage-v8": "0.34.5",
		"@vue/runtime-core": "3.3.4",
		"acorn": "8.10.0",
		"cross-env": "7.0.3",
		"cypress": "13.3.0",
		"eslint": "8.50.0",
		"eslint-plugin-import": "2.28.1",
		"eslint-plugin-vue": "9.17.0",
		"fast-glob": "3.3.1",
		"happy-dom": "10.0.3",
		"micromatch": "4.0.5",
		"msw": "1.3.1",
		"msw-storybook-addon": "1.8.0",
		"nodemon": "3.0.1",
		"prettier": "3.0.3",
		"react": "18.2.0",
		"react-dom": "18.2.0",
		"start-server-and-test": "2.0.1",
		"storybook": "7.4.5",
		"storybook-addon-misskey-theme": "github:misskey-dev/storybook-addon-misskey-theme",
		"summaly": "github:misskey-dev/summaly",
		"vite-plugin-turbosnap": "1.0.3",
		"vitest": "0.34.5",
		"vitest-fetch-mock": "0.2.2",
		"vue-eslint-parser": "9.3.1",
		"vue-tsc": "1.8.15"
	}
}<|MERGE_RESOLUTION|>--- conflicted
+++ resolved
@@ -24,10 +24,6 @@
 		"@rollup/plugin-replace": "5.0.2",
 		"@rollup/pluginutils": "5.0.4",
 		"@syuilo/aiscript": "0.16.0",
-<<<<<<< HEAD
-=======
-		"@tabler/icons-webfont": "2.37.0",
->>>>>>> 5fd0cb31
 		"@vitejs/plugin-vue": "4.3.4",
 		"@vue-macros/reactivity-transform": "0.3.23",
 		"@vue/compiler-sfc": "3.3.4",

--- conflicted
+++ resolved
@@ -35,11 +35,7 @@
 	],
 	"dependencies": {
 		"misskey-js": "workspace:*",
-<<<<<<< HEAD
 		"nodemon": "3.1.7",
-		"vue": "3.5.12"
-=======
 		"vue": "3.5.13"
->>>>>>> 8d6573fb
 	}
 }
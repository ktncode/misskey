--- conflicted
+++ resolved
@@ -448,11 +448,9 @@
   defaultParent: "Use Default, then Parent (use the default CW, and append the inherited CW)"
   parentDefault: "Use Parent, then Default (use the inherited CW, and append the default CW)"
 
-<<<<<<< HEAD
-id: "ID"
-=======
 genKeys: "Generate Keys"
 _genKeysDialog:
   text: "Are you sure that you want to generate new keys? This will stop push notifications for all users who have already enabled them."
   title: "Generate new keys"
->>>>>>> 670b1171
+
+id: "ID"
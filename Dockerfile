# syntax = docker/dockerfile:1.4

<<<<<<< HEAD
ARG NODE_VERSION=22.11.0-alpine3.20
=======
ARG NODE_VERSION=22.11.0-bookworm
>>>>>>> 9c70a4e6

FROM node:${NODE_VERSION} as build

RUN apk add git linux-headers build-base

<<<<<<< HEAD
ENV PYTHONUNBUFFERED=1
ENV COREPACK_DEFAULT_TO_LATEST=0
RUN apk add --update python3 && ln -sf python3 /usr/bin/python
RUN apk add py3-pip py3-setuptools
=======
ENV COREPACK_DEFAULT_TO_LATEST=0

RUN --mount=type=cache,target=/var/cache/apt,sharing=locked \
	--mount=type=cache,target=/var/lib/apt,sharing=locked \
	rm -f /etc/apt/apt.conf.d/docker-clean \
	; echo 'Binary::apt::APT::Keep-Downloaded-Packages "true";' > /etc/apt/apt.conf.d/keep-cache \
	&& apt-get update \
	&& apt-get install -yqq --no-install-recommends \
	build-essential
>>>>>>> 9c70a4e6

RUN corepack enable

WORKDIR /sharkey

COPY --link . ./

RUN git submodule update --init --recursive
RUN pnpm config set fetch-retries 5
RUN --mount=type=cache,target=/root/.local/share/pnpm/store,sharing=locked \
	pnpm i --frozen-lockfile --aggregate-output
RUN pnpm build
<<<<<<< HEAD
RUN node scripts/trim-deps.mjs
RUN mv packages/frontend/assets sharkey-assets
RUN mv packages/frontend-embed/assets sharkey-embed-assets
=======
RUN rm -rf .git/

# build native dependencies for target platform

FROM --platform=$TARGETPLATFORM node:${NODE_VERSION} AS target-builder

ENV COREPACK_DEFAULT_TO_LATEST=0

RUN apt-get update \
	&& apt-get install -yqq --no-install-recommends \
	build-essential

RUN corepack enable

WORKDIR /misskey

COPY --link ["pnpm-lock.yaml", "pnpm-workspace.yaml", "package.json", "./"]
COPY --link ["scripts", "./scripts"]
COPY --link ["packages/backend/package.json", "./packages/backend/"]
COPY --link ["packages/misskey-js/package.json", "./packages/misskey-js/"]
COPY --link ["packages/misskey-reversi/package.json", "./packages/misskey-reversi/"]
COPY --link ["packages/misskey-bubble-game/package.json", "./packages/misskey-bubble-game/"]

ARG NODE_ENV=production

>>>>>>> 9c70a4e6
RUN --mount=type=cache,target=/root/.local/share/pnpm/store,sharing=locked \
	pnpm prune
RUN rm -r node_modules packages/frontend packages/frontend-shared packages/frontend-embed packages/sw
RUN --mount=type=cache,target=/root/.local/share/pnpm/store,sharing=locked \
	pnpm i --prod --frozen-lockfile --aggregate-output
RUN rm -rf .git

FROM node:${NODE_VERSION}

ARG UID="991"
ARG GID="991"
ENV COREPACK_DEFAULT_TO_LATEST=0

RUN apk add ffmpeg tini jemalloc \
	&& corepack enable \
	&& addgroup -g "${GID}" sharkey \
	&& adduser -D -u "${UID}" -G sharkey -h /sharkey sharkey \
	&& mkdir /sharkey/files \
	&& chown sharkey:sharkey /sharkey/files \
	&& find / -type d -path /sys -prune -o -type d -path /proc -prune -o -type f -perm /u+s -exec chmod u-s {} \; \
	&& find / -type d -path /sys -prune -o -type d -path /proc -prune -o -type f -perm /g+s -exec chmod g-s {} \;

USER sharkey
WORKDIR /sharkey

# add package.json to add pnpm
COPY --chown=sharkey:sharkey ./package.json ./package.json
RUN corepack install

COPY --chown=sharkey:sharkey --from=build /sharkey/node_modules ./node_modules
COPY --chown=sharkey:sharkey --from=build /sharkey/packages/backend/node_modules ./packages/backend/node_modules
COPY --chown=sharkey:sharkey --from=build /sharkey/packages/misskey-js/node_modules ./packages/misskey-js/node_modules
COPY --chown=sharkey:sharkey --from=build /sharkey/packages/misskey-reversi/node_modules ./packages/misskey-reversi/node_modules
COPY --chown=sharkey:sharkey --from=build /sharkey/packages/misskey-bubble-game/node_modules ./packages/misskey-bubble-game/node_modules
COPY --chown=sharkey:sharkey --from=build /sharkey/packages/megalodon/node_modules ./packages/megalodon/node_modules
COPY --chown=sharkey:sharkey --from=build /sharkey/built ./built
COPY --chown=sharkey:sharkey --from=build /sharkey/packages/misskey-js/built ./packages/misskey-js/built
COPY --chown=sharkey:sharkey --from=build /sharkey/packages/misskey-reversi/built ./packages/misskey-reversi/built
COPY --chown=sharkey:sharkey --from=build /sharkey/packages/misskey-bubble-game/built ./packages/misskey-bubble-game/built
COPY --chown=sharkey:sharkey --from=build /sharkey/packages/backend/built ./packages/backend/built
COPY --chown=sharkey:sharkey --from=build /sharkey/packages/megalodon/lib ./packages/megalodon/lib
COPY --chown=sharkey:sharkey --from=build /sharkey/fluent-emojis ./fluent-emojis
COPY --chown=sharkey:sharkey --from=build /sharkey/tossface-emojis/dist ./tossface-emojis/dist
COPY --chown=sharkey:sharkey --from=build /sharkey/sharkey-assets ./packages/frontend/assets
COPY --chown=sharkey:sharkey --from=build /sharkey/sharkey-embed-assets ./packages/frontend-embed/assets

COPY --chown=sharkey:sharkey pnpm-workspace.yaml ./pnpm-workspace.yaml
COPY --chown=sharkey:sharkey packages/backend/package.json ./packages/backend/package.json
COPY --chown=sharkey:sharkey packages/backend/scripts/check_connect.js ./packages/backend/scripts/check_connect.js
COPY --chown=sharkey:sharkey packages/backend/ormconfig.js ./packages/backend/ormconfig.js
COPY --chown=sharkey:sharkey packages/backend/migration ./packages/backend/migration
COPY --chown=sharkey:sharkey packages/backend/assets ./packages/backend/assets
COPY --chown=sharkey:sharkey packages/megalodon/package.json ./packages/megalodon/package.json
COPY --chown=sharkey:sharkey packages/misskey-js/package.json ./packages/misskey-js/package.json
COPY --chown=sharkey:sharkey packages/misskey-reversi/package.json ./packages/misskey-reversi/package.json
COPY --chown=sharkey:sharkey packages/misskey-bubble-game/package.json ./packages/misskey-bubble-game/package.json

ENV LD_PRELOAD=/usr/lib/libjemalloc.so.2
ENV NODE_ENV=production
ENTRYPOINT ["/sbin/tini", "--"]
CMD ["pnpm", "run", "migrateandstart"]<|MERGE_RESOLUTION|>--- conflicted
+++ resolved
@@ -1,21 +1,11 @@
 # syntax = docker/dockerfile:1.4
 
-<<<<<<< HEAD
 ARG NODE_VERSION=22.11.0-alpine3.20
-=======
-ARG NODE_VERSION=22.11.0-bookworm
->>>>>>> 9c70a4e6
 
 FROM node:${NODE_VERSION} as build
 
 RUN apk add git linux-headers build-base
 
-<<<<<<< HEAD
-ENV PYTHONUNBUFFERED=1
-ENV COREPACK_DEFAULT_TO_LATEST=0
-RUN apk add --update python3 && ln -sf python3 /usr/bin/python
-RUN apk add py3-pip py3-setuptools
-=======
 ENV COREPACK_DEFAULT_TO_LATEST=0
 
 RUN --mount=type=cache,target=/var/cache/apt,sharing=locked \
@@ -25,7 +15,10 @@
 	&& apt-get update \
 	&& apt-get install -yqq --no-install-recommends \
 	build-essential
->>>>>>> 9c70a4e6
+ENV PYTHONUNBUFFERED=1
+ENV COREPACK_DEFAULT_TO_LATEST=0
+RUN apk add --update python3 && ln -sf python3 /usr/bin/python
+RUN apk add py3-pip py3-setuptools
 
 RUN corepack enable
 
@@ -38,37 +31,9 @@
 RUN --mount=type=cache,target=/root/.local/share/pnpm/store,sharing=locked \
 	pnpm i --frozen-lockfile --aggregate-output
 RUN pnpm build
-<<<<<<< HEAD
 RUN node scripts/trim-deps.mjs
 RUN mv packages/frontend/assets sharkey-assets
 RUN mv packages/frontend-embed/assets sharkey-embed-assets
-=======
-RUN rm -rf .git/
-
-# build native dependencies for target platform
-
-FROM --platform=$TARGETPLATFORM node:${NODE_VERSION} AS target-builder
-
-ENV COREPACK_DEFAULT_TO_LATEST=0
-
-RUN apt-get update \
-	&& apt-get install -yqq --no-install-recommends \
-	build-essential
-
-RUN corepack enable
-
-WORKDIR /misskey
-
-COPY --link ["pnpm-lock.yaml", "pnpm-workspace.yaml", "package.json", "./"]
-COPY --link ["scripts", "./scripts"]
-COPY --link ["packages/backend/package.json", "./packages/backend/"]
-COPY --link ["packages/misskey-js/package.json", "./packages/misskey-js/"]
-COPY --link ["packages/misskey-reversi/package.json", "./packages/misskey-reversi/"]
-COPY --link ["packages/misskey-bubble-game/package.json", "./packages/misskey-bubble-game/"]
-
-ARG NODE_ENV=production
-
->>>>>>> 9c70a4e6
 RUN --mount=type=cache,target=/root/.local/share/pnpm/store,sharing=locked \
 	pnpm prune
 RUN rm -r node_modules packages/frontend packages/frontend-shared packages/frontend-embed packages/sw

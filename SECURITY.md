--- conflicted
+++ resolved
@@ -6,15 +6,11 @@
 This will allow us to assess the risk, and make a fix available before we add a
 bug report to the GitLab repository.
 
-<<<<<<< HEAD
 Thanks for helping make Sharkey safe for everyone.
-=======
-Thanks for helping make Misskey safe for everyone.
 
 ## When create a patch
 
 If you can also create a patch to fix the vulnerability, please create a PR on the private fork.
 
 > [!note]
-> There is a GitHub bug that prevents merging if a PR not following the develop branch of upstream, so please keep follow the develop branch.
->>>>>>> 551040ed
+> There is a GitHub bug that prevents merging if a PR not following the develop branch of upstream, so please keep follow the develop branch.
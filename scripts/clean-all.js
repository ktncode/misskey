/*
 * SPDX-FileCopyrightText: syuilo and other misskey contributors
 * SPDX-License-Identifier: AGPL-3.0-only
 */

const { execSync } = require('child_process');
const fs = require('fs');

(async () => {
	fs.rmSync(__dirname + '/../packages/backend/built', { recursive: true, force: true });
	fs.rmSync(__dirname + '/../packages/backend/node_modules', { recursive: true, force: true });

	fs.rmSync(__dirname + '/../packages/frontend/built', { recursive: true, force: true });
	fs.rmSync(__dirname + '/../packages/frontend/node_modules', { recursive: true, force: true });

	fs.rmSync(__dirname + '/../packages/sw/built', { recursive: true, force: true });
	fs.rmSync(__dirname + '/../packages/sw/node_modules', { recursive: true, force: true });

<<<<<<< HEAD
	fs.rmSync(__dirname + '/../packages/megalodon/lib', { recursive: true, force: true });
=======
	fs.rmSync(__dirname + '/../packages/misskey-js/built', { recursive: true, force: true });
	fs.rmSync(__dirname + '/../packages/misskey-js/node_modules', { recursive: true, force: true });

	fs.rmSync(__dirname + '/../packages/misskey-reversi/built', { recursive: true, force: true });
	fs.rmSync(__dirname + '/../packages/misskey-reversi/node_modules', { recursive: true, force: true });

	fs.rmSync(__dirname + '/../packages/misskey-bubble-game/built', { recursive: true, force: true });
	fs.rmSync(__dirname + '/../packages/misskey-bubble-game/node_modules', { recursive: true, force: true });
>>>>>>> 3784b39a

	fs.rmSync(__dirname + '/../built', { recursive: true, force: true });
	fs.rmSync(__dirname + '/../node_modules', { recursive: true, force: true });

	execSync('pnpm store prune', {
		cwd: __dirname + '/../',
		stdio: 'inherit',
	});
})();<|MERGE_RESOLUTION|>--- conflicted
+++ resolved
@@ -16,9 +16,8 @@
 	fs.rmSync(__dirname + '/../packages/sw/built', { recursive: true, force: true });
 	fs.rmSync(__dirname + '/../packages/sw/node_modules', { recursive: true, force: true });
 
-<<<<<<< HEAD
 	fs.rmSync(__dirname + '/../packages/megalodon/lib', { recursive: true, force: true });
-=======
+	
 	fs.rmSync(__dirname + '/../packages/misskey-js/built', { recursive: true, force: true });
 	fs.rmSync(__dirname + '/../packages/misskey-js/node_modules', { recursive: true, force: true });
 
@@ -27,7 +26,6 @@
 
 	fs.rmSync(__dirname + '/../packages/misskey-bubble-game/built', { recursive: true, force: true });
 	fs.rmSync(__dirname + '/../packages/misskey-bubble-game/node_modules', { recursive: true, force: true });
->>>>>>> 3784b39a
 
 	fs.rmSync(__dirname + '/../built', { recursive: true, force: true });
 	fs.rmSync(__dirname + '/../node_modules', { recursive: true, force: true });

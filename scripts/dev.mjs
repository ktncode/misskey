/*
 * SPDX-FileCopyrightText: syuilo and other misskey contributors
 * SPDX-License-Identifier: AGPL-3.0-only
 */

import { dirname } from 'node:path';
import { fileURLToPath } from 'node:url';
import { execa } from 'execa';

const _filename = fileURLToPath(import.meta.url);
const _dirname = dirname(_filename);

await execa('pnpm', ['clean'], {
	cwd: _dirname + '/../',
	stdout: process.stdout,
	stderr: process.stderr,
});

await execa('pnpm', ['build-pre'], {
	cwd: _dirname + '/../',
	stdout: process.stdout,
	stderr: process.stderr,
});

await execa('pnpm', ['build-assets'], {
	cwd: _dirname + '/../',
	stdout: process.stdout,
	stderr: process.stderr,
});

await execa('pnpm', ['--filter', 'misskey-js', 'build'], {
	cwd: _dirname + '/../',
	stdout: process.stdout,
	stderr: process.stderr,
});

<<<<<<< HEAD
await execa("pnpm", ['--filter', 'megalodon', 'build'], {
=======
await execa('pnpm', ['--filter', 'misskey-reversi', 'build'], {
	cwd: _dirname + '/../',
	stdout: process.stdout,
	stderr: process.stderr,
});

await execa('pnpm', ['--filter', 'misskey-bubble-game', 'build'], {
>>>>>>> 3784b39a
	cwd: _dirname + '/../',
	stdout: process.stdout,
	stderr: process.stderr,
});

execa('pnpm', ['build-pre', '--watch'], {
	cwd: _dirname + '/../',
	stdout: process.stdout,
	stderr: process.stderr,
});

execa('pnpm', ['build-assets', '--watch'], {
	cwd: _dirname + '/../',
	stdout: process.stdout,
	stderr: process.stderr,
});

execa('pnpm', ['--filter', 'backend', 'dev'], {
	cwd: _dirname + '/../',
	stdout: process.stdout,
	stderr: process.stderr,
});

execa('pnpm', ['--filter', 'frontend', 'dev'], {
	cwd: _dirname + '/../',
	stdout: process.stdout,
	stderr: process.stderr,
});

execa('pnpm', ['--filter', 'sw', 'watch'], {
	cwd: _dirname + '/../',
	stdout: process.stdout,
	stderr: process.stderr,
});

execa('pnpm', ['--filter', 'misskey-reversi', 'watch'], {
	cwd: _dirname + '/../',
	stdout: process.stdout,
	stderr: process.stderr,
});

execa('pnpm', ['--filter', 'misskey-bubble-game', 'watch'], {
	cwd: _dirname + '/../',
	stdout: process.stdout,
	stderr: process.stderr,
});<|MERGE_RESOLUTION|>--- conflicted
+++ resolved
@@ -34,9 +34,12 @@
 	stderr: process.stderr,
 });
 
-<<<<<<< HEAD
 await execa("pnpm", ['--filter', 'megalodon', 'build'], {
-=======
+	cwd: _dirname + '/../',
+	stdout: process.stdout,
+	stderr: process.stderr,
+});
+
 await execa('pnpm', ['--filter', 'misskey-reversi', 'build'], {
 	cwd: _dirname + '/../',
 	stdout: process.stdout,
@@ -44,7 +47,6 @@
 });
 
 await execa('pnpm', ['--filter', 'misskey-bubble-game', 'build'], {
->>>>>>> 3784b39a
 	cwd: _dirname + '/../',
 	stdout: process.stdout,
 	stderr: process.stderr,

--- conflicted
+++ resolved
@@ -34,17 +34,13 @@
 	stderr: process.stderr,
 });
 
-<<<<<<< HEAD
 await execa("pnpm", ['--filter', 'megalodon', 'build'], {
 	cwd: _dirname + '/../',
 	stdout: process.stdout,
 	stderr: process.stderr,
 });
 
-await execa('pnpm', ['--filter', 'misskey-reversi', 'build'], {
-=======
 await execa('pnpm', ['--filter', 'misskey-reversi', 'build:tsc'], {
->>>>>>> 66714d94
 	cwd: _dirname + '/../',
 	stdout: process.stdout,
 	stderr: process.stderr,

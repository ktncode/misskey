/*
 * SPDX-FileCopyrightText: syuilo and misskey-project
 * SPDX-License-Identifier: AGPL-3.0-only
 */

import { dirname } from 'node:path';
import { fileURLToPath } from 'node:url';
import { execa } from 'execa';

const _filename = fileURLToPath(import.meta.url);
const _dirname = dirname(_filename);

await execa('pnpm', ['clean'], {
	cwd: _dirname + '/../',
	stdout: process.stdout,
	stderr: process.stderr,
});

await Promise.all([
	execa('pnpm', ['build-pre'], {
		cwd: _dirname + '/../',
		stdout: process.stdout,
		stderr: process.stderr,
	}),
	execa('pnpm', ['build-assets'], {
		cwd: _dirname + '/../',
		stdout: process.stdout,
		stderr: process.stderr,
	}),
<<<<<<< HEAD
	execa('pnpm', ['--filter', 'misskey-js', 'build'], {
		cwd: _dirname + '/../',
		stdout: process.stdout,
		stderr: process.stderr,
	}),
	execa('pnpm', ['--filter', 'megalodon', 'build'], {
		cwd: _dirname + '/../',
		stdout: process.stdout,
		stderr: process.stderr,
	}),
]);

await Promise.all([
	execa('pnpm', ['--filter', 'misskey-reversi', 'build'], {
		cwd: _dirname + '/../',
		stdout: process.stdout,
		stderr: process.stderr,
	}),
	execa('pnpm', ['--filter', 'misskey-bubble-game', 'build'], {
=======
	execa('pnpm', ['--filter', 'backend...', 'build'], {
>>>>>>> 9c70a4e6
		cwd: _dirname + '/../',
		stdout: process.stdout,
		stderr: process.stderr,
	}),
]);

execa('pnpm', ['build-pre', '--watch'], {
	cwd: _dirname + '/../',
	stdout: process.stdout,
	stderr: process.stderr,
});

execa('pnpm', ['build-assets', '--watch'], {
	cwd: _dirname + '/../',
	stdout: process.stdout,
	stderr: process.stderr,
});

execa('pnpm', ['--filter', 'backend', 'dev'], {
	cwd: _dirname + '/../',
	stdout: process.stdout,
	stderr: process.stderr,
});

execa('pnpm', ['--filter', 'frontend-shared', 'watch', '--no-clean'], {
	cwd: _dirname + '/../',
	stdout: process.stdout,
	stderr: process.stderr,
});

execa('pnpm', ['--filter', 'frontend', 'watch'], {
	cwd: _dirname + '/../',
	stdout: process.stdout,
	stderr: process.stderr,
});

execa('pnpm', ['--filter', 'frontend-embed', 'watch'], {
	cwd: _dirname + '/../',
	stdout: process.stdout,
	stderr: process.stderr,
});

execa('pnpm', ['--filter', 'sw', 'watch'], {
	cwd: _dirname + '/../',
	stdout: process.stdout,
	stderr: process.stderr,
});

execa('pnpm', ['--filter', 'misskey-js', 'watch', '--no-clean'], {
	cwd: _dirname + '/../',
	stdout: process.stdout,
	stderr: process.stderr,
});

execa('pnpm', ['--filter', 'misskey-reversi', 'watch', '--no-clean'], {
	cwd: _dirname + '/../',
	stdout: process.stdout,
	stderr: process.stderr,
});

execa('pnpm', ['--filter', 'misskey-bubble-game', 'watch', '--no-clean'], {
	cwd: _dirname + '/../',
	stdout: process.stdout,
	stderr: process.stderr,
});<|MERGE_RESOLUTION|>--- conflicted
+++ resolved
@@ -27,29 +27,12 @@
 		stdout: process.stdout,
 		stderr: process.stderr,
 	}),
-<<<<<<< HEAD
-	execa('pnpm', ['--filter', 'misskey-js', 'build'], {
+	execa('pnpm', ['--filter', 'backend...', 'build'], {
 		cwd: _dirname + '/../',
 		stdout: process.stdout,
 		stderr: process.stderr,
 	}),
 	execa('pnpm', ['--filter', 'megalodon', 'build'], {
-		cwd: _dirname + '/../',
-		stdout: process.stdout,
-		stderr: process.stderr,
-	}),
-]);
-
-await Promise.all([
-	execa('pnpm', ['--filter', 'misskey-reversi', 'build'], {
-		cwd: _dirname + '/../',
-		stdout: process.stdout,
-		stderr: process.stderr,
-	}),
-	execa('pnpm', ['--filter', 'misskey-bubble-game', 'build'], {
-=======
-	execa('pnpm', ['--filter', 'backend...', 'build'], {
->>>>>>> 9c70a4e6
 		cwd: _dirname + '/../',
 		stdout: process.stdout,
 		stderr: process.stderr,

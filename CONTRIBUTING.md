# Contribution guide
We're glad you're interested in contributing to Sharkey! In this document you will find the information you need to contribute to the project.

## Roadmap
See [ROADMAP.md](./ROADMAP.md) for the upstream Misskey roadmap.

## Issues
Before creating an issue, please check the following:
- To avoid duplication, please search for similar issues before creating a new issue.
- Do not use Issues to ask questions or troubleshooting.
	- Issues should only be used to feature requests, suggestions, and bug tracking.
	- Please ask questions or troubleshooting in [Discord](https://discord.gg/6VgKmEqHNk).

> [!WARNING]
> Do not close issues that are about to be resolved. It should remain open until a commit that actually resolves it is merged.

### Recommended discussing before implementation
We welcome your proposal.

When you want to add a feature or fix a bug, *please open an issue*,
don't just start writing code. We may suggest different approaches, or
show that the "bug" is actually intended behaviour (and offer
work-arounds), or maybe we won't be able to merge your new feature
because it would make it too hard to incorporate future changes from
Misskey. Each of these examples have actually happened!

On the other hand, it's very likely that we'll tell you "go
ahead!". We try our best to incorporate improvements from our users!

Also, when you start implementation, assign yourself to the Issue (if you cannot do it yourself, ask Committer to assign you).
By expressing your intention to work on the Issue, you can prevent conflicts in the work.

To the Committers: you should not assign someone on it before the Final Decision.

### How issues are triaged

The Committers may:
* close an issue that is not reproducible on latest stable release,
* merge an issue into another issue,
* split an issue into multiple issues,
* or re-open that has been closed for some reason which is not applicable anymore.

@syuilo reserves the Final Decision rights including whether the project will implement feature and how to implement, these rights are not always exercised.

## Well-known branches
- **`stable`** branch is tracking the latest release and used for production purposes.
- **`develop`** branch is where we work for the next release.
	- When you create a PR, basically target it to this branch.

## Creating a PR
Thank you for your PR! Before creating a PR, please check the following:
- If possible, prefix the title with a keyword that identifies the type of this PR, as shown below.
	- `fix` / `refactor` / `feat` / `enhance` / `perf` / `chore` etc
	- Also, make sure that the granularity of this PR is appropriate. Please do not include more than one type of change or interest in a single PR.
- If there is an Issue which will be resolved by this PR, please include a reference to the Issue in the text.
- Please add the summary of the changes to [`CHANGELOG.md`](CHANGELOG.md). However, this is not necessary for changes that do not affect the users, such as refactoring.
- Check if there are any documents that need to be created or updated due to this change.
- If you have added a feature or fixed a bug, please add a test case if possible.
- Please make sure that tests and Lint are passed in advance.
	- You can run it with `pnpm test` and `pnpm lint`. [See more info](#testing)
- If this PR includes UI changes, please attach a screenshot in the text.

Thanks for your cooperation 🤗

### Additional things for ActivityPub payload changes
*This section is specific to misskey-dev implementation. Other fork or implementation may take different way. A significant difference is that non-"misskey-dev" extension is not described in the misskey-hub's document.*

If PR includes changes to ActivityPub payload, please reflect it in [misskey-hub's document](https://github.com/misskey-dev/misskey-hub-next/blob/master/content/ns.md) by sending PR.

The name of purporsed extension property (referred as "extended property" in later) to ActivityPub shall be prefixed by `_misskey_`. (i.e. `_misskey_quote`)

The extended property in `packages/backend/src/core/activitypub/type.ts` **must** be declared as optional because ActivityPub payloads that comes from older Misskey or other implementation may not contain it.

The extended property must be included in the context definition. Context is defined in `packages/backend/src/core/activitypub/misc/contexts.ts`.
The key shall be same as the name of extended property, and the value shall be same as "short IRI".

"Short IRI" is defined in misskey-hub's document, but usually takes form of `misskey:<name of extended property>`. (i.e. `misskey:_misskey_quote`)

One should not add property that has defined before by other implementation, or add custom variant value to "well-known" property.

## Reviewers guide
Be willing to comment on the good points and not just the things you want fixed 💯

読んでおくといいやつ
- https://blog.lacolaco.net/posts/1e2cf439b3c2/
- https://konifar-zatsu.hatenadiary.jp/entry/2024/11/05/192421

### Review perspective
- Scope
	- Are the goals of the PR clear?
	- Is the granularity of the PR appropriate?
- Security
	- Does merging this PR create a vulnerability?
- Performance
	- Will merging this PR cause unexpected performance degradation?
	- Is there a more efficient way?
- Testing
	- Does the test ensure the expected behavior?
	- Are there any omissions or gaps?
	- Does it check for anomalies?

<<<<<<< HEAD
=======
## Security Advisory
### For reporter
Thank you for your reporting!

If you can also create a patch to fix the vulnerability, please create a PR on the private fork.

> [!note]
> There is a GitHub bug that prevents merging if a PR not following the develop branch of upstream, so please keep follow the develop branch.

### For misskey-dev member
修正PRがdevelopに追従されていないとマージできないので、マージできなかったら

> Could you merge or rebase onto upstream develop branch?

などと伝える。

## Deploy
The `/deploy` command by issue comment can be used to deploy the contents of a PR to the preview environment.
```
/deploy sha=<commit hash>
```
An actual domain will be assigned so you can test the federation.

>>>>>>> 551040ed
## Merge

## Release
### Release Instructions
1. Commit version changes in the `develop` branch ([package.json](package.json))
2. Create a release PR.
	- Into `stable` from `develop` branch.
	- The title must be in the format `Release: x.y.z`.
		- `x.y.z` is the new version you are trying to release.
3. Deploy and perform a simple QA check. Also verify that the tests passed.
4. Merge it. (Do not squash commit)
5. Create a [release](https://activitypub.software/TransFem-org/Sharkey/-/releases)
	- The target branch must be `stable`
	- The tag name must be the version

> [!NOTE]
> Why this instruction is necessary:
> - To perform final QA checks
> - To distribute responsibility
> - To check direct commits to develop
> - To celebrate the release together 🎉

## Localization (l10n)
Misskey uses [Crowdin](https://crowdin.com/project/misskey) for localization management.
You can improve our translations with your Crowdin account.
Your changes in Crowdin are automatically submitted as a PR (with the title "New Crowdin translations") to the repository.
The owner [@syuilo](https://github.com/syuilo) merges the PR into the develop branch before the next release.

If your language is not listed in Crowdin, please open an issue. We will add it to Crowdin.
For newly added languages, once the translation progress per language exceeds 70%, it will be officially introduced into Misskey and made available to users.

![Crowdin](https://d322cqt584bo4o.cloudfront.net/misskey/localized.svg)

## Icon Font (Shark Font)
Sharkey has its own Icon Font called Shark Font which can be found at https://activitypub.software/TransFem-org/shark-font
Build Instructions can all be found over there in the `README`.

If you have an Icon Suggestion or want to add an Icon please open an issue/merge request over at that repo.

When Updating the Font make sure to copy **all generated files** from the `dest` folder into `packages/backend/assets/fonts/sharkey-icons`
For the CSS simply copy the file content and replace the old content in `style.css` and for the WOFF, TTF and SVG simply replace them.

## Development
### Setup
Before developing, you have to set up environment. Misskey requires Redis, PostgreSQL, and FFmpeg.

You would want to install Meilisearch to experiment related features. Technically, meilisearch is not strict requirement, but some features and tests require it.

There are a few ways to proceed.

#### Use system-wide software
You could install them in system-wide (such as from package manager).

#### Use `docker compose`
You could obtain middleware container by typing `docker compose -f $PROJECT_ROOT/compose.local-db.yml up -d`.

#### Use Devcontainer
Devcontainer also has necessary setting. This method can be done by connecting from VSCode.

Instead of running `pnpm` locally, you can use Dev Container to set up your development environment.
To use Dev Container, open the project directory on VSCode with Dev Containers installed.
**Note:** If you are using Windows, please clone the repository with WSL. Using Git for Windows will result in broken files due to the difference in how newlines are handled.

It will run the following command automatically inside the container.
``` bash
git submodule update --init
pnpm install --frozen-lockfile
cp .devcontainer/devcontainer.yml .config/default.yml
pnpm build
pnpm migrate
```

After finishing the migration, you can proceed.

### Start developing
During development, it is useful to use the
```
pnpm dev
```
command.

- Server-side source files and automatically builds them if they are modified. Automatically start the server process(es).
- Vite HMR (just the `vite` command) is available. The behavior may be different from production.
- Service Worker is watched by esbuild.
- The front end can be viewed by accessing `http://localhost:5173`.
- The backend listens on the port configured with `port` in .config/default.yml.
If you have not changed it from the default, it will be "http://localhost:3000".
If "port" in .config/default.yml is set to something other than 3000, you need to change the proxy settings in packages/frontend/vite.config.local-dev.ts.

### `MK_DEV_PREFER=backend pnpm dev`
pnpm dev has another mode with `MK_DEV_PREFER=backend`.

```
MK_DEV_PREFER=backend pnpm dev
```

- This mode is closer to the production environment than the default mode.
- Vite runs behind the backend (the backend will proxy Vite at /vite).
- You can see Misskey by accessing `http://localhost:3000` (Replace `3000` with the port configured with `port` in .config/default.yml).
- To change the port of Vite, specify with `VITE_PORT` environment variable.
- HMR may not work in some environments such as Windows.

## Testing

You can run non-backend tests by executing following commands:
```sh
pnpm --filter frontend test
pnpm --filter misskey-js test
```

Backend tests require manual preparation of servers. See the next section for more on this.

### Backend
There are three types of test codes for the backend:
- Unit tests: [`/packages/backend/test/unit`](/packages/backend/test/unit)
- Single-server E2E tests: [`/packages/backend/test/e2e`](/packages/backend/test/e2e)
- Multiple-server E2E tests: [`/packages/backend/test-federation`](/packages/backend/test-federation)

#### Running Unit Tests or Single-server E2E Tests
1. Create a config file:
```sh
cp .config/test-example.yml .config/test.yml
```

2. Start DB and Redis servers for testing:
```sh
docker compose -f packages/backend/test/compose.yml up
```
Instead, you can prepare an empty (data can be erased) DB and edit `.config/test.yml` appropriately.

3. Run all tests:
```sh
pnpm --filter backend test     # unit tests
pnpm --filter backend test:e2e # single-server E2E tests
```
If you want to run a specific test, run as a following command:
```sh
pnpm --filter backend test -- packages/backend/test/unit/activitypub.ts
pnpm --filter backend test:e2e -- packages/backend/test/e2e/nodeinfo.ts
```

#### Running Multiple-server E2E Tests
See [`/packages/backend/test-federation/README.md`](/packages/backend/test-federation/README.md).

## Environment Variable

- `MISSKEY_CONFIG_YML`: Specify the file path of config.yml instead of default.yml (e.g. `2nd.yml`).
- `MISSKEY_WEBFINGER_USE_HTTP`: If it's set true, WebFinger requests will be http instead of https, useful for testing federation between servers in localhost. NEVER USE IN PRODUCTION.

## Continuous integration
Sharkey uses GitLab CI for executing automated tests.
Configuration files are located in [`/.gitlab-ci.yml`](.gitlab-ci.yml).

## Vue
Misskey uses Vue(v3) as its front-end framework.
- Use TypeScript.
- **When creating a new component, please use the Composition API (with [setup sugar](https://v3.vuejs.org/api/sfc-script-setup.html) and [ref sugar](https://github.com/vuejs/rfcs/discussions/369)) instead of the Options API.**
	- Some of the existing components are implemented in the Options API, but it is an old implementation. Refactors that migrate those components to the Composition API are also welcome.

## nirax
niraxは、Misskeyで使用しているオリジナルのフロントエンドルーティングシステムです。
**vue-routerから影響を多大に受けているので、まずはvue-routerについて学ぶことをお勧めします。**

### ルート定義
ルート定義は、以下の形式のオブジェクトの配列です。

```ts
{
	name?: string;
	path: string;
	component: Component;
	query?: Record<string, string>;
	loginRequired?: boolean;
	hash?: string;
	globalCacheKey?: string;
	children?: RouteDef[];
}
```

> [!WARNING]
> 現状、ルートは定義された順に評価されます。
> たとえば、`/foo/:id`ルート定義の次に`/foo/bar`ルート定義がされていた場合、後者がマッチすることはありません。

### 複数のルーター
vue-routerとの最大の違いは、niraxは複数のルーターが存在することを許可している点です。
これにより、アプリ内ウィンドウでブラウザとは個別にルーティングすることなどが可能になります。

## Storybook

Misskey uses [Storybook](https://storybook.js.org/) for UI development.

### Setup & Run

#### Setup

```bash
pnpm --filter misskey-js build
```

#### Run

```bash
pnpm --filter frontend storybook-dev
```

### Usage

When you create a new component (in this example, `MyComponent.vue`), the story file (`MyComponent.stories.ts`) will be automatically generated by the `.storybook/generate.js` script.
You can override the default story by creating a impl story file (`MyComponent.stories.impl.ts`).

```ts
/* eslint-disable @typescript-eslint/explicit-function-return-type */
import { StoryObj } from '@storybook/vue3';
import MyComponent from './MyComponent.vue';
export const Default = {
	render(args) {
		return {
			components: {
				MyComponent,
			},
			setup() {
				return {
					args,
				};
			},
			computed: {
				props() {
					return {
						...this.args,
					};
				},
			},
			template: '<MyComponent v-bind="props" />',
		};
	},
	args: {
		foo: 'bar',
	},
	parameters: {
		layout: 'centered',
	},
} satisfies StoryObj<typeof MyComponent>;
```

If you want to opt-out from the automatic generation, create a `MyComponent.stories.impl.ts` file and add the following line to the file.

```ts
import MyComponent from './MyComponent.vue';
void MyComponent;
```

You can override the component meta by creating a meta story file (`MyComponent.stories.meta.ts`).

```ts
export const argTypes = {
	scale: {
		control: {
			type: 'range',
			min: 1,
			max: 4,
		},
	},
};
```

Also, you can use msw to mock API requests in the storybook. Creating a `MyComponent.stories.msw.ts` file to define the mock handlers.

```ts
import { HttpResponse, http } from 'msw';
export const handlers = [
	http.post('/api/notes/timeline', ({ request }) => {
		return HttpResponse.json([]);
	}),
];
```

Don't forget to re-run the `.storybook/generate.js` script after adding, editing, or removing the above files.

## Nest

### Nest Service Circular dependency / Nestでサービスの循環参照でエラーが起きた場合

#### forwardRef
まずは簡単に`forwardRef`を試してみる

```typescript
export class FooService {
	constructor(
		@Inject(forwardRef(() => BarService))
		private barService: BarService
	) {
	}
}
```

#### OnModuleInit
できなければ`OnModuleInit`を使う

```typescript
import { Injectable, OnModuleInit } from '@nestjs/common';
import { ModuleRef } from '@nestjs/core';
import { BarService } from '@/core/BarService';

@Injectable()
export class FooService implements OnModuleInit {
	private barService: BarService // constructorから移動してくる

	constructor(
		private moduleRef: ModuleRef,
	) {
	}

	async onModuleInit() {
		this.barService = this.moduleRef.get(BarService.name);
	}

	public async niceMethod() {
		return await this.barService.incredibleMethod({ hoge: 'fuga' });
	}
}
```

##### Service Unit Test
テストで`onModuleInit`を呼び出す必要がある

```typescript
// import ...

describe('test', () => {
	let app: TestingModule;
	let fooService: FooService; // for test case
	let barService: BarService; // for test case

	beforeEach(async () => {
		app = await Test.createTestingModule({
			imports: ...,
			providers: [
				FooService,
				{ // mockする (mockは必須ではないかもしれない)
					provide: BarService,
					useFactory: () => ({
						incredibleMethod: jest.fn(),
					}),
				},
				{ // Provideにする
					provide: BarService.name,
					useExisting: BarService,
				},
			],
		})
			.useMocker(...
			.compile();

		fooService = app.get<FooService>(FooService);
		barService = app.get<BarService>(BarService) as jest.Mocked<BarService>;

		// onModuleInitを実行する
		await fooService.onModuleInit();
	});

	test('nice', () => {
		await fooService.niceMethod();

		expect(barService.incredibleMethod).toHaveBeenCalled();
		expect(barService.incredibleMethod.mock.lastCall![0])
			.toEqual({ hoge: 'fuga' });
	});
})
```

## Notes

### Misskeyのドメイン固有の概念は`Mi`をprefixする
例えばGoogleが自社サービスをMap、Earth、DriveではなくGoogle Map、Google Earth、Google Driveのように命名するのと同じ
コード上でMisskeyのドメイン固有の概念には`Mi`をprefixすることで、他のドメインの同様の概念と区別できるほか、名前の衝突を防ぐ。
ただし、文脈上Misskeyのものを指すことが明らかであり、名前の衝突の恐れがない場合は、一時的なローカル変数に限って`Mi`を省略してもよい。

### How to resolve conflictions occurred at pnpm-lock.yaml?

Just execute `pnpm` to fix it.

### INSERTするときにはsaveではなくinsertを使用する
#6441

### placeholder
SQLをクエリビルダで組み立てる際、使用するプレースホルダは重複してはならない
例えば
``` ts
query.andWhere(new Brackets(qb => {
	for (const type of ps.fileType) {
		qb.orWhere(`:type = ANY(note.attachedFileTypes)`, { type: type });
	}
}));
```
と書くと、ループ中で`type`というプレースホルダが複数回使われてしまいおかしくなる
だから次のようにする必要がある
```ts
query.andWhere(new Brackets(qb => {
	for (const type of ps.fileType) {
		const i = ps.fileType.indexOf(type);
		qb.orWhere(`:type${i} = ANY(note.attachedFileTypes)`, { [`type${i}`]: type });
	}
}));
```

### Not `null` in TypeORM
```ts
const foo = await Foos.findOne({
	bar: Not(null)
});
```
のようなクエリ(`bar`が`null`ではない)は期待通りに動作しない。
次のようにします:
```ts
const foo = await Foos.findOne({
	bar: Not(IsNull())
});
```

### `null` in SQL
SQLを発行する際、パラメータが`null`になる可能性のある場合はSQL文を出し分けなければならない
例えば
``` ts
query.where('file.folderId = :folderId', { folderId: ps.folderId });
```
という処理で、`ps.folderId`が`null`だと結果的に`file.folderId = null`のようなクエリが発行されてしまい、これは正しいSQLではないので期待した結果が得られない
だから次のようにする必要がある
``` ts
if (ps.folderId) {
	query.where('file.folderId = :folderId', { folderId: ps.folderId });
} else {
	query.where('file.folderId IS NULL');
}
```

### `[]` in SQL
SQLを発行する際、`IN`のパラメータが`[]`(空の配列)になる可能性のある場合はSQL文を出し分けなければならない
例えば
``` ts
const users = await Users.find({
	id: In(userIds)
});
```
という処理で、`userIds`が`[]`だと結果的に`user.id IN ()`のようなクエリが発行されてしまい、これは正しいSQLではないので期待した結果が得られない
だから次のようにする必要がある
``` ts
const users = userIds.length > 0 ? await Users.find({
	id: In(userIds)
}) : [];
```

### 配列のインデックス in SQL
SQLでは配列のインデックスは**1始まり**。
`[a, b, c]`の `a`にアクセスしたいなら`[0]`ではなく`[1]`と書く

### null IN
nullが含まれる可能性のあるカラムにINするときは、そのままだとおかしくなるのでORなどでnullのハンドリングをしよう。

### enumの削除は気をつける
enumの列挙の内容の削除は、その値をもつレコードを全て削除しないといけない

削除が重たかったり不可能だったりする場合は、削除しないでおく

### Migration作成方法
packages/backendで:
```sh
pnpm run build
pnpm dlx typeorm migration:generate -d ormconfig.js -o migration/<migration name>
```

- 生成後、ファイルをmigration下に移してください
- 作成されたスクリプトは不必要な変更を含むため除去してください

### JSON SchemaのobjectでanyOfを使うとき
JSON Schemaで、objectに対してanyOfを使う場合、anyOfの中でpropertiesを定義しないこと。
バリデーションが効かないため。（SchemaTypeもそのように作られており、objectのanyOf内のpropertiesは捨てられます）
https://github.com/misskey-dev/misskey/pull/10082

テキストhogeおよびfugaについて、片方を必須としつつ両方の指定もありうる場合:

```ts
export const paramDef = {
	type: 'object',
	properties: {
		hoge: { type: 'string', minLength: 1 },
		fuga: { type: 'string', minLength: 1 },
	},
	anyOf: [
		{ required: ['hoge'] },
		{ required: ['fuga'] },
	],
} as const;
```

### コネクションには`markRaw`せよ
**Vueのコンポーネントのdataオプションとして**misskey.jsのコネクションを設定するとき、必ず`markRaw`でラップしてください。インスタンスが不必要にリアクティブ化されることで、misskey.js内の処理で不具合が発生するとともに、パフォーマンス上の問題にも繋がる。なお、Composition APIを使う場合はこの限りではない(リアクティブ化はマニュアルなため)。

### JSONのimportに気を付けよう
TypeScriptでjsonをimportすると、tscでコンパイルするときにそのjsonファイルも一緒にdistディレクトリに吐き出されてしまう。この挙動により、意図せずファイルの書き換えが発生することがあるので、jsonをimportするときは書き換えられても良いものかどうか確認すること。書き換えされて欲しくない場合は、importで読み込むのではなく、`fs.readFileSync`などの関数を使って読み込むようにすればよい。

### コンポーネントのスタイル定義でmarginを持たせない
コンポーネント自身がmarginを設定するのは問題の元となることはよく知られている
marginはそのコンポーネントを使う側が設定する

## その他
### HTMLのクラス名で follow という単語は使わない
広告ブロッカーで誤ってブロックされる

### indexというファイル名を使うな
ESMではディレクトリインポートは廃止されているのと、ディレクトリインポートせずともファイル名が index だと何故か一部のライブラリ？でディレクトリインポートだと見做されてエラーになる

## CSS Recipe

### Lighten CSS vars

``` css
color: hsl(from var(--MI_THEME-accent) h s calc(l + 10));
```

### Darken CSS vars

``` css
color: hsl(from var(--MI_THEME-accent) h s calc(l - 10));
```

### Add alpha to CSS vars

``` css
color: color(from var(--MI_THEME-accent) srgb r g b / 0.5);
```

## Merging from Misskey into Sharkey

Make sure you have both remotes in the same clone (`git remote add misskey
https://github.com/misskey-dev/misskey.git`), then:

	git remote update
	git checkout develop   # this is Sharkey's develop
	git checkout -m merge/$(date +%Y-%m-%d)   # or whatever
	git merge --no-ff misskey/develop

fix conflicts and *commit*! (conflicts in `pnpm-lock.yaml` can usually
be fixed by running `pnpm install`, it detects conflict markers and
seems to do a decent job)

*after that commit*, do all the extra work, on the same branch:

* copy all changes (commit after each step):
  * in
    `packages/backend/src/core/activitypub/models/ApNoteService.ts`,
    from `createNote` to `updateNote`
  * from `packages/backend/src/core/NoteCreateService.ts` to
    `packages/backend/src/core/NoteEditService.vue`
  * from `packages/backend/src/server/api/endpoints/notes/create.ts`
    to `packages/backend/src/server/api/endpoints/notes/edit.ts`
  * from `packages/frontend/src/components/MkNote*.vue` to
    `packages/frontend/src/components/SkNote*.vue` (if sensible)
  * from the global timeline to the bubble timeline
    (`packages/backend/src/server/api/stream/channels/global-timeline.ts`,
    `packages/backend/src/server/api/stream/channels/bubble-timeline.ts`,
    `packages/frontend/src/timelines.ts`,
    `packages/frontend/src/components/MkTimeline.vue`,
    `packages/frontend/src/pages/timeline.vue`,
    `packages/frontend/src/ui/deck/tl-column.vue`,
    `packages/frontend/src/widgets/WidgetTimeline.vue`)
* check the changes against our `develop` (`git diff develop`) and
  against Misskey (`git diff misskey/develop`)
* re-generate `misskey-js` (`pnpm build-misskey-js-with-types`) and commit
* build the frontend: `rm -rf built/; NODE_ENV=development pnpm
  --filter=frontend --filter=frontend-embed --filter=frontend-shared
  build` (the `development` tells it to keep some of the original
  filenames in the built files)
* make sure there aren't any new `ti-*` classes (Tabler Icons), and
  replace them with appropriate `ph-*` ones (Phosphor Icons):
  `grep -rP '["'\'']ti[ -](?!fw)' -- built/` should show you what to change.
  NOTE: `ti-fw` is a special class that's defined by Misskey, leave it
  alone

  after every change, re-build the frontend and check again, until
  there are no more `ti-*` classes in the built files (you can ignore
  the source maps)

  commit!
* double-check the new migration, that they won't conflict with our db
  changes: `git diff develop -- packages/backend/migration/`
* `pnpm clean; pnpm build`
* run tests `pnpm --filter='!megalodon' test; pnpm --filter backend
  test:e2e` (requires a test database, [see above](#testing)) and fix
  as much as you can
  * right now `megalodon` doesn't pass its tests, so we skip them
* run lint `pnpm --filter=backend lint` + `pnpm --filter=frontend
  --filter=frontend-embed eslint` and fix as much as you can

Then push and open a Merge Request.<|MERGE_RESOLUTION|>--- conflicted
+++ resolved
@@ -99,8 +99,6 @@
 	- Are there any omissions or gaps?
 	- Does it check for anomalies?
 
-<<<<<<< HEAD
-=======
 ## Security Advisory
 ### For reporter
 Thank you for your reporting!
@@ -124,7 +122,6 @@
 ```
 An actual domain will be assigned so you can test the federation.
 
->>>>>>> 551040ed
 ## Merge
 
 ## Release

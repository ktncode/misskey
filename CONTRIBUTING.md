--- conflicted
+++ resolved
@@ -673,7 +673,6 @@
         * from `packages/frontend/src/components/MkNoteDetailed.vue` to `packages/frontend/src/components/DynamicNoteDetailed.vue`
         * from `packages/frontend/src/components/MkNoteSimple.vue` to `packages/frontend/src/components/DynamicNoteSimple.vue`
     * from the global timeline to the bubble timeline
-<<<<<<< HEAD
         * `packages/backend/src/server/api/stream/channels/global-timeline.ts`
         * `packages/backend/src/server/api/stream/channels/bubble-timeline.ts`
         * `packages/frontend/src/timelines.ts`
@@ -684,30 +683,9 @@
     * from `packages/backend/src/queue/processors/InboxProcessorService.ts` to `packages/backend/src/core/UpdateInstanceQueue.ts`, where `updateInstanceQueue` is impacted
     * from `.config/example.yml` to `.config/ci.yml` and `chart/files/default.yml`
     * in `packages/backend/src/core/MfmService.ts`, from `toHtml` to `toMastoApiHtml`
+    * from `verifyLink` in `packages/backend/src/core/activitypub/models/ApPersonService.ts` to `verifyFieldLinks` in `packages/backend/src/misc/verify-field-link.ts` (if sensible)
 * if there have been any changes to the federated user data (the `renderPerson` function in `packages/backend/src/core/activitypub/ApRendererService.ts`), make sure that the set of fields in `userNeedsPublishing` and `profileNeedsPublishing` in `packages/backend/src/server/api/endpoints/i/update.ts` are still correct.
 * check the changes against our `develop` (`git diff develop`) and against Misskey (`git diff misskey/develop`)
-=======
-      (`packages/backend/src/server/api/stream/channels/global-timeline.ts`,
-      `packages/backend/src/server/api/stream/channels/bubble-timeline.ts`,
-      `packages/frontend/src/timelines.ts`,
-      `packages/frontend/src/components/MkTimeline.vue`,
-      `packages/frontend/src/pages/timeline.vue`,
-      `packages/frontend/src/ui/deck/tl-column.vue`,
-      `packages/frontend/src/widgets/WidgetTimeline.vue`)
-    * from `packages/backend/src/queue/processors/InboxProcessorService.ts`
-      to `packages/backend/src/core/UpdateInstanceQueue.ts`
-      where `updateInstanceQueue` is impacted
-    * from `verifyLink` in `packages/backend/src/core/activitypub/models/ApPersonService.ts` to `verifyFieldLinks` in `packages/backend/src/misc/verify-field-link.ts` (if sensible)
-* if there have been any changes to the federated user data (the
-  `renderPerson` function in
-  `packages/backend/src/core/activitypub/ApRendererService.ts`), make
-  sure that the set of fields in `userNeedsPublishing` and
-  `profileNeedsPublishing` in
-  `packages/backend/src/server/api/endpoints/i/update.ts` are still
-  correct
-* check the changes against our `develop` (`git diff develop`) and
-  against Misskey (`git diff misskey/develop`)
->>>>>>> 92a4cf2d
 * re-generate `misskey-js` (`pnpm build-misskey-js-with-types`) and commit
 * re-generate locales (`pnpm run build-assets`) and commit
 * build the frontend: `rm -rf built/; NODE_ENV=development pnpm --filter=frontend --filter=frontend-embed --filter=frontend-shared build` (the `development` tells it to keep some of the original filenames in the built files)

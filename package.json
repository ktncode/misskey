{
<<<<<<< HEAD
	"name": "sharkey",
	"version": "2025.3.2-beta.13",
	"codename": "shonk",
=======
	"name": "misskey",
	"version": "2025.3.2-beta.18",
	"codename": "nasubi",
>>>>>>> 303b62af
	"repository": {
		"type": "git",
		"url": "https://activitypub.software/TransFem-org/Sharkey.git"
	},
	"packageManager": "pnpm@9.6.0",
	"workspaces": [
		"packages/frontend-shared",
		"packages/frontend",
		"packages/frontend-embed",
		"packages/backend",
		"packages/sw",
		"packages/misskey-js",
		"packages/misskey-reversi",
		"packages/misskey-bubble-game"
	],
	"private": true,
	"scripts": {
		"build-pre": "node ./scripts/build-pre.js",
		"build-assets": "node ./scripts/build-assets.mjs",
		"build": "pnpm build-pre && pnpm -r build && pnpm build-assets",
		"build-storybook": "pnpm --filter frontend build-storybook",
		"build-misskey-js-with-types": "pnpm build-pre && pnpm --filter backend... --filter=!misskey-js build && pnpm --filter backend generate-api-json --no-build && ncp packages/backend/built/api.json packages/misskey-js/generator/api.json && pnpm --filter misskey-js update-autogen-code && pnpm --filter misskey-js build && pnpm --filter misskey-js api",
		"build-frontend-search-index": "pnpm --filter frontend build-search-index",
		"start": "pnpm check:connect && cd packages/backend && MK_WARNED_ABOUT_CONFIG=true node ./built/boot/entry.js",
		"start:test": "cd packages/backend && cross-env NODE_ENV=test node ./built/boot/entry.js",
		"init": "pnpm migrate",
		"migrate": "cd packages/backend && pnpm migrate",
		"revert": "cd packages/backend && pnpm revert",
		"check:connect": "cd packages/backend && pnpm check:connect",
		"migrateandstart": "pnpm migrate && pnpm start",
		"watch": "pnpm dev",
		"dev": "node scripts/dev.mjs",
		"lint": "pnpm -r lint",
		"lint-all": "pnpm -r --no-bail lint",
		"eslint": "pnpm -r eslint",
		"eslint-all": "pnpm -r --no-bail eslint",
		"cy:open": "pnpm cypress open --browser --e2e --config-file=cypress.config.ts",
		"cy:run": "pnpm cypress run",
		"e2e": "pnpm start-server-and-test start:test http://localhost:61812 cy:run",
		"e2e-dev-container": "ncp ./.config/cypress-devcontainer.yml ./.config/test.yml && pnpm start-server-and-test start:test http://localhost:61812 cy:run",
		"jest": "cd packages/backend && pnpm jest",
		"jest-and-coverage": "cd packages/backend && pnpm jest-and-coverage",
		"test": "pnpm -r test",
		"test-and-coverage": "pnpm -r test-and-coverage",
		"clean": "node ./scripts/clean.js",
		"clean-all": "node ./scripts/clean-all.js",
		"cleanall": "pnpm clean-all"
	},
	"resolutions": {
		"chokidar": "4.0.3",
		"lodash": "4.17.21"
	},
	"dependencies": {
		"cssnano": "7.0.6",
		"execa": "9.5.2",
		"fast-glob": "3.3.3",
		"ignore-walk": "7.0.0",
		"js-yaml": "4.1.0",
		"postcss": "8.5.3",
		"tar": "7.4.3",
		"terser": "5.39.0",
		"typescript": "5.8.2",
		"esbuild": "0.25.0",
		"glob": "11.0.1"
	},
	"optionalDependencies": {
		"cypress": "13.15.2"
	},
	"devDependencies": {
		"@misskey-dev/eslint-plugin": "2.1.0",
		"@types/node": "22.13.10",
		"@typescript-eslint/eslint-plugin": "8.26.0",
		"@typescript-eslint/parser": "8.26.0",
		"cross-env": "7.0.3",
		"eslint": "9.22.0",
		"globals": "16.0.0",
		"ncp": "2.0.0",
		"pnpm": "10.6.1",
		"start-server-and-test": "2.0.10"
	}
}<|MERGE_RESOLUTION|>--- conflicted
+++ resolved
@@ -1,13 +1,7 @@
 {
-<<<<<<< HEAD
 	"name": "sharkey",
-	"version": "2025.3.2-beta.13",
+	"version": "2025.3.2-beta.18",
 	"codename": "shonk",
-=======
-	"name": "misskey",
-	"version": "2025.3.2-beta.18",
-	"codename": "nasubi",
->>>>>>> 303b62af
 	"repository": {
 		"type": "git",
 		"url": "https://activitypub.software/TransFem-org/Sharkey.git"

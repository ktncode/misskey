{
<<<<<<< HEAD
	"name": "sharkey",
	"version": "2025.4.0-beta.1",
	"codename": "shonk",
=======
	"name": "misskey",
	"version": "2025.4.0-rc.0",
	"codename": "nasubi",
>>>>>>> ea9d85a0
	"repository": {
		"type": "git",
		"url": "https://activitypub.software/TransFem-org/Sharkey.git"
	},
	"packageManager": "pnpm@9.6.0",
	"workspaces": [
		"packages/frontend-shared",
		"packages/frontend",
		"packages/frontend-embed",
		"packages/backend",
		"packages/sw",
		"packages/misskey-js",
		"packages/misskey-reversi",
		"packages/misskey-bubble-game"
	],
	"private": true,
	"scripts": {
		"build-pre": "node ./scripts/build-pre.js",
		"build-assets": "node ./scripts/build-assets.mjs",
		"build": "pnpm build-pre && pnpm -r build && pnpm build-assets",
		"build-storybook": "pnpm --filter frontend build-storybook",
		"build-misskey-js-with-types": "pnpm build-pre && pnpm --filter backend... --filter=!misskey-js build && pnpm --filter backend generate-api-json --no-build && ncp packages/backend/built/api.json packages/misskey-js/generator/api.json && pnpm --filter misskey-js update-autogen-code && pnpm --filter misskey-js build && pnpm --filter misskey-js api",
		"build-frontend-search-index": "pnpm --filter frontend build-search-index",
		"start": "pnpm check:connect && cd packages/backend && MK_WARNED_ABOUT_CONFIG=true node ./built/boot/entry.js",
		"start:test": "cd packages/backend && cross-env NODE_ENV=test node ./built/boot/entry.js",
		"init": "pnpm migrate",
		"migrate": "pnpm --filter backend migrate",
		"revert": "pnpm --filter backend revert",
		"check:connect": "pnpm --filter backend check:connect",
		"migrateandstart": "pnpm migrate && pnpm start",
		"watch": "pnpm dev",
		"dev": "node scripts/dev.mjs",
		"lint": "pnpm -r lint",
		"lint-all": "pnpm -r --no-bail lint",
		"eslint": "pnpm -r eslint",
		"eslint-all": "pnpm -r --no-bail eslint",
		"cy:open": "pnpm cypress open --browser --e2e --config-file=cypress.config.ts",
		"cy:run": "pnpm cypress run",
		"e2e": "pnpm start-server-and-test start:test http://localhost:61812 cy:run",
		"e2e-dev-container": "ncp ./.config/cypress-devcontainer.yml ./.config/test.yml && pnpm start-server-and-test start:test http://localhost:61812 cy:run",
		"jest": "cd packages/backend && pnpm jest",
		"jest-and-coverage": "cd packages/backend && pnpm jest-and-coverage",
		"test": "pnpm -r test",
		"test-and-coverage": "pnpm -r test-and-coverage",
		"clean": "node ./scripts/clean.js",
		"clean-all": "node ./scripts/clean-all.js",
		"cleanall": "pnpm clean-all"
	},
	"resolutions": {
		"chokidar": "4.0.3",
		"lodash": "4.17.21"
	},
	"dependencies": {
		"cssnano": "7.0.6",
		"execa": "9.5.2",
		"fast-glob": "3.3.3",
		"ignore-walk": "7.0.0",
		"js-yaml": "4.1.0",
		"postcss": "8.5.3",
		"tar": "7.4.3",
		"terser": "5.39.0",
		"typescript": "5.8.2",
		"esbuild": "0.25.0",
		"glob": "11.0.1"
	},
	"optionalDependencies": {
		"cypress": "13.15.2"
	},
	"devDependencies": {
		"@misskey-dev/eslint-plugin": "2.1.0",
		"@types/node": "22.13.10",
		"@typescript-eslint/eslint-plugin": "8.27.0",
		"@typescript-eslint/parser": "8.27.0",
		"cross-env": "7.0.3",
		"eslint": "9.22.0",
		"globals": "16.0.0",
		"ncp": "2.0.0",
		"pnpm": "10.6.1",
		"start-server-and-test": "2.0.10"
	}
}<|MERGE_RESOLUTION|>--- conflicted
+++ resolved
@@ -1,13 +1,7 @@
 {
-<<<<<<< HEAD
 	"name": "sharkey",
-	"version": "2025.4.0-beta.1",
+	"version": "2025.4.0-rc.0",
 	"codename": "shonk",
-=======
-	"name": "misskey",
-	"version": "2025.4.0-rc.0",
-	"codename": "nasubi",
->>>>>>> ea9d85a0
 	"repository": {
 		"type": "git",
 		"url": "https://activitypub.software/TransFem-org/Sharkey.git"

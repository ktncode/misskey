--- conflicted
+++ resolved
@@ -1,22 +1,12 @@
 {
-<<<<<<< HEAD
 	"name": "sharkey",
-	"version": "2025.4.1-alpha.2",
+	"version": "2025.4.1-beta.9",
 	"codename": "shonk",
-=======
-	"name": "misskey",
-	"version": "2025.4.1-beta.9",
-	"codename": "nasubi",
->>>>>>> 81739b1f
 	"repository": {
 		"type": "git",
 		"url": "https://activitypub.software/TransFem-org/Sharkey.git"
 	},
-<<<<<<< HEAD
 	"packageManager": "pnpm@9.6.0",
-=======
-	"packageManager": "pnpm@10.10.0",
->>>>>>> 81739b1f
 	"workspaces": [
 		"packages/frontend-shared",
 		"packages/frontend",
@@ -77,39 +67,18 @@
 		"typescript": "5.8.3"
 	},
 	"optionalDependencies": {
-		"cypress": "13.15.2"
+		"cypress": "14.3.2"
 	},
 	"devDependencies": {
 		"@misskey-dev/eslint-plugin": "2.1.0",
-<<<<<<< HEAD
-		"@types/node": "22.13.10",
-		"@typescript-eslint/eslint-plugin": "8.27.0",
-		"@typescript-eslint/parser": "8.27.0",
-		"cross-env": "7.0.3",
-		"eslint": "9.22.0",
-		"globals": "16.0.0",
-		"ncp": "2.0.0",
-		"pnpm": "10.6.1",
-		"start-server-and-test": "2.0.10"
-=======
 		"@types/node": "22.15.2",
 		"@typescript-eslint/eslint-plugin": "8.31.0",
 		"@typescript-eslint/parser": "8.31.0",
 		"cross-env": "7.0.3",
-		"cypress": "14.3.2",
 		"eslint": "9.25.1",
 		"globals": "16.0.0",
 		"ncp": "2.0.0",
 		"pnpm": "10.10.0",
 		"start-server-and-test": "2.0.11"
-	},
-	"optionalDependencies": {
-		"@tensorflow/tfjs-core": "4.22.0"
-	},
-	"pnpm": {
-		"overrides": {
-			"@aiscript-dev/aiscript-languageserver": "-"
-		}
->>>>>>> 81739b1f
 	}
 }
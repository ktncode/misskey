--- conflicted
+++ resolved
@@ -1,13 +1,7 @@
 {
-<<<<<<< HEAD
 	"name": "sharkey",
-	"version": "2025.3.2-beta.20",
+	"version": "2025.4.0-beta.0",
 	"codename": "shonk",
-=======
-	"name": "misskey",
-	"version": "2025.4.0-beta.0",
-	"codename": "nasubi",
->>>>>>> bd8162c2
 	"repository": {
 		"type": "git",
 		"url": "https://activitypub.software/TransFem-org/Sharkey.git"

--- conflicted
+++ resolved
@@ -1,13 +1,7 @@
 {
-<<<<<<< HEAD
 	"name": "sharkey",
-	"version": "2023.11.1.beta1",
+	"version": "2023.11.1.beta2",
 	"codename": "shonk",
-=======
-	"name": "misskey",
-	"version": "2023.11.1",
-	"codename": "nasubi",
->>>>>>> 04709cf2
 	"repository": {
 		"type": "git",
 		"url": "https://github.com/transfem-org/sharkey.git"
@@ -61,17 +55,8 @@
 		"@typescript-eslint/eslint-plugin": "6.11.0",
 		"@typescript-eslint/parser": "6.11.0",
 		"cross-env": "7.0.3",
-<<<<<<< HEAD
-		"cypress": "13.4.0",
-		"eslint": "8.52.0",
-		"start-server-and-test": "2.0.1"
-=======
 		"cypress": "13.5.1",
 		"eslint": "8.53.0",
 		"start-server-and-test": "2.0.3"
-	},
-	"optionalDependencies": {
-		"@tensorflow/tfjs-core": "4.4.0"
->>>>>>> 04709cf2
 	}
 }
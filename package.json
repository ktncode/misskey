--- conflicted
+++ resolved
@@ -1,13 +1,7 @@
 {
-<<<<<<< HEAD
 	"name": "sharkey",
-	"version": "2024.2.0-beta.11",
+	"version": "2024.2.0-beta.12",
 	"codename": "shonk",
-=======
-	"name": "misskey",
-	"version": "2024.2.0",
-	"codename": "nasubi",
->>>>>>> 034f4720
 	"repository": {
 		"type": "git",
 		"url": "https://git.joinsharkey.org/Sharkey/Sharkey.git"
@@ -70,15 +64,7 @@
 		"cross-env": "7.0.3",
 		"cypress": "13.6.3",
 		"eslint": "8.56.0",
-<<<<<<< HEAD
 		"start-server-and-test": "2.0.3",
 		"ncp": "2.0.0"
-=======
-		"ncp": "2.0.0",
-		"start-server-and-test": "2.0.3"
-	},
-	"optionalDependencies": {
-		"@tensorflow/tfjs-core": "4.4.0"
->>>>>>> 034f4720
 	}
 }
{
<<<<<<< HEAD
	"name": "sharkey",
	"version": "2025.3.2-beta.18",
	"codename": "shonk",
=======
	"name": "misskey",
	"version": "2025.3.2-beta.20",
	"codename": "nasubi",
>>>>>>> 5aca9125
	"repository": {
		"type": "git",
		"url": "https://activitypub.software/TransFem-org/Sharkey.git"
	},
	"packageManager": "pnpm@9.6.0",
	"workspaces": [
		"packages/frontend-shared",
		"packages/frontend",
		"packages/frontend-embed",
		"packages/backend",
		"packages/sw",
		"packages/misskey-js",
		"packages/misskey-reversi",
		"packages/misskey-bubble-game"
	],
	"private": true,
	"scripts": {
		"build-pre": "node ./scripts/build-pre.js",
		"build-assets": "node ./scripts/build-assets.mjs",
		"build": "pnpm build-pre && pnpm -r build && pnpm build-assets",
		"build-storybook": "pnpm --filter frontend build-storybook",
		"build-misskey-js-with-types": "pnpm build-pre && pnpm --filter backend... --filter=!misskey-js build && pnpm --filter backend generate-api-json --no-build && ncp packages/backend/built/api.json packages/misskey-js/generator/api.json && pnpm --filter misskey-js update-autogen-code && pnpm --filter misskey-js build && pnpm --filter misskey-js api",
		"build-frontend-search-index": "pnpm --filter frontend build-search-index",
		"start": "pnpm check:connect && cd packages/backend && MK_WARNED_ABOUT_CONFIG=true node ./built/boot/entry.js",
		"start:test": "cd packages/backend && cross-env NODE_ENV=test node ./built/boot/entry.js",
		"init": "pnpm migrate",
		"migrate": "cd packages/backend && pnpm migrate",
		"revert": "cd packages/backend && pnpm revert",
		"check:connect": "cd packages/backend && pnpm check:connect",
		"migrateandstart": "pnpm migrate && pnpm start",
		"watch": "pnpm dev",
		"dev": "node scripts/dev.mjs",
		"lint": "pnpm -r lint",
		"lint-all": "pnpm -r --no-bail lint",
		"eslint": "pnpm -r eslint",
		"eslint-all": "pnpm -r --no-bail eslint",
		"cy:open": "pnpm cypress open --browser --e2e --config-file=cypress.config.ts",
		"cy:run": "pnpm cypress run",
		"e2e": "pnpm start-server-and-test start:test http://localhost:61812 cy:run",
		"e2e-dev-container": "ncp ./.config/cypress-devcontainer.yml ./.config/test.yml && pnpm start-server-and-test start:test http://localhost:61812 cy:run",
		"jest": "cd packages/backend && pnpm jest",
		"jest-and-coverage": "cd packages/backend && pnpm jest-and-coverage",
		"test": "pnpm -r test",
		"test-and-coverage": "pnpm -r test-and-coverage",
		"clean": "node ./scripts/clean.js",
		"clean-all": "node ./scripts/clean-all.js",
		"cleanall": "pnpm clean-all"
	},
	"resolutions": {
		"chokidar": "4.0.3",
		"lodash": "4.17.21"
	},
	"dependencies": {
		"cssnano": "7.0.6",
		"execa": "9.5.2",
		"fast-glob": "3.3.3",
		"ignore-walk": "7.0.0",
		"js-yaml": "4.1.0",
		"postcss": "8.5.3",
		"tar": "7.4.3",
		"terser": "5.39.0",
		"typescript": "5.8.2",
		"esbuild": "0.25.0",
		"glob": "11.0.1"
	},
	"optionalDependencies": {
		"cypress": "13.15.2"
	},
	"devDependencies": {
		"@misskey-dev/eslint-plugin": "2.1.0",
		"@types/node": "22.13.10",
		"@typescript-eslint/eslint-plugin": "8.27.0",
		"@typescript-eslint/parser": "8.27.0",
		"cross-env": "7.0.3",
		"eslint": "9.22.0",
		"globals": "16.0.0",
		"ncp": "2.0.0",
		"pnpm": "10.6.1",
		"start-server-and-test": "2.0.10"
	}
}<|MERGE_RESOLUTION|>--- conflicted
+++ resolved
@@ -1,13 +1,7 @@
 {
-<<<<<<< HEAD
 	"name": "sharkey",
-	"version": "2025.3.2-beta.18",
+	"version": "2025.3.2-beta.20",
 	"codename": "shonk",
-=======
-	"name": "misskey",
-	"version": "2025.3.2-beta.20",
-	"codename": "nasubi",
->>>>>>> 5aca9125
 	"repository": {
 		"type": "git",
 		"url": "https://activitypub.software/TransFem-org/Sharkey.git"

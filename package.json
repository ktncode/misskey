--- conflicted
+++ resolved
@@ -1,13 +1,7 @@
 {
-<<<<<<< HEAD
 	"name": "sharkey",
-	"version": "2023.10.3.beta1",
+	"version": "2023.11.0.beta2",
 	"codename": "shonk",
-=======
-	"name": "misskey",
-	"version": "2023.11.0-beta.6",
-	"codename": "nasubi",
->>>>>>> bf01c1ee
 	"repository": {
 		"type": "git",
 		"url": "https://github.com/transfem-org/sharkey.git"

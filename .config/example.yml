#━━━━━━━━━━━━━━━━━━━━━━━━━━━━━━━━━━━━━━━━━━━━━━━━━━━━━━━━━━━━━━━
# Misskey configuration
#━━━━━━━━━━━━━━━━━━━━━━━━━━━━━━━━━━━━━━━━━━━━━━━━━━━━━━━━━━━━━━━

#   ┌──────────────────────────────┐
#───┘ a boring but important thing └────────────────────────────

#
# First of all, let me tell you a story that may possibly be
# boring to you and possibly important to you.
#
# Misskey is licensed under the AGPLv3 license. This license is
# known to be often misunderstood.  Please read the following
# instructions carefully and select the appropriate option so
# that you do not negligently cause a license violation.
#

# --------
# Option 1: If you host Misskey AS-IS (without any changes to
#           the source code. forks are not included).
#
# Step 1: Congratulations! You don't need to do anything.

# --------
# Option 2: If you have made changes to the source code (forks
#           are included) and publish a Git repository of source
#           code.  There should be no access restrictions on
#           this repository.  Strictly speaking, it doesn't have
#           to be a Git repository, but you'll probably use Git!
#
# Step 1: Build and run the Misskey server first.
# Step 2: Open <https://your.misskey.example/admin/settings> in
#         your browser with the administrator account.
# Step 3: Enter the URL of your Git repository in the
#         "Repository URL" field.

# --------
# Option 3: If neither of the above applies to you.
#           (In this case, the source code should be published
#           on the Misskey interface.  IT IS NOT ENOUGH TO
#           DISCLOSE THE SOURCE CODE WHEN A USER REQUESTS IT BY
#           E-MAIL OR OTHER MEANS.  If you are not satisfied
#           with this, it is recommended that you read the
#           license again carefully.  Anyway, enabling this
#           option will automatically generate and publish a
#           tarball at build time, protecting you from
#           inadvertent license violations. (There is no legal
#           guarantee, of course.)  The tarball will generated
#           from the root directory of your codebase.  So it is
#           also recommended to check <built/tarball> directory
#           once after building and before activating the server
#           to avoid ACCIDENTAL LEAKING OF SENSITIVE INFORMATION.
#           To prevent certain files from being included in the
#           tarball, add a glob pattern after line 15 in
#           <scripts/tarball.mjs>.  DO NOT FORGET TO BUILD AFTER
#           ENABLING THIS OPTION!)
#
# Step 1: Uncomment the following line.
#
# publishTarballInsteadOfProvideRepositoryUrl: true

#   ┌────────────────────────┐
#───┘ Initial Setup Password └─────────────────────────────────────────────────────

# Password to initiate setting up admin account.
# It will not be used after the initial setup is complete.
#
# Be sure to change this when you set up Misskey via the Internet.
#
# The provider of the service who sets up Misskey on behalf of the customer should
# set this value to something unique when generating the Misskey config file,
# and provide it to the customer.
#
# setupPassword: example_password_please_change_this_or_you_will_get_hacked

#   ┌─────┐
#───┘ URL └─────────────────────────────────────────────────────

# Final accessible URL seen by a user.
url: https://example.tld/

# ONCE YOU HAVE STARTED THE INSTANCE, DO NOT CHANGE THE
# URL SETTINGS AFTER THAT!

#   ┌───────────────────────┐
#───┘ Port and TLS settings └───────────────────────────────────

#
# Misskey requires a reverse proxy to support HTTPS connections.
#
#                 +----- https://example.tld/ ------------+
#   +------+      |+-------------+      +----------------+|
#   | User | ---> || Proxy (443) | ---> | Misskey (3000) ||
#   +------+      |+-------------+      +----------------+|
#                 +---------------------------------------+
#
#   You need to set up a reverse proxy. (e.g. nginx)
#   An encrypted connection with HTTPS is highly recommended
#   because tokens may be transferred in GET requests.

# The port that your Misskey server should listen on.
port: 3000

# You can also use UNIX domain socket.
# socket: /path/to/misskey.sock
# chmodSocket: '777'

#   ┌──────────────────────────┐
#───┘ PostgreSQL configuration └────────────────────────────────

db:
  host: localhost
  port: 5432

  # Database name
  db: sharkey

  # Auth
  user: sharkey
  pass: example-misskey-pass

  # Whether disable Caching queries
  #disableCache: true

  # Extra Connection options
  #extra:
  #  ssl: true

dbReplications: false

# You can configure any number of replicas here
#dbSlaves:
#  -
#    host:
#    port:
#    db:
#    user:
#    pass:
#  -
#    host:
#    port:
#    db:
#    user:
#    pass:

#   ┌─────────────────────┐
#───┘ Redis configuration └─────────────────────────────────────

redis:
  host: localhost
  port: 6379
  #family: 0  # 0=Both, 4=IPv4, 6=IPv6
  #pass: example-pass
  #prefix: example-prefix
  #db: 1
  # You can specify more ioredis options...
  #username: example-username

#redisForPubsub:
#  host: localhost
#  port: 6379
#  #family: 0  # 0=Both, 4=IPv4, 6=IPv6
#  #pass: example-pass
#  #prefix: example-prefix
#  #db: 1
#  # You can specify more ioredis options...
#  #username: example-username

#redisForJobQueue:
#  host: localhost
#  port: 6379
#  #family: 0  # 0=Both, 4=IPv4, 6=IPv6
#  #pass: example-pass
#  #prefix: example-prefix
#  #db: 1
#  # You can specify more ioredis options...
#  #username: example-username

#redisForTimelines:
#  host: localhost
#  port: 6379
#  #family: 0  # 0=Both, 4=IPv4, 6=IPv6
#  #pass: example-pass
#  #prefix: example-prefix
#  #db: 1
#  # You can specify more ioredis options...
#  #username: example-username

#redisForReactions:
#  host: localhost
#  port: 6379
#  #family: 0  # 0=Both, 4=IPv4, 6=IPv6
#  #pass: example-pass
#  #prefix: example-prefix
#  #db: 1
#  # You can specify more ioredis options...
#  #username: example-username

#   ┌───────────────────────────────┐
#───┘ Fulltext search configuration └─────────────────────────────

# These are the setting items for the full-text search provider.
fulltextSearch:
  # You can select the ID generation method.
  # - sqlLike (default)
  #   Use SQL-like search.
  #   This is a standard feature of PostgreSQL, so no special extensions are required.
  # - sqlPgroonga
  #   Use pgroonga.
  #   You need to install pgroonga and configure it as a PostgreSQL extension.
  #   In addition to the above, you need to create a pgroonga index on the text column of the note table.
  #   see: https://pgroonga.github.io/tutorial/
  # - meilisearch
  #   Use Meilisearch.
  #   You need to install Meilisearch and configure.
  provider: sqlLike

# For Meilisearch settings.
# If you select "meilisearch" for "fulltextSearch.provider", it must be set.
# You can set scope to local (default value) or global
# (include notes from remote).

#meilisearch:
#  host: localhost
#  port: 7700
#  apiKey: ''
#  ssl: true
#  index: ''
#  scope: global

#   ┌───────────────┐
#───┘ ID generation └───────────────────────────────────────────

# You can select the ID generation method.
# You don't usually need to change this setting, but you can
# change it according to your preferences.

# Available methods:
# aid ... Short, Millisecond accuracy
# aidx ... Millisecond accuracy
# meid ... Similar to ObjectID, Millisecond accuracy
# ulid ... Millisecond accuracy
# objectid ... This is left for backward compatibility

# ONCE YOU HAVE STARTED THE INSTANCE, DO NOT CHANGE THE
# ID SETTINGS AFTER THAT!

id: 'aidx'

#   ┌────────────────┐
#───┘ Error tracking └──────────────────────────────────────────

# Sentry is available for error tracking.
# See the Sentry documentation for more details on options.

#sentryForBackend:
#  enableNodeProfiling: true
#  options:
#    dsn: 'https://examplePublicKey@o0.ingest.sentry.io/0'

#sentryForFrontend:
#  options:
#    dsn: 'https://examplePublicKey@o0.ingest.sentry.io/0'

#   ┌─────────────────────┐
#───┘ Other configuration └─────────────────────────────────────

# Whether disable HSTS
#disableHsts: true

# Number of worker processes
#clusterLimit: 1

# Job concurrency per worker
#deliverJobConcurrency: 128
#inboxJobConcurrency: 16
#relationshipJobConcurrency: 16
# What's relationshipJob?:
#  Follow, unfollow, block and unblock(ings) while following-imports, etc. or account migrations.

# Job rate limiter
#deliverJobPerSec: 128
#inboxJobPerSec: 32
#relationshipJobPerSec: 64

# Job attempts
#deliverJobMaxAttempts: 12
#inboxJobMaxAttempts: 8

# Local address used for outgoing requests
#outgoingAddress: 127.0.0.1

# IP address family used for outgoing request (ipv4, ipv6 or dual)
#outgoingAddressFamily: ipv4

# Amount of characters that can be used when writing notes. Longer notes will be rejected. (minimum: 1)
#maxNoteLength: 3000
# Amount of characters that will be saved for remote notes. Longer notes will be truncated to this length. (minimum: 1)
#maxRemoteNoteLength: 100000
# Amount of characters that can be used when writing content warnings. Longer warnings will be rejected. (minimum: 1)
#maxCwLength: 500
# Amount of characters that will be saved for remote content warnings. Longer warnings will be truncated to this length. (minimum: 1)
#maxRemoteCwLength: 5000
# Amount of characters that can be used when writing media descriptions (alt text). Longer descriptions will be rejected. (minimum: 1)
#maxAltTextLength: 20000
# Amount of characters that will be saved for remote media descriptions (alt text). Longer descriptions will be truncated to this length. (minimum: 1)
#maxRemoteAltTextLength: 100000

# Proxy for HTTP/HTTPS
#proxy: http://127.0.0.1:3128

proxyBypassHosts:
  - api.deepl.com
  - api-free.deepl.com
  - www.recaptcha.net
  - hcaptcha.com
  - challenges.cloudflare.com

# Proxy for SMTP/SMTPS
#proxySmtp: http://127.0.0.1:3128   # use HTTP/1.1 CONNECT
#proxySmtp: socks4://127.0.0.1:1080 # use SOCKS4
#proxySmtp: socks5://127.0.0.1:1080 # use SOCKS5

# Media Proxy
# Reference Implementation: https://github.com/misskey-dev/media-proxy
# * Deliver a common cache between instances
# * Perform image compression (on a different server resource than the main process)
#mediaProxy: https://example.com/proxy

# Proxy remote files (default: true)
# Proxy remote files by this instance or mediaProxy to prevent remote files from running in remote domains.
proxyRemoteFiles: true

# Movie Thumbnail Generation URL
# There is no reference implementation.
# For example, Misskey will point to the following URL:
#   https://example.com/thumbnail.webp?thumbnail=1&url=https%3A%2F%2Fstorage.example.com%2Fpath%2Fto%2Fvideo.mp4
#videoThumbnailGenerator: https://example.com

# Sign outgoing ActivityPub GET request (default: true)
signToActivityPubGet: true
# Sign outgoing ActivityPub Activities (default: true)
# Linked Data signatures are cryptographic signatures attached to each activity to provide proof of authenticity.
# When using authorized fetch, this is often undesired as any signed activity can be forwarded to a blocked instance by relays and other instances.
# This setting allows admins to disable LD signatures for increased privacy, at the expense of fewer relayed activities and additional inbound fetch (GET) requests.
attachLdSignatureForRelays: true
# check that inbound ActivityPub GET requests are signed ("authorized fetch")
checkActivityPubGetSignature: false

# For security reasons, uploading attachments from the intranet is prohibited,
# but exceptions can be made from the following settings. Default value is "undefined".
# Read changelog to learn more (Improvements of 12.90.0 (2021/09/04)).
#allowedPrivateNetworks: [
#  '127.0.0.1/32'
#]

#customMOTD: ['Hello World', 'The sharks rule all', 'Shonks']

# Upload or download file size limits (bytes)
#maxFileSize: 262144000

# timeout (in milliseconds) and maximum size for imports (e.g. note imports)
#import:
#  downloadTimeout: 30000
#  maxFileSize: 262144000

# PID File of master process
#pidFile: /tmp/misskey.pid

<<<<<<< HEAD
# CHMod-style permission bits to apply to uploaded files.
# Permission bits are specified as a base-8 string representing User/Group/Other permissions.
# This setting is only useful for custom deployments, such as using a reverse proxy to serve media.
#filePermissionBits: '644'
=======
# Log settings
# logging:
#   sql:
#     # Outputs query parameters during SQL execution to the log.
#     # default: false
#     enableQueryParamLogging: false
#     # Disable query truncation. If set to true, the full text of the query will be output to the log.
#     # default: false
#     disableQueryTruncation: false
>>>>>>> 9c70a4e6
<|MERGE_RESOLUTION|>--- conflicted
+++ resolved
@@ -217,7 +217,7 @@
 
 # For Meilisearch settings.
 # If you select "meilisearch" for "fulltextSearch.provider", it must be set.
-# You can set scope to local (default value) or global
+# You can set scope to local or global (default value)
 # (include notes from remote).
 
 #meilisearch:
@@ -367,12 +367,11 @@
 # PID File of master process
 #pidFile: /tmp/misskey.pid
 
-<<<<<<< HEAD
 # CHMod-style permission bits to apply to uploaded files.
 # Permission bits are specified as a base-8 string representing User/Group/Other permissions.
 # This setting is only useful for custom deployments, such as using a reverse proxy to serve media.
 #filePermissionBits: '644'
-=======
+
 # Log settings
 # logging:
 #   sql:
@@ -381,5 +380,4 @@
 #     enableQueryParamLogging: false
 #     # Disable query truncation. If set to true, the full text of the query will be output to the log.
 #     # default: false
-#     disableQueryTruncation: false
->>>>>>> 9c70a4e6
+#     disableQueryTruncation: false
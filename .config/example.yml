#━━━━━━━━━━━━━━━━━━━━━━━━━━━━━━━━━━━━━━━━━━━━━━━━━━━━━━━━━━━━━━━
# Misskey configuration
#━━━━━━━━━━━━━━━━━━━━━━━━━━━━━━━━━━━━━━━━━━━━━━━━━━━━━━━━━━━━━━━

#   ┌──────────────────────────────┐
#───┘ a boring but important thing └────────────────────────────

#
# First of all, let me tell you a story that may possibly be
# boring to you and possibly important to you.
#
# Misskey is licensed under the AGPLv3 license. This license is
# known to be often misunderstood.  Please read the following
# instructions carefully and select the appropriate option so
# that you do not negligently cause a license violation.
#

# --------
# Option 1: If you host Misskey AS-IS (without any changes to
#           the source code. forks are not included).
#
# Step 1: Congratulations! You don't need to do anything.

# --------
# Option 2: If you have made changes to the source code (forks
#           are included) and publish a Git repository of source
#           code.  There should be no access restrictions on
#           this repository.  Strictly speaking, it doesn't have
#           to be a Git repository, but you'll probably use Git!
#
# Step 1: Build and run the Misskey server first.
# Step 2: Open <https://your.misskey.example/admin/settings> in
#         your browser with the administrator account.
# Step 3: Enter the URL of your Git repository in the
#         "Repository URL" field.

# --------
# Option 3: If neither of the above applies to you.
#           (In this case, the source code should be published
#           on the Misskey interface.  IT IS NOT ENOUGH TO
#           DISCLOSE THE SOURCE CODE WHEN A USER REQUESTS IT BY
#           E-MAIL OR OTHER MEANS.  If you are not satisfied
#           with this, it is recommended that you read the
#           license again carefully.  Anyway, enabling this
#           option will automatically generate and publish a
#           tarball at build time, protecting you from
#           inadvertent license violations. (There is no legal
#           guarantee, of course.)  The tarball will generated
#           from the root directory of your codebase.  So it is
#           also recommended to check <built/tarball> directory
#           once after building and before activating the server
#           to avoid ACCIDENTAL LEAKING OF SENSITIVE INFORMATION.
#           To prevent certain files from being included in the
#           tarball, add a glob pattern after line 15 in
#           <scripts/tarball.mjs>.  DO NOT FORGET TO BUILD AFTER
#           ENABLING THIS OPTION!)
#
# Step 1: Uncomment the following line.
#
# publishTarballInsteadOfProvideRepositoryUrl: true

#   ┌────────────────────────┐
#───┘ Initial Setup Password └─────────────────────────────────────────────────────

# Password to initiate setting up admin account.
# It will not be used after the initial setup is complete.
#
# Be sure to change this when you set up Misskey via the Internet.
#
# The provider of the service who sets up Misskey on behalf of the customer should
# set this value to something unique when generating the Misskey config file,
# and provide it to the customer.
#
# setupPassword: example_password_please_change_this_or_you_will_get_hacked

#   ┌─────┐
#───┘ URL └─────────────────────────────────────────────────────

# Final accessible URL seen by a user.
url: https://example.tld/

# ONCE YOU HAVE STARTED THE INSTANCE, DO NOT CHANGE THE
# URL SETTINGS AFTER THAT!

#   ┌───────────────────────┐
#───┘ Port and TLS settings └───────────────────────────────────

#
# Misskey requires a reverse proxy to support HTTPS connections.
#
#                 +----- https://example.tld/ ------------+
#   +------+      |+-------------+      +----------------+|
#   | User | ---> || Proxy (443) | ---> | Misskey (3000) ||
#   +------+      |+-------------+      +----------------+|
#                 +---------------------------------------+
#
#   You need to set up a reverse proxy. (e.g. nginx)
#   An encrypted connection with HTTPS is highly recommended
#   because tokens may be transferred in GET requests.

# The port that your Misskey server should listen on.
port: 3000
# the address to bind to, defaults to "every address"
# address: '0.0.0.0'

# You can also use UNIX domain socket.
# socket: /path/to/misskey.sock
# chmodSocket: '777'

#   ┌──────────────────────────┐
#───┘ PostgreSQL configuration └────────────────────────────────

db:
  host: localhost
  port: 5432

  # Database name
  db: sharkey

  # Auth
  user: sharkey
  pass: example-misskey-pass

  # Whether disable Caching queries
  #disableCache: true

  # Extra Connection options
  #extra:
  #  ssl: true

dbReplications: false

# You can configure any number of replicas here
#dbSlaves:
#  -
#    host:
#    port:
#    db:
#    user:
#    pass:
#  -
#    host:
#    port:
#    db:
#    user:
#    pass:

#   ┌─────────────────────┐
#───┘ Redis configuration └─────────────────────────────────────

redis:
  host: localhost
  port: 6379
  #family: 0  # 0=Both, 4=IPv4, 6=IPv6
  #pass: example-pass
  #prefix: example-prefix
  #db: 1
  # You can specify more ioredis options...
  #username: example-username

#redisForPubsub:
#  host: localhost
#  port: 6379
#  #family: 0  # 0=Both, 4=IPv4, 6=IPv6
#  #pass: example-pass
#  #prefix: example-prefix
#  #db: 1
#  # You can specify more ioredis options...
#  #username: example-username

#redisForJobQueue:
#  host: localhost
#  port: 6379
#  #family: 0  # 0=Both, 4=IPv4, 6=IPv6
#  #pass: example-pass
#  #prefix: example-prefix
#  #db: 1
#  # You can specify more ioredis options...
#  #username: example-username

#redisForTimelines:
#  host: localhost
#  port: 6379
#  #family: 0  # 0=Both, 4=IPv4, 6=IPv6
#  #pass: example-pass
#  #prefix: example-prefix
#  #db: 1
#  # You can specify more ioredis options...
#  #username: example-username

#redisForReactions:
#  host: localhost
#  port: 6379
#  #family: 0  # 0=Both, 4=IPv4, 6=IPv6
#  #pass: example-pass
#  #prefix: example-prefix
#  #db: 1
#  # You can specify more ioredis options...
#  #username: example-username

#redisForRateLimit:
#  host: localhost
#  port: 6379
#  #family: 0  # 0=Both, 4=IPv4, 6=IPv6
#  #pass: example-pass
#  #prefix: example-prefix
#  #db: 1
#  # You can specify more ioredis options...
#  #username: example-username

#   ┌───────────────────────────────┐
#───┘ Fulltext search configuration └─────────────────────────────

# These are the setting items for the full-text search provider.
fulltextSearch:
  # You can select the ID generation method.
  # - sqlLike (default)
  #   Use SQL-like search.
  #   This is a standard feature of PostgreSQL, so no special extensions are required.
  # - sqlPgroonga
  #   Use pgroonga.
  #   You need to install pgroonga and configure it as a PostgreSQL extension.
  #   In addition to the above, you need to create a pgroonga index on the text column of the note table.
  #   see: https://pgroonga.github.io/tutorial/
  # - sqlTsvector
  #   Use Postgres tsvectors.
  #   You need to create a generated column and index on the note table to use this, followed by an ANALYZE on the table. Beware, this will take a while to be created and the database will remain locked during this process.
  #   This also enables advanced search syntax, see documentation of websearch_to_tsquery: https://www.postgresql.org/docs/current/textsearch-controls.html#TEXTSEARCH-PARSING-QUERIES
  #   Support for multiple languages is currently rather poor and will be improved once post languages become a feature.
  #
  #   Example to set up tsvectors for an English instance:
  #   ALTER TABLE note ADD COLUMN tsvector_embedding tsvector GENERATED ALWAYS AS ( to_tsvector('english', COALESCE(text, '') || ' ' || COALESCE(cw, '') || ' ' || COALESCE(name, ''))) STORED;
  #   CREATE INDEX vector_idx ON note USING GIN (tsvector_embedding);
  #   ANALYZE note;
  #
  #   Note: You can opt to use a different dictionary for better results if your main instance language is not English.
  #   To get a list, use "SELECT cfgname FROM pg_ts_config;" and replace 'english' with the desired dictionary name.
  # - meilisearch
  #   Use Meilisearch.
  #   You need to install Meilisearch and configure.
  provider: sqlLike

# For Meilisearch settings.
# If you select "meilisearch" for "fulltextSearch.provider", it must be set.
# You can set scope to local or global (default value)
# (include notes from remote).

#meilisearch:
#  host: localhost
#  port: 7700
#  apiKey: ''
#  ssl: true
#  index: ''
#  scope: global

#   ┌───────────────┐
#───┘ ID generation └───────────────────────────────────────────

# You can select the ID generation method.
# You don't usually need to change this setting, but you can
# change it according to your preferences.

# Available methods:
# aid ... Short, Millisecond accuracy
# aidx ... Millisecond accuracy
# meid ... Similar to ObjectID, Millisecond accuracy
# ulid ... Millisecond accuracy
# objectid ... This is left for backward compatibility

# ONCE YOU HAVE STARTED THE INSTANCE, DO NOT CHANGE THE
# ID SETTINGS AFTER THAT!

id: 'aidx'

#   ┌────────────────┐
#───┘ Error tracking └──────────────────────────────────────────

# Sentry is available for error tracking.
# See the Sentry documentation for more details on options.

#sentryForBackend:
#  enableNodeProfiling: true
#  options:
#    dsn: 'https://examplePublicKey@o0.ingest.sentry.io/0'

#sentryForFrontend:
#  options:
#    dsn: 'https://examplePublicKey@o0.ingest.sentry.io/0'

#   ┌─────────────────────┐
#───┘ Other configuration └─────────────────────────────────────

# Whether disable HSTS
#disableHsts: true

# Number of worker processes
#clusterLimit: 1

# Job concurrency per worker
#deliverJobConcurrency: 128
#inboxJobConcurrency: 16
#relationshipJobConcurrency: 16
# What's relationshipJob?:
#  Follow, unfollow, block and unblock(ings) while following-imports, etc. or account migrations.

# Job rate limiter
#deliverJobPerSec: 128
#inboxJobPerSec: 32
#relationshipJobPerSec: 64

# Job attempts
#deliverJobMaxAttempts: 12
#inboxJobMaxAttempts: 8

# Local address used for outgoing requests
#outgoingAddress: 127.0.0.1

# IP address family used for outgoing request (ipv4, ipv6 or dual)
#outgoingAddressFamily: ipv4

# Amount of characters that can be used when writing notes. Longer notes will be rejected. (minimum: 1)
#maxNoteLength: 3000
# Amount of characters that will be saved for remote notes. Longer notes will be truncated to this length. (minimum: 1)
#maxRemoteNoteLength: 100000
# Amount of characters that can be used when writing content warnings. Longer warnings will be rejected. (minimum: 1)
#maxCwLength: 500
# Amount of characters that will be saved for remote content warnings. Longer warnings will be truncated to this length. (minimum: 1)
#maxRemoteCwLength: 5000
# Amount of characters that can be used when writing media descriptions (alt text). Longer descriptions will be rejected. (minimum: 1)
#maxAltTextLength: 20000
# Amount of characters that will be saved for remote media descriptions (alt text). Longer descriptions will be truncated to this length. (minimum: 1)
#maxRemoteAltTextLength: 100000

# Proxy for HTTP/HTTPS
#proxy: http://127.0.0.1:3128

proxyBypassHosts:
  - api.deepl.com
  - api-free.deepl.com
  - www.recaptcha.net
  - hcaptcha.com
  - challenges.cloudflare.com

# Proxy for SMTP/SMTPS
#proxySmtp: http://127.0.0.1:3128   # use HTTP/1.1 CONNECT
#proxySmtp: socks4://127.0.0.1:1080 # use SOCKS4
#proxySmtp: socks5://127.0.0.1:1080 # use SOCKS5

# Media Proxy
# Reference Implementation: https://github.com/misskey-dev/media-proxy
# * Deliver a common cache between instances
# * Perform image compression (on a different server resource than the main process)
#mediaProxy: https://example.com/proxy

# Proxy remote files (default: true)
# Proxy remote files by this instance or mediaProxy to prevent remote files from running in remote domains.
proxyRemoteFiles: true

# Movie Thumbnail Generation URL
# There is no reference implementation.
# For example, Misskey will point to the following URL:
#   https://example.com/thumbnail.webp?thumbnail=1&url=https%3A%2F%2Fstorage.example.com%2Fpath%2Fto%2Fvideo.mp4
#videoThumbnailGenerator: https://example.com

# Sign outgoing ActivityPub GET request (default: true)
signToActivityPubGet: true
# Sign outgoing ActivityPub Activities (default: true)
# Linked Data signatures are cryptographic signatures attached to each activity to provide proof of authenticity.
# When using authorized fetch, this is often undesired as any signed activity can be forwarded to a blocked instance by relays and other instances.
# This setting allows admins to disable LD signatures for increased privacy, at the expense of fewer relayed activities and additional inbound fetch (GET) requests.
attachLdSignatureForRelays: true

# For security reasons, uploading attachments from the intranet is prohibited,
# but exceptions can be made from the following settings. Default value is "undefined".
# Read changelog to learn more (Improvements of 12.90.0 (2021/09/04)).
#allowedPrivateNetworks: [
#  '127.0.0.1/32'
#]

<<<<<<< HEAD
#customMOTD: ['Hello World', 'The sharks rule all', 'Shonks']
=======
# Disable automatic redirect for ActivityPub object lookup. (default: false)
# This is a strong defense against potential impersonation attacks if the viewer instance has inadequate validation.
# However it will make it impossible for other instances to lookup third-party user and notes through your URL.
#disallowExternalApRedirect: true
>>>>>>> 8d6573fb

# Upload or download file size limits (bytes)
#maxFileSize: 262144000

# timeout (in milliseconds) and maximum size for imports (e.g. note imports)
#import:
#  downloadTimeout: 30000
#  maxFileSize: 262144000

# PID File of master process
#pidFile: /tmp/misskey.pid

# CHMod-style permission bits to apply to uploaded files.
# Permission bits are specified as a base-8 string representing User/Group/Other permissions.
# This setting is only useful for custom deployments, such as using a reverse proxy to serve media.
#filePermissionBits: '644'

# Log settings
# logging:
#   sql:
#     # Outputs query parameters during SQL execution to the log.
#     # default: false
#     enableQueryParamLogging: false
#     # Disable query truncation. If set to true, the full text of the query will be output to the log.
#     # default: false
#     disableQueryTruncation: false

# Settings for the activity logger, which records inbound activities to the database.
# Disabled by default due to the large volume of data it saves.
#activityLogging:
  # Log activities to the database (default: false)
  #enabled: false

  # Save the activity before processing, then update later with the results.
  # This has the advantage of capturing activities that cause a hard-crash, but doubles the number of queries used.
  # Default: false
  #preSave: false

  # How long to save each log entry before deleting it.
  # Default: 2592000000 (1 week)
  #maxAge: 2592000000

# Transparently compress every websocket message on clients that support it.
# Trades server CPU usage for reduced bandwidth usage and a faster frontend on the client.
# If you're not using jemalloc, this may cause memory fragmentation and performance issues! (https://www.npmjs.com/package/ws#websocket-compression)
# jemalloc is used by default in the Sharkey Docker image and may be set up manually otherwise: https://github.com/jemalloc/jemalloc/wiki/getting-started
websocketCompression: false<|MERGE_RESOLUTION|>--- conflicted
+++ resolved
@@ -1,5 +1,5 @@
 #━━━━━━━━━━━━━━━━━━━━━━━━━━━━━━━━━━━━━━━━━━━━━━━━━━━━━━━━━━━━━━━
-# Misskey configuration
+# Sharkey configuration
 #━━━━━━━━━━━━━━━━━━━━━━━━━━━━━━━━━━━━━━━━━━━━━━━━━━━━━━━━━━━━━━━
 
 #   ┌──────────────────────────────┐
@@ -9,14 +9,14 @@
 # First of all, let me tell you a story that may possibly be
 # boring to you and possibly important to you.
 #
-# Misskey is licensed under the AGPLv3 license. This license is
+# Sharkey is licensed under the AGPLv3 license. This license is
 # known to be often misunderstood.  Please read the following
 # instructions carefully and select the appropriate option so
 # that you do not negligently cause a license violation.
 #
 
 # --------
-# Option 1: If you host Misskey AS-IS (without any changes to
+# Option 1: If you host Sharkey AS-IS (without any changes to
 #           the source code. forks are not included).
 #
 # Step 1: Congratulations! You don't need to do anything.
@@ -28,8 +28,8 @@
 #           this repository.  Strictly speaking, it doesn't have
 #           to be a Git repository, but you'll probably use Git!
 #
-# Step 1: Build and run the Misskey server first.
-# Step 2: Open <https://your.misskey.example/admin/settings> in
+# Step 1: Build and run the Sharkey server first.
+# Step 2: Open <https://your.sharkey.example/admin/settings> in
 #         your browser with the administrator account.
 # Step 3: Enter the URL of your Git repository in the
 #         "Repository URL" field.
@@ -37,7 +37,7 @@
 # --------
 # Option 3: If neither of the above applies to you.
 #           (In this case, the source code should be published
-#           on the Misskey interface.  IT IS NOT ENOUGH TO
+#           on the Sharkey interface.  IT IS NOT ENOUGH TO
 #           DISCLOSE THE SOURCE CODE WHEN A USER REQUESTS IT BY
 #           E-MAIL OR OTHER MEANS.  If you are not satisfied
 #           with this, it is recommended that you read the
@@ -65,10 +65,10 @@
 # Password to initiate setting up admin account.
 # It will not be used after the initial setup is complete.
 #
-# Be sure to change this when you set up Misskey via the Internet.
-#
-# The provider of the service who sets up Misskey on behalf of the customer should
-# set this value to something unique when generating the Misskey config file,
+# Be sure to change this when you set up Sharkey via the Internet.
+#
+# The provider of the service who sets up Sharkey on behalf of the customer should
+# set this value to something unique when generating the Sharkey config file,
 # and provide it to the customer.
 #
 # setupPassword: example_password_please_change_this_or_you_will_get_hacked
@@ -86,11 +86,11 @@
 #───┘ Port and TLS settings └───────────────────────────────────
 
 #
-# Misskey requires a reverse proxy to support HTTPS connections.
+# Sharkey requires a reverse proxy to support HTTPS connections.
 #
 #                 +----- https://example.tld/ ------------+
 #   +------+      |+-------------+      +----------------+|
-#   | User | ---> || Proxy (443) | ---> | Misskey (3000) ||
+#   | User | ---> || Proxy (443) | ---> | Sharkey (3000) ||
 #   +------+      |+-------------+      +----------------+|
 #                 +---------------------------------------+
 #
@@ -98,13 +98,13 @@
 #   An encrypted connection with HTTPS is highly recommended
 #   because tokens may be transferred in GET requests.
 
-# The port that your Misskey server should listen on.
+# The port that your Sharkey server should listen on.
 port: 3000
 # the address to bind to, defaults to "every address"
 # address: '0.0.0.0'
 
 # You can also use UNIX domain socket.
-# socket: /path/to/misskey.sock
+# socket: /path/to/sharkey.sock
 # chmodSocket: '777'
 
 #   ┌──────────────────────────┐
@@ -358,7 +358,7 @@
 
 # Movie Thumbnail Generation URL
 # There is no reference implementation.
-# For example, Misskey will point to the following URL:
+# For example, Sharkey will point to the following URL:
 #   https://example.com/thumbnail.webp?thumbnail=1&url=https%3A%2F%2Fstorage.example.com%2Fpath%2Fto%2Fvideo.mp4
 #videoThumbnailGenerator: https://example.com
 
@@ -377,14 +377,12 @@
 #  '127.0.0.1/32'
 #]
 
-<<<<<<< HEAD
 #customMOTD: ['Hello World', 'The sharks rule all', 'Shonks']
-=======
+
 # Disable automatic redirect for ActivityPub object lookup. (default: false)
 # This is a strong defense against potential impersonation attacks if the viewer instance has inadequate validation.
 # However it will make it impossible for other instances to lookup third-party user and notes through your URL.
 #disallowExternalApRedirect: true
->>>>>>> 8d6573fb
 
 # Upload or download file size limits (bytes)
 #maxFileSize: 262144000

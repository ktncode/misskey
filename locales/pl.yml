---
meta:
  lang: "japoński"
  divider: ""
common:
  misskey: "Dziel się zawartością z innymi korzystając z Misskey."
  time:
    unknown: "nieznany"
    future: "w przyszłości"
    just_now: "teraz"
    seconds_ago: "{} sek. temu"
    minutes_ago: "{} min. temu"
    hours_ago: "{} godz. temu"
    days_ago: "{} dni temu"
    weeks_ago: "{} tyg. temu"
    months_ago: "{} mies. temu"
    years_ago: "{} lat temu"
  weekday-short:
    sunday: "N"
    monday: "Pn"
    tuesday: "W"
    wednesday: "Ś"
    thursday: "C"
    friday: "P"
    saturday: "S"
  reactions:
    like: "Lubię"
    love: "Kocham"
    laugh: "Śmieszne"
    hmm: "Hmm…?"
    surprise: "Wow"
    congrats: "Gratuluję!"
    angry: "Wściekły"
    confused: "Zmieszany"
    pudding: "Pudding"
  delete: "Usuń"
  loading: "Ładowanie"
  ok: "OK"
  update-available: "Nowa wersja Misskey jest dostępna ({newer}, obecna to {current}). Odśwież stronę, aby zastosować aktualizację."
  my-token-regenerated: "Twój token został wygenerowany. Zostaniesz wylogowany."
common/views/components/connect-failed.vue:
  title: "Nie udało się połączyć z serwerem"
  description: "Wystąpił problem z Twoim połączeniem z Internetem, lub z serwerem. {Spróbuj ponownie} wkrótce."
  thanks: "Dziękujemy za korzystanie z Misskey."
  troubleshoot: "Rozwiązywanie problemów"
common/views/components/connect-failed.troubleshooter.vue:
  title: "Rozwiązywanie problemów"
  network: "Połączenie z siecią"
  checking-network: "Sprawdzanie połączenia sieciowego"
  internet: "Połączenie z Internetem"
  checking-internet: "Sprawdzanie połączenia z Internetem"
  server: "Połączenie z serwerem"
  checking-server: "Sprawdzanie połączenia z serwerem"
  finding: "Wyszukiwanie problemu"
  no-network: "Brak połączenia z siecią"
  no-network-desc: "Upewnij się, że jesteś połączony z siecią."
  no-internet: "Brak połączenia z Internetem"
  no-internet-desc: "Upewnij się, że jesteś połączony z Internetem."
  no-server: "Nie udało się połączyć z serwerem"
  no-server-desc: "Połączenie sieciowe działa, ale nie udało się połączyć z serwerem Misskey. Możliwe że serwer nie działa lub trwają prace konserwacyjne, spróbuj ponownie później."
  success: "Pomyślnie połączono z serwerem Misskey"
  success-desc: "Wygląda na to, że udało się połączyć. Odśwież stronę."
  flush: "Wyczyść pamięć podręczną"
  set-version: "Określ wersję"
common/views/components/messaging.vue:
  search-user: "Znajdź użytkownika"
  you: "Ty"
  no-history: "Brak historii"
common/views/components/messaging-room.vue:
  empty: "Brak konwersacji"
  more: "Więcej"
  no-history: "Brak dalszej historii"
  resize-form: "Przeciągnij aby zmienić rozmiar"
  new-message: "Nowa wiadomość"
common/views/components/messaging-room.form.vue:
  input-message-here: "Wprowadź wiadomość tutaj"
  send: "Wyślij"
  attach-from-local: "Załącz pliki z komputera"
  attach-from-drive: "Załącz pliki z dysku"
common/views/components/messaging-room.message.vue:
  is-read: "Przeczytano"
  deleted: "Wiadomość została usunięta"
common/views/components/nav.vue:
  about: "O stronie"
  stats: "Statystyki"
  status: "Stan"
  wiki: "Wiki"
  donors: "Sponsorzy"
  repository: "Repozytorium"
  develop: "Autorzy"
  feedback: "Podziel się opinią"
common/views/components/note-menu.vue:
  favorite: "Dodaj do ulubionych"
  pin: "Przypnij do profilu"
  remote: "投稿元で見る"
common/views/components/poll.vue:
  vote-to: "Zagłosuj na '{}'"
  vote-count: "{} głosów"
  total-users: "{} głosujących"
  vote: "Zagłosuj"
  show-result: "Pokaż wyniki"
  voted: "Zagłosowano"
common/views/components/poll-editor.vue:
  no-only-one-choice: "Musisz wprowadzić dwie lub więcej opcji."
  choice-n: "Opcja {}"
  remove: "Usuń tą opcję"
  add: "+ Dodaj opcję"
  destroy: "Usuń ankietę"
common/views/components/reaction-picker.vue:
  choose-reaction: "Wybierz reakcję"
common/views/components/signin.vue:
  username: "Nazwa użytkownika"
  password: "Hasło"
  token: "Token"
  signing-in: "Logowanie…"
  signin: "Zaloguj"
common/views/components/signup.vue:
  username: "Nazwa użytkownika"
  checking: "Sprawdzanie…"
  available: "Dostępna"
  unavailable: "Niedostępna"
  error: "Błąd sieci"
  invalid-format: "Może zawierać litery, cyfry i myślniki."
  too-short: "Wprowadź przynajmniej jeden znak"
  too-long: "Nazwa nie może zawierać więcej niż 20 znaków"
  password: "Hasło"
  password-placeholder: "Zalecamy korzystanie z hasła zawierającego przynajmniej 8 znaków."
  weak-password: "Słabe"
  normal-password: "Średnie"
  strong-password: "Silne"
  retype: "Powtórz hasło"
  retype-placeholder: "Potwierdź hasło"
  password-matched: "OK"
  password-not-matched: "Hasła nie zgadzają się"
  recaptcha: "Weryfikacja"
  create: "Utwórz konto"
  some-error: "Nie udało się utworzyć konta. Spróbuj ponownie."
common/views/components/special-message.vue:
  new-year: "Szczęśliwego nowego roku!"
  christmas: "Wesołych świąt!"
common/views/components/stream-indicator.vue:
  connecting: "Łączenie"
  reconnecting: "Ponowne łączenie"
  connected: "Połączono"
common/views/components/twitter-setting.vue:
  description: "Jeżeli połączysz konto Twittera z kontem Misskey, informacje z Twittera będą widoczne na Twoim profilu i będziesz mógł logować się z użyciem Twittera."
  connected-to: "Jesteś połączony z tym kontem Twittera"
  detail: "Szczegóły…"
  reconnect: "Połącz ponownie"
  connect: "Połącz z kontem Twittera"
  disconnect: "Rozłącz"
common/views/components/uploader.vue:
  waiting: "Oczekiwanie"
common/views/widgets/broadcast.vue:
  fetching: "Sprawdzanie"
  no-broadcasts: "Brak transmisji"
  have-a-nice-day: "Miłego dnia!"
  next: "Dalej"
common/views/widgets/donation.vue:
  title: "Dotacje"
  text: "Aby utrzymywać Misskey, płacimy za domenę, serwery i nie tylko… Nie zarabiamy na tym, więc byłoby nam miło, gdybyśmy uzyskali od Ciebie dotację. Jeżeli jesteś zainteresowany, skontaktuj się z {}. Dziękujemy za wsparcie!"
common/views/widgets/photo-stream.vue:
  title: "Photostream"
  no-photos: "Brak zdjęć"
common/views/widgets/server.vue:
  title: "Informacje o serwerze"
  toggle: "Przełącz widok"
desktop/views/components/activity.chart.vue:
  total: "Czarny … Łącznie"
  notes: "Niebieski … Wpisy"
  replies: "Czerwony … Odpowiedzi"
  renotes: "Czerwony … Udostępnienia"
desktop/views/components/activity.vue:
  title: "Aktywność"
  toggle: "Przełącz widok"
desktop/views/components/calendar.vue:
  title: "{1} / {2}"
  prev: "Poprzedni miesiąc"
  next: "Następny miesiąc"
  go: "Naciśnij, aby przejść"
desktop/views/components/choose-file-from-drive-window.vue:
  choose-file: "Wybierz plik"
  upload: "Wyślij pliki z Twojego komputera"
  cancel: "Anuluj"
  ok: "OK"
  choose-prompt: "Wybierz plik"
desktop/views/components/choose-folder-from-drive-window.vue:
  cancel: "Anuluj"
  ok: "OK"
  choose-prompt: "Wybierz katalog"
desktop/views/components/crop-window.vue:
  skip: "Pomiń przycinanie"
  cancel: "Anuluj"
  ok: "OK"
desktop/views/components/drive-window.vue:
  used: "wykorzystane"
  drive: "Dysk"
desktop/views/components/drive.file.vue:
  avatar: "Awatar"
  banner: "Baner"
  contextmenu:
    rename: "Zmień nazwę"
    copy-url: "Skopiuj adres"
    download: "Pobierz"
    else-files: "Inne"
    set-as-avatar: "Ustaw jako awatar"
    set-as-banner: "Ustaw jako baner"
    open-in-app: "Otwórz w aplikacji"
    add-app: "Dodaj aplikację"
    rename-file: "Zmień nazwę pliku"
    input-new-file-name: "Wprowadź nową nazwę"
    copied: "Skopiowano"
    copied-url-to-clipboard: "Skopiowano adres do schowka"
desktop/views/components/drive.folder.vue:
  unable-to-process: "Nie udało się ukończyć działania."
  circular-reference-detected: "Docelowy katalog znajduje się w katalogu, który chcesz przenieść."
  unhandled-error: "Nieznany błąd"
  contextmenu:
    move-to-this-folder: "Przenieś do tego katalogu"
    show-in-new-window: "Otwórz w nowym oknie"
    rename: "Zmień nazwę"
    rename-folder: "Zmień nazwę katalogu"
    input-new-folder-name: "Wprowadź nową nazwę"
desktop/views/components/drive.nav-folder.vue:
  drive: "Dysk"
desktop/views/components/drive.vue:
  search: "Szukaj"
  load-more: "Załaduj więcej"
  empty-draghover: "ドロップですか？いいですよ、ボクはカワイイですからね"
  empty-drive: "Twój dysk jest pusty"
  empty-drive-description: "Możesz wysłać plik klikając prawym przyciskiem myszy i wybierając \"Wyślij plik\" lub przeciągnąć plik i upuścić w tym oknie."
  empty-folder: "Ten katalog jest posty"
  unable-to-process: "Nie udało się dokończyć działania."
  circular-reference-detected: "Ten katalog znajduje się w katalogu, który chcesz przenieść."
  unhandled-error: "Nieznany błąd"
  url-upload: "Wyślij z adresu"
  url-of-file: "Adres URL pliku, który chcesz wysłać"
  url-upload-requested: "Zaplanowano wysyłanie"
  may-take-time: "Może trochę potrwać, zanim wysyłanie zostanie ukończone."
  create-folder: "Utwórz katalog"
  folder-name: "Nazwa katalogu"
  contextmenu:
    create-folder: "Utwórz katalog"
    upload: "Wyślij plik"
    url-upload: "Wyślij z adresu URL"
desktop/views/components/follow-button.vue:
  unfollow: "Przestań śledzić"
  follow: "Śledź"
desktop/views/components/followers-window.vue:
  followers: "Śledzący"
desktop/views/components/followers.vue:
  empty: "Wygląda na to, że nikt Cię nie śledzi…"
desktop/views/components/following-window.vue:
  following: "Śledzeni przez {}"
desktop/views/components/following.vue:
  empty: "Nikt Cię nie śledzi."
desktop/views/components/friends-maker.vue:
  title: "Zacznij śledzić ludzi takich jak Ty:"
  empty: "Nie znaleziono podobnych użytkowników."
  fetching: "Ładowanie…"
  refresh: "Więcej"
  close: "Zamknij"
desktop/views/components/game-window.vue:
  game: "Othello"
desktop/views/components/home.vue:
  done: "Wyślij"
  add-widget: "Dodaj widżet:"
  profile: "Profil"
  calendar: "Kalendarz"
  timemachine: "Kalendarz (wehikuł czasu)"
  activity: "Aktywność"
  rss: "Czytnik RSS"
  trends: "Na czasie"
  photostream: "Photostream"
  slideshow: "Pokaz slajdów"
  version: "Wersja"
  broadcast: "Transmisja"
  notifications: "Powiadomienia"
  users: "Polecani użytkownicy"
  polls: "Ankiety"
  post-form: "投稿フォーム"
  messaging: "Wiadomości"
  server: "Informacje o serwerze"
  donation: "Dotacje"
  nav: "Nawigacja"
  tips: "Wskazówki"
  add: "Dodaj"
desktop/views/input-dialog.vue:
  cancel: "Anuluj"
  ok: "OK"
desktop/views/components/messaging-room-window.vue:
  title: "Wiadomości:"
desktop/views/components/messaging-window.vue:
  title: "Wiadomości"
desktop/views/components/note-detail.sub.vue:
  private: "(ten wpis jest prywatny)"
desktop/views/components/notes.note.vue:
  reposted-by: "Udostępniono przez {}"
  reply: "Odpowiedz"
  renote: "Przeredaguj"
  add-reaction: "Dodaj reakcję"
  detail: "Pokaż szczegóły"
desktop/views/components/notes.vue:
  error: "Ładowanie nie powiodło się."
  retry: "Spróbuj ponownie"
desktop/views/components/notifications.vue:
  more: "Więcej"
  empty: "Brak powiadomień"
desktop/views/components/post-form.vue:
  note-placeholder: "Co się dzieje?"
  reply-placeholder: "Odpowiedz na ten wpis…"
  quote-placeholder: "Zacytuj ten wpis…"
  note: "Wyślij"
  reply: "Odpowiedz"
  renote: "Przeredaguj"
  posted: "Opublikowano!"
  replied: "Odpowiedziano!"
  reposted: "Udostępniono!"
  note-failed: "Nie udało się wysłać"
  reply-failed: "Nie udało się odpowiedzieć"
  renote-failed: "Nie udało się przeredagować"
  posting: "Wysyłanie"
  attach-media-from-local: "Załącz zawartość multimedialną z komputera"
  attach-media-from-drive: "Załącz zawartość multimedialną z dysku"
  attach-cancel: "Usuń załącznik"
  insert-a-kao: "v(‘ω’)v"
  create-poll: "Utwórz ankietę"
  text-remain: "pozostałe znaki: {}"
desktop/views/components/post-form-window.vue:
  note: "Nowy wpis"
  reply: "Odpowiedz"
  attaches: "{} załączników multimedialnych"
  uploading-media: "Wysyłanie {} treści multimedialnych"
desktop/views/components/progress-dialog.vue:
  waiting: "Oczekiwanie"
desktop/views/components/renote-form.vue:
  quote: "Cytuj…"
  cancel: "Anuluj"
  renote: "Przeredaguj"
  reposting: "Udostępnianie…"
  success: "Udostępniono!"
  failure: "Nie udało się przeredagować"
desktop/views/components/renote-form-window.vue:
  title: "Czy na pewno chcesz przeredagować ten wpis?"
desktop/views/components/settings.vue:
  profile: "Profil"
  notification: "Powiadomienia"
  apps: "Aplikacje"
  mute: "Wyciszanie"
  drive: "Dysk"
  security: "Bezpieczeństwo"
  signin: "Historia logowań"
  password: "Hasło"
  2fa: "Uwierzytelnianie dwuetapowe"
  other: "Inne"
  license: "Licencja"
  behaviour: "Zachowanie"
  fetch-on-scroll: "Automatycznie ładuj po przeciągnięciu w dół"
  fetch-on-scroll-desc: "Po przewinięciu na dół strony automatycznie zostaną załadowane nowe treści."
  auto-popout: "Automatycznie pojawiające się okna"
  auto-popout-desc: "ウィンドウが開かれるとき、ポップアウト(ブラウザ外に切り離す)可能なら自動でポップアウトします。この設定はブラウザに記憶されます。"
  advanced: "詳細設定"
  api-via-stream: "ストリームを経由したAPIリクエスト"
  api-via-stream-desc: "この設定をオンにすると、websocket接続を経由してAPIリクエストが行われます(パフォーマンス向上が期待できます)。オフにすると、ネイティブの fetch APIが利用されます。この設定はこのデバイスのみ有効です。"
  display: "デザインと表示"
  customize: "ホームをカスタマイズ"
  dark-mode: "ダークモード"
  circle-icons: "円形のアイコンを使用"
  gradient-window-header: "ウィンドウのタイトルバーにグラデーションを使用"
  post-form-on-timeline: "タイムライン上部に投稿フォームを表示する"
  show-reply-target: "リプライ先を表示する"
  show-my-renotes: "自分の行ったRenoteをタイムラインに表示する"
  show-renoted-my-notes: "Renoteされた自分の投稿をタイムラインに表示する"
  show-maps: "マップの自動展開"
  show-maps-desc: "位置情報が添付された投稿のマップを自動的に展開します。"
  sound: "サウンド"
  enable-sounds: "サウンドを有効にする"
  enable-sounds-desc: "投稿やメッセージを送受信したときなどにサウンドを再生します。この設定はブラウザに記憶されます。"
  volume: "ボリューム"
  test: "テスト"
  mobile: "モバイル"
  disable-via-mobile: "「モバイルからの投稿」フラグを付けない"
  language: "Język"
  pick-language: "Wybierz język"
  recommended: "Zalecane"
  auto: "Automatycznie"
  specify-language: "Wybierz język"
  language-desc: "変更はページの再度読み込み後に反映されます。"
  cache: "キャッシュ"
  clean-cache: "Wyczyść"
  cache-warn: "クリーンアップを行うと、ブラウザに記憶されたアカウント情報のキャッシュ、書きかけの投稿・返信・メッセージ、およびその他のデータ(設定情報含む)が削除されます。クリーンアップを行った後はページを再度読み込みする必要があります。"
  cache-cleared: "キャッシュを削除しました"
  cache-cleared-desc: "ページを再度読み込みしてください。"
  auto-watch: "投稿の自動ウォッチ"
  auto-watch-desc: "リアクションしたり返信したりした投稿に関する通知を自動的に受け取るようにします。"
  about: "Misskeyについて"
  operator: "このサーバーの運営者"
  update: "Misskey Update"
  version: "バージョン:"
  latest-version: "最新のバージョン:"
  update-checking: "アップデートを確認中"
  do-update: "アップデートを確認"
  update-settings: "詳細設定"
  prevent-update: "アップデートを延期する(非推奨)"
  prevent-update-desc: "Nawet jeżeli opcja jest zaznaczona, aktualizacje mogą zostać wykonane. Opcja dotyczy tylko tego urządzenia."
  no-updates: "Brak dostępnych aktualizacji"
  no-updates-desc: "Twój Misskey jest aktualny."
  update-available: "Dostępna jest nowa wersja"
  update-available-desc: "Odśwież stronę, aby zastosować aktualizację."
  advanced-settings: "Ustawienia zaawansowane"
  debug-mode: "Włącz tryb debugowania"
  debug-mode-desc: "To ustawienie jest przechowywane w przeglądarce."
  use-raw-script: "生のスクリプトを読み込む"
  use-raw-script-desc: "圧縮されていない「生の」スクリプトを使用します。サイズが大きいため、読み込みに時間がかかる場合があります。この設定はブラウザに記憶されます。"
  source-info: "Misskeyはソースマップも提供しています。"
  experimental: "Włącz eksperymentalne funkcje"
  experimental-desc: "Aktywowanie eksperymentalnych funkcji może spowodować niestabilność Misskey. Opcja ta jest przechowywana w przeglądarce."
  tools: "Narzędzia"
  task-manager: "Menedżer zadań"
  third-parties: "サードパーティ"
desktop/views/components/settings.2fa.vue:
  intro: "Jeżeli skonfigurujesz uwierzytelnianie dwuetapowe, aby zablokować się będziesz potrzebować (oprócz hasła) kodu ze skonfigurowanego urządzenia (np. smartfonu), co zwiększy bezpieczeństwo."
  detail: "Zobacz szczegóły…"
  url: "https://www.google.com/landing/2step/"
  caution: "Jeżeli stracisz dostęp do urządzenia, nie będziesz mógł logować się do Misskey!"
  register: "Zarejestruj urządzenie"
  already-registered: "Urządzenie jest już zarejestrowane"
  unregister: "Wyłącz"
  unregistered: "Wyłączono uwierzytelnianie dwuetapowe."
  enter-password: "Wprowadź hasło"
  authenticator: "Na początek musisz zainstalować Google Authenticator na swoim urządzeniu:"
  howtoinstall: "Jak zainstalować"
  scan: "Później, zeskanuje ten kod QR:"
  done: "Wprowadź token wyświetlony na Twoim urządzeniu:"
  submit: "Wyślij"
  success: "Pomyślnie ukończono konfigurację!"
  failed: "Nie udało się skonfigurować uwierzytelniania dwuetapowego, upewnij się że wprowadziłeś prawidłowy token."
  info: "Od teraz, wprowadzaj token wyświetlany na urządzeniu przy każdym logowaniu do Misskey."
desktop/views/components/settings.api.vue:
  intro: "APIを利用するには、上記のトークンを「i」というキーでパラメータに付加してリクエストします。"
  caution: "Nie pokazuj tego tokenu osobom trzecim (nie wprowadzaj go nigdzie indziej), aby konto nie trafiło w niepowołane ręce."
  regeneration-of-token: "W przypadku wycieku tokenu, możesz wygenerować nowy."
  regenerate-token: "Wygeneruj nowy token"
  token: "Token:"
  enter-password: "Wprowadź hasło"
desktop/views/components/settings.app.vue:
  no-apps: "Brak zautoryzowanych aplikacji"
desktop/views/components/settings.mute.vue:
  no-users: "Brak wyciszonych użytkowników"
desktop/views/components/settings.password.vue:
  reset: "Zmień hasło"
  enter-current-password: "Wprowadź obecne hasło"
  enter-new-password: "Wprowadź nowe hasło"
  enter-new-password-again: "Wprowadź ponownie nowe hasło"
  not-match: "Nowe hasła nie pasują do siebie"
  changed: "Pomyślnie zmieniono hasło"
desktop/views/components/settings.profile.vue:
  avatar: "Awatar"
  choice-avatar: "Wybierz obraz"
  name: "Nazwa"
  location: "Lokalizacja"
  description: "Opis"
  birthday: "Data urodzenia"
  save: "Aktualizuj profil"
desktop/views/components/taskmanager.vue:
  title: "Menedżer zadań"
desktop/views/components/timeline.vue:
  home: "Strona główna"
  local: "Lokalne"
  global: "Globalne"
  list: "Listy"
desktop/views/components/ui.header.account.vue:
  profile: "Twój profil"
  drive: "Dysk"
  favorites: "Ulubione"
  lists: "Listy"
  customize: "Dostosuj"
  settings: "Ustawienia"
  signout: "Wyloguj się"
  dark: "Sprowadź ciemność"
desktop/views/components/ui.header.nav.vue:
  home: "Strona główna"
  messaging: "Wiadomości"
  game: "Gra"
desktop/views/components/ui.header.notifications.vue:
  title: "Powiadomienia"
desktop/views/components/ui.header.post.vue:
  post: "Utwórz nowy wpis"
desktop/views/components/ui.header.search.vue:
  placeholder: "Szukaj"
desktop/views/components/user-lists-window.vue:
  create-list: "Utwórz listę"
desktop/views/components/user-preview.vue:
  notes: "Wpisy"
  following: "Śledzeni"
  followers: "Śledzący"
desktop/views/components/users-list.vue:
  all: "Wszyscy"
  iknow: "Znasz"
  load-more: "Więcej"
  fetching: "Ładowanie…"
desktop/views/pages/note.vue:
  prev: "Poprzedni wpis"
  next: "Następny wpis"
desktop/views/pages/selectdrive.vue:
  title: "Wybierz plik(i)"
  ok: "OK"
  cancel: "Anuluj"
  upload: "Wyślij pliki z Twojego komputera"
desktop/views/pages/user/user.followers-you-know.vue:
  title: "Śledzący których znasz"
  loading: "Ładowanie"
  no-users: "Brak użytkowników"
desktop/views/pages/user/user.friends.vue:
  title: "Najbardziej aktywni"
  loading: "Ładowanie"
  no-users: "Brak użytkowników"
desktop/views/pages/user/user.header.vue:
  is-suspended: "To konto zostało zawieszone."
  is-remote: "To jest użytkownik zdalnej instancji, informacje mogą nie być w pełni dokładne."
  view-remote: "Wyświetl dokładne informacje"
desktop/views/pages/user/user.home.vue:
  last-used-at: "Ostatnio aktywny: "
desktop/views/pages/user/user.photos.vue:
  title: "Zdjęcia"
  loading: "Ładowanie"
  no-photos: "Brak zdjęć"
desktop/views/pages/user/user.profile.vue:
  follows-you: "Śledzi Cię"
  stalk: "Stalkuj"
  stalking: "Stalkujesz"
  unstalk: "Przestań stalkować"
  mute: "Wycisz"
  muted: "Wyciszyłeś"
  unmute: "Cofnij wyciszenie"
desktop/views/widgets/messaging.vue:
  title: "Wiadomości"
desktop/views/widgets/notifications.vue:
  title: "Powiadomienia"
  settings: "Ustawienia"
desktop/views/widgets/polls.vue:
  title: "Ankiety"
  refresh: "Pokaż inne"
  nothing: "Pusto"
desktop/views/widgets/post-form.vue:
  title: "Wpis"
  note: "Wpis"
  placeholder: "Co się dzieje?"
desktop/views/widgets/trends.vue:
  title: "Na czasie"
  refresh: "Pokaż inne"
  nothing: "Pusto"
desktop/views/widgets/users.vue:
  title: "Polecani użytkownicy"
  refresh: "Pokaż innych"
  no-one: "Pusto"
mobile/views/components/drive.vue:
  drive: "Dysk"
  used: "użyto"
  folder-count: "Katalog(i)"
  count-separator: ", "
  file-count: "Plik(i)"
  load-more: "Załaduj więcej"
  nothing-in-drive: "Pusto"
  folder-is-empty: "Ten katalog jest pusty"
mobile/views/components/drive-file-chooser.vue:
  select-file: "Wybierz plik"
mobile/views/components/drive-folder-chooser.vue:
  select-folder: "Wybierz katalog"
mobile/views/components/drive.file-detail.vue:
  download: "Pobierz"
  rename: "Zmień nazwę"
  move: "Przenieś"
  hash: "Hash (md5)"
  exif: "EXIF"
mobile/views/components/follow-button.vue:
  follow: "Śledź"
  unfollow: "Przestań śledzić"
mobile/views/components/note.vue:
  reposted-by: "Udostępniono przez {}"
mobile/views/components/note-detail.vue:
  reply: "Odpowiedz"
  reaction: "Reakcja"
mobile/views/components/notifications.vue:
  more: "Więcej"
  empty: "Brak powiadomień"
mobile/views/components/post-form.vue:
  submit: "Wyślij"
  reply: "Odpowiedz"
  renote: "Przeredaguj"
  renote-placeholder: "Zacytuj wpis… (nieobowiązkowe)"
  reply-placeholder: "Odpowiedź na ten wpis…"
  note-placeholder: "Co się dzieje?"
mobile/views/components/sub-note-content.vue:
  media-count: "{} zawartości multimedialnej"
  poll: "Ankieta"
mobile/views/components/timeline.vue:
  empty: "Brak wpisów"
  load-more: "Więcej"
mobile/views/components/ui.nav.vue:
  home: "Strona główna"
  notifications: "Powiadomienia"
  messaging: "Wiadomości"
  search: "Szukaj"
  drive: "Dysk"
  settings: "Ustawienia"
  about: "O Misskey"
mobile/views/components/user-timeline.vue:
  no-notes: "Wygląda na to, że ten użytkownik nie opublikował jeszcze niczego"
  no-notes-with-media: "Brak wpisów z zawartością multimedialną"
  load-more: "Więcej"
mobile/views/components/users-list.vue:
  all: "Wszyscy"
  known: "Znasz"
  load-more: "Więcej"
mobile/views/pages/drive.vue:
  drive: "Dysk"
mobile/views/pages/followers.vue:
  followers-of: "Śledzący {}"
mobile/views/pages/following.vue:
  following-of: "Śledzeni przez {}"
mobile/views/pages/home.vue:
  timeline: "Oś czasu"
mobile/views/pages/messaging.vue:
  messaging: "Wiadomości"
mobile/views/pages/messaging-room.vue:
  messaging: "Wiadomości"
mobile/views/pages/note.vue:
  title: "Wyślij"
  prev: "Poprzedni wpis"
  next: "Następny wpis"
mobile/views/pages/notifications.vue:
  notifications: "Powiadomienia"
  read-all: "Czy na pewno chcesz oznaczyć wszystkie powiadomienia jako przeczytane?"
mobile/views/pages/settings/settings.profile.vue:
<<<<<<< HEAD
  title: "プロフィール設定"
  will-be-published: "これらのプロフィールは公開されます。"
  name: "名前"
  location: "場所"
  description: "自己紹介"
  birthday: "誕生日"
  avatar: "アイコン"
  banner: "バナー"
  avatar-saved: "アイコンを保存しました"
  banner-saved: "バナーを保存しました"
  set-avatar: "アイコンを選択する"
  set-banner: "バナーを選択する"
  save: "保存"
  saved: "プロフィールを保存しました"
=======
  title: "Ustawienia profilu"
  will-be-published: "Te ustawienia profilu zostaną zaktualizowane."
  name: "Nazwa"
  location: "Lokalizacja"
  description: "Opis"
  birthday: "Data urodzenia"
  avatar: "Awatar"
  banner: "Baner"
  avatar-saved: "Pomyślnie zaktualizowano awatar"
  banner-saved: "Pomyślnie zaktualizowano baner"
  set-avatar: "Wybierz awatar"
  set-banner: "Wybierz baner"
  save: "Zapisz"
  saved: "Pomyślnie zaktualizowano profil"
>>>>>>> 254fbbbc
mobile/views/pages/search.vue:
  search: "Szukaj"
  empty: "Nie znaleziono wpisów zawierających '{}'"
mobile/views/pages/selectdrive.vue:
  select-file: "Wybierz plik"
mobile/views/pages/settings.vue:
  signed-in-as: "Zalogowany jako {}"
  profile: "Profil"
  twitter: "Połączenie z Twitterem"
  signin-history: "Historia logowań"
  settings: "Ustawienia"
  signout: "Wyloguj"
mobile/views/pages/user.vue:
  follows-you: "Śledzi Cię"
  following: "Śledzeni"
  followers: "Śledzący"
  notes: "Wpisy"
  overview: "Przegląd"
  timeline: "Oś czasu"
  media: "Zawartość multimedialna"
  is-suspended: "To konto zostało zablokowane"
  is-remote: "To jest użytkownik zdalnej instancji, informacje mogą nie być w pełni dokładne."
  view-remote: "Wyświetl dokładne informacje"
mobile/views/pages/user/home.vue:
  recent-notes: "Ostatnie wpisy"
  images: "Zdjęcia"
  activity: "Aktywność"
  keywords: "Słowa kluczowe"
  domains: "Domeny"
  frequently-replied-users: "Często aktywni użytkownicy"
  followers-you-know: "Śledzący których znasz"
  last-used-at: "Ostatnio aktywny:"
mobile/views/pages/user/home.followers-you-know.vue:
  loading: "Ładowanie"
  no-users: "Brak użytkowników"
mobile/views/pages/user/home.friends.vue:
  loading: "Ładowanie"
  no-users: "Brak użytkowników"
mobile/views/pages/user/home.notes.vue:
  loading: "Ładowanie"
  no-notes: "Brak wpisów"
mobile/views/pages/user/home.photos.vue:
  loading: "Ładowanie"
  no-photos: "Brak zdjęć"
docs:
  edit-this-page-on-github: "Znalazłeś błąd lub chcesz pomóc w tworzeniu dokumentacji?"
  edit-this-page-on-github-link: "Edytuj stronę na GitHubie!"
  api:
    entities:
      properties: "Właściwości"
    endpoints:
      params: "Parametry"
      res: "Odpowiedź"
    props:
      name: "Nazwa"
      type: "Rodzaj"
      optional: "Nieobowiązkowy"
      description: "Opis"
      yes: "Tak"
      no: "Nie"<|MERGE_RESOLUTION|>--- conflicted
+++ resolved
@@ -633,22 +633,6 @@
   notifications: "Powiadomienia"
   read-all: "Czy na pewno chcesz oznaczyć wszystkie powiadomienia jako przeczytane?"
 mobile/views/pages/settings/settings.profile.vue:
-<<<<<<< HEAD
-  title: "プロフィール設定"
-  will-be-published: "これらのプロフィールは公開されます。"
-  name: "名前"
-  location: "場所"
-  description: "自己紹介"
-  birthday: "誕生日"
-  avatar: "アイコン"
-  banner: "バナー"
-  avatar-saved: "アイコンを保存しました"
-  banner-saved: "バナーを保存しました"
-  set-avatar: "アイコンを選択する"
-  set-banner: "バナーを選択する"
-  save: "保存"
-  saved: "プロフィールを保存しました"
-=======
   title: "Ustawienia profilu"
   will-be-published: "Te ustawienia profilu zostaną zaktualizowane."
   name: "Nazwa"
@@ -663,7 +647,6 @@
   set-banner: "Wybierz baner"
   save: "Zapisz"
   saved: "Pomyślnie zaktualizowano profil"
->>>>>>> 254fbbbc
 mobile/views/pages/search.vue:
   search: "Szukaj"
   empty: "Nie znaleziono wpisów zawierających '{}'"
